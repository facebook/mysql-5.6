--- conflicted
+++ resolved
@@ -27,13 +27,7 @@
 MYSQL_ADD_PLUGIN(rewriter ${REWRITER_SOURCES}
                  MODULE_ONLY MODULE_OUTPUT_NAME "rewriter")
 
-<<<<<<< HEAD
-TARGET_LINK_LIBRARIES(rewriter mysys)
-
 IF(NOT DISABLE_SHARED)
-=======
-IF(WIN32 OR HAVE_DLOPEN)
->>>>>>> c7d7daa8
   IF(WIN32)
     SET(DYNLIB_EXTENSION "dll")
     IF(MSVC)

--- conflicted
+++ resolved
@@ -973,10 +973,6 @@
   uchar packed_buf[num_elements][bin_size];
 
   decimal_t decimal;
-<<<<<<< HEAD
-  uchar buf[100];
-=======
->>>>>>> 57c4f9ca
   decimal_digit_t decimal_buf[9];
   decimal.buf= decimal_buf;
   decimal.len= array_elements(decimal_buf);
@@ -997,11 +993,7 @@
   for (size_t i= 0; i < iters; ++i)
   {
     bin2decimal(packed_buf[i % num_elements], &decimal, 10, 2);
-<<<<<<< HEAD
-    dummy+= buf[0];
-=======
     dummy+= decimal_buf[0];
->>>>>>> 57c4f9ca
   }
 
   ASSERT_NE(static_cast<size_t>(-1), dummy);  // To keep the optimizer from removing the loop.

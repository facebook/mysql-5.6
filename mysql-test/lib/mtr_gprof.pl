# -*- cperl -*-
<<<<<<< HEAD
# Copyright (c) 2004, 2021, Oracle and/or its affiliates.
#
=======
# Copyright (c) 2004, 2022, Oracle and/or its affiliates.
# 
>>>>>>> 108fbab9
# This program is free software; you can redistribute it and/or modify
# it under the terms of the GNU General Public License, version 2.0,
# as published by the Free Software Foundation.
#
# This program is also distributed with certain software (including
# but not limited to OpenSSL) that is licensed under separate terms,
# as designated in a particular file or component or in included license
# documentation.  The authors of MySQL hereby grant you an additional
# permission to link the program and your derivative works with the
# separately licensed software that they have included with MySQL.
#
# This program is distributed in the hope that it will be useful,
# but WITHOUT ANY WARRANTY; without even the implied warranty of
# MERCHANTABILITY or FITNESS FOR A PARTICULAR PURPOSE.  See the
# GNU General Public License, version 2.0, for more details.
#
# You should have received a copy of the GNU General Public License
# along with this program; if not, write to the Free Software
# Foundation, Inc., 51 Franklin St, Fifth Floor, Boston, MA 02110-1301  USA

# This is a library file used by the Perl version of mysql-test-run,
# and is part of the translation of the Bourne shell script with the
# same name.

use strict;

sub gprof_collect ($@) {
  my ($exe_mysqld, @gprof_dirs) = @_;

  print("Collecting gprof reports.....\n");

  foreach my $datadir (@gprof_dirs) {
    my $gprof_msg = "$datadir/gprof.msg";
    my $gprof_err = "$datadir/gprof.err";
    if (-f "$datadir/gmon.out") {
      system("gprof $exe_mysqld $datadir/gmon.out 2 > $gprof_err > $gprof_msg");
      print("GPROF output in $gprof_msg, errors in $gprof_err\n");
    }
  }
}

1;<|MERGE_RESOLUTION|>--- conflicted
+++ resolved
@@ -1,11 +1,6 @@
 # -*- cperl -*-
-<<<<<<< HEAD
-# Copyright (c) 2004, 2021, Oracle and/or its affiliates.
+# Copyright (c) 2004, 2022, Oracle and/or its affiliates.
 #
-=======
-# Copyright (c) 2004, 2022, Oracle and/or its affiliates.
-# 
->>>>>>> 108fbab9
 # This program is free software; you can redistribute it and/or modify
 # it under the terms of the GNU General Public License, version 2.0,
 # as published by the Free Software Foundation.

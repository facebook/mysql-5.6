--- conflicted
+++ resolved
@@ -77,25 +77,9 @@
   $F->close();
 }
 
-<<<<<<< HEAD
-# Extract the command name with args, ignoring its location
-sub get_command_name {
-  my $cmd                = shift;
-  my @cmd_parts          = split(' ', $cmd);
-  my $cmd_base_name      = fileparse($cmd_parts[0]);
-  my $cmd_base_with_args = substr($cmd, index($cmd, $cmd_base_name));
-  return $cmd_base_with_args;
-}
-
 # Executes command, and prints n last lines of output from the command
 # only if the command fails. If the command runs successfully, no output
 # is written.
-=======
-#
-# exec_print_on_error - executes command, and prints n last lines of output
-#                       from the command only if the command fails. If the command runs
-#                       successfully, no output is written.
->>>>>>> c79270b9
 #
 # Parameters:
 #   cmd       - the command to run
@@ -110,20 +94,17 @@
 #   use My::Exec;
 #   my $res = exec_print_on_error("./mtr --suite=ndb ndb_dd_varsize");
 sub exec_print_on_error {
-<<<<<<< HEAD
   my $cmd = shift;
   my $max_lines = shift || 200;
 
   my $logfile_name  = get_logfile_name($cmd);
-  my $cmd_base_name = get_command_name($cmd);
-
   # Redirect stdout and stderr of command to log file
   $cmd = $cmd . " > $logfile_name 2>&1";
 
   # Execute command
-  print "Running '$cmd_base_name'\n";
+  print "Running command\n";
   system($cmd);
-  print "Result of '$cmd_base_name': $?\n";
+  print "Result of command: $?\n";
 
   if ($? == 0) {
     # Test program suceeded
@@ -135,27 +116,6 @@
     # Failed to execute program
     print "Failed to execute '$cmd': $!\n";
   } elsif ($?) {
-=======
-    my $cmd       = shift;
-    my $max_lines = shift || 200;
-
-    my $logfile_name = get_logfile_name($cmd);
-
-    # Redirect stdout and stderr of command to log file
-    $cmd .= " > $logfile_name 2>&1";
-
-    # Execute command
-    print "Running command\n";
-    system($cmd);
-
-    print "Result of command: $?\n";
-    if ($? == 0)
-    {
-	# Test program suceeded
-	return 1;
-    }
-
->>>>>>> c79270b9
     # Test program failed
     my $sig    = $? & 127;
     my $return = $? >> 8;

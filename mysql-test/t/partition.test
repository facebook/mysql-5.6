#--disable_abort_on_error
#
# Simple test for the partition storage engine
# taken from the select test.
#
# Last update:
# 2007-10-22 mleich  - Move ARCHIVE, BLACKHOLE and CSV related sub tests to
#                      new tests. Reason: All these might be not available.
#                    - Minor cleanup
#
--source include/have_partition.inc

--disable_warnings
drop table if exists t1, t2;
--enable_warnings

--echo #
<<<<<<< HEAD
--echo # Bug#57778: failed primary key add to partitioned innodb table
--echo #            inconsistent and crashes
--echo #
CREATE TABLE t1 (a INT NOT NULL, b INT NOT NULL)
PARTITION BY KEY (a) PARTITIONS 2;
INSERT INTO t1 VALUES (0,1), (0,2);
--error ER_DUP_ENTRY
ALTER TABLE t1 ADD PRIMARY KEY (a);
SHOW CREATE TABLE t1;
SELECT * FROM t1;
UPDATE t1 SET a = 1, b = 1 WHERE a = 0 AND b = 2;
ALTER TABLE t1 ADD PRIMARY KEY (a);
SELECT * FROM t1;
ALTER TABLE t1 DROP PRIMARY KEY;
SELECT * FROM t1;
=======
--echo # Bug#59297: Can't find record in 'tablename' on update inner join
--echo #

CREATE TABLE t1 (
a char(2) NOT NULL,
b char(2) NOT NULL,
c int(10) unsigned NOT NULL,
d varchar(255) DEFAULT NULL,
e varchar(1000) DEFAULT NULL,
PRIMARY KEY (a, b, c),
KEY (a),
KEY (a, b)
)
/*!50100 PARTITION BY KEY (a)
PARTITIONS 20 */;

INSERT INTO t1 (a, b, c, d, e) VALUES
('07', '03', 343, '1', '07_03_343'),
('01', '04', 343, '2', '01_04_343'),
('01', '06', 343, '3', '01_06_343'),
('01', '07', 343, '4', '01_07_343'),
('01', '08', 343, '5', '01_08_343'),
('01', '09', 343, '6', '01_09_343'),
('03', '03', 343, '7', '03_03_343'),
('03', '06', 343, '8', '03_06_343'),
('03', '07', 343, '9', '03_07_343'),
('04', '03', 343, '10', '04_03_343'),
('04', '06', 343, '11', '04_06_343'),
('05', '03', 343, '12', '05_03_343'),
('11', '03', 343, '13', '11_03_343'),
('11', '04', 343, '14', '11_04_343')
;

UPDATE t1 AS A,
(SELECT '03' AS a, '06' AS b, 343 AS c, 'last' AS d) AS B
SET A.e = B.d  
WHERE A.a = '03'  
AND A.b = '06' 
AND A.c = 343;

>>>>>>> 3da5a9cf
DROP TABLE t1;

--echo #
--echo # Bug#57113: ha_partition::extra(ha_extra_function):
--echo #            Assertion `m_extra_cache' failed
CREATE TABLE t1
(id INT NOT NULL PRIMARY KEY,
 name VARCHAR(16) NOT NULL,
 year YEAR,
 INDEX name (name(8))
)
PARTITION BY HASH(id) PARTITIONS 2;

INSERT INTO t1 VALUES ( 1, 'FooBar', '1924' );

CREATE TABLE t2 (id INT);

INSERT INTO t2 VALUES (1),(2);

UPDATE t1, t2 SET t1.year = '1955' WHERE t1.name = 'FooBar';

DROP TABLE t1, t2;


--echo #
--echo # Bug#55458: Partitioned MyISAM table gets crashed by multi-table update 
--echo #
CREATE TABLE t1 (
  `id` int NOT NULL,
  `user_num` int DEFAULT NULL,
  PRIMARY KEY (`id`)
) ENGINE=MyISAM CHARSET=latin1;
INSERT INTO t1 VALUES (1,8601);
INSERT INTO t1 VALUES (2,8601);
INSERT INTO t1 VALUES (3,8601);
INSERT INTO t1 VALUES (4,8601);
CREATE TABLE t2 (
  `id` int(11) NOT NULL,
  `user_num` int DEFAULT NULL,
  `name` varchar(64) NOT NULL,
  PRIMARY KEY (`id`)
) ENGINE=MyISAM CHARSET=latin1
PARTITION BY HASH (id)
PARTITIONS 2;
INSERT INTO t2 VALUES (1,8601,'John');
INSERT INTO t2 VALUES (2,8601,'JS');
INSERT INTO t2 VALUES (3,8601,'John S');

UPDATE t1, t2 SET t2.name = 'John Smith' WHERE t1.user_num = t2.user_num;

DROP TABLE t1, t2;

--echo # Bug#39338: Fieldnames in
--echo #   INFORMATIONSCHEMA.PARTITIONS.PARTITION_EXPRESSION become unescaped
--echo # NOTE: the partition expression is saved as a string, so changing from
--echo #       normal quotes to ansi quotes does not change the expression, only
--echo #       for partition by KEY.
CREATE TABLE t1 (
    ID int(11) NOT NULL,
    `aaaa,aaaaa` tinyint(3) UNSIGNED NOT NULL DEFAULT '0',
    ddddddddd int(11) NOT NULL DEFAULT '0',
    new_field0 varchar(50),
    PRIMARY KEY(ID, `aaaa,aaaaa`, ddddddddd))
PARTITION BY RANGE(ID)
PARTITIONS 3
SUBPARTITION BY LINEAR KEY(ID,`aaaa,aaaaa`)
SUBPARTITIONS 2 (
    PARTITION p01 VALUES LESS THAN(100),
    PARTITION p11 VALUES LESS THAN(200),
    PARTITION p21 VALUES LESS THAN MAXVALUE);
SELECT PARTITION_EXPRESSION, SUBPARTITION_EXPRESSION FROM INFORMATION_SCHEMA.PARTITIONS WHERE TABLE_NAME='t1';
show create table t1;
drop table t1;

#
# Bug#48276: can't add column if subpartition exists
CREATE TABLE t1 (a INT, b INT)
PARTITION BY LIST (a)
SUBPARTITION BY HASH (b)
(PARTITION p1 VALUES IN (1));
ALTER TABLE t1 ADD COLUMN c INT;
DROP TABLE t1;

#
# Bug#46639: 1030 (HY000): Got error 124 from storage engine on
# INSERT ... SELECT ...
CREATE TABLE t1 (
  a int NOT NULL,
  b int NOT NULL);

CREATE TABLE t2 (
  a int NOT NULL,
  b int NOT NULL,
  INDEX(b)
)
PARTITION BY HASH(a) PARTITIONS 2;

INSERT INTO t1 VALUES (399, 22);
INSERT INTO t2 VALUES (1, 22), (1, 42);

INSERT INTO t2 SELECT 1, 399 FROM t2, t1
WHERE t1.b = t2.b;

DROP TABLE t1, t2;

#
# Bug#46478: timestamp field incorrectly defaulted when partition is reorganized
#
CREATE TABLE t1 (
  a timestamp NOT NULL DEFAULT CURRENT_TIMESTAMP,
  b varchar(10),
  PRIMARY KEY (a)
)
PARTITION BY RANGE (UNIX_TIMESTAMP(a)) (
 PARTITION p1 VALUES LESS THAN (1199134800),
 PARTITION pmax VALUES LESS THAN MAXVALUE
);

INSERT INTO t1 VALUES ('2007-07-30 17:35:48', 'p1');
INSERT INTO t1 VALUES ('2009-07-14 17:35:55', 'pmax');
INSERT INTO t1 VALUES ('2009-09-21 17:31:42', 'pmax');

SELECT * FROM t1;
ALTER TABLE t1 REORGANIZE PARTITION pmax INTO (
 PARTITION p3 VALUES LESS THAN (1247688000),
 PARTITION pmax VALUES LESS THAN MAXVALUE);
SELECT * FROM t1;
SHOW CREATE TABLE t1;
DROP TABLE t1;

#
# Bug#45904: Error when CHARSET=utf8 and subpartitioning
#
create table t1 (a int NOT NULL, b varchar(5) NOT NULL)
default charset=utf8
partition by list (a)
subpartition by key (b)
(partition p0 values in (1),
 partition p1 values in (2));
drop table t1;

#
# Bug#44059: rec_per_key on empty partition gives weird optimiser results
#
create table t1 (a int, b int, key(a))
partition by list (a)
( partition p0 values in (1),
  partition p1 values in (2));
insert into t1 values (1,1),(2,1),(2,2),(2,3);
show indexes from t1;
analyze table t1;
show indexes from t1;
drop table t1;

#
# Bug#40181: hang if create index
#
create table t1 (a int)
partition by hash (a);
create index i on t1 (a);
insert into t1 values (1);
insert into t1 select * from t1;
--error ER_DUP_KEYNAME
create index i on t1 (a);
create index i2 on t1 (a);
drop table t1;

#
# Bug#36001: Partitions: spelling and using some error messages
#
--error ER_FOREIGN_KEY_ON_PARTITIONED
CREATE TABLE t1 (a INT, FOREIGN KEY (a) REFERENCES t0 (a))
ENGINE=MyISAM
PARTITION BY HASH (a);

#
# Bug#40954: Crash if range search and order by.
#
CREATE TABLE t1 (
  pk INT NOT NULL AUTO_INCREMENT,
  PRIMARY KEY (pk)
)
/*!50100 PARTITION BY HASH (pk)
PARTITIONS 2 */;
INSERT INTO t1 VALUES (NULL);
INSERT INTO t1 VALUES (NULL);
INSERT INTO t1 VALUES (NULL);
SELECT * FROM t1 WHERE pk < 0 ORDER BY pk;
DROP TABLE t1;

#
# Bug#35765: ALTER TABLE produces wrong error when non-existent storage engine
# used
CREATE TABLE t1 (a INT)
ENGINE=NonExistentEngine;
DROP TABLE t1;
CREATE TABLE t1 (a INT)
ENGINE=NonExistentEngine
PARTITION BY HASH (a);
DROP TABLE t1;
CREATE TABLE t1 (a INT)
ENGINE=Memory;
ALTER TABLE t1 ENGINE=NonExistentEngine;
# OK to only specify one partitions engine, since it is already assigned at
# table level (after create, it is specified on all levels and all parts).
ALTER TABLE t1
PARTITION BY HASH (a)
(PARTITION p0 ENGINE=Memory,
 PARTITION p1 ENGINE=NonExistentEngine);
ALTER TABLE t1 ENGINE=NonExistentEngine;
SHOW CREATE TABLE t1;
DROP TABLE t1;

#
# Bug#40494: Crash MYSQL server crashes on range access with partitioning
#            and order by
#
CREATE TABLE t1 (a INT NOT NULL, KEY(a))
PARTITION BY RANGE(a)
(PARTITION p1 VALUES LESS THAN (200), PARTITION pmax VALUES LESS THAN MAXVALUE);
INSERT INTO t1 VALUES (2), (40), (40), (70), (60), (90), (199);
SELECT a FROM t1 WHERE a BETWEEN 60 AND 95 ORDER BY a ASC;
--sorted_result
SELECT a FROM t1 WHERE a BETWEEN 60 AND 95;
INSERT INTO t1 VALUES (200), (250), (210);
SELECT a FROM t1 WHERE a BETWEEN 60 AND 220 ORDER BY a ASC;
SELECT a FROM t1 WHERE a BETWEEN 200 AND 220 ORDER BY a ASC;
SELECT a FROM t1 WHERE a BETWEEN 60 AND 95 ORDER BY a DESC;
SELECT a FROM t1 WHERE a BETWEEN 60 AND 220 ORDER BY a DESC;
SELECT a FROM t1 WHERE a BETWEEN 200 AND 220 ORDER BY a DESC;
--sorted_result
SELECT a FROM t1 WHERE a BETWEEN 60 AND 220;
--sorted_result
SELECT a FROM t1 WHERE a BETWEEN 200 AND 220;
--sorted_result
SELECT a FROM t1 WHERE a BETWEEN 60 AND 95;
--sorted_result
SELECT a FROM t1 WHERE a BETWEEN 60 AND 220;
--sorted_result
SELECT a FROM t1 WHERE a BETWEEN 200 AND 220;
DROP TABLE t1;

#
# Bug35931: Index search may return duplicates
#
CREATE TABLE t1 (
  a INT NOT NULL,   
  b MEDIUMINT NOT NULL,   
  c INT NOT NULL,
  KEY b (b)
) ENGINE=MyISAM
PARTITION BY LIST (a) (
  PARTITION p0 VALUES IN (1) 
);
INSERT INTO t1 VALUES (1,1,0), (1,1,1), (1,1,2), (1,1,53), (1,1,4), (1,1,5),
(1,1,6), (1,1,7), (1,1,8), (1,1,9), (1,1,10), (1,1,11), (1,1,12), (1,1,13),
(1,1,14), (1,1,15), (1,1,16), (1,1,67), (1,1,18), (1,1,19), (1,1,20), (1,1,21),
(1,1,22), (1,1,23), (1,1,24), (1,1,75), (1,1,26), (1,1,27), (1,1,128),
(1,1,79), (1,1,30), (1,1,31), (1,1,32), (1,1,33), (1,1,34), (1,1,85), (1,1,36),
(1,1,37), (1,1,38), (1,1,39), (1,1,40), (1,1,241), (1,1,42), (1,1,43),
(1,1,44), (1,1,45), (1,1,46), (1,1,147), (1,1,48), (1,1,49), (1,2,0), (1,2,1),
(1,2,2), (1,2,3), (1,2,4), (1,2,5), (1,2,6), (1,2,7), (1,2,8), (1,2,9),
(1,2,10), (1,2,11), (1,2,12), (1,2,13), (1,2,14), (1,2,15), (1,2,16), (1,2,17),
(1,2,18), (1,2,19), (1,2,20), (1,2,21), (1,2,22), (1,2,23), (1,2,24), (1,2,25),
(1,2,26), (1,2,27), (1,2,28), (1,2,29), (1,2,30), (1,2,31), (1,2,32), (1,2,33),
(1,2,34), (1,2,35), (1,2,36), (1,2,37), (1,2,38), (1,2,39), (1,2,40), (1,2,41),
(1,2,42), (1,2,43), (1,2,44), (1,2,45), (1,2,46), (1,2,47), (1,2,48), (1,2,49),
(1,6,0), (1,6,1), (1,6,2), (1,6,3), (1,6,4), (1,6,5), (1,6,6), (1,6,7),
(1,6,8), (1,6,9), (1,6,10), (1,6,11), (1,6,12), (1,6,13), (1,6,14), (1,6,15),
(1,6,16), (1,6,17), (1,6,18), (1,6,19), (1,6,20), (1,6,21), (1,6,22), (1,6,23),
(1,6,24), (1,6,25), (1,6,26), (1,6,27), (1,6,28), (1,6,29), (1,6,30), (1,6,31),
(1,6,32), (1,6,33), (1,6,34), (1,6,35), (1,6,36), (1,6,37), (1,6,38), (1,6,39),
(1,6,40), (1,6,41), (1,6,42), (1,6,43), (1,6,44), (1,6,45), (1,6,46), (1,6,47),
(1,6,48), (1,6,49), (1,7,0), (1,7,1), (1,7,2), (1,7,3), (1,7,4), (1,7,5),
(1,7,6), (1,7,7), (1,7,8), (1,7,9), (1,7,10), (1,7,11), (1,7,12), (1,7,13),
(1,7,14), (1,7,15), (1,7,16), (1,7,17), (1,7,18), (1,7,19), (1,7,20), (1,7,21),
(1,7,22), (1,7,23), (1,7,24), (1,7,25), (1,7,26), (1,7,27), (1,7,28), (1,7,29),
  (1,7,30), (1,7,31), (1,7,32), (1,7,33), (1,7,34), (1,7,35), (1,7,38), (1,7,39),
(1,7,90), (1,7,41), (1,7,43), (1,7,48), (1,7,49), (1,9,0), (1,9,1), (1,9,2),
(1,9,3), (1,9,4), (1,9,5), (1,9,6), (1,9,7), (1,9,8), (1,9,9), (1,9,10),
(1,9,11), (1,9,12), (1,9,13), (1,9,14), (1,9,15), (1,9,16), (1,9,17), (1,9,18),
(1,9,19), (1,9,20), (1,9,21), (1,9,22), (1,9,23), (1,9,24), (1,9,25), (1,9,26),
(1,9,29), (1,9,32), (1,9,35), (1,9,38), (1,10,0), (1,10,1), (1,10,2), (1,10,3),
(1,10,4), (1,10,5), (1,10,6), (1,10,7), (1,10,8), (1,10,9), (1,10,10),
(1,10,11), (1,10,13), (1,10,14), (1,10,15), (1,10,16), (1,10,17), (1,10,18),
(1,10,22), (1,10,24), (1,10,25), (1,10,26), (1,10,28), (1,10,131), (1,10,33),
(1,10,84), (1,10,35), (1,10,40), (1,10,42), (1,10,49), (1,11,0), (1,11,1),
(1,11,2), (1,11,3), (1,11,4), (1,11,5), (1,11,6), (1,11,7), (1,11,8), (1,11,9),
(1,11,10), (1,11,11), (1,11,12), (1,11,13), (1,11,14), (1,11,15), (1,11,16),
(1,11,17), (1,11,18), (1,11,19), (1,11,20), (1,11,21), (1,11,22), (1,11,23),
(1,11,24), (1,11,25), (1,11,26), (1,11,27), (1,11,28), (1,11,30), (1,11,31),
(1,11,32), (1,11,33), (1,11,34), (1,11,35), (1,11,37), (1,11,39), (1,11,40),
(1,11,42), (1,11,44), (1,11,45), (1,11,47), (1,11,48), (1,14,104), (1,14,58),
(1,14,12), (1,14,13), (1,14,15), (1,14,16), (1,14,17), (1,14,34), (1,15,0),
(1,15,1), (1,15,2), (1,15,3), (1,15,4), (1,15,5), (1,15,7), (1,15,9),
(1,15,15), (1,15,27), (1,15,49), (1,16,0), (1,16,1), (1,16,3), (1,17,4),
(1,19,1);
SELECT COUNT(*) FROM t1 WHERE b NOT IN ( 1,2,6,7,9,10,11 );
SELECT SUM(c) FROM t1 WHERE b NOT IN ( 1,2,6,7,9,10,11 );
ALTER TABLE t1 DROP INDEX b;
SELECT COUNT(*) FROM t1 WHERE b NOT IN ( 1,2,6,7,9,10,11 );
SELECT SUM(c) FROM t1 WHERE b NOT IN ( 1,2,6,7,9,10,11 );
ALTER TABLE t1 ENGINE = Memory;
SELECT COUNT(*) FROM t1 WHERE b NOT IN ( 1,2,6,7,9,10,11 );
SELECT SUM(c) FROM t1 WHERE b NOT IN ( 1,2,6,7,9,10,11 );
ALTER TABLE t1 ADD INDEX b USING HASH (b);
SELECT COUNT(*) FROM t1 WHERE b NOT IN ( 1,2,6,7,9,10,11 );
SELECT SUM(c) FROM t1 WHERE b NOT IN ( 1,2,6,7,9,10,11 );
DROP TABLE t1;

# Bug#37327 Range scan on partitioned table returns duplicate rows
# (Duplicate of Bug#35931)
CREATE TABLE `t1` (
  `c1` int(11) DEFAULT NULL,
  KEY `c1` (`c1`)
) ENGINE=MyISAM DEFAULT CHARSET=latin1;

CREATE TABLE `t2` (
  `c1` int(11) DEFAULT NULL,
  KEY `c1` (`c1`)
) ENGINE=MyISAM DEFAULT CHARSET=latin1 /*!50100 PARTITION BY RANGE (c1) (PARTITION a VALUES LESS THAN (100) ENGINE = MyISAM, PARTITION b VALUES LESS THAN MAXVALUE ENGINE = MyISAM) */;

INSERT INTO `t1` VALUES (1),(2),(3),(4),(5),(6),(7),(8),(9),(10),(11),(12),(13),(14),(15),(16),(17),(18),(19),(20);
INSERT INTO `t2` VALUES (1),(2),(3),(4),(5),(6),(7),(8),(9),(10),(11),(12),(13),(14),(15),(16),(17),(18),(19),(20);

EXPLAIN PARTITIONS SELECT c1 FROM t1 WHERE (c1 > 10 AND c1 < 13) OR (c1 > 17 AND c1 < 20);

FLUSH STATUS;
SELECT c1 FROM t1 WHERE (c1 > 10 AND c1 < 13) OR (c1 > 17 AND c1 < 20);
SHOW STATUS LIKE 'Handler_read_%';

EXPLAIN PARTITIONS SELECT c1 FROM t2 WHERE (c1 > 10 AND c1 < 13) OR (c1 > 17 AND c1 < 20);

FLUSH STATUS;
SELECT c1 FROM t2 WHERE (c1 > 10 AND c1 < 13) OR (c1 > 17 AND c1 < 20);
SHOW STATUS LIKE 'Handler_read_%';
DROP TABLE t1,t2;

# Bug#37329 Range scan on partitioned tables shows higher Handler_read_next
# (marked as duplicate of Bug#35931)
CREATE TABLE `t1` (
  `c1` int(11) DEFAULT NULL,
  KEY `c1` (`c1`)
) ENGINE=MyISAM DEFAULT CHARSET=latin1;

CREATE TABLE `t2` (
  `c1` int(11) DEFAULT NULL,
  KEY `c1` (`c1`)
) ENGINE=MyISAM DEFAULT CHARSET=latin1
/*!50100 PARTITION BY RANGE (c1)
(PARTITION a VALUES LESS THAN (100) ENGINE = MyISAM,
 PARTITION b VALUES LESS THAN MAXVALUE ENGINE = MyISAM) */;

INSERT INTO `t1` VALUES (1),(2),(3),(4),(5),(6),(7),(8),(9),(10),(11),(12),(13),(14),(15),(16),(17),(18),(19),(20);
INSERT INTO `t2` VALUES (1),(2),(3),(4),(5),(6),(7),(8),(9),(10),(11),(12),(13),(14),(15),(16),(17),(18),(19),(20);

EXPLAIN PARTITIONS SELECT c1 FROM t1 WHERE (c1 > 2 AND c1 < 5);

FLUSH STATUS;
SELECT c1 FROM t1 WHERE (c1 > 2 AND c1 < 5);
SHOW STATUS LIKE 'Handler_read_%';

EXPLAIN PARTITIONS SELECT c1 FROM t2 WHERE (c1 > 2 AND c1 < 5);

FLUSH STATUS;
SELECT c1 FROM t2 WHERE (c1 > 2 AND c1 < 5);
SHOW STATUS LIKE 'Handler_read_%';

EXPLAIN PARTITIONS SELECT c1 FROM t1 WHERE (c1 > 12 AND c1 < 15);

FLUSH STATUS;
SELECT c1 FROM t1 WHERE (c1 > 12 AND c1 < 15);
SHOW STATUS LIKE 'Handler_read_%';

EXPLAIN PARTITIONS SELECT c1 FROM t2 WHERE (c1 > 12 AND c1 < 15);

FLUSH STATUS;
SELECT c1 FROM t2 WHERE (c1 > 12 AND c1 < 15);
SHOW STATUS LIKE 'Handler_read_%';
DROP TABLE t1,t2;

--error ER_PARTITION_FUNCTION_IS_NOT_ALLOWED
create table t1 (a int) partition by list ((a/3)*10 div 1)
(partition p0 values in (0), partition p1 values in (1));

#
# Bug #30695: An apostrophe ' in the comment of the ADD PARTITION causes the Server to crash.
#
# To verify the fix for crashing (on unix-type OS)
# uncomment the exec and error rows!

CREATE TABLE t1 (
    d DATE NOT NULL
)
PARTITION BY RANGE( YEAR(d) ) (
    PARTITION p0 VALUES LESS THAN (1960),
    PARTITION p1 VALUES LESS THAN (1970),
    PARTITION p2 VALUES LESS THAN (1980),
    PARTITION p3 VALUES LESS THAN (1990)
);

ALTER TABLE t1 ADD PARTITION (
PARTITION `p5` VALUES LESS THAN (2010)
COMMENT 'APSTART \' APEND'
);
#--exec sed 's/APSTART \\/APSTART  /' var/master-data/test/t1.frm > tmpt1.frm && mv tmpt1.frm var/master-data/test/t1.frm
#--error ER_PARSE_ERROR
SELECT * FROM t1 LIMIT 1;

DROP TABLE t1;

#
# Bug 30878: crashing when alter an auto_increment non partitioned
#            table to partitioned

create table t1 (id int auto_increment, s1 int, primary key (id));

insert into t1 values (null,1);
insert into t1 values (null,6);

-- sorted_result
select * from t1;

alter table t1 partition by range (id) (
  partition p0 values less than (3),
  partition p1 values less than maxvalue
);

drop table t1;

#
# Bug 15890: Strange number of partitions accepted
#
-- error ER_PARSE_ERROR
create table t1 (a int)
partition by key(a)
partitions 0.2+e1;
-- error ER_PARSE_ERROR
create table t1 (a int)
partition by key(a)
partitions -1;
-- error ER_PARSE_ERROR
create table t1 (a int)
partition by key(a)
partitions 1.5;
-- error ER_PARSE_ERROR
create table t1 (a int)
partition by key(a)
partitions 1e+300;

#
# Bug 19309 Partitions: Crash if double procedural alter
#
create table t1 (a int)
partition by list (a)
(partition p0 values in (1));

create procedure pz()
alter table t1 engine = myisam;

call pz();
call pz();
drop procedure pz;
drop table t1;

#
# BUG 16002: Handle unsigned integer functions properly
#
--error ER_VALUES_IS_NOT_INT_TYPE_ERROR
create table t1 (a bigint)
partition by range (a)
(partition p0 values less than (0xFFFFFFFFFFFFFFFF),
 partition p1 values less than (10));
--error ER_VALUES_IS_NOT_INT_TYPE_ERROR
create table t1 (a bigint)
partition by list (a)
(partition p0 values in (0xFFFFFFFFFFFFFFFF),
 partition p1 values in (10));

create table t1 (a bigint unsigned)
partition by range (a)
(partition p0 values less than (100),
 partition p1 values less than MAXVALUE);
insert into t1 values (1);
drop table t1;

create table t1 (a bigint unsigned)
partition by hash (a);
insert into t1 values (0xFFFFFFFFFFFFFFFD);
insert into t1 values (0xFFFFFFFFFFFFFFFE);
select * from t1 where (a + 1) < 10;
select * from t1 where (a + 1) > 10;
drop table t1;

#
# Added test case
#
create table t1 (a int)
partition by key(a)
(partition p0 engine = MEMORY);
drop table t1;

#
# BUG 19067 ALTER TABLE .. ADD PARTITION for subpartitioned table crashes
#
create table t1 (a int)
partition by range (a)
subpartition by key (a)
(partition p0 values less than (1));
alter table t1 add partition (partition p1 values less than (2));
show create table t1;
alter table t1 reorganize partition p1 into (partition p1 values less than (3));
show create table t1;
drop table t1;

#
# Partition by key no partition defined => OK
#
CREATE TABLE t1 (
a int not null,
b int not null,
c int not null,
primary key(a,b))
partition by key (a);

#
# Bug 13323: Select count(*) on empty table returns 2
#
select count(*) from t1;

#
# Test SHOW CREATE TABLE
#
show create table t1;

drop table t1;
#
# Partition by key no partition, list of fields
#
CREATE TABLE t1 (
a int not null,
b int not null,
c int not null,
primary key(a,b))
partition by key (a, b);

drop table t1;
#
# Partition by key specified 3 partitions and defined 3 => ok
#
CREATE TABLE t1 (
a int not null,
b int not null,
c int not null,
primary key(a,b))
partition by key (a)
partitions 3
(partition x1, partition x2, partition x3);

drop table t1;
#
# Partition by key specifying nodegroup
#
CREATE TABLE t1 (
a int not null,
b int not null,
c int not null,
primary key(a,b))
partition by key (a)
partitions 3
(partition x1 nodegroup 0,
 partition x2 nodegroup 1,
 partition x3 nodegroup 2);

drop table t1;
#
# Partition by key specifying engine
#
CREATE TABLE t1 (
a int not null,
b int not null,
c int not null,
primary key(a,b))
partition by key (a)
partitions 3
(partition x1 engine myisam,
 partition x2 engine myisam,
 partition x3 engine myisam);

drop table t1;
#
# Partition by key specifying tablespace
#
CREATE TABLE t1 (
a int not null,
b int not null,
c int not null,
primary key(a,b))
partition by key (a)
partitions 3
(partition x1 tablespace ts1,
 partition x2 tablespace ts2,
 partition x3 tablespace ts3);

CREATE TABLE t2 LIKE t1;

drop table t2;
drop table t1;

#
# Partition by key list, basic
#
CREATE TABLE t1 (
a int not null,
b int not null,
c int not null,
primary key(a,b))
partition by list (a)
partitions 3
(partition x1 values in (1,2,9,4) tablespace ts1,
 partition x2 values in (3, 11, 5, 7) tablespace ts2,
 partition x3 values in (16, 8, 5+19, 70-43) tablespace ts3);

drop table t1;
#
# Partition by key list, list function
#
CREATE TABLE t1 (
a int not null,
b int not null,
c int not null,
primary key(a,b))
partition by list (b*a)
partitions 3
(partition x1 values in (1,2,9,4) tablespace ts1,
 partition x2 values in (3, 11, 5, 7) tablespace ts2,
 partition x3 values in (16, 8, 5+19, 70-43) tablespace ts3);

drop table t1;

#
# Partition by key list, list function, no spec of #partitions
#
CREATE TABLE t1 (
a int not null,
b int not null,
c int not null,
primary key(a,b))
partition by list (b*a)
(partition x1 values in (1) tablespace ts1,
 partition x2 values in (3, 11, 5, 7) tablespace ts2,
 partition x3 values in (16, 8, 5+19, 70-43) tablespace ts3);

drop table t1;

#
# Bug 13154: Insert crashes due to bad calculation of partition id
#            for PARTITION BY KEY and SUBPARTITION BY KEY
#
CREATE TABLE t1 (
a int not null)
partition by key(a);

LOCK TABLES t1 WRITE;
insert into t1 values (1);
insert into t1 values (2);
insert into t1 values (3);
insert into t1 values (4);
UNLOCK TABLES;

drop table t1;

#
# Bug #13644 DROP PARTITION NULL's DATE column
#
CREATE TABLE t1 (a int, name VARCHAR(50), purchased DATE)
PARTITION BY RANGE (a)
(PARTITION p0 VALUES LESS THAN (3),
 PARTITION p1 VALUES LESS THAN (7),
 PARTITION p2 VALUES LESS THAN (9),
 PARTITION p3 VALUES LESS THAN (11));
INSERT INTO t1 VALUES
(1, 'desk organiser', '2003-10-15'),
(2, 'CD player', '1993-11-05'),
(3, 'TV set', '1996-03-10'),
(4, 'bookcase', '1982-01-10'),
(5, 'exercise bike', '2004-05-09'),
(6, 'sofa', '1987-06-05'),
(7, 'popcorn maker', '2001-11-22'),
(8, 'acquarium', '1992-08-04'),
(9, 'study desk', '1984-09-16'),
(10, 'lava lamp', '1998-12-25');

SELECT * from t1 ORDER BY a;
ALTER TABLE t1 DROP PARTITION p0;
SELECT * from t1 ORDER BY a;

drop table t1;

#
# Bug #13442; Truncate Partitioned table doesn't work
#

CREATE TABLE t1 (a int)
PARTITION BY LIST (a)
(PARTITION p0 VALUES IN (1,2,3), PARTITION p1 VALUES IN (4,5,6));

insert into t1 values (1),(2),(3),(4),(5),(6);
select * from t1;
truncate t1;
select * from t1;
truncate t1;
select * from t1;
drop table t1;

#
# Bug #13445 Partition by KEY method crashes server
#
CREATE TABLE t1 (a int, b int, primary key(a,b))
PARTITION BY KEY(b,a) PARTITIONS 4;

insert into t1 values (0,0),(1,1),(2,2),(3,3),(4,4),(5,5),(6,6);
select * from t1 where a = 4;

drop table t1;

#
# Bug#22351 - handler::index_next_same() call to key_cmp_if_same()
#             uses the wrong buffer
#
CREATE TABLE t1 (c1 INT, c2 INT, PRIMARY KEY USING BTREE (c1,c2)) ENGINE=MEMORY
  PARTITION BY KEY(c2,c1) PARTITIONS 4;
INSERT INTO t1 VALUES (0,0),(1,1),(2,2),(3,3),(4,4),(5,5),(6,6);
SELECT * FROM t1 WHERE c1 = 4;
DROP TABLE t1;

#
# Bug #13438: Engine clause in PARTITION clause causes crash
#
CREATE TABLE t1 (a int)
PARTITION BY LIST (a)
PARTITIONS 1
(PARTITION x1 VALUES IN (1) ENGINE=MEMORY);

show create table t1;
drop table t1;

#
# Bug #13440: REPLACE causes crash in partitioned table
#
CREATE TABLE t1 (a int, unique(a))
PARTITION BY LIST (a)
(PARTITION x1 VALUES IN (10), PARTITION x2 VALUES IN (20));

--error ER_NO_PARTITION_FOR_GIVEN_VALUE 
REPLACE t1 SET a = 4;
drop table t1;

#
# Bug #14365: Crash if value too small in list partitioned table
#
CREATE TABLE t1 (a int)
PARTITION BY LIST (a)
(PARTITION x1 VALUES IN (2), PARTITION x2 VALUES IN (3));

insert into t1 values (2), (3);
--error ER_NO_PARTITION_FOR_GIVEN_VALUE
insert into t1 values (4);
--error ER_NO_PARTITION_FOR_GIVEN_VALUE
insert into t1 values (1);
drop table t1;

#
# Bug 14327: PARTITIONS clause gets lost in SHOW CREATE TABLE
#
CREATE TABLE t1 (a int)
PARTITION BY HASH(a)
PARTITIONS 5;

SHOW CREATE TABLE t1;

drop table t1;

#
# Bug #13446: Update to value outside of list values doesn't give error
#
CREATE TABLE t1 (a int)
PARTITION BY RANGE (a)
(PARTITION x1 VALUES LESS THAN (2));

insert into t1 values (1);
--error ER_NO_PARTITION_FOR_GIVEN_VALUE
update t1 set a = 5;

drop table t1;

#
# Bug #13441: Analyze on partitioned table didn't work
#
CREATE TABLE t1 (a int)
PARTITION BY LIST (a)
(PARTITION x1 VALUES IN (10), PARTITION x2 VALUES IN (20));

analyze table t1;

drop table t1;

#
# BUG 15221 (Cannot reorganize with the same name)
#
create table t1
(a int)
partition by range (a)
  ( partition p0 values less than(10),
    partition p1 values less than (20),
    partition p2 values less than (25));

alter table t1 reorganize partition p2 into (partition p2 values less than (30));
show create table t1;
drop table t1;

CREATE TABLE t1 (a int, b int)
PARTITION BY RANGE (a)
(PARTITION x0 VALUES LESS THAN (2),
 PARTITION x1 VALUES LESS THAN (4),
 PARTITION x2 VALUES LESS THAN (6),
 PARTITION x3 VALUES LESS THAN (8),
 PARTITION x4 VALUES LESS THAN (10),
 PARTITION x5 VALUES LESS THAN (12),
 PARTITION x6 VALUES LESS THAN (14),
 PARTITION x7 VALUES LESS THAN (16),
 PARTITION x8 VALUES LESS THAN (18),
 PARTITION x9 VALUES LESS THAN (20));

ALTER TABLE t1 REORGANIZE PARTITION x0,x1,x2 INTO
(PARTITION x1 VALUES LESS THAN (6));
show create table t1;
drop table t1;

# Testcase for BUG#15819
create table t1 (a int not null, b int not null) partition by LIST (a+b) (
  partition p0 values in (12),
  partition p1 values in (14)
);
--error ER_NO_PARTITION_FOR_GIVEN_VALUE
insert into t1 values (10,1);

drop table t1;

#
# Bug#16901 Partitions: crash, SELECT, column of part.
#           function=first column of primary key
#
create table t1 (f1 integer,f2 integer, f3 varchar(10), primary key(f1,f2))
partition by range(f1) subpartition by hash(f2) subpartitions 2
(partition p1 values less than (0),
 partition p2 values less than (2),
 partition p3 values less than (2147483647));

insert into t1 values(10,10,'10');
insert into t1 values(2,2,'2');
select * from t1 where f1 = 2;
drop table t1;

#
# Bug #16907 Partitions: crash, SELECT goes into last partition, UNIQUE INDEX
#
create table t1 (f1 integer,f2 integer, unique index(f1))
partition by range(f1 div 2)
subpartition by hash(f1) subpartitions 2
(partition partb values less than (2),
partition parte values less than (4),
partition partf values less than (10000));
insert into t1 values(10,1);
select * from t1 where f1 = 10;
drop table t1;

#
# Bug #16775: Wrong engine type stored for subpartition
#
set session storage_engine= 'memory';
create table t1 (f_int1 int(11) default null) engine = memory
  partition by range (f_int1) subpartition by hash (f_int1)
  (partition part1 values less than (1000)
   (subpartition subpart11 engine = memory));
drop table t1;
set session storage_engine='myisam';

#
# Bug #16782: Crash using REPLACE on table with primary key
#
create table t1 (f_int1 integer, f_int2 integer, primary key (f_int1))
  partition by hash(f_int1) partitions 2;
insert into t1 values (1,1),(2,2);
replace into t1 values (1,1),(2,2);
drop table t1;

#
# Bug #17169: Partitions: out of memory if add partition and unique
#
create table t1 (s1 int, unique (s1)) partition by list (s1) (partition x1 VALUES in (10), partition x2 values in (20));
alter table t1 add partition (partition x3 values in (30));
drop table t1;

#
# Bug #17754 Change to explicit removal of partitioning scheme
# Also added a number of tests to ensure that proper engine is
# choosen in all kinds of scenarios.
#

create table t1 (a int)
partition by key(a)
partitions 2
(partition p0 engine=myisam, partition p1 engine=myisam);
show create table t1;

alter table t1;
show create table t1;

alter table t1 engine=myisam;
show create table t1;

alter table t1 engine=heap;
show create table t1;

alter table t1 remove partitioning;
show create table t1;

drop table t1;

create table t1 (a int)
engine=myisam
partition by key(a)
partitions 2
(partition p0 engine=myisam, partition p1 engine=myisam);
show create table t1;

alter table t1 add column b int remove partitioning;
show create table t1;

alter table t1
engine=myisam
partition by key(a)
(partition p0 engine=myisam, partition p1);
show create table t1;

alter table t1
engine=heap
partition by key(a)
(partition p0, partition p1 engine=heap);
show create table t1;

alter table t1 engine=myisam, add column c int remove partitioning;
show create table t1;

alter table t1
engine=heap
partition by key (a)
(partition p0, partition p1);
show create table t1;

alter table t1
partition by key (a)
(partition p0, partition p1);
show create table t1;

alter table t1
engine=heap
partition by key (a)
(partition p0, partition p1);
show create table t1;

# Since alter, it already have ENGINE=HEAP from before on table level
# -> OK
alter table t1
partition by key(a)
(partition p0, partition p1 engine=heap);

# Since alter, it already have ENGINE=HEAP from before on table level
# -> OK
alter table t1
partition by key(a)
(partition p0 engine=heap, partition p1);

--error ER_MIX_HANDLER_ERROR
alter table t1
engine=heap
partition by key (a)
(partition p0 engine=heap, partition p1 engine=myisam);

--error ER_MIX_HANDLER_ERROR
alter table t1
partition by key (a)
(partition p0 engine=heap, partition p1 engine=myisam);

drop table t1;

# Bug #17432: Partition functions containing NULL values should return
#             LONGLONG_MIN
#
CREATE TABLE t1 (
 f_int1 INTEGER, f_int2 INTEGER,
 f_char1 CHAR(10), f_char2 CHAR(10), f_charbig VARCHAR(1000)
 )
 PARTITION BY RANGE(f_int1 DIV 2)
 SUBPARTITION BY HASH(f_int1)
 SUBPARTITIONS 2
 (PARTITION parta VALUES LESS THAN (0),
  PARTITION partb VALUES LESS THAN (5),
  PARTITION parte VALUES LESS THAN (10),
  PARTITION partf VALUES LESS THAN (2147483647));
INSERT INTO t1 SET f_int1 = NULL , f_int2 = -20, f_char1 = CAST(-20 AS CHAR),
                   f_char2 = CAST(-20 AS CHAR), f_charbig = '#NULL#';
SELECT * FROM t1 WHERE f_int1 IS NULL;
SELECT * FROM t1;
drop table t1;

#
# Bug 17430: Crash when SELECT * from t1 where field IS NULL
#

CREATE TABLE t1 (
 f_int1 INTEGER, f_int2 INTEGER,
 f_char1 CHAR(10), f_char2 CHAR(10), f_charbig VARCHAR(1000)  )
 PARTITION BY LIST(MOD(f_int1,2))
 SUBPARTITION BY KEY(f_int1)
 (PARTITION part1 VALUES IN (-1) (SUBPARTITION sp1, SUBPARTITION sp2),
  PARTITION part2 VALUES IN (0) (SUBPARTITION sp3, SUBPARTITION sp5),
  PARTITION part3 VALUES IN (1) (SUBPARTITION sp4, SUBPARTITION sp6));

INSERT INTO t1 SET f_int1 = 2, f_int2 = 2, f_char1 = '2', f_char2 = '2', f_charbig = '===2===';
INSERT INTO t1 SET f_int1 = 2, f_int2 = 2, f_char1 = '2', f_char2 = '2', f_charbig = '===2===';

SELECT * FROM t1 WHERE f_int1  IS NULL;
drop table t1;

#
# Bug#14363 Partitions: failure if create in stored procedure
#
delimiter //;

create procedure p ()
begin
create table t1 (s1 mediumint,s2 mediumint)
partition by list (s2)
(partition p1 values in (0),
 partition p2 values in (1));
end//

call p()//
drop procedure p//
drop table t1;

create procedure p ()
begin
create table t1 (a int not null,b int not null,c int not null,primary key (a,b))
partition by range (a)
subpartition by hash (a+b)
(partition x1 values less than (1)
 (subpartition x11,
  subpartition x12),
 partition x2 values less than (5)
 (subpartition x21,
  subpartition x22));
end//

call p()//
drop procedure p//
drop table t1//
delimiter ;//

#
# Bug #15447  Partitions: NULL is treated as zero
#

# NULL for RANGE partition
create table t1 (a int,b int,c int,key(a,b))
partition by range (a)
partitions 3
(partition x1 values less than (0) tablespace ts1,
 partition x2 values less than (10) tablespace ts2,
 partition x3 values less than maxvalue tablespace ts3);

insert into t1 values (NULL, 1, 1);
insert into t1 values (0, 1, 1);
insert into t1 values (12, 1, 1);

select partition_name, partition_description, table_rows
from information_schema.partitions where table_schema ='test';
drop table t1;

# NULL for LIST partition
--error ER_MULTIPLE_DEF_CONST_IN_LIST_PART_ERROR
create table t1 (a int,b int, c int)
partition by list(a)
partitions 2
(partition x123 values in (11,12),
 partition x234 values in (1 ,NULL, NULL));

--error ER_MULTIPLE_DEF_CONST_IN_LIST_PART_ERROR
create table t1 (a int,b int, c int)
partition by list(a)
partitions 2
(partition x123 values in (11, NULL),
 partition x234 values in (1 ,NULL));

create table t1 (a int,b int, c int)
partition by list(a)
partitions 2
(partition x123 values in (11, 12),
 partition x234 values in (5, 1));
--error ER_NO_PARTITION_FOR_GIVEN_VALUE
insert into t1 values (NULL,1,1);
drop table t1;

create table t1 (a int,b int, c int)
partition by list(a)
partitions 2
(partition x123 values in (11, 12),
 partition x234 values in (NULL, 1));

insert into t1 values (11,1,6);
insert into t1 values (NULL,1,1);

select partition_name, partition_description, table_rows
from information_schema.partitions where table_schema ='test';
drop table t1;

#
# BUG 17947 Crash with REBUILD PARTITION
#
create table t1 (a int)
partition by list (a)
(partition p0 values in (1));

--error ER_PARSE_ERROR
alter table t1 rebuild partition;

drop table t1;

#
# BUG 15253 Insert that should fail doesn't
#
create table t1 (a int)
partition by list (a)
(partition p0 values in (5));

--error ER_NO_PARTITION_FOR_GIVEN_VALUE
insert into t1 values (0);

drop table t1;

#
# BUG #16370 Subpartitions names not shown in SHOW CREATE TABLE output
#
create table t1 (a int)
partition by range (a) subpartition by hash (a)
(partition p0 values less than (100));

show create table t1;
alter table t1 add partition (partition p1 values less than (200)
(subpartition subpart21));

show create table t1;

drop table t1;

create table t1 (a int)
partition by key (a);

show create table t1;
alter table t1 add partition (partition p1);
show create table t1;

drop table t1;

#
# BUG 15407 Crash with subpartition
#
--error ER_PARSE_ERROR
create table t1 (a int, b int)
partition by range (a)
subpartition by hash(a)
(partition p0 values less than (0) (subpartition sp0),
 partition p1 values less than (1));

--error ER_PARSE_ERROR
create table t1 (a int, b int)
partition by range (a)
subpartition by hash(a)
(partition p0 values less than (0),
 partition p1 values less than (1) (subpartition sp0));

#
# Bug 46354 Crash with subpartition
#
--error ER_PARSE_ERROR
create table t1 (a int, b int)
partition by list (a)
subpartition by hash(a)
(partition p0 values in (0),
 partition p1 values in (1) (subpartition sp0));


#
# BUG 15961 No error when subpartition defined without subpartition by clause
#
--error ER_SUBPARTITION_ERROR
create table t1 (a int)
partition by hash (a)
(partition p0 (subpartition sp0));

#
# Bug 17127 
#
create table t1 (a int)
partition by range (a)
(partition p0 values less than (1));

--error ER_PARTITION_WRONG_VALUES_ERROR
alter table t1 add partition (partition p1 values in (2));
--error ER_PARTITION_REQUIRES_VALUES_ERROR
alter table t1 add partition (partition p1);

drop table t1;

create table t1 (a int)
partition by list (a)
(partition p0 values in (1));

--error ER_PARTITION_WRONG_VALUES_ERROR
alter table t1 add partition (partition p1 values less than (2));
--error ER_PARTITION_REQUIRES_VALUES_ERROR
alter table t1 add partition (partition p1);

drop table t1;

create table t1 (a int)
partition by hash (a)
(partition p0);

--error ER_PARTITION_WRONG_VALUES_ERROR
alter table t1 add partition (partition p1 values less than (2));
--error ER_PARTITION_WRONG_VALUES_ERROR
alter table t1 add partition (partition p1 values in (2));

drop table t1;

#
# BUG 17947 Crash with REBUILD PARTITION
#
create table t1 (a int)
partition by list (a)
(partition p0 values in (1));

--error ER_PARSE_ERROR
alter table t1 rebuild partition;

drop table t1;

#
# Bug #14526: Partitions: indexed searches fail
#
create table t2 (s1 int not null auto_increment, primary key (s1)) partition by list (s1) (partition p1 values in (1),partition p2 values in (2),partition p3 values in (3),partition p4 values in (4));
insert into t2 values (null),(null),(null);
select * from t2;
select * from t2 where s1 < 2;
update t2 set s1 = s1 + 1 order by s1 desc;
select * from t2 where s1 < 3;
select * from t2 where s1 = 2;
drop table t2;

#
# Bug #17497: Partitions: crash if add partition on temporary table
#
--error ER_PARTITION_NO_TEMPORARY
create temporary table t1 (a int) partition by hash(a);

#
# Bug #17097: Partitions: failing ADD PRIMARY KEY leads to temporary rotten
# metadata,crash
#
create table t1 (a int, b int) partition by list (a)
  (partition p1 values in (1), partition p2 values in (2));
--error ER_UNIQUE_KEY_NEED_ALL_FIELDS_IN_PF
alter table t1 add primary key (b);
show create table t1;
drop table t1;

############################################
#
# Author: Mikael Ronstrom
# Date:   2006-03-01
# Purpose
# Bug 17772: Crash at ALTER TABLE with rename
#            and add column + comment on
#            partitioned table
#
############################################
create table t1 (a int unsigned not null auto_increment primary key)
partition by key(a);
alter table t1 rename t2, add c char(10), comment "no comment";
show create table t2;

drop table t2;

#
# Bug#15336 Partitions: crash if create table as select
#
create table t1 (f1 int) partition by hash (f1) as select 1;
drop table t1;

#
# bug #14350 Partitions: crash if prepared statement
#
prepare stmt1 from 'create table t1 (s1 int) partition by hash (s1)';
execute stmt1;
--error ER_TABLE_EXISTS_ERROR
execute stmt1;
drop table t1;

#
# bug 17290 SP with delete, create and rollback to save point causes MySQLD core
#
delimiter |;
eval CREATE PROCEDURE test.p1(IN i INT)
BEGIN
  DECLARE CONTINUE HANDLER FOR sqlexception BEGIN END;
  DROP TABLE IF EXISTS t1;
  CREATE TABLE t1 (num INT,PRIMARY KEY(num));
  START TRANSACTION;
    INSERT INTO t1 VALUES(i);
    savepoint t1_save;
    INSERT INTO t1 VALUES (14);
    ROLLBACK to savepoint t1_save;
    COMMIT;
END|
delimiter ;|
CALL test.p1(12);
CALL test.p1(13);
drop table t1;
drop procedure test.p1;

#
# Bug 13520: Problem with delimiters in COMMENT DATA DIRECTORY ..
#
CREATE TABLE t1 (a int not null)
partition by key(a)
(partition p0 COMMENT='first partition');
drop table t1;

#
# Bug 13433: Problem with delimited identifiers
#
CREATE TABLE t1 (`a b` int not null)
partition by key(`a b`);
drop table t1;

CREATE TABLE t1 (`a b` int not null)
partition by hash(`a b`);
drop table t1;

#
# Bug#18053 Partitions: crash if null
# Bug#18070 Partitions: wrong result on WHERE ... IS NULL
#
create table t1 (f1 integer) partition by range(f1)
(partition p1 values less than (0), partition p2 values less than (10));
insert into t1 set f1 = null;
select * from t1 where f1 is null;
explain partitions select * from t1 where f1 is null;
drop table t1;

create table t1 (f1 integer) partition by list(f1)
(partition p1 values in (1), partition p2 values in (null));
insert into t1 set f1 = null;
insert into t1 set f1 = 1;
select * from t1 where f1 is null or f1 = 1;
drop table t1;

create table t1 (f1 smallint)
partition by list (f1) (partition p0 values in (null));
insert into t1 values (null);
select * from t1 where f1 is null;
select * from t1 where f1 < 1;
select * from t1 where f1 <= NULL;
select * from t1 where f1 < NULL;
select * from t1 where f1 >= NULL;
select * from t1 where f1 > NULL;
select * from t1 where f1 > 1;
drop table t1;

create table t1 (f1 smallint)
partition by range (f1) (partition p0 values less than (0));
insert into t1 values (null);
select * from t1 where f1 is null;
drop table t1;

create table t1 (f1 integer) partition by list(f1)
(
 partition p1 values in (1),
 partition p2 values in (NULL),
 partition p3 values in (2),
 partition p4 values in (3),
 partition p5 values in (4)
);

insert into t1 values (1),(2),(3),(4),(null);
select * from t1 where f1 < 3;
explain partitions select * from t1 where f1 < 3;
select * from t1 where f1 is null;
explain partitions select * from t1 where f1 is null;
drop table t1;

create table t1 (f1 int) partition by list(f1 div 2)
(
 partition p1 values in (1),
 partition p2 values in (NULL),
 partition p3 values in (2),
 partition p4 values in (3),
 partition p5 values in (4)
);

insert into t1 values (2),(4),(6),(8),(null);
select * from t1 where f1 < 3;
explain partitions select * from t1 where f1 < 3;
select * from t1 where f1 is null;
explain partitions select * from t1 where f1 is null;
drop table t1;

create table t1 (a int) partition by LIST(a) (
  partition pn values in (NULL),
  partition p0 values in (0),
  partition p1 values in (1),
  partition p2 values in (2)
);
insert into t1 values (NULL),(0),(1),(2);
select * from t1 where a is null or a < 2;
explain partitions select * from t1 where a is null or a < 2;
select * from t1 where a is null or a < 0 or a > 1;
explain partitions select * from t1 where a is null or a < 0 or a > 1;
drop table t1;

#
#Bug# 17631 SHOW TABLE STATUS reports wrong engine
#
CREATE TABLE t1 (id INT NOT NULL PRIMARY KEY, name VARCHAR(20)) 
ENGINE=MyISAM DEFAULT CHARSET=latin1
PARTITION BY RANGE(id)
(PARTITION p0  VALUES LESS THAN (10) ENGINE = MyISAM,
PARTITION p1 VALUES LESS THAN (20) ENGINE = MyISAM,
PARTITION p2 VALUES LESS THAN (30) ENGINE = MyISAM);
--replace_column 6 0 7 0 8 0 9 0 12 NULL 13 NULL 14 NULL
SHOW TABLE STATUS;
DROP TABLE t1;

#
#BUG 16002 Erroneus handling of unsigned partition functions
#
--error ER_PARTITION_CONST_DOMAIN_ERROR
create table t1 (a bigint unsigned)
partition by list (a)
(partition p0 values in (0-1));

create table t1 (a bigint unsigned)
partition by range (a)
(partition p0 values less than (10));

--error ER_NO_PARTITION_FOR_GIVEN_VALUE
insert into t1 values (0xFFFFFFFFFFFFFFFF);

drop table t1;

#
#BUG 18750 Problems with partition names
#
create table t1 (a int)
partition by list (a)
(partition `s1 s2` values in (0));
drop table t1;

create table t1 (a int)
partition by list (a)
(partition `7` values in (0));
drop table t1;

--error ER_WRONG_PARTITION_NAME
create table t1 (a int)
partition by list (a)
(partition `s1 s2 ` values in (0));

--error ER_WRONG_PARTITION_NAME
create table t1 (a int)
partition by list (a)
subpartition by hash (a)
(partition p1 values in (0) (subpartition `p1 p2 `));

#
# BUG 18752 SHOW CREATE TABLE doesn't show NULL value in SHOW CREATE TABLE
#
CREATE TABLE t1 (a int)
PARTITION BY LIST (a)
(PARTITION p0 VALUES IN (NULL));
SHOW CREATE TABLE t1;
DROP TABLE t1;

--error ER_NULL_IN_VALUES_LESS_THAN
CREATE TABLE t1 (a int)
PARTITION BY RANGE(a)
(PARTITION p0 VALUES LESS THAN (NULL));

#
# Bug#18753 Partitions: auto_increment fails
#
create table t1 (s1 int auto_increment primary key)
partition by list (s1)
(partition p1 values in (1),
 partition p2 values in (2),
 partition p3 values in (3));
insert into t1 values (null);
insert into t1 values (null);
insert into t1 values (null);
select auto_increment from information_schema.tables where table_name='t1';
select * from t1;
drop table t1;

#
# BUG 19140 Partitions: Create index for partitioned table crashes
#
create table t1 (a int) engine=memory
partition by key(a);
insert into t1 values (1);
create index inx1 on t1(a);
drop table t1;

#
# Bug 19695 Partitions: SHOW CREATE TABLE shows table options even when it
#                       shouldn't
#
create table t1 (a int)
PARTITION BY KEY (a)
(PARTITION p0);
set session sql_mode='no_table_options';
show create table t1;
set session sql_mode='';
drop table t1;

#
# BUG 19304 Partitions: MERGE handler not allowed in partitioned tables
#
--error ER_PARTITION_MERGE_ERROR
create table t1 (a int)
partition by key (a)
(partition p0 engine = MERGE);

#
# BUG 19062 Partition clause ignored if CREATE TABLE ... AS SELECT ...;
#
create table t1 (a varchar(1))
partition by key (a)
as select 'a';

show create table t1;
drop table t1;

#
# BUG 19501 Partitions: SHOW TABLE STATUS shows wrong Data_free
#
CREATE TABLE t1 (a int) ENGINE = MYISAM PARTITION BY KEY(a);
INSERT into t1 values (1), (2);
--replace_column 9 0 12 NULL 13 NULL 14 NULL
SHOW TABLE STATUS;
DELETE from t1 where a = 1;
--replace_column 9 0 12 NULL 13 NULL 14 NULL
SHOW TABLE STATUS;
ALTER TABLE t1 OPTIMIZE PARTITION p0;
--replace_column 12 NULL 13 NULL 14 NULL
SHOW TABLE STATUS;
DROP TABLE t1;

#
# BUG 19502: ENABLE/DISABLE Keys don't work for partitioned tables
#
CREATE TABLE t1 (a int, index(a)) PARTITION BY KEY(a);
ALTER TABLE t1 DISABLE KEYS;
ALTER TABLE t1 ENABLE KEYS;
DROP TABLE t1;

#
# Bug 17455 Partitions: Wrong message and error when using Repair/Optimize
#                       table on partitioned table
# (added check/analyze for gcov of Bug#20129)
create table t1 (a int)
engine=MEMORY
partition by key (a);

REPAIR TABLE t1;
OPTIMIZE TABLE t1;
CHECK TABLE t1;
ANALYZE TABLE t1;

drop table t1;

#
#BUG 17138 Problem with stored procedure and analyze partition
#
--disable_warnings
drop procedure if exists mysqltest_1;
--enable_warnings

create table t1 (a int)
partition by list (a)
(partition p0 values in (0));

insert into t1 values (0);
delimiter //;

create procedure mysqltest_1 ()
begin
  begin
    declare continue handler for sqlexception begin end;
    update ignore t1 set a = 1 where a = 0;
  end;
  prepare stmt1 from 'alter table t1';
  execute stmt1;
end//

call mysqltest_1()//
delimiter ;//
drop table t1;
drop procedure mysqltest_1;

#
# Bug 20583 Partitions: Crash using index_last
#
create table t1 (a int, index(a))
partition by hash(a);
insert into t1 values (1),(2);
select * from t1 ORDER BY a DESC;
drop table t1;

#
# Bug 21388: Bigint fails to find record
#
create table t1 (a bigint unsigned not null, primary key(a))
engine = myisam
partition by key (a)
partitions 10;

show create table t1;
insert into t1 values (18446744073709551615), (0xFFFFFFFFFFFFFFFE),
(18446744073709551613), (18446744073709551612);
select * from t1;
select * from t1 where a = 18446744073709551615;
delete from t1 where a = 18446744073709551615;
select * from t1;
drop table t1;

#
# Bug 24502 reorganize partition closes connection
#
CREATE TABLE t1 (
  num int(11) NOT NULL, cs int(11) NOT NULL)
PARTITION BY RANGE (num) SUBPARTITION BY HASH (
cs) SUBPARTITIONS 2 (PARTITION p_X VALUES LESS THAN MAXVALUE);

ALTER TABLE t1 
REORGANIZE PARTITION p_X INTO ( 
    PARTITION p_100 VALUES LESS THAN (100), 
    PARTITION p_X VALUES LESS THAN MAXVALUE 
    );

drop table t1;

#
# Bug #24186 (nested query across partitions returns fewer records)
#

CREATE TABLE t2 (
  taken datetime NOT NULL DEFAULT '0000-00-00 00:00:00',
  id int(11) NOT NULL DEFAULT '0',
  PRIMARY KEY (id,taken),
  KEY taken (taken)
) ENGINE=MyISAM DEFAULT CHARSET=latin1;

INSERT INTO t2 VALUES 
('2006-09-27 21:50:01',16421),
('2006-10-02 21:50:01',16421),
('2006-09-27 21:50:01',19092),
('2006-09-28 21:50:01',19092),
('2006-09-29 21:50:01',19092),
('2006-09-30 21:50:01',19092),
('2006-10-01 21:50:01',19092),
('2006-10-02 21:50:01',19092),
('2006-09-27 21:50:01',22589),
('2006-09-29 21:50:01',22589);

CREATE TABLE t1 (
  id int(8) NOT NULL,
  PRIMARY KEY (id)
) ENGINE=MyISAM DEFAULT CHARSET=latin1;

INSERT INTO t1 VALUES 
(16421),
(19092),
(22589);

CREATE TABLE t4 (
  taken datetime NOT NULL DEFAULT '0000-00-00 00:00:00',
  id int(11) NOT NULL DEFAULT '0',
  PRIMARY KEY (id,taken),
  KEY taken (taken)
) ENGINE=MyISAM DEFAULT CHARSET=latin1 
PARTITION BY RANGE (to_days(taken)) 
(
PARTITION p01 VALUES LESS THAN (732920) , 
PARTITION p02 VALUES LESS THAN (732950) , 
PARTITION p03 VALUES LESS THAN MAXVALUE ) ;

INSERT INTO t4 select * from t2;

set @f_date='2006-09-28';
set @t_date='2006-10-02';

SELECT t1.id AS MyISAM_part
FROM t1
WHERE t1.id IN (
    SELECT distinct id
    FROM t4
    WHERE taken BETWEEN @f_date AND date_add(@t_date, INTERVAL 1 DAY))
ORDER BY t1.id
;

drop table t1, t2, t4;

CREATE TABLE t1 (
  taken datetime NOT NULL DEFAULT '0000-00-00 00:00:00',
  id int(11) NOT NULL DEFAULT '0',
  status varchar(20) NOT NULL DEFAULT '',
  PRIMARY KEY (id,taken)
) ENGINE=MyISAM DEFAULT CHARSET=latin1
PARTITION BY RANGE (to_days(taken))
(
PARTITION p15 VALUES LESS THAN (732950) ,
PARTITION p16 VALUES LESS THAN MAXVALUE ) ;


INSERT INTO t1 VALUES
('2006-09-27 21:50:01',22589,'Open'),
('2006-09-29 21:50:01',22589,'Verified');

DROP TABLE IF EXISTS t2;
CREATE TABLE t2 (
  id int(8) NOT NULL,
  severity tinyint(4) NOT NULL DEFAULT '0',
  priority tinyint(4) NOT NULL DEFAULT '0',
  status varchar(20) DEFAULT NULL,
  alien tinyint(4) NOT NULL
) ENGINE=MyISAM DEFAULT CHARSET=latin1;

INSERT INTO t2 VALUES
(22589,1,1,'Need Feedback',0);

SELECT t2.id FROM t2 WHERE t2.id IN (SELECT id FROM t1 WHERE status = 'Verified');

drop table t1, t2;

#
# Bug #27123 partition + on duplicate key update + varchar = Can't find record in <table> 
#
create table t1 (c1 varchar(255),c2 tinyint,primary key(c1))
   partition by key (c1) partitions 10 ;
insert into t1 values ('aaa','1') on duplicate key update c2 = c2 + 1;
insert into t1 values ('aaa','1') on duplicate key update c2 = c2 + 1;
select * from t1;
drop table t1;

#
# Bug #28005 Partitions: can't use -9223372036854775808 
#

create table t1 (s1 bigint) partition by list (s1) (partition p1 values in (-9223372036854775808));
drop table t1;

#
# Bug #28806: Running SHOW TABLE STATUS during high INSERT load crashes server
#
create table t1(a int auto_increment, b int, primary key (b, a)) 
  partition by hash(b) partitions 2;
insert into t1 values (null, 1);
--replace_column 9 0 12 NULL 13 NULL 14 NULL
show table status;
drop table t1;

create table t1(a int auto_increment primary key)
  partition by key(a) partitions 2;
insert into t1 values (null), (null), (null);
--replace_column 9 0 12 NULL 13 NULL 14 NULL
show table status;
drop table t1;
# Bug #28488: Incorrect information in file: './test/t1_test#.frm'
#

CREATE TABLE t1(a INT NOT NULL, b TINYBLOB, KEY(a))
  PARTITION BY RANGE(a) ( PARTITION p0 VALUES LESS THAN (32));
INSERT INTO t1 VALUES (1, REPEAT('a', 10));
INSERT INTO t1 SELECT a + 1, b FROM t1;
INSERT INTO t1 SELECT a + 2, b FROM t1;
INSERT INTO t1 SELECT a + 4, b FROM t1;
INSERT INTO t1 SELECT a + 8, b FROM t1;

ALTER TABLE t1 ADD PARTITION (PARTITION p1 VALUES LESS THAN (64));
ALTER TABLE t1 DROP PARTITION p1;

DROP TABLE t1;

#
# Bug #30484: Partitions: crash with self-referencing trigger
#

create table t (s1 int) engine=myisam partition by key (s1);
create trigger t_ad after delete on t for each row insert into t values (old.s1);
insert into t values (1);
drop table t;

#
# Bug #27084 partitioning by list seems failing when using case 
# BUG #18198: Case no longer supported, test case removed
#

create table t2 (b int);
--error ER_BAD_FIELD_ERROR
create table t1 (b int)
PARTITION BY RANGE (t2.b) (
  PARTITION p1 VALUES LESS THAN (10),
  PARTITION p2 VALUES LESS THAN (20)
) select * from t2;
create table t1 (a int)
PARTITION BY RANGE (b) (
  PARTITION p1 VALUES LESS THAN (10),
  PARTITION p2 VALUES LESS THAN (20)
) select * from t2;
show create table t1;
drop table t1, t2;

#
# Bug #32067 Partitions: crash with timestamp column
#  this bug occurs randomly on some UPDATE statement
#  with the '1032: Can't find record in 't1'' error

create table t1
 (s1 timestamp on update current_timestamp, s2 int)
 partition by key(s1) partitions 3;

insert into t1 values (null,null);
--disable_query_log
let $cnt= 1000;
while ($cnt)
{
  update t1 set s2 = 1;
  update t1 set s2 = 2;
  dec $cnt;
}
--enable_query_log

drop table t1;

#
# BUG#32772: partition crash 1: enum column
#
# Note that month(int_col) is disallowed after bug#54483.
create table t1 (
  c0 int,
  c1 bigint,
  c2 set('sweet'),
  key (c2,c1,c0), 
  key(c0)
) engine=myisam partition by hash (c0) partitions 5;

--disable_warnings
insert ignore into t1 set c0 = -6502262, c1 = 3992917, c2 = 35019;
insert ignore into t1 set c0 = 241221, c1 = -6862346, c2 = 56644;
--enable_warnings
# This must not fail assert:
select c1 from t1 group by (select c0 from t1 limit 1);
drop table t1;

# Bug #30495: optimize table t1,t2,t3 extended errors
# (added more maintenace commands for Bug#20129
CREATE TABLE t1(a int)
PARTITION BY RANGE (a) (
  PARTITION p1 VALUES LESS THAN (10),
  PARTITION p2 VALUES LESS THAN (20)
);
--error ER_PARSE_ERROR
ALTER TABLE t1 OPTIMIZE PARTITION p1 EXTENDED;
--error ER_PARSE_ERROR
ALTER TABLE t1 ANALYZE PARTITION p1 EXTENDED;
ALTER TABLE t1 ANALYZE PARTITION p1;
ALTER TABLE t1 CHECK PARTITION p1;
ALTER TABLE t1 REPAIR PARTITION p1;
ALTER TABLE t1 OPTIMIZE PARTITION p1;
DROP TABLE t1;

#
# Bug #29258: Partitions: search fails for maximum unsigned bigint
#
CREATE TABLE t1 (s1 BIGINT UNSIGNED)
  PARTITION BY RANGE (s1) (
  PARTITION p0 VALUES LESS THAN (0), 
  PARTITION p1 VALUES LESS THAN (1), 
  PARTITION p2 VALUES LESS THAN (18446744073709551615)
);
INSERT INTO t1 VALUES (0), (18446744073709551614);
--error ER_NO_PARTITION_FOR_GIVEN_VALUE
INSERT INTO t1 VALUES (18446744073709551615);
DROP TABLE t1;

CREATE TABLE t1 (s1 BIGINT UNSIGNED)
 PARTITION BY RANGE (s1) (
  PARTITION p0 VALUES LESS THAN (0),
  PARTITION p1 VALUES LESS THAN (1),
  PARTITION p2 VALUES LESS THAN (18446744073709551614),
  PARTITION p3 VALUES LESS THAN MAXVALUE
);
INSERT INTO t1 VALUES (-1), (0), (18446744073709551613), 
  (18446744073709551614), (18446744073709551615);
SELECT * FROM t1;
SELECT * FROM t1 WHERE s1 = 0;
SELECT * FROM t1 WHERE s1 = 18446744073709551614;
SELECT * FROM t1 WHERE s1 = 18446744073709551615;
DROP TABLE t1;

CREATE TABLE t1 (s1 BIGINT UNSIGNED)  
 PARTITION BY RANGE (s1) (
  PARTITION p0 VALUES LESS THAN (0),
  PARTITION p1 VALUES LESS THAN (1),
  PARTITION p2 VALUES LESS THAN (18446744073709551615),
  PARTITION p3 VALUES LESS THAN MAXVALUE
);
DROP TABLE t1;

#
# Bug #31890 Partitions: ORDER BY DESC in InnoDB not working
#

CREATE TABLE t1
(int_column INT, char_column CHAR(5),
PRIMARY KEY(char_column,int_column))
PARTITION BY KEY(char_column,int_column)
PARTITIONS 101;
INSERT INTO t1 (int_column, char_column) VALUES
(      39868 ,'zZZRW'),       
(     545592 ,'zZzSD'),       
(       4936 ,'zzzsT'),       
(       9274 ,'ZzZSX'),       
(     970185 ,'ZZzTN'),       
(     786036 ,'zZzTO'),       
(      37240 ,'zZzTv'),       
(     313801 ,'zzzUM'),       
(     782427 ,'ZZZva'),       
(     907955 ,'zZZvP'),       
(     453491 ,'zzZWV'),       
(     756594 ,'ZZZXU'),       
(     718061 ,'ZZzZH');       
SELECT * FROM t1 ORDER BY char_column DESC;
DROP TABLE t1;

#
# Bug #32247 Test reports wrong value of "AUTO_INCREMENT" (on a partitioned InnoDB table)
#

CREATE TABLE t1(id MEDIUMINT NOT NULL AUTO_INCREMENT,
                user CHAR(25), PRIMARY KEY(id))
                   PARTITION BY RANGE(id)
                   SUBPARTITION BY hash(id) subpartitions 2
                   (PARTITION pa1 values less than (10),
                    PARTITION pa2 values less than (20),
                    PARTITION pa11 values less than MAXVALUE);
--disable_query_log
let $n= 15;
while ($n)
{
  insert into t1 (user) values ('mysql');
  dec $n;
}
--enable_query_log
show create table t1;
drop table t1;

#
# Bug #38272 timestamps fields incorrectly defaulted on update accross partitions.
#

CREATE TABLE  t1 (
  `ID` bigint(20) NOT NULL AUTO_INCREMENT,
  `createdDate` TIMESTAMP NOT NULL DEFAULT CURRENT_TIMESTAMP,
  `number` int,
  PRIMARY KEY (`ID`, number)
)
PARTITION BY RANGE (number) (
    PARTITION p0 VALUES LESS THAN (6),
    PARTITION p1 VALUES LESS THAN (11)
);

create table t2 (
  `ID` bigint(20),
  `createdDate` TIMESTAMP,
  `number` int
);

INSERT INTO t1 SET number=1;
insert into t2 select * from t1;
SELECT SLEEP(1);
UPDATE t1 SET number=6;
select count(*) from t1, t2 where t1.createdDate = t2.createdDate;

drop table t1, t2;

#
# Bug #38083 Error-causing row inserted into partitioned table despite error
#
SET @orig_sql_mode = @@SQL_MODE;
SET SQL_MODE='STRICT_ALL_TABLES,ERROR_FOR_DIVISION_BY_ZERO';
CREATE TABLE t1 (c1 INT)
       PARTITION BY LIST(1 DIV c1) (
       PARTITION p0 VALUES IN (NULL),
       PARTITION p1 VALUES IN (1)
     );
 
-- error ER_DIVISION_BY_ZERO
INSERT INTO t1 VALUES (0);
SELECT * FROM t1;
TRUNCATE t1;
-- error ER_DIVISION_BY_ZERO
INSERT INTO t1 VALUES (NULL), (0), (1), (2);
SELECT * FROM t1;
DROP TABLE t1;
SET SQL_MODE= @orig_sql_mode;



#
# Bug #38005 Partitions: error with insert select
#

create table t1 (s1 int) partition by hash(s1) partitions 2;
create index i on t1 (s1);
insert into t1 values (1);
insert into t1 select s1 from t1;
insert into t1 select s1 from t1;
insert into t1 select s1 from t1 order by s1 desc;
select * from t1;
drop table t1;

create table t1 (s1 int) partition by range(s1) 
        (partition pa1 values less than (10),
         partition pa2 values less than MAXVALUE);
create index i on t1 (s1);
insert into t1 values (1);
insert into t1 select s1 from t1;
insert into t1 select s1 from t1;
insert into t1 select s1 from t1 order by s1 desc;
select * from t1;
drop table t1;

create table t1 (s1 int) partition by range(s1) 
        (partition pa1 values less than (10),
         partition pa2 values less than MAXVALUE);
create index i on t1 (s1);
insert into t1 values (20);
insert into t1 select s1 from t1;
insert into t1 select s1 from t1;
insert into t1 select s1 from t1 order by s1 desc;
select * from t1;
drop table t1;

create table t1 (s1 int) partition by range(s1) 
        (partition pa1 values less than (10),
         partition pa2 values less than MAXVALUE);
create index i on t1 (s1);
insert into t1 values (1), (2), (3), (4), (5), (6), (7), (8);
insert into t1 select s1 from t1;
insert into t1 select s1 from t1;
insert into t1 select s1 from t1;
insert into t1 select s1 from t1;
insert into t1 select s1 from t1 order by s1 desc;
insert into t1 select s1 from t1 where s1=3;
select count(*) from t1;
drop table t1;


--echo #
--echo # Bug#42944: partition not pruned correctly
--echo #
CREATE TABLE t1 (a int) PARTITION BY RANGE (a)
  (PARTITION p0 VALUES LESS THAN (100),
   PARTITION p1 VALUES LESS THAN (200),
   PARTITION p2 VALUES LESS THAN (300),
   PARTITION p3 VALUES LESS THAN MAXVALUE);
INSERT INTO t1 VALUES (10), (100), (200), (300), (400);
EXPLAIN PARTITIONS SELECT * FROM t1 WHERE a>=200;
DROP TABLE t1;

#
# Bug#44821: select distinct on partitioned table returns wrong results
#
CREATE TABLE t1 ( a INT, b INT, c INT, KEY bc(b, c) )
PARTITION BY KEY (a, b) PARTITIONS 3
;

INSERT INTO t1 VALUES
(17, 1, -8),
(3,  1, -7),
(23, 1, -6),
(22, 1, -5),
(11, 1, -4),
(21, 1, -3),
(19, 1, -2),
(30, 1, -1),

(20, 1, 1),
(16, 1, 2),
(18, 1, 3),
(9,  1, 4),
(15, 1, 5),
(28, 1, 6),
(29, 1, 7),
(25, 1, 8),
(10, 1, 9),
(13, 1, 10),
(27, 1, 11),
(24, 1, 12),
(12, 1, 13),
(26, 1, 14),
(14, 1, 15)
;

SELECT b, c FROM t1 WHERE b = 1 GROUP BY b, c;

EXPLAIN
SELECT b, c FROM t1 WHERE b = 1 GROUP BY b, c;

DROP TABLE t1;

--echo #
--echo # Bug #45807: crash accessing partitioned table and sql_mode 
--echo #   contains ONLY_FULL_GROUP_BY
--echo # Bug#46923: select count(*) from partitioned table fails with
--echo # ONLY_FULL_GROUP_BY
--echo #

SET SESSION SQL_MODE='ONLY_FULL_GROUP_BY';
CREATE TABLE t1(id INT,KEY(id)) ENGINE=MYISAM 
  PARTITION BY HASH(id) PARTITIONS 2;
SELECT COUNT(*) FROM t1;
DROP TABLE t1;
SET SESSION SQL_MODE=DEFAULT;

# This testcase is commented due to the Bug #46853
# Should be uncommented after fixing Bug #46853
#--echo #
#--echo # BUG#45816 - assertion failure with index containing double 
#--echo #             column on partitioned table
#--echo #
#
#CREATE TABLE t1 (
#  a INT DEFAULT NULL,
#  b DOUBLE DEFAULT NULL,
#  c INT DEFAULT NULL,
#  KEY idx2(b,a)
#) PARTITION BY HASH(c) PARTITIONS 3;
#
#INSERT INTO t1 VALUES (6,8,9);
#INSERT INTO t1 VALUES (6,8,10);
#
#SELECT  1 FROM t1 JOIN t1 AS t2 USING (a) FOR UPDATE;
#
#DROP TABLE t1;

--echo #
--echo # Bug#46198: Hang after failed ALTER TABLE on partitioned table.
--echo #

--disable_warnings
DROP TABLE IF EXISTS t1;
--enable_warnings

#
# Case 1.
#

CREATE TABLE t1 (s1 INT PRIMARY KEY) PARTITION BY HASH(s1);

LOCK TABLES t1 WRITE, t1 b READ;

UNLOCK TABLES;

--error ER_ONLY_ON_RANGE_LIST_PARTITION
ALTER TABLE t1 DROP PARTITION p1;

# The SELECT below used to hang in tdc_wait_for_old_versions().
SELECT * FROM t1;

DROP TABLE t1;

#
# Case 2.
#

CREATE TABLE t1 (s1 VARCHAR(5) PRIMARY KEY) PARTITION BY KEY(s1);

LOCK TABLES t1 WRITE, t1 b READ;

UNLOCK TABLES;

--error ER_UNIQUE_KEY_NEED_ALL_FIELDS_IN_PF
ALTER TABLE t1 ADD COLUMN (s3 VARCHAR(5) UNIQUE);

# The SELECT below used to hang in tdc_wait_for_old_versions().
SELECT * FROM t1;

DROP TABLE t1;

--echo #
--echo # BUG#51868 - crash with myisam_use_mmap and partitioned myisam tables
--echo #
SET GLOBAL myisam_use_mmap=1;
CREATE TABLE t1(a INT) PARTITION BY HASH(a) PARTITIONS 1;
INSERT INTO t1 VALUES(0);
FLUSH TABLE t1;
TRUNCATE TABLE t1;
INSERT INTO t1 VALUES(0);
DROP TABLE t1;
SET GLOBAL myisam_use_mmap=default;

--echo End of 5.1 tests

--echo #
--echo # BUG#55385: UPDATE statement throws an error, but still updates
--echo #            the table entries

CREATE TABLE t1_part (
  partkey int,
  nokey int
) PARTITION BY LINEAR HASH(partkey) PARTITIONS 3;

INSERT INTO t1_part VALUES (1, 1) , (10, 10);
CREATE VIEW v1 AS SELECT * FROM t1_part;

--echo
--echo # Should be (1,1),(10,10)
SELECT * FROM t1_part;

--echo
--echo # Case 1
--echo # Update is refused because partitioning key is updated
--error ER_MULTI_UPDATE_KEY_CONFLICT
UPDATE t1_part AS A NATURAL JOIN t1_part B SET A.partkey = 2, B.nokey = 3;
--error ER_MULTI_UPDATE_KEY_CONFLICT
UPDATE t1_part AS A NATURAL JOIN t1_part B SET A.nokey = 2, B.partkey = 3;

--echo
--echo # Case 2
--echo # Like 1, but partition accessed through a view
--error ER_MULTI_UPDATE_KEY_CONFLICT
UPDATE t1_part AS A NATURAL JOIN v1 as B SET A.nokey = 2 , B.partkey = 3;
--error ER_MULTI_UPDATE_KEY_CONFLICT
UPDATE v1 AS A NATURAL JOIN t1_part as B SET A.nokey = 2 , B.partkey = 3;

--echo
--echo # Should be (1,1),(10,10)
SELECT * FROM t1_part;

--echo
--echo # Case 3
--echo # Update is accepted because partitioning key is not updated
UPDATE t1_part AS A NATURAL JOIN t1_part B SET A.nokey = 2 , B.nokey = 3;

--echo
--echo # Should be (1,3),(10,3)
SELECT * FROM t1_part;

--echo
# Cleanup
DROP VIEW v1;
DROP TABLE t1_part;<|MERGE_RESOLUTION|>--- conflicted
+++ resolved
@@ -15,23 +15,6 @@
 --enable_warnings
 
 --echo #
-<<<<<<< HEAD
---echo # Bug#57778: failed primary key add to partitioned innodb table
---echo #            inconsistent and crashes
---echo #
-CREATE TABLE t1 (a INT NOT NULL, b INT NOT NULL)
-PARTITION BY KEY (a) PARTITIONS 2;
-INSERT INTO t1 VALUES (0,1), (0,2);
---error ER_DUP_ENTRY
-ALTER TABLE t1 ADD PRIMARY KEY (a);
-SHOW CREATE TABLE t1;
-SELECT * FROM t1;
-UPDATE t1 SET a = 1, b = 1 WHERE a = 0 AND b = 2;
-ALTER TABLE t1 ADD PRIMARY KEY (a);
-SELECT * FROM t1;
-ALTER TABLE t1 DROP PRIMARY KEY;
-SELECT * FROM t1;
-=======
 --echo # Bug#59297: Can't find record in 'tablename' on update inner join
 --echo #
 
@@ -72,7 +55,24 @@
 AND A.b = '06' 
 AND A.c = 343;
 
->>>>>>> 3da5a9cf
+DROP TABLE t1;
+
+--echo #
+--echo # Bug#57778: failed primary key add to partitioned innodb table
+--echo #            inconsistent and crashes
+--echo #
+CREATE TABLE t1 (a INT NOT NULL, b INT NOT NULL)
+PARTITION BY KEY (a) PARTITIONS 2;
+INSERT INTO t1 VALUES (0,1), (0,2);
+--error ER_DUP_ENTRY
+ALTER TABLE t1 ADD PRIMARY KEY (a);
+SHOW CREATE TABLE t1;
+SELECT * FROM t1;
+UPDATE t1 SET a = 1, b = 1 WHERE a = 0 AND b = 2;
+ALTER TABLE t1 ADD PRIMARY KEY (a);
+SELECT * FROM t1;
+ALTER TABLE t1 DROP PRIMARY KEY;
+SELECT * FROM t1;
 DROP TABLE t1;
 
 --echo #

--- conflicted
+++ resolved
@@ -136,7 +136,6 @@
 
 DROP TABLE t1, t2, t3, t4, t5;
 
-<<<<<<< HEAD
 --echo #
 --echo # Bug#58207: invalid memory reads when using default column value and 
 --echo # tmptable needed
@@ -146,9 +145,6 @@
 INSERT INTO t VALUES (''),(''),(''),(''),(''),(''),(''),(''),(''),(''),('');
 SELECT * FROM (SELECT default(a) FROM t GROUP BY a) d;
 DROP TABLE t;
-
-=======
->>>>>>> b117e281
 
 --echo #
 --echo # End of 5.1 tests.

--- conflicted
+++ resolved
@@ -14,11 +14,8 @@
 sum_distinct-big         : Bug#11764126 2010-11-15 mattiasj was not tested
 archive-big              : Bug#11817185 2011-03-10 Anitha Disabled since this leads to timeout on Solaris Sparc
 log_tables-big           : Bug#11756699 2010-11-15 mattiasj report already exists
-<<<<<<< HEAD
 ds_mrr-big @solaris      : Hemant disabled since this leads to timeout on Solaris on slow sparc servers
-=======
 plugin_load		 : 2012-03-26 mkindahl Fails in trunk.
 plugin_load_option	 : 2012-03-26 mkindahl Fails in trunk.
 plugin			 : 2012-03-26 mkindahl Fails in trunk.
-plugin_not_embedded	 : 2012-03-26 mkindahl Fails in trunk.
->>>>>>> 5fbf5704
+plugin_not_embedded	 : 2012-03-26 mkindahl Fails in trunk.
--- conflicted
+++ resolved
@@ -73,10 +73,28 @@
 --error 1062
 INSERT INTO t1 VALUES (1),(1);
 sync_slave_with_master;
-<<<<<<< HEAD
 
 connection master;
 drop table t1;
+sync_slave_with_master;
+ 
+#
+# Bug#14553: NULL in WHERE resets LAST_INSERT_ID
+#
+connection master;
+drop table if exists t1,t2;
+create table t1(a int auto_increment, key(a));
+create table t2(a int);
+insert into t1 (a) values (null);
+insert into t2 (a) select a from t1 where a is null;
+insert into t2 (a) select a from t1 where a is null;
+select * from t2;
+sync_slave_with_master;
+connection slave;
+select * from t2;
+connection master;
+drop table t1;
+drop table t2;
 sync_slave_with_master;
 # End of 4.1 tests
 
@@ -150,26 +168,4 @@
 
 # End of 5.0 tests
 
-sync_slave_with_master;
-=======
- 
-#
-# Bug#14553: NULL in WHERE resets LAST_INSERT_ID
-#
-connection master;
-drop table t1;
-create table t1(a int auto_increment, key(a));
-create table t2(a int);
-insert into t1 (a) values (null);
-insert into t2 (a) select a from t1 where a is null;
-insert into t2 (a) select a from t1 where a is null;
-select * from t2;
-sync_slave_with_master;
-connection slave;
-select * from t2;
-connection master;
-drop table t1;
-drop table t2;
-sync_slave_with_master;
-# End of 4.1 tests
->>>>>>> 893e9276
+sync_slave_with_master;
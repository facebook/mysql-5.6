--- conflicted
+++ resolved
@@ -39,11 +39,7 @@
 
 # Test SET PERSIST
 
-<<<<<<< HEAD
-include/assert.inc [Expect 436 persisted variables in the table.]
-=======
-include/assert.inc [Expect 435 persisted variables in the table.]
->>>>>>> 2db33643
+include/assert.inc [Expect 437 persisted variables in the table.]
 
 ************************************************************
 * 3. Restart server, it must preserve the persisted variable
@@ -51,15 +47,9 @@
 ************************************************************
 # restart
 
-<<<<<<< HEAD
-include/assert.inc [Expect 436 persisted variables in persisted_variables table.]
-include/assert.inc [Expect 436 persisted variables shown as PERSISTED in variables_info table.]
-include/assert.inc [Expect 436 persisted variables with matching peristed and global values.]
-=======
-include/assert.inc [Expect 435 persisted variables in persisted_variables table.]
-include/assert.inc [Expect 435 persisted variables shown as PERSISTED in variables_info table.]
-include/assert.inc [Expect 435 persisted variables with matching peristed and global values.]
->>>>>>> 2db33643
+include/assert.inc [Expect 437 persisted variables in persisted_variables table.]
+include/assert.inc [Expect 437 persisted variables shown as PERSISTED in variables_info table.]
+include/assert.inc [Expect 437 persisted variables with matching peristed and global values.]
 
 ************************************************************
 * 4. Test RESET PERSIST IF EXISTS. Verify persisted variable

stop slave;
drop table if exists t1,t2,t3,t4,t5,t6,t7,t8,t9;
reset master;
reset slave;
drop table if exists t1,t2,t3,t4,t5,t6,t7,t8,t9;
start slave;
reset master;
create table t1(a int not null auto_increment, b int, primary key(a) );
load data infile '../../std_data/rpl_loaddata.dat' into table t1;
create temporary table t2 (day date,id int(9),category enum('a','b','c'),name varchar(60));
load data infile '../../std_data/rpl_loaddata2.dat' into table t2 fields terminated by ',' optionally enclosed by '%' escaped by '@' lines terminated by '\n##\n' starting by '>' ignore 1 lines;
create table t3 (day date,id int(9),category enum('a','b','c'),name varchar(60));
insert into t3 select * from t2;
select * from t1;
a	b
1	10
2	15
select * from t3;
day	id	category	name
2003-02-22	2461	b	a a a @ %  ' " a
2003-03-22	2161	c	asdf
2003-03-22	2416	a	bbbbb
show master status;
File	Position	Binlog_do_db	Binlog_ignore_db
slave-bin.000001	964		
drop table t1;
drop table t2;
drop table t3;
create table t1(a int, b int, unique(b));
insert into t1 values(1,10);
load data infile '../../std_data/rpl_loaddata.dat' into table t1;
set global sql_slave_skip_counter=1;
start slave;
show slave status;
Slave_IO_State	Master_Host	Master_User	Master_Port	Connect_retry	Master_Log_File	Read_Master_Log_Pos	Relay_Log_File	Relay_Log_Pos	Relay_Master_Log_File	Slave_IO_Running	Slave_SQL_Running	Replicate_do_db	Replicate_ignore_db	Replicate_do_table	Replicate_ignore_table	Replicate_wild_do_table	Replicate_wild_ignore_table	Last_errno	Last_error	Skip_counter	Exec_master_log_pos	Relay_log_space	Until_condition	Until_Log_File	Until_Log_pos	Master_SSL_Allowed	Master_SSL_CA_File	Master_SSL_CA_Path	Master_SSL_Cert	Master_SSL_Cipher	Master_SSL_Key	Seconds_behind_master
#	127.0.0.1	root	MASTER_PORT	1	master-bin.000001	1311	slave-relay-bin.000002	1355	master-bin.000001	Yes	Yes							0		0	1311	1355	None		0	No						#
set sql_log_bin=0;
delete from t1;
set sql_log_bin=1;
load data infile '../../std_data/rpl_loaddata.dat' into table t1;
stop slave;
change master to master_user='test';
change master to master_user='root';
show slave status;
<<<<<<< HEAD
Slave_IO_State	Master_Host	Master_User	Master_Port	Connect_retry	Master_Log_File	Read_Master_Log_Pos	Relay_Log_File	Relay_Log_Pos	Relay_Master_Log_File	Slave_IO_Running	Slave_SQL_Running	Replicate_do_db	Replicate_ignore_db	Replicate_do_table	Replicate_ignore_table	Replicate_wild_do_table	Replicate_wild_ignore_table	Last_errno	Last_error	Skip_counter	Exec_master_log_pos	Relay_log_space	Until_condition	Until_Log_File	Until_Log_pos	Master_SSL_Allowed	Master_SSL_CA_File	Master_SSL_CA_Path	Master_SSL_Cert	Master_SSL_Cipher	Master_SSL_Key	Seconds_behind_master
#	127.0.0.1	root	MASTER_PORT	1	master-bin.000001	1442	slave-relay-bin.000001	4	master-bin.000001	No	No							0		0	1442	4	None		0	No						#
=======
Master_Host	Master_User	Master_Port	Connect_retry	Master_Log_File	Read_Master_Log_Pos	Relay_Log_File	Relay_Log_Pos	Relay_Master_Log_File	Slave_IO_Running	Slave_SQL_Running	Replicate_do_db	Replicate_ignore_db	Last_errno	Last_error	Skip_counter	Exec_master_log_pos	Relay_log_space
127.0.0.1	root	MASTER_PORT	1	master-bin.001	1419	slave-relay-bin.001	4	master-bin.001	No	No			0		0	1419	4
>>>>>>> dd287a4c
set global sql_slave_skip_counter=1;
start slave;
set sql_log_bin=0;
delete from t1;
set sql_log_bin=1;
load data infile '../../std_data/rpl_loaddata.dat' into table t1;
stop slave;
reset slave;
show slave status;
Slave_IO_State	Master_Host	Master_User	Master_Port	Connect_retry	Master_Log_File	Read_Master_Log_Pos	Relay_Log_File	Relay_Log_Pos	Relay_Master_Log_File	Slave_IO_Running	Slave_SQL_Running	Replicate_do_db	Replicate_ignore_db	Replicate_do_table	Replicate_ignore_table	Replicate_wild_do_table	Replicate_wild_ignore_table	Last_errno	Last_error	Skip_counter	Exec_master_log_pos	Relay_log_space	Until_condition	Until_Log_File	Until_Log_pos	Master_SSL_Allowed	Master_SSL_CA_File	Master_SSL_CA_Path	Master_SSL_Cert	Master_SSL_Cipher	Master_SSL_Key	Seconds_behind_master
#	127.0.0.1	root	MASTER_PORT	1		4	slave-relay-bin.000001	4		No	No							0		0	0	4	None		0	No						#
reset master;
create table t2 (day date,id int(9),category enum('a','b','c'),name varchar(60),
unique(day));
load data infile '../../std_data/rpl_loaddata2.dat' into table t2 fields
terminated by ',' optionally enclosed by '%' escaped by '@' lines terminated by
'\n##\n' starting by '>' ignore 1 lines;
ERROR 23000: Duplicate entry '2003-03-22' for key 1
show master status;
File	Position	Binlog_do_db	Binlog_ignore_db
master-bin.000001	491		
drop table t2;<|MERGE_RESOLUTION|>--- conflicted
+++ resolved
@@ -42,13 +42,8 @@
 change master to master_user='test';
 change master to master_user='root';
 show slave status;
-<<<<<<< HEAD
 Slave_IO_State	Master_Host	Master_User	Master_Port	Connect_retry	Master_Log_File	Read_Master_Log_Pos	Relay_Log_File	Relay_Log_Pos	Relay_Master_Log_File	Slave_IO_Running	Slave_SQL_Running	Replicate_do_db	Replicate_ignore_db	Replicate_do_table	Replicate_ignore_table	Replicate_wild_do_table	Replicate_wild_ignore_table	Last_errno	Last_error	Skip_counter	Exec_master_log_pos	Relay_log_space	Until_condition	Until_Log_File	Until_Log_pos	Master_SSL_Allowed	Master_SSL_CA_File	Master_SSL_CA_Path	Master_SSL_Cert	Master_SSL_Cipher	Master_SSL_Key	Seconds_behind_master
-#	127.0.0.1	root	MASTER_PORT	1	master-bin.000001	1442	slave-relay-bin.000001	4	master-bin.000001	No	No							0		0	1442	4	None		0	No						#
-=======
-Master_Host	Master_User	Master_Port	Connect_retry	Master_Log_File	Read_Master_Log_Pos	Relay_Log_File	Relay_Log_Pos	Relay_Master_Log_File	Slave_IO_Running	Slave_SQL_Running	Replicate_do_db	Replicate_ignore_db	Last_errno	Last_error	Skip_counter	Exec_master_log_pos	Relay_log_space
-127.0.0.1	root	MASTER_PORT	1	master-bin.001	1419	slave-relay-bin.001	4	master-bin.001	No	No			0		0	1419	4
->>>>>>> dd287a4c
+#	127.0.0.1	root	MASTER_PORT	1	master-bin.000001	1419	slave-relay-bin.000001	4	master-bin.000001	No	No							0		0	1419	4	None		0	No						#
 set global sql_slave_skip_counter=1;
 start slave;
 set sql_log_bin=0;

# Copyright (c) 2008, 2010, Oracle and/or its affiliates. All rights reserved.
#
# This program is free software; you can redistribute it and/or modify
# it under the terms of the GNU General Public License as published by
# the Free Software Foundation; version 2 of the License.
#
# This program is distributed in the hope that it will be useful,
# but WITHOUT ANY WARRANTY; without even the implied warranty of
# MERCHANTABILITY or FITNESS FOR A PARTICULAR PURPOSE.  See the
# GNU General Public License for more details.
#
# You should have received a copy of the GNU General Public License
# along with this program; if not, write to the Free Software Foundation,
# 51 Franklin Street, Suite 500, Boston, MA 02110-1335 USA

# Tests for PERFORMANCE_SCHEMA
#    Show existing objects and information about their structure

show databases like 'performance_schema';
show create database performance_schema;

use performance_schema;

show tables;

<<<<<<< HEAD
show create table COND_INSTANCES;
show create table EVENTS_WAITS_CURRENT;
show create table EVENTS_WAITS_HISTORY;
show create table EVENTS_WAITS_HISTORY_LONG;
show create table EVENTS_WAITS_SUMMARY_BY_INSTANCE;
show create table EVENTS_WAITS_SUMMARY_BY_THREAD_BY_EVENT_NAME;
show create table EVENTS_WAITS_SUMMARY_GLOBAL_BY_EVENT_NAME;
show create table FILE_INSTANCES;
show create table FILE_SUMMARY_BY_EVENT_NAME;
show create table FILE_SUMMARY_BY_INSTANCE;
show create table MUTEX_INSTANCES;
show create table OBJECTS_SUMMARY_GLOBAL_BY_TYPE;
show create table PERFORMANCE_TIMERS;
show create table RWLOCK_INSTANCES;
show create table SETUP_ACTORS;
show create table SETUP_CONSUMERS;
show create table SETUP_INSTRUMENTS;
show create table SETUP_OBJECTS;
show create table SETUP_TIMERS;
show create table THREADS;
=======
show create table cond_instances;
show create table events_waits_current;
show create table events_waits_history;
show create table events_waits_history_long;
show create table events_waits_summary_by_instance;
show create table events_waits_summary_by_thread_by_event_name;
show create table events_waits_summary_global_by_event_name;
show create table file_instances;
show create table file_summary_by_event_name;
show create table file_summary_by_instance;
show create table mutex_instances;
show create table performance_timers;
show create table rwlock_instances;
show create table setup_actors;
show create table setup_consumers;
show create table setup_instruments;
show create table setup_timers;
show create table threads;
>>>>>>> 49a81ced
<|MERGE_RESOLUTION|>--- conflicted
+++ resolved
@@ -23,28 +23,6 @@
 
 show tables;
 
-<<<<<<< HEAD
-show create table COND_INSTANCES;
-show create table EVENTS_WAITS_CURRENT;
-show create table EVENTS_WAITS_HISTORY;
-show create table EVENTS_WAITS_HISTORY_LONG;
-show create table EVENTS_WAITS_SUMMARY_BY_INSTANCE;
-show create table EVENTS_WAITS_SUMMARY_BY_THREAD_BY_EVENT_NAME;
-show create table EVENTS_WAITS_SUMMARY_GLOBAL_BY_EVENT_NAME;
-show create table FILE_INSTANCES;
-show create table FILE_SUMMARY_BY_EVENT_NAME;
-show create table FILE_SUMMARY_BY_INSTANCE;
-show create table MUTEX_INSTANCES;
-show create table OBJECTS_SUMMARY_GLOBAL_BY_TYPE;
-show create table PERFORMANCE_TIMERS;
-show create table RWLOCK_INSTANCES;
-show create table SETUP_ACTORS;
-show create table SETUP_CONSUMERS;
-show create table SETUP_INSTRUMENTS;
-show create table SETUP_OBJECTS;
-show create table SETUP_TIMERS;
-show create table THREADS;
-=======
 show create table cond_instances;
 show create table events_waits_current;
 show create table events_waits_history;
@@ -56,11 +34,12 @@
 show create table file_summary_by_event_name;
 show create table file_summary_by_instance;
 show create table mutex_instances;
+show create table objects_summary_global_by_type;
 show create table performance_timers;
 show create table rwlock_instances;
 show create table setup_actors;
 show create table setup_consumers;
 show create table setup_instruments;
+show create table setup_objects;
 show create table setup_timers;
 show create table threads;
->>>>>>> 49a81ced

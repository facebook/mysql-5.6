--- conflicted
+++ resolved
@@ -17,18 +17,11 @@
 
 show databases;
 
-<<<<<<< HEAD
-select count(*) from performance_schema.PERFORMANCE_TIMERS;
-select count(*) from performance_schema.SETUP_CONSUMERS;
-# wait/io/table/sql/handler is a native instrument
-select count(*) > 1 from performance_schema.SETUP_INSTRUMENTS;
-select count(*) from performance_schema.SETUP_TIMERS;
-=======
 select count(*) from performance_schema.performance_timers;
 select count(*) from performance_schema.setup_consumers;
-select count(*) > 0 from performance_schema.setup_instruments;
+# wait/io/table/sql/handler is a native instrument
+select count(*) > 1 from performance_schema.setup_instruments;
 select count(*) from performance_schema.setup_timers;
->>>>>>> d782fe04
 
 # Make sure we don't crash, no matter what the starting parameters are
 

call mtr.add_suppression(
<<<<<<< HEAD
"Column count of performance_schema.SETUP_INSTRUMENTS is wrong. "
=======
"Column count of mysql.setup_instruments is wrong. "
>>>>>>> d782fe04
"Expected 4, found 3. The table is probably corrupted");
select * from performance_schema.setup_instruments limit 1;
ERROR HY000: Native table 'performance_schema'.'setup_instruments' has the wrong structure
select * from performance_schema.setup_consumers limit 1;<|MERGE_RESOLUTION|>--- conflicted
+++ resolved
@@ -1,9 +1,5 @@
 call mtr.add_suppression(
-<<<<<<< HEAD
-"Column count of performance_schema.SETUP_INSTRUMENTS is wrong. "
-=======
-"Column count of mysql.setup_instruments is wrong. "
->>>>>>> d782fe04
+"Column count of performance_schema.setup_instruments is wrong. "
 "Expected 4, found 3. The table is probably corrupted");
 select * from performance_schema.setup_instruments limit 1;
 ERROR HY000: Native table 'performance_schema'.'setup_instruments' has the wrong structure

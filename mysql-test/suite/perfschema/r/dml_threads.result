select * from performance_schema.threads
where name like 'Thread/%' limit 1;
<<<<<<< HEAD
THREAD_ID	NAME	TYPE	PROCESSLIST_ID	PROCESSLIST_USER	PROCESSLIST_HOST	PROCESSLIST_DB	PROCESSLIST_COMMAND	PROCESSLIST_TIME	PROCESSLIST_STATE	PROCESSLIST_INFO	PARENT_THREAD_ID	ROLE	INSTRUMENTED
#	#	#	#	#	#	#	#	#	#	#	#	#	#
select * from performance_schema.THREADS
where name='FOO';
THREAD_ID	NAME	TYPE	PROCESSLIST_ID	PROCESSLIST_USER	PROCESSLIST_HOST	PROCESSLIST_DB	PROCESSLIST_COMMAND	PROCESSLIST_TIME	PROCESSLIST_STATE	PROCESSLIST_INFO	PARENT_THREAD_ID	ROLE	INSTRUMENTED
insert into performance_schema.THREADS
set name='FOO', thread_id=1, processlist_id=2;
ERROR 42000: INSERT command denied to user 'root'@'localhost' for table 'THREADS'
update performance_schema.THREADS
set thread_id=12;
ERROR HY000: Invalid performance_schema usage.
update performance_schema.THREADS
set thread_id=12 where PROCESSLIST_ID=connection_id();
ERROR HY000: Invalid performance_schema usage.
update performance_schema.THREADS
set instrumented= 'NO' where PROCESSLIST_ID=connection_id();
select instrumented from performance_schema.THREADS
where PROCESSLIST_ID=connection_id();
instrumented
NO
update performance_schema.THREADS
set instrumented= 'YES' where PROCESSLIST_ID=connection_id();
select instrumented from performance_schema.THREADS
where PROCESSLIST_ID=connection_id();
instrumented
YES
delete from performance_schema.THREADS
where id=1;
ERROR 42000: DELETE command denied to user 'root'@'localhost' for table 'THREADS'
delete from performance_schema.THREADS;
ERROR 42000: DELETE command denied to user 'root'@'localhost' for table 'THREADS'
LOCK TABLES performance_schema.THREADS READ;
UNLOCK TABLES;
LOCK TABLES performance_schema.THREADS WRITE;
=======
THREAD_ID	PROCESSLIST_ID	NAME
#	#	#
select * from performance_schema.threads
where name='FOO';
THREAD_ID	PROCESSLIST_ID	NAME
insert into performance_schema.threads
set name='FOO', thread_id=1, processlist_id=2;
ERROR 42000: INSERT command denied to user 'root'@'localhost' for table 'threads'
update performance_schema.threads
set thread_id=12;
ERROR 42000: UPDATE command denied to user 'root'@'localhost' for table 'threads'
update performance_schema.threads
set thread_id=12 where name like "FOO";
ERROR 42000: UPDATE command denied to user 'root'@'localhost' for table 'threads'
delete from performance_schema.threads
where id=1;
ERROR 42000: DELETE command denied to user 'root'@'localhost' for table 'threads'
delete from performance_schema.threads;
ERROR 42000: DELETE command denied to user 'root'@'localhost' for table 'threads'
LOCK TABLES performance_schema.threads READ;
ERROR 42000: SELECT, LOCK TABLES command denied to user 'root'@'localhost' for table 'threads'
UNLOCK TABLES;
LOCK TABLES performance_schema.threads WRITE;
ERROR 42000: SELECT, LOCK TABLES command denied to user 'root'@'localhost' for table 'threads'
>>>>>>> e15fdad5
UNLOCK TABLES;<|MERGE_RESOLUTION|>--- conflicted
+++ resolved
@@ -1,64 +1,37 @@
-select * from performance_schema.threads
+select * from performance_schema.THREADS
 where name like 'Thread/%' limit 1;
-<<<<<<< HEAD
 THREAD_ID	NAME	TYPE	PROCESSLIST_ID	PROCESSLIST_USER	PROCESSLIST_HOST	PROCESSLIST_DB	PROCESSLIST_COMMAND	PROCESSLIST_TIME	PROCESSLIST_STATE	PROCESSLIST_INFO	PARENT_THREAD_ID	ROLE	INSTRUMENTED
 #	#	#	#	#	#	#	#	#	#	#	#	#	#
 select * from performance_schema.THREADS
 where name='FOO';
 THREAD_ID	NAME	TYPE	PROCESSLIST_ID	PROCESSLIST_USER	PROCESSLIST_HOST	PROCESSLIST_DB	PROCESSLIST_COMMAND	PROCESSLIST_TIME	PROCESSLIST_STATE	PROCESSLIST_INFO	PARENT_THREAD_ID	ROLE	INSTRUMENTED
-insert into performance_schema.THREADS
+insert into performance_schema.threads
 set name='FOO', thread_id=1, processlist_id=2;
-ERROR 42000: INSERT command denied to user 'root'@'localhost' for table 'THREADS'
-update performance_schema.THREADS
+ERROR 42000: INSERT command denied to user 'root'@'localhost' for table 'threads'
+update performance_schema.threads
 set thread_id=12;
 ERROR HY000: Invalid performance_schema usage.
-update performance_schema.THREADS
+update performance_schema.threads
 set thread_id=12 where PROCESSLIST_ID=connection_id();
 ERROR HY000: Invalid performance_schema usage.
-update performance_schema.THREADS
+update performance_schema.threads
 set instrumented= 'NO' where PROCESSLIST_ID=connection_id();
 select instrumented from performance_schema.THREADS
 where PROCESSLIST_ID=connection_id();
 instrumented
 NO
-update performance_schema.THREADS
+update performance_schema.threads
 set instrumented= 'YES' where PROCESSLIST_ID=connection_id();
-select instrumented from performance_schema.THREADS
+select instrumented from performance_schema.threads
 where PROCESSLIST_ID=connection_id();
 instrumented
 YES
-delete from performance_schema.THREADS
-where id=1;
-ERROR 42000: DELETE command denied to user 'root'@'localhost' for table 'THREADS'
-delete from performance_schema.THREADS;
-ERROR 42000: DELETE command denied to user 'root'@'localhost' for table 'THREADS'
-LOCK TABLES performance_schema.THREADS READ;
-UNLOCK TABLES;
-LOCK TABLES performance_schema.THREADS WRITE;
-=======
-THREAD_ID	PROCESSLIST_ID	NAME
-#	#	#
-select * from performance_schema.threads
-where name='FOO';
-THREAD_ID	PROCESSLIST_ID	NAME
-insert into performance_schema.threads
-set name='FOO', thread_id=1, processlist_id=2;
-ERROR 42000: INSERT command denied to user 'root'@'localhost' for table 'threads'
-update performance_schema.threads
-set thread_id=12;
-ERROR 42000: UPDATE command denied to user 'root'@'localhost' for table 'threads'
-update performance_schema.threads
-set thread_id=12 where name like "FOO";
-ERROR 42000: UPDATE command denied to user 'root'@'localhost' for table 'threads'
 delete from performance_schema.threads
 where id=1;
 ERROR 42000: DELETE command denied to user 'root'@'localhost' for table 'threads'
 delete from performance_schema.threads;
 ERROR 42000: DELETE command denied to user 'root'@'localhost' for table 'threads'
 LOCK TABLES performance_schema.threads READ;
-ERROR 42000: SELECT, LOCK TABLES command denied to user 'root'@'localhost' for table 'threads'
 UNLOCK TABLES;
 LOCK TABLES performance_schema.threads WRITE;
-ERROR 42000: SELECT, LOCK TABLES command denied to user 'root'@'localhost' for table 'threads'
->>>>>>> e15fdad5
 UNLOCK TABLES;
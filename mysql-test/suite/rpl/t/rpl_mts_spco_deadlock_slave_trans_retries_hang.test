--- conflicted
+++ resolved
@@ -147,14 +147,8 @@
 # go down by any of the previous workers, this would make co-ordinator thread
 # to wait for the workers to finish thus leading to server hang.
 
-<<<<<<< HEAD
-# Add error suppressions
-CALL mtr.add_suppression("Worker 2 failed executing transaction 'ANONYMOUS'");
-=======
---echo #
 --echo # Add error supressions.
 CALL mtr.add_suppression("Worker 2 failed executing transaction.*");
->>>>>>> 22761d48
 
 --echo #
 --echo # 3.2. Wait till the co-ordinator thread to error out with ER_LOCK_DEADLOCK.

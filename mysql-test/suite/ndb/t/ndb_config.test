--- conflicted
+++ resolved
@@ -44,11 +44,7 @@
 --exec $NDB_CONFIG --configinfo > /dev/null
 
 echo == 15 == ndb_config --configinfo --xml;
-<<<<<<< HEAD
 --exec $NDB_CONFIG --configinfo --xml > /dev/null
-=======
---exec $NDB_TOOLS_DIR/ndb_config --configinfo --xml > /dev/null
 
 echo == 16 == bug44689;
---exec $NDB_TOOLS_DIR/ndb_config --defaults-file=$MYSQL_TEST_DIR/std_data/ndb_config_mycnf1.cnf --defaults-group-suffix=.bug44689 --query=host --mycnf 2> /dev/null
->>>>>>> 8b1c1eba
+--exec $NDB_CONFIG --defaults-file=$MYSQL_TEST_DIR/suite/ndb/ndb_config_mycnf1.cnf --defaults-group-suffix=.bug44689 --query=host --mycnf 2> /dev/null
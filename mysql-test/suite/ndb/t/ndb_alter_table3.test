-- source include/have_multi_ndb.inc

--disable_warnings
DROP TABLE IF EXISTS t1;
--enable_warnings

connection server1;
create table t1 ( a int primary key, b varchar(10), c varchar(10), index (b) )
engine=ndb;
insert into t1 values (1,'one','one'), (2,'two','two'), (3,'three','three');
create index c on t1(c); 
connection server2;
show indexes from t1;
select * from t1 where c = 'two';
connection server1;
alter table t1 drop index c;
connection server2;
show indexes from t1;
select * from t1 where c = 'two';
connection server1;
drop table t1;

connection server1;
create table t3 (a int primary key) engine=ndbcluster;

connection server2;
insert into t3 values (1);

connection server1;
alter table t3 rename t4;

connection server2;
# with rbr the below will not work as the "alter" event
# explicitly invalidates the dictionary cache.
## This should work as transaction is ongoing...
#delete from t3;
#insert into t3 values (1);

# This should fail as its a new transaction
--error 1146
select * from t3;
select * from t4;
drop table t4;
show tables;
connection server1;

--disable_warnings
drop table if exists t6;
--enable_warnings
create table t6 (a int primary key ,b int) engine=ndbcluster;
insert into t6 values(1,12), (2,12);
--error 1169
alter table t6 add unique key ui_t(b);
delete from t6;
--disable_result_log
insert into t6 values(1,12), (2,12);
--enable_result_log
--error 1169
alter table t6 add unique key ui_t(b);
delete from t6;
drop table t6;

--echo #
--echo # Bug#22173891 : CIRCULAR FOREIGN KEYS + INDEX = FAILURE
--echo #

--echo #create table t1
create table t1(
  a int primary key,
  b int unique key
)engine = ndb;

--echo #create table t2 with fks referring columns from t1
create table t2(
  a int,
  b int,
  c int unique key,
  foreign key fk1(a) references t1(a),
  foreign key fk2(b) references t1(b)
)engine = ndb;

--echo #t2 now has additional keys on col `a` and `b` to support fks.
--disable_warnings
show create table t2;
--enable_warnings

--echo #create an index on t2(a) using 'create index'
create index id1 on t2(a);

--echo #verify that the implicit key on col `a` is gone now and fk is intact.
--disable_warnings
show create table t2;
--enable_warnings
insert into t1 values (1,10), (2,20), (3,30), (4,40);
insert into t2 values (1,10,100), (2,20,200);
<<<<<<< HEAD
=======
# Mask the column names and fk names, as the following query violates
# multiple FK constraints and the fk getting printed in the error might
# vary based on which FK trigger gets executed first.
--replace_regex /fk1/fk_name/ /fk2/fk_name/ /`a`/`col_name`/ /`b`/`col_name`/
>>>>>>> ee0adc2a
--error ER_NO_REFERENCED_ROW_2
insert into t2 values (5,50,500);

--echo #create a table t3 with an fk refering to t2(c)
create table t3(
  a int,
  foreign key fk3(a) references t2(c)
)engine = ndb;

--echo #create an index on col `b` on t2
create unique index id2 on t2(b);

--echo #verify that the implicit key on col `b` is also gone now.
--disable_warnings
show create table t2;
--enable_warnings

--echo #verify that the fks are intact in t2 and t3
insert into t2 values (3,30,300), (4,40,400);
<<<<<<< HEAD
=======
# Mask the column names and fk names, as the following query violates
# multiple FK constraints and the fk getting printed in the error might
# vary based on which FK trigger gets executed first.
--replace_regex /fk1/fk_name/ /fk2/fk_name/ /`a`/`col_name`/ /`b`/`col_name`/
>>>>>>> ee0adc2a
--error ER_NO_REFERENCED_ROW_2
insert into t2 values (5,50,500);
insert into t3 values (100), (200);
--error ER_NO_REFERENCED_ROW_2
insert into t3 values (500);

--echo #cleanup
drop table t3, t2, t1;

# end of tests<|MERGE_RESOLUTION|>--- conflicted
+++ resolved
@@ -93,13 +93,10 @@
 --enable_warnings
 insert into t1 values (1,10), (2,20), (3,30), (4,40);
 insert into t2 values (1,10,100), (2,20,200);
-<<<<<<< HEAD
-=======
 # Mask the column names and fk names, as the following query violates
 # multiple FK constraints and the fk getting printed in the error might
 # vary based on which FK trigger gets executed first.
 --replace_regex /fk1/fk_name/ /fk2/fk_name/ /`a`/`col_name`/ /`b`/`col_name`/
->>>>>>> ee0adc2a
 --error ER_NO_REFERENCED_ROW_2
 insert into t2 values (5,50,500);
 
@@ -119,13 +116,10 @@
 
 --echo #verify that the fks are intact in t2 and t3
 insert into t2 values (3,30,300), (4,40,400);
-<<<<<<< HEAD
-=======
 # Mask the column names and fk names, as the following query violates
 # multiple FK constraints and the fk getting printed in the error might
 # vary based on which FK trigger gets executed first.
 --replace_regex /fk1/fk_name/ /fk2/fk_name/ /`a`/`col_name`/ /`b`/`col_name`/
->>>>>>> ee0adc2a
 --error ER_NO_REFERENCED_ROW_2
 insert into t2 values (5,50,500);
 insert into t3 values (100), (200);

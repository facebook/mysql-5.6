--- conflicted
+++ resolved
@@ -707,12 +707,7 @@
 (pk1 INT NOT NULL PRIMARY KEY, b INT COLUMN_FORMAT DYNAMIC)ROW_FORMAT=FIXED
 ENGINE=NDB;
 
-<<<<<<< HEAD
---replace_regex /Version: [0-9]+/Version: #/ /Temporary table: no/Temporary table: #/ /Temporary table: yes/Temporary table: #/
---exec $NDB_DESC --no-defaults -d test t1
-=======
 --exec $NDB_TOOLS_DIR/ndb_desc --no-defaults -d test t1 | grep 'AT='
->>>>>>> 2be517d8
 
 DROP TABLE t1;
 
@@ -720,12 +715,7 @@
 (pk1 INT NOT NULL COLUMN_FORMAT FIXED PRIMARY KEY, 
 b INT COLUMN_FORMAT FIXED)ROW_FORMAT=DYNAMIC ENGINE=NDB;
 
-<<<<<<< HEAD
---replace_regex /Version: [0-9]+/Version: #/ /Temporary table: no/Temporary table: #/ /Temporary table: yes/Temporary table: #/
---exec $NDB_DESC --no-defaults -d test t1
-=======
 --exec $NDB_TOOLS_DIR/ndb_desc --no-defaults -d test t1 | grep 'AT='
->>>>>>> 2be517d8
 
 --echo ********************
 --echo * Cleanup Section

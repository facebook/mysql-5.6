drop table if exists t2, t1;
# bug#14095785
create table t1 (
a int not null,
b int not null,
primary key using hash (a),
unique key using hash (b)
) engine ndb;
create table t2 (
a int not null,
b int not null,
primary key using hash (a),
key (b)
) engine ndb;
alter table t2
add constraint foreign key (b) references t1 (b);
alter table t2
drop foreign key;
ERROR 42000: You have an error in your SQL syntax; check the manual that corresponds to your MySQL server version for the right syntax to use near '' at line 2
drop table t2, t1;
# bug#14095838
create table t1 (
a int not null,
primary key using hash (a)
) engine ndb;
create table t2 (
a int not null,
b int not null,
primary key using hash (a),
key (b)
) engine ndb;
alter table t2
add constraint fk1 foreign key (b) references t1 (a)
on delete cascade on update cascade;
ERROR HY000: Cannot add foreign key constraint
show warnings;
Level	Code	Message
Warning	1296	Got error 21000 'Create foreign key failed - parent key is primary key and on-update-cascade is not allowed' from NDB
Error	1215	Cannot add foreign key constraint
alter table t2
add constraint fk1 foreign key (b) references t1 (a)
on delete cascade on update restrict;
drop table t2, t1;
# bug#14195170
CREATE TABLE customer (id INT NOT NULL, PRIMARY KEY (id)) ENGINE=NDB;
CREATE TABLE product (category INT NOT NULL, id INT NOT NULL,
price DECIMAL, PRIMARY KEY(category, id)) ENGINE=NDB;
CREATE TABLE product_order (no INT NOT NULL AUTO_INCREMENT, product_category INT NOT NULL, product_id INT NOT NULL, customer_id INT NOT NULL, PRIMARY KEY(no), INDEX (product_category, product_id), FOREIGN KEY (product_category, product_id) REFERENCES product(category, id) ON UPDATE CASCADE ON DELETE RESTRICT, INDEX (customer_id), FOREIGN KEY (customer_id) REFERENCES customer(id)) ENGINE=ndb;
ERROR HY000: Cannot add foreign key constraint
show warnings;
Level	Code	Message
Warning	1296	Got error 21000 'Create foreign key failed - parent key is primary key and on-update-cascade is not allowed' from NDB
Error	1215	Cannot add foreign key constraint
CREATE TABLE product_order (no INT NOT NULL AUTO_INCREMENT, product_category INT NOT NULL, product_id INT NOT NULL, customer_id INT NOT NULL, PRIMARY KEY(no), INDEX (product_category, product_id), FOREIGN KEY (product_category, product_id) REFERENCES product(category, id) ON UPDATE CASCADE ON DELETE RESTRICT, INDEX (customer_id), FOREIGN KEY (customer_id) REFERENCES customer(id)) ENGINE=ndb;
ERROR HY000: Cannot add foreign key constraint
show warnings;
Level	Code	Message
Warning	1296	Got error 21000 'Create foreign key failed - parent key is primary key and on-update-cascade is not allowed' from NDB
Error	1215	Cannot add foreign key constraint
DROP TABLE customer, product;
# bug#14124623
CREATE TABLE counties (county VARCHAR(30) NOT NULL PRIMARY KEY,
country VARCHAR(30), INDEX county_country_index(country)) ENGINE=ndb;
INSERT INTO counties VALUES
('Berkshire','England'),('Shropshire','England'),('Oxfordshire','England'),('Buckinghamshire','England');
CREATE TABLE towns (town VARCHAR(30) NOT NULL PRIMARY KEY, county
VARCHAR(30), INDEX county_county_index (county), CONSTRAINT county_town
FOREIGN KEY (county) REFERENCES counties(county) ON DELETE RESTRICT ON UPDATE
RESTRICT) ENGINE=ndb;
INSERT INTO towns VALUES
('Maidenhead','Berkshire'),('Reading','Berkshire'),('Shrewsbury','Shropshire')
,('Oxford','Oxfordshire');
CREATE TABLE languages (language VARCHAR(30) NOT NULL PRIMARY KEY,
country VARCHAR(30), INDEX lang_country_index(country), CONSTRAINT
country_language FOREIGN KEY (country) REFERENCES counties(country) ON DELETE
RESTRICT ON UPDATE RESTRICT) engine=ndb;
ERROR HY000: Cannot add foreign key constraint
show warnings;
Level	Code	Message
Warning	1296	Got error 21026 'Create foreign key failed in NDB - parent index is not unique index' from NDB
Error	1215	Cannot add foreign key constraint
CREATE TABLE languages (language VARCHAR(30) NOT NULL PRIMARY KEY,
country VARCHAR(30), INDEX lang_country_index(country), CONSTRAINT
country_language FOREIGN KEY (country) REFERENCES counties(country) ON DELETE
RESTRICT ON UPDATE RESTRICT) engine=ndb;
ERROR HY000: Cannot add foreign key constraint
show warnings;
Level	Code	Message
Warning	1296	Got error 21026 'Create foreign key failed in NDB - parent index is not unique index' from NDB
Error	1215	Cannot add foreign key constraint
CREATE TABLE languages (id INT NOT NULL PRIMARY KEY) engine=ndb;
drop table languages, towns, counties;
# test: child vs parent column types
create table t1 (
a int not null,
b int not null,
primary key using hash (a),
unique key using hash (b)
) engine ndb;
create table t2 (
a int not null,
b char(20) not null,
primary key using hash (a),
key (b),
constraint fk1 foreign key (b) references t1 (b)
) engine ndb;
ERROR HY000: Cannot add foreign key constraint
show warnings;
Level	Code	Message
Warning	1215	Parent column t1.b is incompatible with child column t2.b in NDB
Error	1215	Cannot add foreign key constraint
create table t2 (
a int not null,
b char(10) not null,
primary key using hash (a),
key (b)
) engine ndb;
alter table t2 algorithm=inplace,
add constraint fk1 foreign key (b) references t1 (b);
ERROR HY000: Cannot add foreign key constraint
show warnings;
Level	Code	Message
Warning	1215	Parent column t1.b is incompatible with child column t2.b in NDB
Error	1215	Cannot add foreign key constraint
drop table t2, t1;
# test: parent table not exist
create table t2 (
a int not null,
b int not null,
primary key using hash (a),
key (b),
constraint fk1 foreign key (b) references t1 (b)
) engine ndb;
ERROR HY000: Cannot add foreign key constraint
show warnings;
Level	Code	Message
Warning	1215	Parent table t1 not found in NDB: 723: No such table existed
Error	1215	Cannot add foreign key constraint
create table t2 (
a int not null,
b int not null,
primary key using hash (a),
key (b)
) engine ndb;
alter table t2 algorithm=inplace,
add constraint fk1 foreign key (b) references t1 (b);
ERROR HY000: Cannot add foreign key constraint
show warnings;
Level	Code	Message
Warning	1215	Parent table t1 not found in NDB: 723: No such table existed
Error	1215	Cannot add foreign key constraint
drop table t2;
# test: parent column not exist
create table t1 (
a int not null,
primary key using hash (a)
) engine ndb;
create table t2 (
a int not null,
b int not null,
primary key using hash (a),
key (b),
constraint fk1 foreign key (b) references t1 (b)
) engine ndb;
ERROR HY000: Cannot add foreign key constraint
show warnings;
Level	Code	Message
Warning	1215	Parent table t1 has no column b in NDB
Error	1215	Cannot add foreign key constraint
create table t2 (
a int not null,
b int not null,
primary key using hash (a),
key (b)
) engine ndb;
alter table t2 algorithm=inplace,
add constraint fk1 foreign key (b) references t1 (b);
ERROR HY000: Cannot add foreign key constraint
show warnings;
Level	Code	Message
Warning	1215	Parent table t1 has no column b in NDB
Error	1215	Cannot add foreign key constraint
drop table t2, t1;
# test: parent key no index
create table t1 (
a int not null,
b int not null,
primary key using hash (a)
) engine ndb;
create table t2 (
a int not null,
b int not null,
primary key using hash (a),
key (b),
constraint fk1 foreign key (b) references t1 (b)
) engine ndb;
ERROR HY000: Failed to add the foreign key constaint. Missing index for constraint 'fk1' in the referenced table 't1'
show warnings;
Level	Code	Message
Error	1822	Failed to add the foreign key constaint. Missing index for constraint 'fk1' in the referenced table 't1'
Error	1215	Cannot add foreign key constraint
create table t2 (
a int not null,
b int not null,
primary key using hash (a),
key (b)
) engine ndb;
alter table t2 algorithm=inplace,
add constraint fk1 foreign key (b) references t1 (b);
ERROR HY000: Failed to add the foreign key constaint. Missing index for constraint 'fk1' in the referenced table 't1'
show warnings;
Level	Code	Message
<<<<<<< HEAD
Warning	1215	Parent table t1 foreign key columns match no index in NDB
=======
Warning	1287	'ONLINE' is deprecated and will be removed in a future release. Please use ALGORITHM=INPLACE instead
Error	1822	Failed to add the foreign key constaint. Missing index for constraint 'fk1' in the referenced table 't1'
>>>>>>> 854ab408
Error	1215	Cannot add foreign key constraint
drop table t2, t1;
# test: parent key no unique index
create table t1 (
a int not null,
b int not null,
primary key using hash (a),
key (b)
) engine ndb;
create table t2 (
a int not null,
b int not null,
primary key using hash (a),
key (b),
constraint fk1 foreign key (b) references t1 (b)
) engine ndb;
ERROR HY000: Cannot add foreign key constraint
show warnings;
Level	Code	Message
Warning	1296	Got error 21026 'Create foreign key failed in NDB - parent index is not unique index' from NDB
Error	1215	Cannot add foreign key constraint
create table t2 (
a int not null,
b int not null,
primary key using hash (a),
key (b)
) engine ndb;
alter table t2 algorithm=inplace,
add constraint fk1 foreign key (b) references t1 (b);
ERROR HY000: Cannot add foreign key constraint
show warnings;
Level	Code	Message
Warning	1296	Got error 21026 'Create foreign key failed in NDB - parent index is not unique index' from NDB
Error	1215	Cannot add foreign key constraint
drop table t2, t1;
# test: child column not exist
create table t1 (
a int not null,
b int not null,
primary key using hash (a),
unique key using hash (b)
) engine ndb;
create table t2 (
a int not null,
b int not null,
primary key using hash (a),
key (b),
constraint fk1 foreign key (c) references t1 (b)
) engine ndb;
ERROR 42000: Key column 'c' doesn't exist in table
show warnings;
Level	Code	Message
Error	1072	Key column 'c' doesn't exist in table
create table t2 (
a int not null,
b int not null,
primary key using hash (a),
key (b)
) engine ndb;
alter table t2 algorithm=inplace,
add constraint fk1 foreign key (c) references t1 (b);
ERROR 42000: Key column 'c' doesn't exist in table
show warnings;
Level	Code	Message
Error	1072	Key column 'c' doesn't exist in table
drop table t2, t1;
# test: child column no index
# no error - server creates KEY
create table t1 (
a int not null,
b int not null,
primary key using hash (a),
unique key using hash (b)
) engine ndb;
create table t2 (
a int not null,
b int not null,
primary key using hash (a),
constraint fk1 foreign key (b) references t1 (b)
) engine ndb;
drop table t2;
create table t2 (
a int not null,
b int not null,
primary key using hash (a)
) engine ndb;
alter table t2 algorithm=inplace,
add constraint fk1 foreign key (b) references t1 (b);
drop table t2, t1;
# test: child vs parent column count
create table t1 (
a int not null,
b int not null,
c int not null,
primary key using hash (a),
unique key using hash (b, c)
) engine ndb;
create table t2 (
a int not null,
b int not null,
primary key using hash (a),
key (b),
constraint fk1 foreign key (b) references t1 (b)
) engine ndb;
ERROR HY000: Failed to add the foreign key constaint. Missing index for constraint 'fk1' in the referenced table 't1'
show warnings;
Level	Code	Message
Error	1822	Failed to add the foreign key constaint. Missing index for constraint 'fk1' in the referenced table 't1'
Error	1215	Cannot add foreign key constraint
create table t2 (
a int not null,
b int not null,
primary key using hash (a),
key (b)
) engine ndb;
alter table t2 algorithm=inplace,
add constraint fk1 foreign key (b) references t1 (b);
ERROR HY000: Failed to add the foreign key constaint. Missing index for constraint 'fk1' in the referenced table 't1'
show warnings;
Level	Code	Message
<<<<<<< HEAD
Warning	1215	Parent table t1 foreign key columns match no index in NDB
=======
Warning	1287	'ONLINE' is deprecated and will be removed in a future release. Please use ALGORITHM=INPLACE instead
Error	1822	Failed to add the foreign key constaint. Missing index for constraint 'fk1' in the referenced table 't1'
>>>>>>> 854ab408
Error	1215	Cannot add foreign key constraint
drop table t2, t1;
# bug#16246874
create table t1 (
id int primary key
) engine=ndb;
create table t2 (
id int,
foreign key(id) references t1(id)
) engine=ndb;
select * from information_schema.key_column_usage;
select REFERENCED_TABLE_SCHEMA, REFERENCED_TABLE_NAME, REFERENCED_COLUMN_NAME
from information_schema.key_column_usage
where TABLE_SCHEMA = 'test' and TABLE_NAME = 't2';
REFERENCED_TABLE_SCHEMA	REFERENCED_TABLE_NAME	REFERENCED_COLUMN_NAME
test	t1	id
drop table t2, t1;
# bug#16275509 - case: alter engine from ndb
create table t1 (
a int not null,
primary key using hash (a)
) engine=ndb;
create table t2 (
a int not null,
primary key using hash (a),
foreign key fk1 (a) references t1 (a)
) engine=ndb;
alter table t1 engine=innodb;
ERROR 23000: Cannot delete or update a parent row: a foreign key constraint fails
alter table t2 engine=innodb;
ERROR 23000: Cannot delete or update a parent row: a foreign key constraint fails
drop table t2, t1;
create table t1 (
a int primary key,
b int,
key (b),
foreign key fk1 (b) references t1 (a)
) engine=ndb;
alter table t1 engine=innodb;
ERROR 23000: Cannot delete or update a parent row: a foreign key constraint fails
drop table t1;
# bug#16275509 - case: allow FKs on partitioned
set new=on;
create table t1 (
a int primary key
) engine=ndb
partition by hash (a) partitions 5;
create table t2 (
a int primary key,
foreign key fk1 (a) references t1 (a)
) engine=ndb;
drop table t2, t1;
create table t1 (
a int primary key
) engine=ndb;
create table t2 (
a int primary key,
foreign key fk1 (a) references t1 (a)
) engine=ndb;
alter table t1
partition by hash (a) partitions 5;
drop table t2, t1;
create table t1 (
a int primary key
) engine=ndb;
create table t2 (
a int primary key,
foreign key fk1 (a) references t1 (a)
) engine=ndb
partition by hash (a) partitions 5;
drop table t2;
create table t2 (
a int primary key,
foreign key fk1 (a) references t1 (a)
) engine=ndb;
alter table t2
partition by hash (a) partitions 5;
drop table t2, t1;
# bug#16275684 - case: alter FK parent column
create table t1 (
a int primary key,
b int not null,
unique key (b)
) engine=ndb;
create table t2 (
a int primary key,
b int not null,
key (b),
foreign key fk1 (b) references t1 (b)
) engine=ndb;
insert into t1 values (1,10),(2,20);
insert into t2 values (1,10),(2,10),(3,20);
alter table t1 modify column b char(20) not null;
ERROR HY000: Cannot change column 'b': used in a foreign key constraint 'fk1' of table 'test.t2'
alter table t2 drop foreign key fk1;
alter table t1 modify column b char(20) not null;
show create table t1;
Table	Create Table
t1	CREATE TABLE `t1` (
  `a` int(11) NOT NULL,
  `b` char(20) NOT NULL,
  PRIMARY KEY (`a`),
  UNIQUE KEY `b` (`b`)
) ENGINE=ndbcluster DEFAULT CHARSET=latin1
select * from t1 order by a;
a	b
1	10
2	20
select * from t2 order by a;
a	b
1	10
2	10
3	20
drop table t2, t1;
# bug#16286164 - case: drop when referenced by different table
set @i=2;
create table t1 (
a int not null,
primary key using hash (a)
) engine=innodb;
create table t2 (
a int not null,
b int,
primary key using hash (a),
key (b),
foreign key fk1 (b) references t1 (a)
) engine=innodb;
drop table t1;
ERROR 23000: Cannot delete or update a parent row: a foreign key constraint fails
drop table t2, t1;
set @i=1;
create table t1 (
a int not null,
primary key using hash (a)
) engine=ndb;
create table t2 (
a int not null,
b int,
primary key using hash (a),
key (b),
foreign key fk1 (b) references t1 (a)
) engine=ndb;
drop table t1;
ERROR 23000: Cannot delete or update a parent row: a foreign key constraint fails
drop table t2, t1;
# bug#16286164 - case: drop when referenced by same table
set @i=2;
create table t1 (
a int not null,
b int,
primary key using hash (a),
key (b),
foreign key fk1 (b) references t1 (a)
) engine=innodb;
drop table t1;
set @i=1;
create table t1 (
a int not null,
b int,
primary key using hash (a),
key (b),
foreign key fk1 (b) references t1 (a)
) engine=ndb;
drop table t1;
# BugXXZ - multi part unique index parent
create table t1 (
a int not null,
b int not null,
primary key using hash (a),
unique key using hash (a,b)
) engine ndb;
create table t2 (
a int not null,
b int not null,
primary key using hash (a),
key (a,b),
foreign key fk1 (a,b) references t1 (a,b)
) engine ndb;
drop table t2, t1;
# child-part-key
create table t1 (
a int not null,
primary key using hash (a)
) engine ndb;
insert into t1 values (1),(2);
create table t2 (
a int not null,
b int not null,
c int not null,
primary key using hash (a),
key xbc (b,c),
foreign key fk1 (b) references t1 (a)
) engine ndb;
show create table t2;
Table	Create Table
t2	CREATE TABLE `t2` (
  `a` int(11) NOT NULL,
  `b` int(11) NOT NULL,
  `c` int(11) NOT NULL,
  PRIMARY KEY (`a`) USING HASH,
  KEY `xbc` (`b`,`c`),
 CONSTRAINT `fk1` FOREIGN KEY(`b`) REFERENCES `t1` (`a`) ON DELETE NO ACTION ON UPDATE NO ACTION
) ENGINE=ndbcluster DEFAULT CHARSET=latin1
insert into t2 (a,b,c) values (1,1,11),(2,2,21),(3,2,22);
insert into t2 (a,b,c) values (4,3,33);
ERROR 23000: Cannot add or update a child row: a foreign key constraint fails (Unknown error code)
delete from t1 where a = 1;
ERROR 23000: Cannot delete or update a parent row: a foreign key constraint fails (Unknown error code)
drop table t2;
create table t2 (
a int not null,
b int not null,
c int not null,
primary key using hash (a),
key xbc (b,c),
foreign key fk1 (c) references t1 (a)
) engine ndb;
show create table t2;
Table	Create Table
t2	CREATE TABLE `t2` (
  `a` int(11) NOT NULL,
  `b` int(11) NOT NULL,
  `c` int(11) NOT NULL,
  PRIMARY KEY (`a`) USING HASH,
  KEY `xbc` (`b`,`c`),
  KEY `fk1` (`c`),
 CONSTRAINT `fk1` FOREIGN KEY(`c`) REFERENCES `t1` (`a`) ON DELETE NO ACTION ON UPDATE NO ACTION
) ENGINE=ndbcluster DEFAULT CHARSET=latin1
insert into t2 (a,c,b) values (1,1,11),(2,2,21),(3,2,22);
insert into t2 (a,c,b) values (4,3,33);
ERROR 23000: Cannot add or update a child row: a foreign key constraint fails (Unknown error code)
delete from t1 where a = 1;
ERROR 23000: Cannot delete or update a parent row: a foreign key constraint fails (Unknown error code)
drop table t2;
create table t2 (
a int not null,
b int not null,
c int not null,
primary key using hash (a),
unique key xbc (b,c) using hash,
foreign key fk1 (b) references t1 (a)
) engine ndb;
ERROR HY000: Cannot add foreign key constraint
create table t2 (
a int not null,
b int not null,
c int not null,
primary key using hash (a),
unique key xbc (b,c) using hash,
foreign key fk1 (c) references t1 (a)
) engine ndb;
show create table t2;
Table	Create Table
t2	CREATE TABLE `t2` (
  `a` int(11) NOT NULL,
  `b` int(11) NOT NULL,
  `c` int(11) NOT NULL,
  PRIMARY KEY (`a`) USING HASH,
  UNIQUE KEY `xbc` (`b`,`c`) USING HASH,
  KEY `fk1` (`c`),
 CONSTRAINT `fk1` FOREIGN KEY(`c`) REFERENCES `t1` (`a`) ON DELETE NO ACTION ON UPDATE NO ACTION
) ENGINE=ndbcluster DEFAULT CHARSET=latin1
insert into t2 (a,c,b) values (1,1,11),(2,2,21),(3,2,22);
insert into t2 (a,c,b) values (4,3,33);
ERROR 23000: Cannot add or update a child row: a foreign key constraint fails (Unknown error code)
delete from t1 where a = 1;
ERROR 23000: Cannot delete or update a parent row: a foreign key constraint fails (Unknown error code)
drop table t2, t1;
create table t1_parent (pk1 char(255) primary key) engine = ndb;
create table t1 (
c50 char(255), c49 char(255), c48 char(255), c47 char(255), c46 char(255),
c45 char(255), c44 char(255), c43 char(255), c42 char(255), c41 char(255),
c40 char(255), c39 char(255), c38 char(255), c37 char(255), c36 char(255),
c35 char(255), c34 char(255), c33 char(255), c32 char(255), c31 char(255),
c30 char(255), c29 char(255), c28 char(255), c27 char(255), c26 char(255),
c25 char(255), c24 char(255), c23 char(255), c22 char(255), c21 char(255),
c20 char(255), c19 char(255), c18 char(255), c17 char(255), c16 char(255),
c15 char(255), c14 char(255), c13 char(255), c12 char(255), c11 char(255),
c10 char(255), c9 char(255), c8 char(255), c7 char(255), c6 char(255),
c5 char(255), c4 char(255), c3 char(255), c2 char(255), c1 char(255),
primary key using hash(c1)
,foreign key(c1) references t1_parent(pk1)
) engine=ndb;
ERROR HY000: Got error 851 'Maximum 8052 bytes of FIXED columns supported, use varchar or COLUMN_FORMAT DYNAMIC instead' from NDBCLUSTER
create table t1(a int primary key) engine = ndb;
drop table t1, t1_parent;
# bug#17591531 - ERROR ON DROP INDEX WHEN REFERENCING FOREIGN KEYS
create table t1 (
a int not null,
b int not null,
unique key t1x1 (b) using hash,
primary key using hash (a)
) engine=ndb;
create table t2 (
a int not null,
b int not null,
c int not null,
key (c),
key t2x1 (b),
primary key using hash (a),
foreign key t2fk1 (b) references t1 (b)
) engine=ndb;
# try to drop indexes
alter table t1 drop index t1x1;
ERROR HY000: Cannot drop index 't1x1': needed in a foreign key constraint
show warnings;
Level	Code	Message
Warning	1296	Got error 21081 'Drop index not allowed in NDB - used as parent index of a foreign key' from NDB
Error	1553	Cannot drop index 't1x1': needed in a foreign key constraint
alter table t2 drop index t2x1;
ERROR HY000: Cannot drop index 't2x1': needed in a foreign key constraint
show warnings;
Level	Code	Message
Warning	1296	Got error 21082 'Drop index not allowed in NDB - used as child index of a foreign key' from NDB
Error	1553	Cannot drop index 't2x1': needed in a foreign key constraint
insert into t1 values (1,10),(2,20),(3,30);
insert into t2 values (1,10,100),(2,20,200),(3,30,300);
insert into t2 values (4,40,400);
ERROR 23000: Cannot add or update a child row: a foreign key constraint fails (Unknown error code)
delete from t1 where a=1;
ERROR 23000: Cannot delete or update a parent row: a foreign key constraint fails (Unknown error code)
drop table t2, t1;<|MERGE_RESOLUTION|>--- conflicted
+++ resolved
@@ -210,12 +210,7 @@
 ERROR HY000: Failed to add the foreign key constaint. Missing index for constraint 'fk1' in the referenced table 't1'
 show warnings;
 Level	Code	Message
-<<<<<<< HEAD
-Warning	1215	Parent table t1 foreign key columns match no index in NDB
-=======
-Warning	1287	'ONLINE' is deprecated and will be removed in a future release. Please use ALGORITHM=INPLACE instead
 Error	1822	Failed to add the foreign key constaint. Missing index for constraint 'fk1' in the referenced table 't1'
->>>>>>> 854ab408
 Error	1215	Cannot add foreign key constraint
 drop table t2, t1;
 # test: parent key no unique index
@@ -336,12 +331,7 @@
 ERROR HY000: Failed to add the foreign key constaint. Missing index for constraint 'fk1' in the referenced table 't1'
 show warnings;
 Level	Code	Message
-<<<<<<< HEAD
-Warning	1215	Parent table t1 foreign key columns match no index in NDB
-=======
-Warning	1287	'ONLINE' is deprecated and will be removed in a future release. Please use ALGORITHM=INPLACE instead
 Error	1822	Failed to add the foreign key constaint. Missing index for constraint 'fk1' in the referenced table 't1'
->>>>>>> 854ab408
 Error	1215	Cannot add foreign key constraint
 drop table t2, t1;
 # bug#16246874

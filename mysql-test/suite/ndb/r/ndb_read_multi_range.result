--- conflicted
+++ resolved
@@ -492,7 +492,6 @@
 3
 drop trigger kaboom;
 drop table t1;
-<<<<<<< HEAD
 create table t1 (
 a int not null primary key,
 b int
@@ -507,7 +506,7 @@
 delete from t1 where a in (7,8) or a >= 10;
 select * from t1 order by a;
 a	b
-=======
+drop table t1;
 create table t1 (a int primary key, b int, key b_idx (b)) engine ndb;
 insert into t1 values(1,1), (2,2), (3,3), (4,4), (5,5);
 select one.a 
@@ -518,5 +517,4 @@
 a
 3
 4
->>>>>>> a8009a14
 drop table t1;
--- conflicted
+++ resolved
@@ -48,30 +48,18 @@
 
 --echo [Syntax error in the use of the new option: The from database name is missing]
 --error 1
-<<<<<<< HEAD
---exec $MYSQL_BINLOG --force-if-open --rewrite-db="->db2" $MYSQLD_DATADIR/binlog.000001 > $MYSQLTEST_VARDIR/tmp/row_event_rewrite.sql
+--exec $MYSQL_BINLOG --force-if-open --rewrite-db="->new_db1" $MYSQLD_DATADIR/binlog.000001 > $MYSQLTEST_VARDIR/tmp/row_event_rewrite.sql
 
 --echo [Syntax error in the use of the new option: The '->' is missing]
 --error 1
---exec $MYSQL_BINLOG --force-if-open --rewrite-db="db1 db2" $MYSQLD_DATADIR/binlog.000001 > $MYSQLTEST_VARDIR/tmp/row_event_rewrite.sql
-=======
---exec $MYSQL_BINLOG --force-if-open --rewrite-db="->new_db1" $MYSQLD_DATADIR/master-bin.000001 > $MYSQLTEST_VARDIR/tmp/row_event_rewrite.sql
-
---echo [Syntax error in the use of the new option: The '->' is missing]
---error 1
---exec $MYSQL_BINLOG --force-if-open --rewrite-db="db1 new_db1" $MYSQLD_DATADIR/master-bin.000001 > $MYSQLTEST_VARDIR/tmp/row_event_rewrite.sql
->>>>>>> 543129a5
+--exec $MYSQL_BINLOG --force-if-open --rewrite-db="db1 new_db1" $MYSQLD_DATADIR/binlog.000001 > $MYSQLTEST_VARDIR/tmp/row_event_rewrite.sql
 
 --echo [Syntax error in the use of the new option: The to database name is missing]
 --error 1
 --exec $MYSQL_BINLOG --force-if-open --rewrite-db="db1->" $MYSQLD_DATADIR/binlog.000001 > $MYSQLTEST_VARDIR/tmp/row_event_rewrite.sql
 
 --echo [VALID SYNTAX,The from->to database names is correctly mentioned]
-<<<<<<< HEAD
---exec $MYSQL_BINLOG --force-if-open --rewrite-db="db1->db2" $MYSQLD_DATADIR/binlog.000001 > $MYSQLTEST_VARDIR/tmp/row_event_rewrite.sql
-=======
---exec $MYSQL_BINLOG --force-if-open --rewrite-db="db1->new_db1" $MYSQLD_DATADIR/master-bin.000001 > $MYSQLTEST_VARDIR/tmp/row_event_rewrite.sql
->>>>>>> 543129a5
+--exec $MYSQL_BINLOG --force-if-open --rewrite-db="db1->new_db1" $MYSQLD_DATADIR/binlog.000001 > $MYSQLTEST_VARDIR/tmp/row_event_rewrite.sql
 
 --let $binlog_file= query_get_value(SHOW MASTER STATUS, File, 1)
 

#
# Test of the case when two rewrite rule pattern have the same digest.
#
SET sql_mode = 'PIPES_AS_CONCAT';
Warnings:
Warning	3090	Changing sql mode 'NO_AUTO_CREATE_USER' is deprecated. It will be removed in a future release.
CREATE TABLE t1 ( a VARCHAR(10) );
# Query rewrite plugin was installed.
# This will supposedly fill up the token buffer.
# We have to keep entries in the error log unique, we can't clear it.
SET @pattern1 =
'SELECT * FROM test.t1 WHERE a = "digest_collision.test" ' ||
repeat ( 'UNION SELECT * FROM test.t1 WHERE a = "digest_collision.test"',
120 );
SET @pattern2 = concat ( @pattern1, 'UNION SELECT 1' );
SET @nonmatching_query = concat ( @pattern1, 'UNION SELECT 2' );
INSERT INTO query_rewrite.rewrite_rules ( pattern, replacement  )
VALUES ( @pattern1, 'SELECT "Rewrite rule #1"' ),
( @pattern2, 'SELECT "Rewrite rule #2"' );
CALL query_rewrite.flush_rewrite_rules();
SELECT group_concat(replacement) =
'SELECT "Rewrite rule #1",SELECT "Rewrite rule #2"'
AS digests_indeed_collide
FROM query_rewrite.rewrite_rules
GROUP BY pattern_digest;
digests_indeed_collide
1
SELECT char_length(pattern) FROM query_rewrite.rewrite_rules;
char_length(pattern)
7376
7390
PREPARE pattern1_stmt FROM @pattern1;
Warnings:
Note	1105	Query 'SELECT * FROM test.t1 WHERE a = "digest_collision.test" UNION SELECT * FROM test.t1 WHERE a = "digest_collision.test"UNION SELECT * FROM test.t1 WHERE a = "digest_collision.test"UNION SELECT * FROM test.t1 WHERE a = "digest_collision.test"UNION SELECT * FROM test.t1 WHERE a = "digest_collision.test"UNION SELECT * FROM test.t1 WHERE a = "digest_collision.test"UNION SELECT * FROM test.t1 WHERE a = "digest_collision.test"UNION SELECT * FROM test.t1 WHERE a = "digest_collision.test"UNION SELECT * FROM t
EXECUTE pattern1_stmt;
Rewrite rule #1
Rewrite rule #1
PREPARE pattern2_stmt FROM @pattern2;
Warnings:
Note	1105	Query 'SELECT * FROM test.t1 WHERE a = "digest_collision.test" UNION SELECT * FROM test.t1 WHERE a = "digest_collision.test"UNION SELECT * FROM test.t1 WHERE a = "digest_collision.test"UNION SELECT * FROM test.t1 WHERE a = "digest_collision.test"UNION SELECT * FROM test.t1 WHERE a = "digest_collision.test"UNION SELECT * FROM test.t1 WHERE a = "digest_collision.test"UNION SELECT * FROM test.t1 WHERE a = "digest_collision.test"UNION SELECT * FROM test.t1 WHERE a = "digest_collision.test"UNION SELECT * FROM t
EXECUTE pattern2_stmt;
Rewrite rule #2
Rewrite rule #2
SET @@global.rewriter_verbose = 2;
PREPARE nonmatching_stmt FROM @nonmatching_query;
EXECUTE nonmatching_stmt;
a
2
SET @@global.rewriter_verbose = DEFAULT;
CREATE TABLE IF NOT EXISTS error_log ( line TEXT );
DELETE FROM error_log;
LOAD DATA LOCAL INFILE 'ERROR_LOG'
INTO TABLE error_log FIELDS TERMINATED BY '\t';
UPDATE error_log SET line = replace ( line, '\r', '' );
SELECT search_error_log( '[Note]', '%Plugin Rewriter reported: ''Statement "SELECT * FROM test.t1 ' ||
'WHERE a = "digest_collision.test"%' );
search_error_log( '[Note]', '%Plugin Rewriter reported: ''Statement "SELECT * FROM test.t1 ' ||
'WHERE a = "digest_collision.test"%' )
<<<<<<< HEAD
[Note] Plugin Rewriter reported: 'Statement "SELECT * FROM test.t1 WHERE a = "digest_collision.test" UNION SELECT * FROM test.t1 WHERE a = "diges..." with digest "f43e984826dd2f6afc4344deff47e00a" matched some rule but had different parse tree and/or literals.'
=======
[Note] Plugin Rewriter reported: 'Statement "SELECT * FROM test.t1 WHERE a = "digest_collision.test" UNION SELECT * FROM test.t1 WHERE a = "diges..." with digest "fa0ba9dd420bd6aaeea4ebb0f26f47d2" matched some rule but had different parse tree and/or literals.'
>>>>>>> e6713b85
DROP TABLE t1;
Warnings:
Warning	1620	Plugin is busy and will be uninstalled on shutdown
# Query rewrite plugin was queued for uninstalling.
DROP TABLE error_log;
DROP FUNCTION search_error_log;
SET sql_mode = DEFAULT;<|MERGE_RESOLUTION|>--- conflicted
+++ resolved
@@ -56,11 +56,7 @@
 'WHERE a = "digest_collision.test"%' );
 search_error_log( '[Note]', '%Plugin Rewriter reported: ''Statement "SELECT * FROM test.t1 ' ||
 'WHERE a = "digest_collision.test"%' )
-<<<<<<< HEAD
-[Note] Plugin Rewriter reported: 'Statement "SELECT * FROM test.t1 WHERE a = "digest_collision.test" UNION SELECT * FROM test.t1 WHERE a = "diges..." with digest "f43e984826dd2f6afc4344deff47e00a" matched some rule but had different parse tree and/or literals.'
-=======
-[Note] Plugin Rewriter reported: 'Statement "SELECT * FROM test.t1 WHERE a = "digest_collision.test" UNION SELECT * FROM test.t1 WHERE a = "diges..." with digest "fa0ba9dd420bd6aaeea4ebb0f26f47d2" matched some rule but had different parse tree and/or literals.'
->>>>>>> e6713b85
+[Note] Plugin Rewriter reported: 'Statement "SELECT * FROM test.t1 WHERE a = "digest_collision.test" UNION SELECT * FROM test.t1 WHERE a = "diges..." with digest "2ca4a2f4d77391e1fb85f6638bc8f9b5" matched some rule but had different parse tree and/or literals.'
 DROP TABLE t1;
 Warnings:
 Warning	1620	Plugin is busy and will be uninstalled on shutdown

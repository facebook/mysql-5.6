#!/usr/bin/perl
# -*- cperl -*-

# Copyright (c) 2004, 2020, Oracle and/or its affiliates. All rights reserved.
#
# This program is free software; you can redistribute it and/or modify
# it under the terms of the GNU General Public License, version 2.0,
# as published by the Free Software Foundation.
#
# This program is also distributed with certain software (including
# but not limited to OpenSSL) that is licensed under separate terms,
# as designated in a particular file or component or in included license
# documentation.  The authors of MySQL hereby grant you an additional
# permission to link the program and your derivative works with the
# separately licensed software that they have included with MySQL.
#
# This program is distributed in the hope that it will be useful,
# but WITHOUT ANY WARRANTY; without even the implied warranty of
# MERCHANTABILITY or FITNESS FOR A PARTICULAR PURPOSE.  See the
# GNU General Public License, version 2.0, for more details.
#
# You should have received a copy of the GNU General Public License
# along with this program; if not, write to the Free Software
# Foundation, Inc., 51 Franklin St, Fifth Floor, Boston, MA 02110-1301  USA

##############################################################################
#
#  mysql-test-run.pl
#
#  Tool used for executing a suite of .test files
#
#  See the "MySQL Test framework manual" for more information
#  https://dev.mysql.com/doc/dev/mysql-server/latest/PAGE_MYSQL_TEST_RUN.html
#
##############################################################################

use strict;
use warnings;

use lib "lib";
use lib "../internal/cloud/mysql-test/lib";

use Cwd;
use Cwd 'abs_path';
use File::Basename;
use File::Copy;
use File::Find;
use File::Spec::Functions qw/splitdir/;
use File::Temp qw/tempdir/;
use Getopt::Long;
use IO::Select;
use IO::Socket::INET;

push @INC, ".";

use My::ConfigFactory;
use My::CoreDump;
use My::File::Path;    # Patched version of File::Path
use My::Find;
use My::Options;
use My::Platform;
use My::SafeProcess;
use My::SysInfo;

use mtr_cases;
use mtr_cases_from_list;
use mtr_match;
use mtr_report;
use mtr_results;
use mtr_unique;

require "lib/mtr_gcov.pl";
require "lib/mtr_gprof.pl";
require "lib/mtr_io.pl";
require "lib/mtr_lock_order.pl";
require "lib/mtr_misc.pl";
require "lib/mtr_process.pl";

our $secondary_engine_support = eval 'use mtr_secondary_engine; 1';

$SIG{INT} = sub { mtr_error("Got ^C signal"); };

sub env_or_val($$) { defined $ENV{ $_[0] } ? $ENV{ $_[0] } : $_[1] }

# Local variables
my $opt_boot_dbx;
my $opt_boot_ddd;
my $opt_boot_gdb;
my $opt_callgrind;
my $opt_charset_for_testdb;
my $opt_compress;
my $opt_async_client;
my $opt_cursor_protocol;
my $opt_debug_common;
my $opt_do_suite;
my $opt_explain_protocol;
my $opt_helgrind;
my $opt_json_explain_protocol;
my $opt_mark_progress;
my $opt_max_connections;
my $opt_platform;
my $opt_platform_exclude;
my $opt_ps_protocol;
my $opt_report_features;
my $opt_skip_core;
my $opt_skip_test_list;
my $opt_sleep;
my $opt_sp_protocol;
my $opt_start;
my $opt_start_dirty;
my $opt_start_exit;
my $opt_strace_client;
my $opt_strace_server;
my $opt_stress;
my $opt_tmpdir;
my $opt_tmpdir_pid;
my $opt_trace_protocol;
my $opt_user_args;
my $opt_valgrind_path;
my $opt_view_protocol;
my $opt_wait_all;

my $opt_build_thread  = $ENV{'MTR_BUILD_THREAD'}  || "auto";
my $opt_colored_diff  = $ENV{'MTR_COLORED_DIFF'}  || 0;
my $opt_ctest_timeout = $ENV{'MTR_CTEST_TIMEOUT'} || 120;      # seconds
my $opt_debug_sync_timeout = 600;    # Default timeout for WAIT_FOR actions.
my $opt_do_test_list       = "";
my $opt_force_restart      = 0;
my $opt_include_ndbcluster = 0;
my $opt_lock_order         = env_or_val(MTR_LOCK_ORDER => 0);
my $opt_max_save_core      = env_or_val(MTR_MAX_SAVE_CORE => 5);
my $opt_max_save_datadir   = env_or_val(MTR_MAX_SAVE_DATADIR => 20);
my $opt_max_test_fail      = env_or_val(MTR_MAX_TEST_FAIL => 10);
my $opt_mysqlx_baseport    = $ENV{'MYSQLXPLUGIN_PORT'} || "auto";
my $opt_port_base          = $ENV{'MTR_PORT_BASE'} || "auto";
my $opt_reorder            = 1;
my $opt_retry              = 3;
my $opt_retry_failure      = env_or_val(MTR_RETRY_FAILURE => 2);
my $opt_skip_ndbcluster    = 0;
my $opt_skip_sys_schema    = 0;
my $opt_suite_timeout      = $ENV{MTR_SUITE_TIMEOUT} || 300;           # minutes
my $opt_testcase_timeout   = $ENV{MTR_TESTCASE_TIMEOUT} || 15;         # minutes
my $opt_valgrind_clients   = 0;
my $opt_valgrind_mysqld    = 0;
my $opt_valgrind_mysqltest = 0;

# Options used when connecting to an already running server
my %opts_extern;

my $auth_plugin;            # The path to the authentication test plugin
my $baseport;
my $ctest_report;           # Unit test report stored here for delayed printing
my $current_config_name;    # The currently running config file template
my $exe_ndb_mgm;
my $exe_ndb_mgmd;
my $exe_ndb_waiter;
my $exe_ndbd;
my $exe_ndbmtd;
my $initial_bootstrap_cmd;
my $mysql_base_version;
my $mysqlx_baseport;
my $path_config_file;       # The generated config file, var/my.cnf
my $path_vardir_trace;      # Unix formatted opt_vardir for trace files
my $test_fail;

my $build_thread       = 0;
my $daemonize_mysqld   = 0;
my $debug_d            = "d";
my $exe_ndbmtd_counter = 0;
my $ports_per_thread   = 20;
my $source_dist        = 0;
my $valgrind_reports   = 0;

my @valgrind_args;

# Storage for changed environment variables
my %old_env;
my %visited_suite_names;

# Global variables
our $opt_client_dbx;
our $opt_client_ddd;
our $opt_client_debugger;
our $opt_client_gdb;
our $opt_client_lldb;
our $opt_ctest_report;
our $opt_dbx;
our $opt_ddd;
our $opt_debug;
our $opt_debug_server;
our $opt_debugger;
our $opt_force;
our $opt_gcov;
our $opt_gdb;
our $opt_gdb_secondary_engine;
our $opt_gprof;
our $opt_lldb;
our $opt_manual_boot_gdb;
our $opt_manual_dbx;
our $opt_manual_ddd;
our $opt_manual_debug;
our $opt_manual_gdb;
our $opt_manual_lldb;
our $opt_no_skip;
our $opt_non_parallel_test;
our $opt_record;
our $opt_report_unstable_tests;
our $opt_skip_combinations;
our $opt_suites;
our $opt_suite_opt;
our $opt_summary_report;
our $opt_vardir;
our $opt_xml_report;

#
# Suites run by default (i.e. when invoking ./mtr without parameters)
#
our $DEFAULT_SUITES =
"auth_sec,binlog_gtid,binlog_nogtid,clone,collations,connection_control,encryption,federated,funcs_2,gcol,sysschema,gis,information_schema,innodb,innodb_fts,innodb_gis,innodb_undo,innodb_zip,json,main,opt_trace,parts,perfschema,query_rewrite_plugins,rpl,rpl_gtid,rpl_nogtid,secondary_engine,service_status_var_registration,service_sys_var_registration,service_udf_registration,sys_vars,binlog,test_service_sql_api,test_services,x";

# End of list of default suites

our $opt_big_test                  = 0;
our $opt_check_testcases           = 1;
our $opt_clean_vardir              = $ENV{'MTR_CLEAN_VARDIR'};
our $opt_ctest                     = env_or_val(MTR_UNIT_TESTS => -1);
our $opt_fast                      = 0;
our $opt_gcov_err                  = "mysql-test-gcov.err";
our $opt_gcov_exe                  = "gcov";
our $opt_gcov_msg                  = "mysql-test-gcov.msg";
our $opt_mem                       = $ENV{'MTR_MEM'} ? 1 : 0;
our $opt_only_big_test             = 0;
our $opt_parallel                  = $ENV{MTR_PARALLEL};
our $opt_quiet                     = $ENV{'MTR_QUIET'} || 0;
our $opt_repeat                    = 1;
our $opt_report_times              = 0;
our $opt_resfile                   = $ENV{'MTR_RESULT_FILE'} || 0;
our $opt_test_progress             = 1;
our $opt_sanitize                  = 0;
our $opt_shutdown_timeout          = $ENV{MTR_SHUTDOWN_TIMEOUT} || 20; # seconds
our $opt_start_timeout             = $ENV{MTR_START_TIMEOUT} || 180;   # seconds
our $opt_user                      = "root";
our $opt_valgrind                  = 0;
our $opt_valgrind_secondary_engine = 0;
our $opt_verbose                   = 0;
# Visual Studio produces executables in different sub-directories
# based on the configuration used to build them. To make life easier,
# an environment variable or command-line option may be specified to
# control which set of executables will be used by the test suite.
our $opt_vs_config = $ENV{'MTR_VS_CONFIG'};
our $opt_warnings  = 1;

our @opt_cases;
our @opt_combinations;
our @opt_extra_bootstrap_opt;
our @opt_extra_mysqld_opt;
our @opt_extra_mysqltest_opt;
our @opt_mysqld_envs;

our $basedir;
our $bindir;
our $build_thread_id_dir;
our $build_thread_id_file;
our $config;    # The currently running config
our $debug_compiled_binaries;
our $default_vardir;
our $excluded_string;
our $exe_libtool;
our $exe_mysql;
our $exe_mysql_ssl_rsa_setup;
our $exe_mysqladmin;
our $exe_mysqltest;
our $glob_mysql_test_dir;
our $mysql_version_extra;
our $mysql_version_id;
our $num_tests_for_report;    # for test-progress option
our $path_charsetsdir;
our $path_client_bindir;
our $path_client_libdir;
our $path_current_testlog;
our $path_language;
our $path_testlog;
our $secondary_engine_plugin_dir;
our $start_only;

our $glob_debugger      = 0;
our $group_replication  = 0;
our $ndbcluster_enabled = 0;

our @share_locations;

our %gprof_dirs;
our %logs;
our %mysqld_variables;

sub check_timeout ($) { return testcase_timeout($_[0]) / 10; }

sub suite_timeout { return $opt_suite_timeout * 60; }

sub using_extern { return (keys %opts_extern > 0); }

# Return list of specific servers
sub _like { return $config ? $config->like($_[0]) : (); }

sub mysqlds     { return _like('mysqld.'); }
sub ndbds       { return _like('cluster_config.ndbd.'); }
sub ndb_mgmds   { return _like('cluster_config.ndb_mgmd.'); }
sub clusters    { return _like('mysql_cluster.'); }
sub memcacheds  { return _like('memcached.'); }
sub all_servers { return (mysqlds(), ndb_mgmds(), ndbds(), memcacheds()); }

# Return an object which refers to the group named '[mysqld]'
# from the my.cnf file. Options specified in the section can
# be accessed using it.
sub mysqld_group { return $config ? $config->group('mysqld') : (); }

sub testcase_timeout ($) {
  my ($tinfo) = @_;
  if (exists $tinfo->{'case-timeout'}) {
    # Return test specific timeout if *longer* that the general timeout
    my $test_to = $tinfo->{'case-timeout'};
    $test_to *= 10 if $opt_valgrind;
    return $test_to * 60 if $test_to > $opt_testcase_timeout;
  }
  return $opt_testcase_timeout * 60;
}

BEGIN {
  # Check that mysql-test-run.pl is started from mysql-test/
  unless (-f "mysql-test-run.pl") {
    print "**** ERROR **** ",
      "You must start mysql-test-run from the mysql-test/ directory\n";
    exit(1);
  }

  # Check that lib exist
  unless (-d "lib/") {
    print "**** ERROR **** ", "Could not find the lib/ directory \n";
    exit(1);
  }
}

END {
  if (defined $opt_tmpdir_pid and $opt_tmpdir_pid == $$) {
    if (!$opt_start_exit) {
      # Remove the tempdir this process has created
      mtr_verbose("Removing tmpdir $opt_tmpdir");
      rmtree($opt_tmpdir);
    } else {
      mtr_warning(
          "tmpdir $opt_tmpdir should be removed after the server has finished");
    }
  }
}

select(STDOUT);
$| = 1;    # Automatically flush STDOUT

main();

sub main {
  # Default, verbosity on
  report_option('verbose', 0);

  # This is needed for test log evaluation in "gen-build-status-page"
  # in all cases where the calling tool does not log the commands directly
  # before it executes them, like "make test-force-pl" in RPM builds.
  mtr_report("Logging: $0 ", join(" ", @ARGV));

  command_line_setup();

  # Create build thread id directory
  create_unique_id_dir();

  $build_thread_id_file = "$build_thread_id_dir/" . $$ . "_unique_ids.log";
  open(FH, ">>", $build_thread_id_file) or
    die "Can't open file $build_thread_id_file: $!";
  print FH "# Unique id file paths\n";
  close(FH);

  # --help will not reach here, so now it's safe to assume we have binaries
  My::SafeProcess::find_bin($bindir, $path_client_bindir);

  $secondary_engine_support = ($secondary_engine_support and
                find_secondary_engine($bindir)) ? 1 : 0 ;

  # Append secondary engine test suite to list of default suites if found.
  add_secondary_engine_suite() if $secondary_engine_support;

  if ($opt_gcov) {
    gcov_prepare($basedir);
  }

  if ($opt_lock_order) {
    lock_order_prepare($bindir);
  }

  # Collect test cases from a file and put them into '@opt_cases'.
  if ($opt_do_test_list) {
    collect_test_cases_from_list(\@opt_cases, $opt_do_test_list, \$opt_ctest);
  }

  my $suite_set;
  if ($opt_suites) {
    # Collect suite set if passed through the MTR command line
    if ($opt_suites =~ /^default$/i) {
      $suite_set = 0;
    } elsif ($opt_suites =~ /^non[-]default$/i) {
      $suite_set = 1;
    } elsif ($opt_suites =~ /^all$/i) {
      $suite_set = 2;
    }
  } else {
    # Use all suites(suite set 2) in case the suite set isn't explicitly
    # specified and :-
    # a) A PREFIX or REGEX is specified using the --do-suite option
    # b) Test cases are passed on the command line
    # c) The --do-test or --do-test-list options are used
    #
    # If none of the above are used, use the default suite set (i.e.,
    # suite set 0)
    $suite_set = ($opt_do_suite or
                    @opt_cases  or
                    $::do_test  or
                    $opt_do_test_list
    ) ? 2 : 0;
  }

  # Ignore the suite set parameter in case a list of suites is explicitly
  # given
  if (defined $suite_set) {
    mtr_print(
         "Using '" . ("default", "non-default", "all")[$suite_set] . "' suites")
      if @opt_cases;

    if ($suite_set == 0) {
      # Run default set of suites
      $opt_suites = $DEFAULT_SUITES;
    } else {
      # Include the main suite by default when suite set is 'all'
      # since it does not have a directory structure like:
      # mysql-test/<suite_name>/[<t>,<r>,<include>]
      $opt_suites = ($suite_set == 2) ? "main" : "";

      # Scan all sub-directories for available test suites.
      # The variable $opt_suites is updated by get_all_suites()
      find(\&get_all_suites, "$glob_mysql_test_dir");
      find({ wanted => \&get_all_suites, follow => 1 }, "$basedir/internal")
        if (-d "$basedir/internal");

      if ($suite_set == 1) {
        # Run only with non-default suites
        for my $suite (split(",", $DEFAULT_SUITES)) {
          for ("$suite", "i_$suite") {
            remove_suite_from_list($_);
          }
        }
      }

      # Remove cluster test suites if ndb cluster is not enabled
      if (not $ndbcluster_enabled) {
        for my $suite (split(",", $opt_suites)) {
          next if not $suite =~ /ndb/;
          remove_suite_from_list($suite);
        }
      }

      # Remove secondary engine test suites if not supported
      if (defined $::secondary_engine and not $secondary_engine_support) {
        for my $suite (split(",", $opt_suites)) {
          next if not $suite =~ /$::secondary_engine/;
          remove_suite_from_list($suite);
        }
      }
    }
  }

  my $mtr_suites = $opt_suites;
  # Skip suites which don't match the --do-suite filter
  if ($opt_do_suite) {
    my $opt_do_suite_reg = init_pattern($opt_do_suite, "--do-suite");
    for my $suite (split(",", $opt_suites)) {
      if ($opt_do_suite_reg and not $suite =~ /$opt_do_suite_reg/) {
        remove_suite_from_list($suite);
      }
    }

    # Removing ',' at the end of $opt_suites if exists
    $opt_suites =~ s/,$//;
  }

  if ($opt_skip_sys_schema) {
    remove_suite_from_list("sysschema");
  }

  if ($opt_suites) {
    # Remove extended suite if the original suite is already in
    # the suite list
    for my $suite (split(",", $opt_suites)) {
      if ($suite =~ /^i_(.*)/) {
        my $orig_suite = $1;
        if ($opt_suites =~ /,$orig_suite,/ or
            $opt_suites =~ /^$orig_suite,/ or
            $opt_suites =~ /^$orig_suite$/ or
            $opt_suites =~ /,$orig_suite$/) {
          remove_suite_from_list($suite);
        }
      }
    }

    # Finally, filter out duplicate suite names if present,
    # i.e., using `--suite=ab,ab mytest` should not end up
    # running ab.mytest twice.
    my %unique_suites = map { $_ => 1 } split(",", $opt_suites);
    $opt_suites = join(",", sort keys %unique_suites);

    if (@opt_cases) {
      mtr_verbose("Using suite(s): $opt_suites");
    } else {
      mtr_report("Using suite(s): $opt_suites");
    }
  } else {
    if ($opt_do_suite) {
      mtr_error("The PREFIX/REGEX '$opt_do_suite' doesn't match any of " .
                "'$mtr_suites' suite(s)");
    }
  }

  # Environment variable to hold number of CPUs
  my $sys_info = My::SysInfo->new();
  $ENV{NUMBER_OF_CPUS} = $sys_info->num_cpus();

  if ($opt_parallel eq "auto") {
    # Try to find a suitable value for number of workers
    $opt_parallel = $ENV{NUMBER_OF_CPUS};
    if (defined $ENV{MTR_MAX_PARALLEL}) {
      my $max_par = $ENV{MTR_MAX_PARALLEL};
      $opt_parallel = $max_par if ($opt_parallel > $max_par);
    }
    $opt_parallel = 1 if ($opt_parallel < 1);
  }

  init_timers();

  mtr_report("Collecting tests");
  my $tests = collect_test_cases($opt_reorder, $opt_suites,
                                 \@opt_cases,  $opt_skip_test_list);
  mark_time_used('collect');

  check_secondary_engine_option($tests) if $secondary_engine_support;

  if ($opt_report_features) {
    # Put "report features" as the first test to run. No result file,
    # prints the output on console.
    my $tinfo = My::Test->new(master_opt    => [],
                              name          => 'report_features',
                              path          => 'include/report-features.test',
                              shortname     => 'report_features',
                              slave_opt     => [],
                              template_path => "include/default_my.cnf",);
    unshift(@$tests, $tinfo);
  }

  my $num_tests = @$tests;
  if ($num_tests == 0) {
    mtr_report("No tests found, terminating");
    exit(0);
  }

  initialize_servers();

  # Limit parallel workers to number of tests to avoid idle workers
  $opt_parallel = $num_tests if $opt_parallel > $num_tests;
  $ENV{MTR_PARALLEL} = $opt_parallel;
  mtr_report("Using parallel: $opt_parallel");

  my $is_option_mysqlx_port_set = $opt_mysqlx_baseport ne "auto";
  if ($opt_parallel > 1) {
    if ($opt_start_exit || $opt_stress || $is_option_mysqlx_port_set) {
      mtr_warning("Parallel cannot be used neither with --start-and-exit nor",
                  "--stress nor --mysqlx_port.\nSetting parallel value to 1.");
      $opt_parallel = 1;
    }
  }

  if ($opt_parallel == 1) {
    $num_tests_for_report = $num_tests * $opt_repeat;
  } else {
    $num_tests_for_report = $num_tests;
  }

  # When either --valgrind or --sanitize option is enabled, a dummy
  # test is created.
  if ($opt_valgrind_mysqld or $opt_sanitize) {
    $num_tests_for_report = $num_tests_for_report + 1;
  }

  # Please note, that disk_usage() will print a space to separate its
  # information from the preceding string, if the disk usage report is
  # enabled. Otherwise an empty string is returned.
  my $disk_usage = disk_usage();
  if ($disk_usage) {
    mtr_report(sprintf("Disk usage of vardir in MB:%s", $disk_usage));
  }

  # Create server socket on any free port
  my $server = new IO::Socket::INET(Listen    => $opt_parallel,
                                    LocalAddr => 'localhost',
                                    Proto     => 'tcp',);
  mtr_error("Could not create testcase server port: $!") unless $server;
  my $server_port = $server->sockport();

  if ($opt_resfile) {
    resfile_init("$opt_vardir/mtr-results.txt");
    print_global_resfile();
  }

  if ($secondary_engine_support) {
    secondary_engine_offload_count_report_init();
  }

  if ($opt_summary_report) {
    mtr_summary_file_init($opt_summary_report);
  }
  if ($opt_xml_report) {
    mtr_xml_init($opt_xml_report);
  }

  # Read definitions from include/plugin.defs
  read_plugin_defs("include/plugin.defs");

  # Also read from any plugin local or suite specific plugin.defs
  my $plugin_def =
    "$basedir/internal/cloud/mysql-test/suite/*/plugin.defs " .
    "suite/*/plugin.defs ";

  $plugin_def = $plugin_def . "$basedir/internal/mysql-test/include/plugin.defs"
    if (-e "$basedir/internal/mysql-test/include/plugin.defs");

  for (glob $plugin_def) {
    read_plugin_defs($_);
  }

  # Simplify reference to semisync plugins
  $ENV{'SEMISYNC_PLUGIN_OPT'} = $ENV{'SEMISYNC_MASTER_PLUGIN_OPT'};

  if (IS_WINDOWS) {
    $ENV{'PLUGIN_SUFFIX'} = "dll";
  } else {
    $ENV{'PLUGIN_SUFFIX'} = "so";
  }

  if ($group_replication) {
    $ports_per_thread = $ports_per_thread + 10;
  }

  if ($secondary_engine_support) {
    # Reserve 10 extra ports per worker process
    $ports_per_thread = $ports_per_thread + 10;
  }

  # Create child processes
  my %children;
  for my $child_num (1 .. $opt_parallel) {
    my $child_pid = My::SafeProcess::Base::_safe_fork();
    if ($child_pid == 0) {
      $server = undef;    # Close the server port in child
      $tests  = {};       # Don't need the tests list in child

      # Use subdir of var and tmp unless only one worker
      if ($opt_parallel > 1) {
        set_vardir("$opt_vardir/$child_num");
        $opt_tmpdir = "$opt_tmpdir/$child_num";
      }

      init_timers();
      run_worker($server_port, $child_num);
      exit(1);
    }

    $children{$child_pid} = 1;
  }

  mtr_print_header($opt_parallel > 1);

  mark_time_used('init');

  my $completed = run_test_server($server, $tests, $opt_parallel);

  exit(0) if $opt_start_exit;

  # Send Ctrl-C to any children still running
  kill("INT", keys(%children));

  if (!IS_WINDOWS) {
    # Wait for children to exit
    foreach my $pid (keys %children) {
      my $ret_pid = waitpid($pid, 0);
      if ($ret_pid != $pid) {
        mtr_report("Unknown process $ret_pid exited");
      } else {
        delete $children{$ret_pid};
      }
    }
  }

  if (not $completed) {
    mtr_error("Test suite aborted");
  }

  if (@$completed != $num_tests) {
    # Not all tests completed, failure
    mtr_report();
    mtr_report("Only ", int(@$completed), " of $num_tests completed.");
    mtr_error("Not all tests completed");
  }

  mark_time_used('init');

  push @$completed, run_ctest() if $opt_ctest;

  if ($opt_valgrind_mysqld or $opt_sanitize) {
    # Create minimalistic "test" for the reporting
    my $tinfo = My::Test->new(
      name      => $opt_valgrind_mysqld ? 'valgrind_report' : 'sanitize_report',
      shortname => $opt_valgrind_mysqld ? 'valgrind_report' : 'sanitize_report',
    );

    # Set dummy worker id to align report with normal tests
    $tinfo->{worker} = 0 if $opt_parallel > 1;
    if ($valgrind_reports) {
      $tinfo->{result} = 'MTR_RES_FAILED';
      if ($opt_valgrind_mysqld) {
        $tinfo->{comment} = "Valgrind reported failures at shutdown, see above";
      } else {
        $tinfo->{comment} =
          "Sanitizer reported failures at shutdown, see above";
      }
      $tinfo->{failures} = 1;
    } else {
      $tinfo->{result} = 'MTR_RES_PASSED';
    }
    mtr_report_test($tinfo);
    report_option('prev_report_length', 0);
    push @$completed, $tinfo;
  }

  if ($opt_quiet) {
    my $last_test = $completed->[-1];
    mtr_report() if !$last_test->is_failed();
  }

  mtr_print_line();

  if ($opt_gcov) {
    gcov_collect($bindir, $opt_gcov_exe, $opt_gcov_msg, $opt_gcov_err);
  }

  if ($ctest_report) {
    print "$ctest_report\n";
    mtr_print_line();
  }

  # Cleanup the build thread id files
  remove_redundant_thread_id_file_locations();
  clean_unique_id_dir();

  print_total_times($opt_parallel) if $opt_report_times;

  mtr_report_stats("Completed", $completed);

  remove_vardir_subs() if $opt_clean_vardir;

  exit(0);
}

# The word server here refers to the main control loop of MTR, not a
# mysqld server. Worker threads have already been started when this sub
# is called. The main loop wakes up once every second and checks for new
# messages from the workers. After some special handling of new/closed
# connections, the bulk of the loop is handling the different messages.
#
# The message starts with a codeword, which can be 'TESTRESULT',
# 'START', 'SPENT' or 'VALGREP'.
#
# After 'TESTRESULT' or 'START', the master thread finds the next test
# to run by this worker. It also contains the logic to find a more
# optimal ordering of tests per worker in order to reduce number of
# restarts. When a test has been identified, it's sent to the worker
# with a message tagged 'TESTCASE'.
#
# When all tests are completed or if we abort test runs early, a message
# 'BYE' is sent to the worker.
sub run_test_server ($$$) {
  my ($server, $tests, $childs) = @_;

  my $num_failed_test   = 0; # Number of tests failed so far
  my $num_saved_cores   = 0; # Number of core files saved in vardir/log/ so far.
  my $num_saved_datadir = 0; # Number of datadirs saved in vardir/log/ so far.

  # Scheduler variables
  my $max_ndb = $ENV{MTR_MAX_NDB} || $childs / 2;
  $max_ndb = $childs if $max_ndb > $childs;
  $max_ndb = 1       if $max_ndb < 1;
  my $num_ndb_tests = 0;

  my $completed = [];
  my %running;
  my $result;

  my $completed_wid_count = 0;
  my $non_parallel_tests  = [];

  my $suite_timeout = start_timer(suite_timeout());

  my $s = IO::Select->new();
  $s->add($server);

  while (1) {
    mark_time_used('admin');
    # # Wake up once every second
    my @ready = $s->can_read(1);
    mark_time_idle();

    foreach my $sock (@ready) {
      if ($sock == $server) {
        # New client connected
        my $child = $sock->accept();
        mtr_verbose("Client connected");
        $s->add($child);
        print $child "HELLO\n";
      } else {
        my $line = <$sock>;
        if (!defined $line) {
          # Client disconnected
          mtr_verbose("Child closed socket");
          $s->remove($sock);
          if (--$childs == 0) {
            report_option('prev_report_length', 0);
            return $completed;
          }
          next;
        }
        chomp($line);

        if ($line eq 'TESTRESULT') {
          $result = My::Test::read_test($sock);

          # Report test status
          mtr_report_test($result);

          if ($result->is_failed()) {
            # Save the workers "savedir" in var/log
            my $worker_savedir  = $result->{savedir};
            my $worker_savename = basename($worker_savedir);
            my $savedir         = "$opt_vardir/log/$worker_savename";

            if ($opt_max_save_datadir > 0 &&
                $num_saved_datadir >= $opt_max_save_datadir) {
              mtr_report(" - skipping '$worker_savedir/'");
              rmtree($worker_savedir);
            } else {
              rename($worker_savedir, $savedir) if $worker_savedir ne $savedir;

              # Look for the test log file and put that in savedir location
              my $logfile     = "$result->{shortname}" . ".log";
              my $logfilepath = dirname($worker_savedir) . "/" . $logfile;

              move($logfilepath, $savedir);
              $logfilepath = $savedir . "/" . $logfile;

              if ($opt_check_testcases &&
                  !defined $result->{'result_file'} &&
                  !$result->{timeout}) {
                mtr_report("Mysqltest client output from logfile");
                mtr_report("----------- MYSQLTEST OUTPUT START -----------\n");
                mtr_printfile($logfilepath);
                mtr_report("\n------------ MYSQLTEST OUTPUT END -----------\n");
              }

              mtr_report(" - the logfile can be found in '$logfilepath'\n");

              # Move any core files from e.g. mysqltest
              foreach my $coref (glob("core*"), glob("*.dmp")) {
                mtr_report(" - found '$coref', moving it to '$savedir'");
                move($coref, $savedir);
              }

              if ($opt_max_save_core > 0) {
                # Limit number of core files saved
                find(
                  { no_chdir => 1,
                    wanted   => sub {
                      my $core_file = $File::Find::name;
                      my $core_name = basename($core_file);

                      # Name beginning with core, not ending in .gz
                      if (($core_name =~ /^core/ and $core_name !~ /\.gz$/) or
                          (IS_WINDOWS and $core_name =~ /\.dmp$/)) {
                        # Ending with .dmp
                        mtr_report(" - found '$core_name'",
                                   "($num_saved_cores/$opt_max_save_core)");

                        my $exe;
                        if (defined $result->{'secondary_engine_srv_crash'}) {
                          $exe = find_secondary_engine($bindir);
                        } else {
                          $exe = find_mysqld($basedir) || "";
                        }

                        My::CoreDump->show($core_file, $exe, $opt_parallel);

                        if ($num_saved_cores >= $opt_max_save_core) {
                          mtr_report(" - deleting it, already saved",
                                     "$opt_max_save_core");
                          unlink("$core_file");
                        } else {
                          mtr_compress_file($core_file) unless @opt_cases;
                        }
                        ++$num_saved_cores;
                      }
                    }
                  },
                  $savedir);
              }
            }

            resfile_print_test();
            $num_saved_datadir++;
            $num_failed_test++
              unless ($result->{retries} ||
                      $result->{exp_fail});

            if (!$opt_force) {
              # Test has failed, force is off
              push(@$completed, $result);
              return $completed unless $result->{'dont_kill_server'};
              # Prevent kill of server, to get valgrind report
              print $sock "BYE\n";
              next;
            } elsif ($opt_max_test_fail > 0 and
                     $num_failed_test >= $opt_max_test_fail) {
              push(@$completed, $result);
              mtr_report_stats("Too many failed", $completed, 1);
              mtr_report("Too many tests($num_failed_test) failed!",
                         "Terminating...");
              return undef;
            }
          }
          else {
            # Remove testcase .log file produce in var/log/ to save space, if
            # test has passed, since relevant part of logfile has already been
            # appended to master log
            my $logfile = "$opt_vardir/log/$result->{shortname}" . ".log";
            unlink($logfile);
          }

          resfile_print_test();

          # Retry test run after test failure
          my $retries         = $result->{retries}  || 2;
          my $test_has_failed = $result->{failures} || 0;

          if ($test_has_failed and $retries <= $opt_retry) {
            # Test should be run one more time unless it has failed
            # too many times already
            my $tname    = $result->{name};
            my $failures = $result->{failures};

            if ($opt_retry > 1 and $failures >= $opt_retry_failure) {
              mtr_report("Test $tname has failed $failures times,",
                         "no more retries.\n");
            } else {
              mtr_report(
                  "Retrying test $tname, " . "attempt($retries/$opt_retry).\n");
              delete($result->{result});
              $result->{retries} = $retries + 1;
              $result->write_test($sock, 'TESTCASE');
              next;
            }
          }

          # Tests are already duplicated in the list if parallel value is
          # greater than 1. Following code is needed only when parallel
          # value is 1.
          if ($opt_parallel == 1) {
            # Repeat the test $opt_repeat number of times
            my $repeat = $result->{repeat} || 1;

            # Don't repeat if test was skipped
            if ($repeat < $opt_repeat &&
                $result->{'result'} ne 'MTR_RES_SKIPPED') {
              $result->{retries} = 0;
              $result->{rep_failures}++ if $result->{failures};
              $result->{failures} = 0;
              delete($result->{result});
              $result->{repeat} = $repeat + 1;
              $result->write_test($sock, 'TESTCASE');
              next;
            }
          }

          # Remove from list of running
          mtr_error("'", $result->{name}, "' is not known to be running")
            unless delete $running{ $result->key() };

          # Update scheduler variables
          $num_ndb_tests-- if ($result->{ndb_test});

          # Save result in completed list
          push(@$completed, $result);

        } elsif ($line eq 'START') {
          # 'START' is the initial message from a new worker, send first test
          ;
        } elsif ($line =~ /^SPENT/) {
          # 'SPENT' comes with numbers for how much time the worker spent in
          # various phases of execution, to be used when 'report-times' option
          # is enabled.
          add_total_times($line);
        } elsif ($line eq 'VALGREP' && ($opt_valgrind or $opt_sanitize)) {
          # 'VALGREP' means that the worker found some valgrind reports in the
          # server logs. This will cause the master to flag the pseudo test
          # valgrind_report as failed.
          $valgrind_reports = 1;
        } else {
          # Unknown message from worker
          mtr_error("Unknown response: '$line' from client");
        }

        # Find next test to schedule
        # - Try to use same configuration as worker used last time
        # - Limit number of parallel ndb tests
        my $next;
        my $second_best;

        for (my $i = 0 ; $i <= @$tests ; $i++) {
          my $t = $tests->[$i];
          last unless defined $t;

          if (run_testcase_check_skip_test($t)) {
            # Move the test to completed list
            push(@$completed, splice(@$tests, $i, 1));

            # Since the test at pos $i was taken away, next
            # test will also be at $i -> redo
            redo;
          }

          # Create a separate list for tests sourcing 'not_parallel.inc'
          # include file.
          if ($t->{'not_parallel'}) {
            push(@$non_parallel_tests, splice(@$tests, $i, 1));
            # Search for the next available test.
            redo;
          }

          # Limit number of parallell NDB tests
          if ($t->{ndb_test} and $num_ndb_tests >= $max_ndb) {
            next;
          }

          # Second best choice is the first that does not fulfill
          # any of the above conditions
          if (!defined $second_best) {
            $second_best = $i;
          }

          # Smart allocation of next test within this thread.
          if ($opt_reorder and $opt_parallel > 1 and defined $result) {
            my $wid = $result->{worker};
            # Reserved for other thread, try next
            next if (defined $t->{reserved} and $t->{reserved} != $wid);

            if (!defined $t->{reserved}) {
              # Force-restart not relevant when comparing *next* test
              $t->{criteria} =~ s/force-restart$/no-restart/;
              my $criteria = $t->{criteria};
              # Reserve similar tests for this worker, but not too many
              my $maxres = (@$tests - $i) / $opt_parallel + 1;

              for (my $j = $i + 1 ; $j <= $i + $maxres ; $j++) {
                my $tt = $tests->[$j];
                last unless defined $tt;
                last if $tt->{criteria} ne $criteria;
                $tt->{reserved} = $wid;
              }
            }
          }

          # At this point we have found next suitable test
          $next = splice(@$tests, $i, 1);
          last;
        }

        # Use second best choice if no other test has been found
        if (!$next and defined $second_best) {
          mtr_error("Internal error, second best too large($second_best)")
            if $second_best > $#$tests;
          $next = splice(@$tests, $second_best, 1);
          delete $next->{reserved};
        }

        if ($next) {
          # We don't need this any more
          delete $next->{criteria};
          $next->write_test($sock, 'TESTCASE');
          $running{ $next->key() } = $next;
          $num_ndb_tests++ if ($next->{ndb_test});
        } else {
          # Keep track of the number of child processes completed. Last
          # one will be used to run the non-parallel tests at the end.
          if ($completed_wid_count < $opt_parallel) {
            $completed_wid_count++;
          }

          # Check if there exist any non-parallel tests which should
          # be run using the last active worker process.
          if (int(@$non_parallel_tests) > 0 and
              $completed_wid_count == $opt_parallel) {
            # Fetch the next test to run from non_parallel_tests list
            $next = shift @$non_parallel_tests;

            # We don't need this any more
            delete $next->{criteria};

            $next->write_test($sock, 'TESTCASE');
            $running{ $next->key() } = $next;
            $num_ndb_tests++ if ($next->{ndb_test});
          } else {
            # No more test, tell child to exit
            print $sock "BYE\n";
          }
        }
      }
    }

    # Check if test suite timer expired
    if (has_expired($suite_timeout)) {
      mtr_report_stats("Timeout", $completed, 1);
      mtr_report("Test suite timeout! Terminating...");
      return undef;
    }
  }
}

# This is the main loop for the worker thread (which, as mentioned, is
# actually a separate process except on Windows).
#
# Its main loop reads messages from the main thread, which are either
# 'TESTCASE' with details on a test to run (also read with
# My::Test::read_test()) or 'BYE' which will make the worker clean up
# and send a 'SPENT' message. If running with valgrind, it also looks
# for valgrind reports and sends 'VALGREP' if any were found.
sub run_worker ($) {
  my ($server_port, $thread_num) = @_;

  $SIG{INT} = sub { exit(1); };

  # Connect to server
  my $server = new IO::Socket::INET(PeerAddr => 'localhost',
                                    PeerPort => $server_port,
                                    Proto    => 'tcp');
  mtr_error("Could not connect to server at port $server_port: $!")
    unless $server;

  # Set worker name
  report_option('name', "worker[$thread_num]");

  # Set different ports per thread
  set_build_thread_ports($thread_num);

  # Turn off verbosity in workers, unless explicitly specified
  report_option('verbose', undef) if ($opt_verbose == 0);

  environment_setup();

  # Read hello from server which it will send when shared
  # resources have been setup
  my $hello = <$server>;

  setup_vardir();
  check_running_as_root();

  if (using_extern()) {
    create_config_file_for_extern(%opts_extern);
  }

  # Ask server for first test
  print $server "START\n";

  mark_time_used('init');

  while (my $line = <$server>) {
    chomp($line);
    if ($line eq 'TESTCASE') {
      my $test = My::Test::read_test($server);

      # Clear comment and logfile, to avoid reusing them from previous test
      delete($test->{'comment'});
      delete($test->{'logfile'});

      # A sanity check. Should this happen often we need to look at it.
      if (defined $test->{reserved} && $test->{reserved} != $thread_num) {
        my $tres = $test->{reserved};
        mtr_warning("Test reserved for w$tres picked up by w$thread_num");
      }
      $test->{worker} = $thread_num if $opt_parallel > 1;

      run_testcase($test);

      # Stop the secondary engine servers if started.
      stop_secondary_engine_servers() if $test->{'secondary-engine'};

      $ENV{'SECONDARY_ENGINE_TEST'} = 0;

      # Send it back, now with results set
      $test->write_test($server, 'TESTRESULT');
      mark_time_used('restart');
    } elsif ($line eq 'BYE') {
      mtr_report("Server said BYE");
      stop_all_servers($opt_shutdown_timeout);
      mark_time_used('restart');

      my $valgrind_reports = 0;
      if ($opt_valgrind_mysqld or $opt_sanitize) {
        $valgrind_reports = valgrind_exit_reports();
        print $server "VALGREP\n" if $valgrind_reports;
      }

      if ($opt_gprof) {
        gprof_collect(find_mysqld($basedir), keys %gprof_dirs);
      }

      mark_time_used('admin');
      print_times_used($server, $thread_num);
      exit($valgrind_reports);
    } else {
      mtr_error("Could not understand server, '$line'");
    }
  }

  stop_all_servers();
  exit(1);
}

# Create a directory to store build thread id files
sub create_unique_id_dir() {
  if (IS_WINDOWS) {
    # Try to use machine-wide directory location for unique IDs,
    # $ALLUSERSPROFILE . IF it is not available, fallback to $TEMP
    # which is typically a per-user temporary directory
    if (exists $ENV{'ALLUSERSPROFILE'} && -w $ENV{'ALLUSERSPROFILE'}) {
      $build_thread_id_dir = $ENV{'ALLUSERSPROFILE'} . "/mysql-unique-ids";
    } else {
      $build_thread_id_dir = $ENV{'TEMP'} . "/mysql-unique-ids";
    }
  } else {
    if (exists $ENV{'MTR_UNIQUE_IDS_DIR'} && -w $ENV{'MTR_UNIQUE_IDS_DIR'}) {
      mtr_warning("Using a customized location for unique ids. Please use " .
                  "MTR_UNIQUE_IDS_DIR only if MTR is running in multiple " .
                  "environments on the same host and set it to one path " .
                  "which is accessible on all environments");
      $build_thread_id_dir = $ENV{'MTR_UNIQUE_IDS_DIR'}."/mysql-unique-ids";
    } else {
      $build_thread_id_dir = "/tmp/mysql-unique-ids";
    }
  }

  # Check if directory already exists
  if (!-d $build_thread_id_dir) {
    # If there is a file with the reserved directory name, just
    # delete the file.
    if (-e $build_thread_id_dir) {
      unlink($build_thread_id_dir);
    }

    mkdir $build_thread_id_dir;
    chmod 0777, $build_thread_id_dir;

    die "Can't create directory $build_thread_id_dir: $!"
      if (!-d $build_thread_id_dir);
  }
}

# Remove all the unique files created to reserve ports.
sub clean_unique_id_dir () {
  open(FH, "<", $build_thread_id_file) or
    die "Can't open file $build_thread_id_file: $!";

  while (<FH>) {
    chomp($_);
    next if ($_ =~ /# Unique id file paths/);
    unlink $_ or warn "Cannot unlink file $_ : $!";
  }

  close(FH);
  unlink($build_thread_id_file) or
    die "Can't delete file $build_thread_id_file: $!";
}

# Remove redundant entries from build thread id file.
sub remove_redundant_thread_id_file_locations() {
  my $build_thread_id_tmp_file =
    "$build_thread_id_dir/" . $$ . "_unique_ids_tmp.log";

  open(RH, "<", $build_thread_id_file);
  open(WH, ">", $build_thread_id_tmp_file);

  my %file_location;
  while (<RH>) {
    print WH if not $file_location{$_}++;
  }

  close(RH);
  close(WH);

  File::Copy::move($build_thread_id_tmp_file, $build_thread_id_file);
}

sub ignore_option {
  my ($opt, $value) = @_;
  mtr_report("Ignoring option '$opt'");
}

# Setup any paths that are $opt_vardir related
sub set_vardir {
  my ($vardir) = @_;

  $opt_vardir        = $vardir;
  $path_vardir_trace = $opt_vardir;

  # Chop off any "c:", DBUG likes a unix path ex: c:/src/... => /src/...
  $path_vardir_trace =~ s/^\w://;

  # Location of my.cnf that all clients use
  $path_config_file = "$opt_vardir/my.cnf";

  $path_testlog         = "$opt_vardir/log/mysqltest.log";
  $path_current_testlog = "$opt_vardir/log/current_test";
}

sub print_global_resfile {
  resfile_global("callgrind",        $opt_callgrind        ? 1 : 0);
  resfile_global("check-testcases",  $opt_check_testcases  ? 1 : 0);
  resfile_global("compress",         $opt_compress         ? 1 : 0);
  resfile_global("async-client",     $opt_async_client     ? 1 : 0);
  resfile_global("cursor-protocol",  $opt_cursor_protocol  ? 1 : 0);
  resfile_global("debug",            $opt_debug            ? 1 : 0);
  resfile_global("fast",             $opt_fast             ? 1 : 0);
  resfile_global("force-restart",    $opt_force_restart    ? 1 : 0);
  resfile_global("gcov",             $opt_gcov             ? 1 : 0);
  resfile_global("gprof",            $opt_gprof            ? 1 : 0);
  resfile_global("helgrind",         $opt_helgrind         ? 1 : 0);
  resfile_global("initialize",       \@opt_extra_bootstrap_opt);
  resfile_global("max-connections",  $opt_max_connections);
  resfile_global("mem",              $opt_mem              ? 1 : 0);
  resfile_global("mysqld",           \@opt_extra_mysqld_opt);
  resfile_global("mysqltest",        \@opt_extra_mysqltest_opt);
  resfile_global("no-skip",          $opt_no_skip          ? 1 : 0);
  resfile_global("parallel",         $opt_parallel);
  resfile_global("product",          "MySQL");
  resfile_global("ps-protocol",      $opt_ps_protocol      ? 1 : 0);
  resfile_global("reorder",          $opt_reorder          ? 1 : 0);
  resfile_global("repeat",           $opt_repeat);
  resfile_global("sanitize",         $opt_sanitize         ? 1 : 0);
  resfile_global("shutdown-timeout", $opt_shutdown_timeout ? 1 : 0);
  resfile_global("sleep",            $opt_sleep);
  resfile_global("sp-protocol",      $opt_sp_protocol      ? 1 : 0);
  resfile_global("start_time",       isotime $^T);
  resfile_global("suite-opt",        $opt_suite_opt);
  resfile_global("suite-timeout",    $opt_suite_timeout);
  resfile_global("summary-report",   $opt_summary_report);
  resfile_global("test-progress",    $opt_test_progress    ? 1 : 0);
  resfile_global("testcase-timeout", $opt_testcase_timeout);
  resfile_global("tmpdir",           $opt_tmpdir);
  resfile_global("user",             $opt_user);
  resfile_global("user_id",          $<);
  resfile_global("valgrind",         $opt_valgrind         ? 1 : 0);
  resfile_global("vardir",           $opt_vardir);
  resfile_global("view-protocol",    $opt_view_protocol    ? 1 : 0);
  resfile_global("warnings",         $opt_warnings         ? 1 : 0);
  resfile_global("xml-report",       $opt_xml_report);

  # Somewhat hacky code to convert numeric version back to dot notation
  my $v1 = int($mysql_version_id / 10000);
  my $v2 = int(($mysql_version_id % 10000) / 100);
  my $v3 = $mysql_version_id % 100;
  resfile_global("version", "$v1.$v2.$v3");
}

# Parses the command line arguments.
#
# Any new options added must be listed in the %options hash table.
# After parsing, there's a long list of sanity checks, handling of
# option inter-dependencies and setting of global variables like
# $basedir and $bindir.
sub command_line_setup {
  my $opt_comment;
  my $opt_usage;
  my $opt_list_options;

  # Read the command line options
  # Note: Keep list in sync with usage at end of this file
  Getopt::Long::Configure("pass_through");
  my %options = (
    # Control what engine/variation to run
    'compress'              => \$opt_compress,
    'async-client'          => \$opt_async_client,
    'cursor-protocol'       => \$opt_cursor_protocol,
    'explain-protocol'      => \$opt_explain_protocol,
    'json-explain-protocol' => \$opt_json_explain_protocol,
    'opt-trace-protocol'    => \$opt_trace_protocol,
    'ps-protocol'           => \$opt_ps_protocol,
    'sp-protocol'           => \$opt_sp_protocol,
    'view-protocol'         => \$opt_view_protocol,
    'vs-config=s'           => \$opt_vs_config,

    # Max number of parallel threads to use
    'parallel=s' => \$opt_parallel,

    # Option to run the tests sourcing 'not_parallel.inc' file
    'non-parallel-test' => \$opt_non_parallel_test,

    # Config file to use as template for all tests
    'defaults-file=s' => \&collect_option,

    # Extra config file to append to all generated configs
    'defaults-extra-file=s' => \&collect_option,

    # Control what test suites or cases to run
    'big-test'                 => \$opt_big_test,
    'combination=s'            => \@opt_combinations,
    'do-suite=s'               => \$opt_do_suite,
    'do-test=s'                => \&collect_option,
    'force'                    => \$opt_force,
    'ndb|include-ndbcluster'   => \$opt_include_ndbcluster,
    'no-skip'                  => \$opt_no_skip,
    'only-big-test'            => \$opt_only_big_test,
    'platform=s'               => \$opt_platform,
    'exclude-platform=s'       => \$opt_platform_exclude,
    'skip-combinations'        => \$opt_skip_combinations,
    'skip-im'                  => \&ignore_option,
    'skip-ndbcluster|skip-ndb' => \$opt_skip_ndbcluster,
    'skip-rpl'                 => \&collect_option,
    'skip-sys-schema'          => \$opt_skip_sys_schema,
    'skip-test=s'              => \&collect_option,
    'start-from=s'             => \&collect_option,
    'suite|suites=s'           => \$opt_suites,
    'with-ndbcluster-only'     => \&collect_option,

    # Specify ports
    'build-thread|mtr-build-thread=i' => \$opt_build_thread,
    'mysqlx-port=i'                   => \$opt_mysqlx_baseport,
    'port-base|mtr-port-base=i'       => \$opt_port_base,

    # Test case authoring
    'check-testcases!' => \$opt_check_testcases,
    'mark-progress'    => \$opt_mark_progress,
    'record'           => \$opt_record,
    'test-progress:1'  => \$opt_test_progress,

    # Extra options used when starting mysqld
    'mysqld=s'     => \@opt_extra_mysqld_opt,
    'mysqld-env=s' => \@opt_mysqld_envs,

    # Extra options used when bootstrapping mysqld
    'initialize=s' => \@opt_extra_bootstrap_opt,

    # Run test on running server
    'extern=s' => \%opts_extern,    # Append to hash

    # Extra options used when running test clients
    'mysqltest=s' => \@opt_extra_mysqltest_opt,

    # Debugging
    'boot-dbx'             => \$opt_boot_dbx,
    'boot-ddd'             => \$opt_boot_ddd,
    'boot-gdb'             => \$opt_boot_gdb,
    'client-dbx'           => \$opt_client_dbx,
    'client-ddd'           => \$opt_client_ddd,
    'client-debugger=s'    => \$opt_client_debugger,
    'client-gdb'           => \$opt_client_gdb,
    'client-lldb'          => \$opt_client_lldb,
    'dbx'                  => \$opt_dbx,
    'ddd'                  => \$opt_ddd,
    'debug'                => \$opt_debug,
    'debug-common'         => \$opt_debug_common,
    'debug-server'         => \$opt_debug_server,
    'debugger=s'           => \$opt_debugger,
    'gdb'                  => \$opt_gdb,
    'gdb-secondary-engine' => \$opt_gdb_secondary_engine,
    'lldb'                 => \$opt_lldb,
    'manual-boot-gdb'      => \$opt_manual_boot_gdb,
    'manual-dbx'           => \$opt_manual_dbx,
    'manual-ddd'           => \$opt_manual_ddd,
    'manual-debug'         => \$opt_manual_debug,
    'manual-gdb'           => \$opt_manual_gdb,
    'manual-lldb'          => \$opt_manual_lldb,
    'max-save-core=i'      => \$opt_max_save_core,
    'max-save-datadir=i'   => \$opt_max_save_datadir,
    'max-test-fail=i'      => \$opt_max_test_fail,
    'strace-client'        => \$opt_strace_client,
    'strace-server'        => \$opt_strace_server,

    # Coverage, profiling etc
    'callgrind'                 => \$opt_callgrind,
    'debug-sync-timeout=i'      => \$opt_debug_sync_timeout,
    'gcov'                      => \$opt_gcov,
    'gprof'                     => \$opt_gprof,
    'helgrind'                  => \$opt_helgrind,
    'lock-order'                => \$opt_lock_order,
    'sanitize'                  => \$opt_sanitize,
    'valgrind-clients'          => \$opt_valgrind_clients,
    'valgrind-mysqld'           => \$opt_valgrind_mysqld,
    'valgrind-mysqltest'        => \$opt_valgrind_mysqltest,
    'valgrind-option=s'         => \@valgrind_args,
    'valgrind-path=s'           => \$opt_valgrind_path,
    'valgrind-secondary-engine' => \$opt_valgrind_secondary_engine,
    'valgrind|valgrind-all'     => \$opt_valgrind,
    'valgrind-options=s'        => sub {
      my ($opt, $value) = @_;
      # Deprecated option unless it's what we know pushbuild uses
      if (option_equals($value, "--gen-suppressions=all --show-reachable=yes"))
      {
        push(@valgrind_args, $_) for (split(' ', $value));
        return;
      }
      die("--valgrind-options=s is deprecated. Use ",
          "--valgrind-option=s, to be specified several",
          " times if necessary");
    },

    # Directories
    'clean-vardir'    => \$opt_clean_vardir,
    'client-bindir=s' => \$path_client_bindir,
    'client-libdir=s' => \$path_client_libdir,
    'mem'             => \$opt_mem,
    'tmpdir=s'        => \$opt_tmpdir,
    'vardir=s'        => \$opt_vardir,

    # Misc
    'charset-for-testdb=s'  => \$opt_charset_for_testdb,
    'colored-diff'          => \$opt_colored_diff,
    'comment=s'             => \$opt_comment,
    'default-myisam!'       => \&collect_option,
    'disk-usage!'           => \&report_option,
    'enable-disabled'       => \&collect_option,
    'fast'                  => \$opt_fast,
    'force-restart'         => \$opt_force_restart,
    'help|h'                => \$opt_usage,
    'max-connections=i'     => \$opt_max_connections,
    'print-testcases'       => \&collect_option,
    'quiet'                 => \$opt_quiet,
    'reorder!'              => \$opt_reorder,
    'repeat=i'              => \$opt_repeat,
    'report-features'       => \$opt_report_features,
    'report-times'          => \$opt_report_times,
    'report-unstable-tests' => \$opt_report_unstable_tests,
    'result-file'           => \$opt_resfile,
    'retry-failure=i'       => \$opt_retry_failure,
    'retry=i'               => \$opt_retry,
    'shutdown-timeout=i'    => \$opt_shutdown_timeout,
    'sleep=i'               => \$opt_sleep,
    'start'                 => \$opt_start,
    'start-and-exit'        => \$opt_start_exit,
    'start-dirty'           => \$opt_start_dirty,
    'stress=s'              => \$opt_stress,
    'suite-opt=s'           => \$opt_suite_opt,
    'suite-timeout=i'       => \$opt_suite_timeout,
    'testcase-timeout=i'    => \$opt_testcase_timeout,
    'timediff'              => \&report_option,
    'timer!'                => \&report_option,
    'timestamp'             => \&report_option,
    'unit-tests!'           => \$opt_ctest,
    'unit-tests-report!'    => \$opt_ctest_report,
    'user-args'             => \$opt_user_args,
    'user=s'                => \$opt_user,
    'verbose'               => \$opt_verbose,
    'verbose-restart'       => \&report_option,
    'wait-all'              => \$opt_wait_all,
    'warnings!'             => \$opt_warnings,

    # list-options is internal, not listed in help
    'do-test-list=s'   => \$opt_do_test_list,
    'list-options'     => \$opt_list_options,
    'skip-test-list=s' => \$opt_skip_test_list,
    'summary-report=s' => \$opt_summary_report,
    'xml-report=s'     => \$opt_xml_report);

  GetOptions(%options) or usage("Can't read options");

  usage("") if $opt_usage;
  list_options(\%options) if $opt_list_options;

  check_platform() if defined $ENV{PB2WORKDIR};

  # Setup verbosity if verbose option is enabled.
  if ($opt_verbose) {
    report_option('verbose', $opt_verbose);
  }

  if (-d "../sql") {
    $source_dist = 1;
  }

  # Find the absolute path to the test directory
  $glob_mysql_test_dir = cwd();
  if ($glob_mysql_test_dir =~ / /) {
    die("Working directory \"$glob_mysql_test_dir\" contains space\n" .
        "Bailing out, cannot function properly with space in path");
  }

  if (IS_CYGWIN) {
    # Use mixed path format i.e c:/path/to/
    $glob_mysql_test_dir = mixed_path($glob_mysql_test_dir);
  }

  # In most cases, the base directory we find everything relative to,
  # is the parent directory of the "mysql-test" directory. For source
  # distributions, TAR binary distributions and some other packages.
  $basedir = dirname($glob_mysql_test_dir);

  # In the RPM case, binaries and libraries are installed in the
  # default system locations, instead of having our own private base
  # directory. And we install "/usr/share/mysql-test". Moving up one
  # more directory relative to "mysql-test" gives us a usable base
  # directory for RPM installs.
  if (!$source_dist and !-d "$basedir/bin") {
    $basedir = dirname($basedir);
  }

  # Respect MTR_BINDIR variable, which is typically set in to the
  # build directory in out-of-source builds.
  $bindir = $ENV{MTR_BINDIR} || $basedir;

  # Look for the client binaries directory
  if ($path_client_bindir) {
    # --client-bindir=path set on command line, check that the path exists
    $path_client_bindir = mtr_path_exists($path_client_bindir);
  } else {
    $path_client_bindir =
      mtr_path_exists(vs_config_dirs('runtime_output_directory', ''),
                      "$bindir/bin");
  }

  if (using_extern()) {
    # Connect to the running mysqld and find out what it supports
    collect_mysqld_features_from_running_server();
  } else {
    # Run the mysqld to find out what features are available
    collect_mysqld_features();
  }

  # Look for language files and charsetsdir, use same share
  $path_language = mtr_path_exists("$bindir/share/mysql", "$bindir/share");
  my $path_share = $path_language;

  @share_locations =
    ("share/mysql-" . $mysql_base_version, "share/mysql", "share");

  $path_charsetsdir = my_find_dir($basedir, \@share_locations, "charsets");

  ($auth_plugin) = find_plugin("auth_test_plugin", "plugin_output_directory");

  # On windows, backslashes in the file name argument to "load data
  # infile" statement should be specified either as forward slashes or
  # doubled backslashes. If vardir path contains backslashes,
  # "check-warnings.test" will fail with parallel > 1, because the
  # path to error log file is calculated using vardir path and this
  # path is used with "load data infile" statement.
  # Replace '\' with '/' on windows.
  $opt_vardir =~ s/\\/\//g if (defined $opt_vardir and IS_WINDOWS);

  # --debug[-common] implies we run debug server
  $opt_debug_server = 1 if $opt_debug || $opt_debug_common;

  if ($opt_comment) {
    mtr_report();
    mtr_print_thick_line('#');
    mtr_report("# $opt_comment");
    mtr_print_thick_line('#');
  }

  foreach my $arg (@ARGV) {
    if ($arg =~ /^--skip-/) {
      push(@opt_extra_mysqld_opt, $arg);
    } elsif ($arg =~ /^--$/) {
      # It is an effect of setting 'pass_through' in option processing
      # that the lone '--' separating options from arguments survives,
      # simply ignore it.
    } elsif ($arg =~ /^-/) {
      usage("Invalid option \"$arg\"");
    } else {
      push(@opt_cases, $arg);
    }
  }

  # Find out type of logging that are being used
  foreach my $arg (@opt_extra_mysqld_opt) {
    if ($arg =~ /binlog[-_]format=(\S+)/) {
      # Save this for collect phase
      collect_option('binlog-format', $1);
      mtr_report("Using binlog format '$1'");
    }
  }

  # Disable --quiet option when verbose output is enabled.
  if ($opt_verbose and $opt_quiet) {
    $opt_quiet = 0;
    mtr_report("Turning off '--quiet' since verbose output is enabled.");
  }

  if ($opt_test_progress != 0 and $opt_test_progress != 1) {
    mtr_error("Invalid value '$opt_test_progress' for option 'test-progress'.");
  }

  # Read the file and store it in a string.
  if ($opt_no_skip) {
    $excluded_string = '';
    my @noskip_exclude_lists = ('include/excludenoskip.list');
    my $i_noskip_exclude_list =
      '../internal/mysql-test/include/i_excludenoskip.list';
    push(@noskip_exclude_lists, $i_noskip_exclude_list)
      if (-e $i_noskip_exclude_list);
    my $cloud_noskip_exclude_list =
      '../internal/cloud/mysql-test/include/cloud_excludenoskip.list';
    push(@noskip_exclude_lists, $cloud_noskip_exclude_list)
       if (-e $cloud_noskip_exclude_list);

    foreach my $excludedList (@noskip_exclude_lists) {
      open(my $fh, '<', $excludedList) or
        die "no-skip option cannot run without '$excludedList' $!";
      while (<$fh>) {
        chomp $_;
        $excluded_string .= $_ . "," unless ($_ =~ /^\s*$/ or $_ =~ /^#/);
      }
      close $fh;
    }
    chop $excluded_string;
  }

  # Find out default storage engine being used(if any)
  foreach my $arg (@opt_extra_mysqld_opt) {
    if ($arg =~ /default[-_]storage[-_]engine=(\S+)/) {
      # Save this for collect phase
      collect_option('default-storage-engine', $1);
      mtr_report("Using default engine '$1'");
    }
    if ($arg =~ /default[-_]tmp-storage[-_]engine=(\S+)/) {
      # Save this for collect phase
      collect_option('default-tmp-storage-engine', $1);
      mtr_report("Using default tmp engine '$1'");
    }
  }

  if ($opt_port_base ne "auto") {
    if (my $rem = $opt_port_base % 10) {
      mtr_warning("Port base $opt_port_base rounded down to multiple of 10");
      $opt_port_base -= $rem;
    }
    $opt_build_thread = $opt_port_base / 10 - 1000;
  }

  # Check if we should speed up tests by trying to run on tmpfs
  if ($opt_mem) {
    mtr_error("Can't use --mem and --vardir at the same time ")
      if $opt_vardir;

    mtr_error("Can't use --mem and --tmpdir at the same time ")
      if $opt_tmpdir;

    # Disable '--mem' option on Windows
    if (IS_WINDOWS) {
      mtr_report("Turning off '--mem' option since it is not supported " .
                 "on Windows.");
      $opt_mem = undef;
    }
    # Disable '--mem' option on MacOS
    elsif (IS_MAC) {
      mtr_report(
         "Turning off '--mem' option since it is not supported " . "on MacOS.");
      $opt_mem = undef;
    } else {
      # Search through the list of locations that are known
      # to be "fast disks" to find a suitable location.
      my @tmpfs_locations = ("/dev/shm", "/run/shm", "/tmp");

      # Value set for env variable MTR_MEM=[DIR] is looked as first location.
      unshift(@tmpfs_locations, $ENV{'MTR_MEM'}) if defined $ENV{'MTR_MEM'};

      foreach my $fs (@tmpfs_locations) {
        if (-d $fs and !-l $fs) {
          my $template = "var_${opt_build_thread}_XXXX";
          $opt_mem = tempdir($template, DIR => $fs, CLEANUP => 0);
          last;
        }
      }

      # Check if opt_mem is set to any of the built-in list of tmpfs
      # locations (/dev/shm, /run/shm, /tmp).
      if ($opt_mem eq 1) {
        mtr_report("Couldn't find any of the built-in list of tmpfs " .
                   "locations(/dev/shm, /run/shm, /tmp), turning off " .
                   "'--mem' option.");
        $opt_mem = undef;
      }
    }
  }

  # Set the "var/" directory, the base for everything else
  if (defined $ENV{MTR_BINDIR}) {
    $default_vardir = "$ENV{MTR_BINDIR}/mysql-test/var";
  } else {
    $default_vardir = "$glob_mysql_test_dir/var";
  }

  if (!$opt_vardir) {
    $opt_vardir = $default_vardir;
  }

  # We make the path absolute, as the server will do a chdir() before usage
  unless ($opt_vardir =~ m,^/, or
          (IS_WINDOWS and $opt_vardir =~ m,^[a-z]:[/\\],i)) {
    # Make absolute path, relative test dir
    $opt_vardir = "$glob_mysql_test_dir/$opt_vardir";
  }

  set_vardir($opt_vardir);

  # Check if "parallel" options is set
  if (not defined $opt_parallel) {
    # Set parallel value to 1
    $opt_parallel = 1;
  } else {
    my $valid_parallel_value = 1;
    # Check if parallel value is a positive number or "auto".
    if ($opt_parallel =~ /^[0-9]+$/) {
      # Numeric value, can't be less than '1'
      $valid_parallel_value = 0 if ($opt_parallel < 1);
    } else {
      # String value and should be "auto"
      $valid_parallel_value = 0 if ($opt_parallel ne "auto");
    }

    mtr_error("Invalid value '$opt_parallel' for '--parallel' option, " .
              "use 'auto' or a positive number.")
      if !$valid_parallel_value;
  }

  # Set the "tmp" directory
  if (!$opt_tmpdir) {
    $opt_tmpdir = "$opt_vardir/tmp" unless $opt_tmpdir;

    my $res = check_socket_path_length("$opt_tmpdir/mysql_testsocket.sock",
                                       $opt_parallel);

    if ($res) {
      mtr_report("Too long tmpdir path '$opt_tmpdir'",
                 " creating a shorter one");

      # Create temporary directory in standard location for temporary files
      $opt_tmpdir = tempdir(TMPDIR => 1, CLEANUP => 0);
      mtr_report(" - Using tmpdir: '$opt_tmpdir'\n");

      # Remember pid that created dir so it's removed by correct process
      $opt_tmpdir_pid = $$;
    }
  }

  # Remove ending slash if any
  $opt_tmpdir =~ s,/+$,,;

  # fast option
  if ($opt_fast) {
    # Kill processes instead of nice shutdown
    $opt_shutdown_timeout = 0;
  }

  # Big test flags
  if ($opt_only_big_test and $opt_big_test) {
    # Disabling only-big-test option if both big-test and
    # only-big-test options are passed.
    mtr_report("Turning off --only-big-test");
    $opt_only_big_test = 0;
  }

  # Enable --big-test and option when test cases are specified command line.
  if (@opt_cases) {
    $opt_big_test = 1 if !$opt_big_test;
  }

  $ENV{'BIG_TEST'} = 1 if ($opt_big_test or $opt_only_big_test);

  # Gcov flag
  if (($opt_gcov or $opt_gprof) and !$source_dist) {
    mtr_error("Coverage test needs the source - please use source dist");
  }

  # Check debug related options
  if ($opt_gdb ||
      $opt_gdb_secondary_engine ||
      $opt_client_gdb           ||
      $opt_ddd                  ||
      $opt_client_ddd           ||
      $opt_manual_gdb           ||
      $opt_manual_lldb          ||
      $opt_manual_ddd           ||
      $opt_manual_debug         ||
      $opt_dbx                  ||
      $opt_client_dbx           ||
      $opt_manual_dbx           ||
      $opt_debugger             ||
      $opt_client_debugger      ||
      $opt_manual_boot_gdb) {
    # Indicate that we are using debugger
    $glob_debugger = 1;

    if (using_extern()) {
      mtr_error("Can't use --extern when using debugger");
    }

    # Set one week timeout (check-testcase timeout will be 1/10th)
    $opt_testcase_timeout = 7 * 24 * 60;
    $opt_suite_timeout    = 7 * 24 * 60;
    $opt_shutdown_timeout = 24 * 60;         # One day to shutdown
    $opt_shutdown_timeout = 24 * 60;
    $opt_start_timeout    = 24 * 60 * 60;    # One day for PID file creation
  }

  # Modified behavior with --start options
  if ($opt_start or $opt_start_dirty or $opt_start_exit) {
    collect_option('quick-collect', 1);
    $start_only = 1;
  }

  # Check use of user-args
  if ($opt_user_args) {
    mtr_error("--user-args only valid with --start options")
      unless $start_only;
    mtr_error("--user-args cannot be combined with named suites or tests")
      if $opt_suites || @opt_cases;
  }

  # Set default values for opt_ctest (--unit-tests)
  if ($opt_ctest == -1) {
    if (defined $opt_ctest_report && $opt_ctest_report) {
      # Turn on --unit-tests by default if --unit-tests-report is used
      $opt_ctest = 1;
    } elsif ($opt_suites || @opt_cases) {
      # Don't run ctest if tests or suites named
      $opt_ctest = 0;
    } elsif (defined $ENV{PB2WORKDIR}) {
      # Override: disable if running in the PB test environment
      $opt_ctest = 0;
    }
  }

  # Check use of wait-all
  if ($opt_wait_all && !$start_only) {
    mtr_error("--wait-all can only be used with --start options");
  }

  # Gather stress-test options and modify behavior
  if ($opt_stress) {
    $opt_stress =~ s/,/ /g;
    $opt_user_args = 1;
    mtr_error("--stress cannot be combined with named ordinary suites or tests")
      if $opt_suites || @opt_cases;

    $opt_suites       = "stress";
    @opt_cases        = ("wrapper");
    $ENV{MST_OPTIONS} = $opt_stress;
    $opt_ctest        = 0;
  }

  # Check timeout arguments
  mtr_error("Invalid value '$opt_testcase_timeout' supplied " .
            "for option --testcase-timeout")
    if ($opt_testcase_timeout <= 0);
  mtr_error("Invalid value '$opt_suite_timeout' supplied " .
            "for option --testsuite-timeout")
    if ($opt_suite_timeout <= 0);

  # Check trace protocol option
  if ($opt_trace_protocol) {
    push(@opt_extra_mysqld_opt, "--optimizer_trace=enabled=on,one_line=off");
    # Some queries yield big traces:
    push(@opt_extra_mysqld_opt, "--optimizer-trace-max-mem-size=1000000");
  }

  # Check valgrind arguments
  if ($opt_valgrind or $opt_valgrind_path or @valgrind_args) {
    mtr_report("Turning on valgrind for all executables");
    $opt_valgrind        = 1;
    $opt_valgrind_mysqld = 1;
    # Enable this when mysqlpump and mysqlbinlog are fixed.
    # $opt_valgrind_clients = 1;
    $opt_valgrind_mysqltest        = 1;
    $opt_valgrind_secondary_engine = 1;

    # Increase the timeouts when running with valgrind
    $opt_testcase_timeout   *= 10;
    $opt_suite_timeout      *= 6;
    $opt_start_timeout      *= 10;
    $opt_debug_sync_timeout *= 10;
  } elsif ($opt_valgrind_mysqld) {
    mtr_report("Turning on valgrind for mysqld(s) only");
    $opt_valgrind = 1;
  } elsif ($opt_valgrind_clients) {
    mtr_report("Turning on valgrind for test clients");
    $opt_valgrind = 1;
  } elsif ($opt_valgrind_mysqltest) {
    mtr_report("Turning on valgrind for mysqltest and mysql_client_test only");
    $opt_valgrind = 1;
  } elsif ($opt_valgrind_secondary_engine) {
    mtr_report("Turning on valgrind for secondary engine server(s) only.");
  }

  if ($opt_callgrind) {
    mtr_report("Turning on valgrind with callgrind for mysqld(s)");
    $opt_valgrind        = 1;
    $opt_valgrind_mysqld = 1;

    push(@valgrind_args, "--tool=callgrind", "--trace-children=yes");

    # Increase the timeouts when running with callgrind
    $opt_testcase_timeout   *= 10;
    $opt_suite_timeout      *= 6;
    $opt_start_timeout      *= 10;
    $opt_debug_sync_timeout *= 10;
  }

  if ($opt_helgrind) {
    mtr_report("Turning on valgrind with helgrind for mysqld(s)");
    $opt_valgrind        = 1;
    $opt_valgrind_mysqld = 1;

    push(@valgrind_args, "--tool=helgrind");

    # Checking for warnings takes too long time currently.
    mtr_report("Turning off --warnings to save time when helgrinding");
    $opt_warnings = 0;
  }

  if ($opt_valgrind) {
    # Default to --tool=memcheck if no other tool has been explicitly
    # specified. From >= 2.1.2, this option is needed
    if (!@valgrind_args or !grep(/^--tool=/, @valgrind_args)) {
      # Set default valgrind options for memcheck, can be overriden by user
      unshift(@valgrind_args,
              ("--tool=memcheck", "--num-callers=16", "--show-reachable=yes"));
    }

    # Add suppression file if not specified
    if (!grep(/^--suppressions=/, @valgrind_args)) {
      push(@valgrind_args,
           "--suppressions=${glob_mysql_test_dir}/valgrind.supp")
        if -f "$glob_mysql_test_dir/valgrind.supp";
    }

    # Don't add --quiet; you will loose the summary reports.
    mtr_report("Running valgrind with options \"",
               join(" ", @valgrind_args), "\"");

    # Turn off check testcases to save time
    mtr_report("Turning off --check-testcases to save time when valgrinding");
    $opt_check_testcases = 0;
  }

  if (defined $mysql_version_extra &&
      $mysql_version_extra =~ /-tsan/) {
    # Turn off check testcases to save time
    mtr_report(
      "Turning off --check-testcases to save time when using thread sanitizer");
    $opt_check_testcases = 0;
  }

  if ($opt_debug_common) {
    $opt_debug = 1;
    $debug_d   = "d,query,info,error,enter,exit";
  }

  if ($opt_strace_server && ($^O ne "linux")) {
    $opt_strace_server = 0;
    mtr_warning("Strace only supported in Linux ");
  }

  if ($opt_strace_client && ($^O ne "linux")) {
    $opt_strace_client = 0;
    mtr_warning("Strace only supported in Linux ");
  }

  mtr_report("Checking supported features");

  check_debug_support(\%mysqld_variables);
  check_ndbcluster_support(\%mysqld_variables);

  executable_setup();
}

# To make it easier for different devs to work on the same host, an
# environment variable can be used to control all ports. A small number
# is to be used, 0 - 16 or similar.
#
# Note the MASTER_MYPORT has to be set the same in all 4.x and 5.x
# versions of this script, else a 4.0 test run might conflict with a
# 5.1 test run, even if different MTR_BUILD_THREAD is used. This means
# all port numbers might not be used in this version of the script.
#
# Also note the limitation of ports we are allowed to hand out. This
# differs between operating systems and configuration, see
# http://www.ncftp.com/ncftpd/doc/misc/ephemeral_ports.html
# But a fairly safe range seems to be 5001 - 32767
sub set_build_thread_ports($) {
  my $thread = shift || 0;

  # Number of unique build threads needed per MTR thread.
  my $build_threads_per_thread = int($ports_per_thread / 10);

  if (lc($opt_build_thread) eq 'auto') {
    # Start searching for build thread ids from here
    $build_thread = 300;
    my $max_parallel = $opt_parallel * $build_threads_per_thread;

    # Calucalte the upper limit value for build thread id
    my $build_thread_upper =
      $max_parallel > 39 ? $max_parallel + int($max_parallel / 2) : 49;

    # Check the number of available processors and accordingly set
    # the upper limit value for the build thread id.
    $build_thread_upper =
      $build_thread + ($ENV{NUMBER_OF_CPUS} > $build_thread_upper ?
                         $ENV{NUMBER_OF_CPUS} + int($ENV{NUMBER_OF_CPUS} / 2) :
                         $build_thread_upper);

    my $found_free = 0;
    while (!$found_free) {
      $build_thread = mtr_get_unique_id($build_thread, $build_thread_upper,
                                        $build_threads_per_thread);

      if (!defined $build_thread) {
        mtr_error("Could not get a unique build thread id");
      }

      for (my $i = 0 ; $i < $build_threads_per_thread ; $i++) {
        $found_free = check_ports_free($build_thread + $i);
        last if !$found_free;
      }

      # If not free, release and try from next number
      if (!$found_free) {
        mtr_release_unique_id();
        $build_thread++;
      }
    }
  } else {
    $build_thread =
      $opt_build_thread + ($thread - 1) * $build_threads_per_thread;
    for (my $i = 0 ; $i < $build_threads_per_thread ; $i++) {
      if (!check_ports_free($build_thread + $i)) {
        # Some port was not free(which one has already been printed)
        mtr_error("Some port(s) was not free");
      }
    }
  }

  $ENV{MTR_BUILD_THREAD} = $build_thread;

  # Calculate baseport
  $baseport = $build_thread * 10 + 10000;

  if (lc($opt_mysqlx_baseport) eq "auto") {
    if ($ports_per_thread > 10) {
      # Reserving last 10 ports in the current port range for X plugin.
      $mysqlx_baseport = $baseport + $ports_per_thread - 10;
    } else {
      # Reserving the last port in the range for X plugin
      $mysqlx_baseport = $baseport + 9;
    }
  } else {
    $mysqlx_baseport = $opt_mysqlx_baseport;
  }

  if ($secondary_engine_support) {
    # Reserve a port for secondary engine server
    if ($group_replication and $ports_per_thread == 40) {
      # When both group replication and secondary engine are enabled,
      # ports_per_thread value should be 40.
      # - First set of 10 ports are reserved for mysqld servers
      # - Second set of 10 ports are reserver for Group replication
      # - Third set of 10 ports are reserved for secondary engine server
      # - Fourth and last set of 10 porst are reserved for X plugin
      $::secondary_engine_port = $baseport + 20;
    } else {
      # ports_per_thread value should be 30, reserve second set of
      # 10 ports for secondary engine server.
      $::secondary_engine_port = $baseport + 10;
    }
  }

  if ($baseport < 5001 or $baseport + $ports_per_thread - 1 >= 32767) {
    mtr_error("MTR_BUILD_THREAD number results in a port",
              "outside 5001 - 32767",
              "($baseport - $baseport + $ports_per_thread - 1)");
  }

  mtr_verbose("Using MTR_BUILD_THREAD $build_thread,",
       "with reserved ports $baseport.." . ($baseport + $ports_per_thread - 1));
}

# Runs a mysqld with options --verbose --help and extracts version
# number and variables from the output; variables are put into the
# $mysqld_variables hash to be used later, to determine if we have
# support for this or that feature.
sub collect_mysqld_features {
  my $found_variable_list_start = 0;
  my $use_tmpdir;
  if (defined $opt_tmpdir and -d $opt_tmpdir) {
    # Create the tempdir in $opt_tmpdir
    $use_tmpdir = $opt_tmpdir;
  }
  my $tmpdir = tempdir(CLEANUP => 0,
                       DIR     => $use_tmpdir);

  # Execute "mysqld --no-defaults --help --verbose" to get a list of
  # all features and settings. '--no-defaults' and '--skip-grant-tables'
  # are to avoid loading system-wide configs and plugins. '--datadir
  # must exist, mysqld will chdir into it.
  my $args;
  mtr_init_args(\$args);
  mtr_add_arg($args, "--no-defaults");
  mtr_add_arg($args, "--datadir=%s", mixed_path($tmpdir));
  mtr_add_arg($args, "--log-syslog=0");
  mtr_add_arg($args, "--secure-file-priv=\"\"");
  mtr_add_arg($args, "--skip-grant-tables");
  mtr_add_arg($args, "--help");
  mtr_add_arg($args, "--verbose");

  # Need --user=root if running as *nix root user
  if (!IS_WINDOWS and $> == 0) {
    mtr_add_arg($args, "--user=root");
  }

  my $exe_mysqld = find_mysqld($basedir);
  my $cmd        = join(" ", $exe_mysqld, @$args);
  my $list       = `$cmd`;

  foreach my $line (split('\n', $list)) {
    # First look for version
    if (!$mysql_version_id) {
      # Look for version
      my $exe_name = basename($exe_mysqld);
      mtr_verbose("exe_name: $exe_name");
      if ($line =~ /^\S*$exe_name\s\sVer\s([0-9]*)\.([0-9]*)\.([0-9]*)([^\s]*)/)
      {
        $mysql_version_id = $1 * 10000 + $2 * 100 + $3;
        # Some paths might be version specific
        $mysql_base_version =
          int($mysql_version_id / 10000) . "." .
          int(($mysql_version_id % 10000) / 100);
        mtr_report("MySQL Version $1.$2.$3");
        $mysql_version_extra = $4;
      }
    } else {
      if (!$found_variable_list_start) {
        # Look for start of variables list
        if ($line =~ /[\-]+\s[\-]+/) {
          $found_variable_list_start = 1;
        }
      } else {
        # Put variables into hash
        if ($line =~ /^([\S]+)[ \t]+(.*?)\r?$/) {
          # print "$1=\"$2\"\n";
          $mysqld_variables{$1} = $2;
        } else {
          # The variable list is ended with a blank line
          if ($line =~ /^[\s]*$/) {
            last;
          } else {
            # Send out a warning, we should fix the variables that has no
            # space between variable name and it's value or should it be
            # fixed width column parsing? It does not look like that in
            # function my_print_variables in my_getopt.c
            mtr_warning("Could not parse variable list line : $line");
          }
        }
      }
    }
  }

  rmtree($tmpdir);
  mtr_error("Could not find version of MySQL") unless $mysql_version_id;
  mtr_error("Could not find variabes list") unless $found_variable_list_start;

  # InnoDB is always enabled as of 5.7.
  $mysqld_variables{'innodb'} = "ON";
}

sub collect_mysqld_features_from_running_server () {
  my $mysql = mtr_exe_exists("$path_client_bindir/mysql");

  my $args;
  mtr_init_args(\$args);

  mtr_add_arg($args, "--no-defaults");
  mtr_add_arg($args, "--user=%s", $opt_user);

  while (my ($option, $value) = each(%opts_extern)) {
    mtr_add_arg($args, "--$option=$value");
  }

  mtr_add_arg($args, "--silent");    # Tab separated output
  mtr_add_arg($args, "-e '%s'", "use mysql; SHOW GLOBAL VARIABLES");
  my $cmd = "$mysql " . join(' ', @$args);
  mtr_verbose("cmd: $cmd");

  my $list = `$cmd` or
    mtr_error("Could not connect to extern server using command: '$cmd'");
  foreach my $line (split('\n', $list)) {
    # Put variables into hash
    if ($line =~ /^([\S]+)[ \t]+(.*?)\r?$/) {
      # print "$1=\"$2\"\n";
      $mysqld_variables{$1} = $2;
    }
  }

  # InnoDB is always enabled as of 5.7.
  $mysqld_variables{'innodb'} = "ON";

  # Parse version
  my $version_str = $mysqld_variables{'version'};
  if ($version_str =~ /^([0-9]*)\.([0-9]*)\.([0-9]*)([^\s]*)/) {
    $mysql_version_id = $1 * 10000 + $2 * 100 + $3;
    # Some paths might be version specific
    $mysql_base_version =
      int($mysql_version_id / 10000) . "." .
      int(($mysql_version_id % 10000) / 100);
    mtr_report("MySQL Version $1.$2.$3");
    $mysql_version_extra = $4;
  }
  mtr_error("Could not find version of MySQL") unless $mysql_version_id;
}

sub find_mysqld {
  my ($mysqld_basedir) = $ENV{MTR_BINDIR} || @_;

  my @mysqld_names = ("mysqld");

  if ($opt_debug_server) {
    # Put mysqld-debug first in the list of binaries to look for
    mtr_verbose("Adding mysqld-debug first in list of binaries to look for");
    unshift(@mysqld_names, "mysqld-debug");
  }

  return
    my_find_bin($mysqld_basedir,
                [ "runtime_output_directory", "libexec", "sbin", "bin" ],
                [@mysqld_names]);
}

# Finds paths to various executables (other than mysqld) and sets
# the corresponding '$exe_xxx' variables.
sub executable_setup () {
  # Check if libtool is available in this distribution/clone
  # we need it when valgrinding or debugging non installed binary
  # Otherwise valgrind will valgrind the libtool wrapper or bash
  # and gdb will not find the real executable to debug
  if (-x "../libtool") {
    $exe_libtool = "../libtool";
    if ($opt_valgrind or $glob_debugger) {
      mtr_report("Using \"$exe_libtool\" when running valgrind or debugger");
    }
  }

  # Look for the client binaries
  $exe_mysqladmin = mtr_exe_exists("$path_client_bindir/mysqladmin");
  $exe_mysql      = mtr_exe_exists("$path_client_bindir/mysql");
  $exe_mysql_ssl_rsa_setup =
    mtr_exe_exists("$path_client_bindir/mysql_ssl_rsa_setup");

  if ($ndbcluster_enabled) {
    # Look for single threaded NDB
    $exe_ndbd =
      my_find_bin($bindir,
                  [ "runtime_output_directory", "libexec", "sbin", "bin" ],
                  "ndbd");

    # Look for multi threaded NDB
    $exe_ndbmtd =
      my_find_bin($bindir,
                  [ "runtime_output_directory", "libexec", "sbin", "bin" ],
                  "ndbmtd", NOT_REQUIRED);

    if ($exe_ndbmtd) {
      my $mtr_ndbmtd = $ENV{MTR_NDBMTD};
      if ($mtr_ndbmtd) {
        mtr_report(" - multi threaded ndbd found, will be used always");
        $exe_ndbd = $exe_ndbmtd;
      } else {
        mtr_report(
             " - multi threaded ndbd found, will be " . "used \"round robin\"");
      }
    }

    $exe_ndb_mgmd =
      my_find_bin($bindir,
                  [ "runtime_output_directory", "libexec", "sbin", "bin" ],
                  "ndb_mgmd");

    $exe_ndb_mgm =
      my_find_bin($bindir, [ "runtime_output_directory", "bin" ], "ndb_mgm");

    $exe_ndb_waiter =
      my_find_bin($bindir, [ "runtime_output_directory", "bin" ], "ndb_waiter");

  }

  if (defined $ENV{'MYSQL_TEST'}) {
    $exe_mysqltest = $ENV{'MYSQL_TEST'};
    print "===========================================================\n";
    print "WARNING:The mysqltest binary is fetched from $exe_mysqltest\n";
    print "===========================================================\n";
  } else {
    $exe_mysqltest = mtr_exe_exists("$path_client_bindir/mysqltest");
  }
}

sub client_debug_arg($$) {
  my ($args, $client_name) = @_;

  # Workaround for Bug #50627: drop any debug opt
  return if $client_name =~ /^mysqlbinlog/;

  if ($opt_debug) {
    mtr_add_arg($args, "--loose-debug=$debug_d:t:A,%s/log/%s.trace",
                $path_vardir_trace, $client_name);
  }
}

sub client_arguments ($;$) {
  my $client_name  = shift;
  my $group_suffix = shift;
  my $client_exe   = mtr_exe_exists("$path_client_bindir/$client_name");

  my $args;
  mtr_init_args(\$args);
  if ($opt_valgrind_clients) {
    valgrind_client_arguments($args, \$client_exe);
  }
  mtr_add_arg($args, "--defaults-file=%s", $path_config_file);

  if (defined($group_suffix)) {
    mtr_add_arg($args, "--defaults-group-suffix=%s", $group_suffix);
    client_debug_arg($args, "$client_name-$group_suffix");
  } else {
    client_debug_arg($args, $client_name);
  }
  return mtr_args2str($client_exe, @$args);
}

sub client_arguments_no_grp_suffix($) {
  my $client_name = shift;
  my $client_exe  = mtr_exe_exists("$path_client_bindir/$client_name");
  my $args;
  mtr_init_args(\$args);
  if ($opt_valgrind_clients) {
    valgrind_client_arguments($args, \$client_exe);
  }
  return mtr_args2str($client_exe, @$args);
}

sub mysqlslap_arguments () {
  my $exe = mtr_exe_maybe_exists("$path_client_bindir/mysqlslap");
  if ($exe eq "") {
    # mysqlap was not found

    if (defined $mysql_version_id and $mysql_version_id >= 50100) {
      mtr_error("Could not find the mysqlslap binary");
    }
    return "";    # Don't care about mysqlslap
  }

  my $args;
  mtr_init_args(\$args);
  if ($opt_valgrind_clients) {
    valgrind_client_arguments($args, \$exe);
  }
  mtr_add_arg($args, "--defaults-file=%s", $path_config_file);
  client_debug_arg($args, "mysqlslap");
  return mtr_args2str($exe, @$args);
}

sub mysqldump_arguments ($) {
  my ($group_suffix) = @_;
  my $exe = mtr_exe_exists("$path_client_bindir/mysqldump");

  my $args;
  mtr_init_args(\$args);
  if ($opt_valgrind_clients) {
    valgrind_client_arguments($args, \$exe);
  }

  mtr_add_arg($args, "--defaults-file=%s",         $path_config_file);
  mtr_add_arg($args, "--defaults-group-suffix=%s", $group_suffix);
  client_debug_arg($args, "mysqldump-$group_suffix");
  return mtr_args2str($exe, @$args);
}

sub mysql_client_test_arguments() {
  my $exe;
  # mysql_client_test executable may _not_ exist
  $exe = mtr_exe_maybe_exists("$path_client_bindir/mysql_client_test");
  return "" unless $exe;

  my $args;
  mtr_init_args(\$args);
  if ($opt_valgrind_mysqltest) {
    valgrind_arguments($args, \$exe);
  }

  mtr_add_arg($args, "--defaults-file=%s", $path_config_file);
  mtr_add_arg($args, "--testcase");
  mtr_add_arg($args, "--vardir=$opt_vardir");
  client_debug_arg($args, "mysql_client_test");

  return mtr_args2str($exe, @$args);
}

sub mysqlxtest_arguments() {
  my $exe;
  # mysqlxtest executable may _not_ exist
  $exe = mtr_exe_maybe_exists("$path_client_bindir/mysqlxtest");
  return "" unless $exe;

  my $args;
  mtr_init_args(\$args);

  if ($opt_valgrind_clients) {
    valgrind_client_arguments($args, \$exe);
  }

  if ($opt_debug) {
    mtr_add_arg($args, "--debug=$debug_d:t:i:A,%s/log/%s.trace",
                $path_vardir_trace, "mysqlxtest");
  }

  mtr_add_arg($args, "--port=%d", $mysqlx_baseport);
  return mtr_args2str($exe, @$args);
}

<<<<<<< HEAD
sub mysqlpump_arguments ($) {
  my ($group_suffix) = @_;
  my $exe = mtr_exe_exists("$path_client_bindir/mysqlpump");
=======
sub mysql_pump_arguments ($) {
  my($group_suffix) = @_;
  my $exe= mtr_exe_exists(vs_config_dirs('client/dump','mysqlpump'),
                          "$basedir/client/mysqlpump",
                          "$path_client_bindir/mysqlpump");
>>>>>>> 1552be93

  my $args;
  mtr_init_args(\$args);
  if ($opt_valgrind_clients) {
    valgrind_client_arguments($args, \$exe);
  }

  mtr_add_arg($args, "--defaults-file=%s",         $path_config_file);
  mtr_add_arg($args, "--defaults-group-suffix=%s", $group_suffix);
  client_debug_arg($args, "mysqlpump-$group_suffix");
  return mtr_args2str($exe, @$args);
}

sub mysqlbackup_arguments () {
  my $exe =
    mtr_exe_maybe_exists(vs_config_dirs('runtime_output_directory',
                                        'mysqlbackup'
                         ),
                         "$path_client_bindir/mysqlbackup");
  return "" unless $exe;

  my $args;
  mtr_init_args(\$args);
  if ($opt_valgrind_clients) {
    valgrind_client_arguments($args, \$exe);
  }
  return mtr_args2str($exe, @$args);
}
<<<<<<< HEAD
=======

sub mysqlpump_arguments () {
  my $exe= mtr_exe_exists(vs_config_dirs('client/dump','mysqlpump'),
                          "$basedir/client/mysqlpump",
                          "$path_client_bindir/mysqlpump");

  my $args;
  mtr_init_args(\$args);
  if ( $opt_valgrind_clients )
  {
    valgrind_client_arguments($args, \$exe);
  }
  return mtr_args2str($exe, @$args);
}
#
# Set environment to be used by childs of this process for
# things that are constant during the whole lifetime of mysql-test-run
#
>>>>>>> 1552be93

sub mysqlbackup_plugin_dir () {
  my $fnm = find_plugin('mysqlbackup_sbt_test_mms', 'plugin_output_directory');
  return "" unless $fnm;

  return dirname($fnm);
}

# Set environment to be used by childs of this process for things that
# are constant during the whole lifetime of mysql-test-run.
sub find_plugin($$) {
  my ($plugin, $location) = @_;
  my $plugin_filename;

  if (IS_WINDOWS) {
    $plugin_filename = $plugin . ".dll";
  } else {
    $plugin_filename = $plugin . ".so";
  }

  my $lib_plugin =
    mtr_file_exists(vs_config_dirs($location, $plugin_filename),
                    "$basedir/lib/plugin/" . $plugin_filename,
                    "$basedir/lib64/plugin/" . $plugin_filename,
                    "$basedir/lib/mysql/plugin/" . $plugin_filename,
                    "$basedir/lib64/mysql/plugin/" . $plugin_filename,);
  return $lib_plugin;
}

# Read plugin defintions file
sub read_plugin_defs($) {
  my ($defs_file) = @_;
  my $running_debug = 0;

  open(PLUGDEF, '<', $defs_file) or
    mtr_error("Can't read plugin defintions file $defs_file");

  # Need to check if we will be running mysqld-debug
  if ($opt_debug_server) {
    $running_debug = 1 if find_mysqld($basedir) =~ /mysqld-debug/;
  }

  while (<PLUGDEF>) {
    next if /^#/;
    my ($plug_file, $plug_loc, $plug_var, $plug_names) = split;

    # Allow empty lines
    next unless $plug_file;
    mtr_error("Lines in $defs_file must have 3 or 4 items") unless $plug_var;

    # If running debug server, plugins will be in 'debug' subdirectory
    $plug_file = "debug/$plug_file" if $running_debug && !$source_dist;

    my ($plugin) = find_plugin($plug_file, $plug_loc);

    # Set env. variables that tests may use, set to empty if plugin
    # listed in def. file but not found.
    if ($plugin) {
      $ENV{$plug_var}            = basename($plugin);
      $ENV{ $plug_var . '_DIR' } = dirname($plugin);
      $ENV{ $plug_var . '_OPT' } = "--plugin-dir=" . dirname($plugin);

      if ($plug_names) {
        my $lib_name       = basename($plugin);
        my $load_var       = "--plugin_load=";
        my $early_load_var = "--early-plugin_load=";
        my $load_add_var   = "--plugin_load_add=";
        my $semi           = '';

        foreach my $plug_name (split(',', $plug_names)) {
          $load_var       .= $semi . "$plug_name=$lib_name";
          $early_load_var .= $semi . "$plug_name=$lib_name";
          $load_add_var   .= $semi . "$plug_name=$lib_name";
          $semi = ';';
        }

        $ENV{ $plug_var . '_LOAD' }     = $load_var;
        $ENV{ $plug_var . '_LOAD_EARLY' } = $early_load_var;
        $ENV{ $plug_var . '_LOAD_ADD' } = $load_add_var;
      }
    } else {
      $ENV{$plug_var}            = "";
      $ENV{ $plug_var . '_DIR' } = "";
      $ENV{ $plug_var . '_OPT' } = "";
      $ENV{ $plug_var . '_LOAD' }       = "" if $plug_names;
      $ENV{ $plug_var . '_LOAD_EARLY' } = "" if $plug_names;
      $ENV{ $plug_var . '_LOAD_ADD' }   = "" if $plug_names;
    }
  }
  close PLUGDEF;
}

#
# Scan sub-directories in basedir and fetch all
# mysql-test suite names
#
sub get_all_suites {
  # Skip processing if path does not point to a directory
  return if not -d;

  # NB: suite/(.*)/t$ is required because of suites like
  #     'engines/funcs' and 'engines/iuds'
  my $suite_name = $1
    if ($File::Find::name =~ /mysql\-test[\/\\]suite[\/\\](.*)[\/\\]t$/ or
       $File::Find::name =~ /mysql\-test[\/\\]suite[\/\\]([^\/\\]*).*/     or
       $File::Find::name =~ /plugin[\/\\](.*)[\/\\]tests[\/\\]mtr[\/\\]t$/ or
       $File::Find::name =~ /components[\/\\](.*)[\/\\]tests[\/\\]mtr[\/\\]t$/);
  return if not defined $suite_name;

  # Skip extracting suite name if the path is already processed
  if (not $visited_suite_names{$suite_name}) {
    $visited_suite_names{$suite_name}++;
    $opt_suites = $opt_suites . ($opt_suites ? "," : "") . $suite_name;
  }
}

#
# Remove specified suite from the comma separated suite list
#
sub remove_suite_from_list {
  my $suite = shift;
  ($opt_suites =~ s/,$suite,/,/)  or
    ($opt_suites =~ s/^$suite,//) or
    ($opt_suites =~ s/^$suite$//) or
    ($opt_suites =~ s/,$suite$//);
}

# Sets a long list of environment variables. Those that begin with
# MYSQL_ are set with the the intent of being used in tests. The
# subroutine is called by each worker thread, since some of the
# MYSQLD_ variables refer to paths which will actually be worker
# specific.
sub environment_setup {
  umask(022);

  my @ld_library_paths;

  if ($path_client_libdir) {
    # Use the --client-libdir passed on commandline
    push(@ld_library_paths, "$path_client_libdir");
  }

  # Plugin settings should no longer be added here, instead place
  # definitions in include/plugin.defs.
  # See comment in that file for details.
  if (@ld_library_paths) {
    $ENV{'LD_LIBRARY_PATH'} = join(":",
            @ld_library_paths,
            $ENV{'LD_LIBRARY_PATH'} ? split(':', $ENV{'LD_LIBRARY_PATH'}) : ());
    mtr_warning("LD_LIBRARY_PATH: $ENV{'LD_LIBRARY_PATH'}");

    $ENV{'DYLD_LIBRARY_PATH'} = join(":",
        @ld_library_paths,
        $ENV{'DYLD_LIBRARY_PATH'} ? split(':', $ENV{'DYLD_LIBRARY_PATH'}) : ());
    mtr_verbose("DYLD_LIBRARY_PATH: $ENV{'DYLD_LIBRARY_PATH'}");
  }
  $ENV{'UMASK'}     = "0660";    # The octal *string*
  $ENV{'UMASK_DIR'} = "0770";    # The octal *string*

  # MySQL tests can produce output in various character sets
  # (especially, ctype_xxx.test). To avoid confusing Perl with output
  # which is incompatible with the current locale settings, we reset
  # the current values of LC_ALL and LC_CTYPE to "C". For details,
  # please see Bug#27636 tests fails if LC_* variables set to *_*.UTF-8
  $ENV{'LC_ALL'}     = "C";
  $ENV{'LC_COLLATE'} = "C";
  $ENV{'LC_CTYPE'}   = "C";

  # This might be set; remove to avoid warnings in error log and test failure
  delete $ENV{'NOTIFY_SOCKET'};

  $ENV{'DEFAULT_MASTER_PORT'} = $mysqld_variables{'port'};
  $ENV{'MYSQL_BINDIR'}        = "$bindir";
  $ENV{'MYSQL_CHARSETSDIR'}   = $path_charsetsdir;
  $ENV{'MYSQL_SHAREDIR'}      = $path_language;
  $ENV{'MYSQL_TEST_DIR'}      = $glob_mysql_test_dir;
  $ENV{'MYSQL_TEST_DIR_ABS'}  = getcwd();
  $ENV{'MYSQL_TMP_DIR'}       = $opt_tmpdir;
  $ENV{'MYSQLTEST_VARDIR'}    = $opt_vardir;
  $ENV{'USE_RUNNING_SERVER'}  = using_extern();

  if (IS_WINDOWS) {
    $ENV{'SECURE_LOAD_PATH'}      = $glob_mysql_test_dir . "\\std_data";
    $ENV{'MYSQL_TEST_LOGIN_FILE'} = $opt_tmpdir . "\\.mylogin.cnf";
    $ENV{'MYSQLTEST_VARDIR_ABS'}  = $opt_vardir;
  } else {
    $ENV{'SECURE_LOAD_PATH'}      = $glob_mysql_test_dir . "/std_data";
    $ENV{'MYSQL_TEST_LOGIN_FILE'} = $opt_tmpdir . "/.mylogin.cnf";
    $ENV{'MYSQLTEST_VARDIR_ABS'}  = abs_path("$opt_vardir");
  }

  # Setup env for NDB
  if ($ndbcluster_enabled) {
    $ENV{'NDB_MGM'} =
      my_find_bin($bindir, [ "runtime_output_directory", "bin" ], "ndb_mgm");

    # We need to extend PATH to ensure we find libcrypto/libssl at runtime
    # (ndbclient.dll depends on them)
    # These .dlls are stored in runtime_output_directory/<config>/
    # or in bin/ after MySQL package installation.
    if (IS_WINDOWS) {
      my $bin_dir = dirname($ENV{NDB_MGM});
      $ENV{'PATH'} = "$ENV{'PATH'}" . ";" . $bin_dir;
    }

    $ENV{'NDB_WAITER'} = $exe_ndb_waiter;

    $ENV{'NDB_MGMD'} =
      my_find_bin($bindir, [ "runtime_output_directory", "libexec", "sbin", "bin" ], "ndb_mgmd");

    $ENV{'NDB_CONFIG'} =
      my_find_bin($bindir, [ "runtime_output_directory", "bin" ], "ndb_config");

    $ENV{'NDB_SELECT_ALL'} =
      my_find_bin($bindir, [ "runtime_output_directory", "bin" ],
                  "ndb_select_all");

    $ENV{'NDB_DROP_TABLE'} =
      my_find_bin($bindir, [ "runtime_output_directory", "bin" ],
                  "ndb_drop_table");

    $ENV{'NDB_DESC'} =
      my_find_bin($bindir, [ "runtime_output_directory", "bin" ], "ndb_desc");

    $ENV{'NDB_SHOW_TABLES'} =
      my_find_bin($bindir, [ "runtime_output_directory", "bin" ],
                  "ndb_show_tables");

    my $ndbapi_examples_binary =
      my_find_bin($bindir, [ "storage/ndb/ndbapi-examples", "bin" ],
                  "ndb_ndbapi_simple", NOT_REQUIRED);

    if ($ndbapi_examples_binary) {
      $ENV{'NDB_EXAMPLES_BINARY'} = $ndbapi_examples_binary;
      $ENV{'NDB_EXAMPLES_DIR'}    = dirname($ndbapi_examples_binary);
      mtr_verbose("NDB_EXAMPLES_DIR: $ENV{'NDB_EXAMPLES_DIR'}");
    }

    my $path_ndb_testrun_log = "$opt_vardir/tmp/ndb_testrun.log";
    $ENV{'NDB_TOOLS_OUTPUT'} = $path_ndb_testrun_log;
  }

  # mysql clients
<<<<<<< HEAD
  $ENV{'EXE_MYSQL'}           = $exe_mysql;
  $ENV{'MYSQL'}               = client_arguments("mysql");
  $ENV{'MYSQL_BINLOG'}        = client_arguments("mysqlbinlog");
  $ENV{'MYSQL_CHECK'}         = client_arguments("mysqlcheck");
  $ENV{'MYSQL_CLIENT_TEST'}   = mysql_client_test_arguments();
  $ENV{'MYSQL_DUMP'}          = mysqldump_arguments(".1");
  $ENV{'MYSQL_DUMP_SLAVE'}    = mysqldump_arguments(".2");
  $ENV{'MYSQL_IMPORT'}        = client_arguments("mysqlimport");
  $ENV{'MYSQL_PUMP'}          = mysqlpump_arguments(".1");
  $ENV{'MYSQL_SHOW'}          = client_arguments("mysqlshow");
  $ENV{'MYSQL_SLAP'}          = mysqlslap_arguments();
  $ENV{'MYSQL_SLAVE'}         = client_arguments("mysql", ".2");
  $ENV{'MYSQL_SSL_RSA_SETUP'} = $exe_mysql_ssl_rsa_setup;
  $ENV{'MYSQL_UPGRADE'}       = client_arguments("mysql_upgrade");
  $ENV{'MYSQLADMIN'}          = native_path($exe_mysqladmin);
  $ENV{'MYSQLXTEST'}          = mysqlxtest_arguments();
  $ENV{'PATH_CONFIG_FILE'}    = $path_config_file;

  $ENV{'MYSQLBACKUP'} = mysqlbackup_arguments()
    unless $ENV{'MYSQLBACKUP'};
  $ENV{'MYSQLBACKUP_PLUGIN_DIR'} = mysqlbackup_plugin_dir()
    unless $ENV{'MYSQLBACKUP_PLUGIN_DIR'};
  $ENV{'MYSQL_CONFIG_EDITOR'} =
    client_arguments_no_grp_suffix("mysql_config_editor");
  $ENV{'MYSQL_SECURE_INSTALLATION'} =
    "$path_client_bindir/mysql_secure_installation";

  my $exe_mysqld = find_mysqld($basedir);
  $ENV{'MYSQLD'} = $exe_mysqld;

  my $extra_opts           = join(" ", @opt_extra_mysqld_opt);
  my $extra_bootstrap_opts = join(" ", @opt_extra_bootstrap_opt);
  $ENV{'MYSQLD_CMD'} =
    "$exe_mysqld --defaults-group-suffix=.1 " .
    "--defaults-file=$path_config_file $extra_bootstrap_opts $extra_opts";

  # bug25714 executable may _not_ exist in some versions, test using
  # it should be skipped.
  my $exe_bug25714 = mtr_exe_maybe_exists("$path_client_bindir/bug25714");
  $ENV{'MYSQL_BUG25714'} = native_path($exe_bug25714);

=======
  # ----------------------------------------------------
  $ENV{'MYSQL_CHECK'}=                 client_arguments("mysqlcheck");
  $ENV{'MYSQL_DUMP'}=                  mysqldump_arguments(".1");
  $ENV{'MYSQL_DUMP_SLAVE'}=            mysqldump_arguments(".2");
  $ENV{'MYSQL_SLAP'}=                  mysqlslap_arguments();
  $ENV{'MYSQL_IMPORT'}=                client_arguments("mysqlimport");
  $ENV{'MYSQL_SHOW'}=                  client_arguments("mysqlshow");
  $ENV{'MYSQL_CONFIG_EDITOR'}=         client_arguments_no_grp_suffix("mysql_config_editor");
  $ENV{'MYSQL_PUMP'}=                  mysql_pump_arguments(".1");
  $ENV{'MYSQLPUMP'}=                   mysqlpump_arguments();

  if (!IS_WINDOWS)
  {
    $ENV{'MYSQL_INSTALL_DB'}=         client_arguments_no_grp_suffix("mysql_install_db");
  }
  $ENV{'MYSQL_BINLOG'}=                client_arguments("mysqlbinlog");
  $ENV{'MYSQL'}=                       client_arguments("mysql");
  $ENV{'MYSQL_SLAVE'}=                 client_arguments("mysql", ".2");
  $ENV{'MYSQL_UPGRADE'}=               client_arguments("mysql_upgrade");
  $ENV{'MYSQL_SECURE_INSTALLATION'}=   "$path_client_bindir/mysql_secure_installation";
  $ENV{'MYSQLADMIN'}=                  native_path($exe_mysqladmin);
  $ENV{'MYSQL_CLIENT_TEST'}=           mysql_client_test_arguments();
  $ENV{'MYSQLXTEST'}=                  mysqlxtest_arguments();
  $ENV{'EXE_MYSQL'}=                   $exe_mysql;
  $ENV{'MYSQL_PLUGIN'}=                $exe_mysql_plugin;
  $ENV{'MYSQL_EMBEDDED'}=              $exe_mysql_embedded;
  $ENV{'PATH_CONFIG_FILE'}=            $path_config_file;
  $ENV{'MYSQL_SSL_RSA_SETUP'}=         $exe_mysql_ssl_rsa_setup;

  my $exe_mysqld= find_mysqld($basedir);
  $ENV{'MYSQLD'}= $exe_mysqld;
  my $extra_opts= join (" ", @opt_extra_mysqld_opt);
  $ENV{'MYSQLD_CMD'}= "$exe_mysqld --defaults-group-suffix=.1 ".
    "--defaults-file=$path_config_file $extra_opts";

  # ----------------------------------------------------
  # bug25714 executable may _not_ exist in
  # some versions, test using it should be skipped
  # ----------------------------------------------------
  my $exe_bug25714=
      mtr_exe_maybe_exists(vs_config_dirs('testclients', 'bug25714'),
                           "$basedir/testclients/bug25714");
  $ENV{'MYSQL_BUG25714'}=  native_path($exe_bug25714);

  # ----------------------------------------------------
>>>>>>> 1552be93
  # Get the bin dir
  $ENV{'MYSQL_BIN_PATH'} = native_path($bindir);

  if ($secondary_engine_support) {
    secondary_engine_environment_setup(\&find_plugin, $bindir);
    initialize_function_pointers(\&gdb_arguments, \&mark_log, \&mysqlds,
                                 \&run_query, \&valgrind_arguments,
                                 \&report_failure_and_restart);
  }

  # mysql_fix_privilege_tables.sql
  my $file_mysql_fix_privilege_tables =
    mtr_file_exists("$basedir/scripts/mysql_fix_privilege_tables.sql",
                    "$basedir/share/mysql_fix_privilege_tables.sql",
                    "$basedir/share/mysql/mysql_fix_privilege_tables.sql",
                    "$bindir/scripts/mysql_fix_privilege_tables.sql",
                    "$bindir/share/mysql_fix_privilege_tables.sql",
                    "$bindir/share/mysql/mysql_fix_privilege_tables.sql");
  $ENV{'MYSQL_FIX_PRIVILEGE_TABLES'} = $file_mysql_fix_privilege_tables;

  # my_print_defaults
  my $exe_my_print_defaults =
    mtr_exe_exists("$path_client_bindir/my_print_defaults");
  $ENV{'MYSQL_MY_PRINT_DEFAULTS'} = native_path($exe_my_print_defaults);

  # Setup env so childs can execute innochecksum
  my $exe_innochecksum = mtr_exe_exists("$path_client_bindir/innochecksum");
  $ENV{'INNOCHECKSUM'} = native_path($exe_innochecksum);
  if ($opt_valgrind_clients) {
    my $args;
    mtr_init_args(\$args);
    valgrind_client_arguments($args, \$exe_innochecksum);
    $ENV{'INNOCHECKSUM'} = mtr_args2str($exe_innochecksum, @$args);
  }

  # Setup env so childs can execute ibd2sdi
  my $exe_ibd2sdi = mtr_exe_exists("$path_client_bindir/ibd2sdi");
  $ENV{'IBD2SDI'} = native_path($exe_ibd2sdi);

  if ($opt_valgrind_clients) {
    my $args;
    mtr_init_args(\$args);
    valgrind_client_arguments($args, \$exe_ibd2sdi);
    $ENV{'IBD2SDI'} = mtr_args2str($exe_ibd2sdi, @$args);
  }

  # Setup env so childs can execute myisampack and myisamchk
  $ENV{'MYISAMCHK'} =
    native_path(mtr_exe_exists("$path_client_bindir/myisamchk"));
  $ENV{'MYISAMPACK'} =
    native_path(mtr_exe_exists("$path_client_bindir/myisampack"));

  # mysqld_safe
  my $mysqld_safe = mtr_pl_maybe_exists("$bindir/scripts/mysqld_safe") ||
    mtr_pl_maybe_exists("$path_client_bindir/mysqld_safe");

  if ($mysqld_safe) {
    $ENV{'MYSQLD_SAFE'} = $mysqld_safe;
  }

  # mysqldumpslow
  my $mysqldumpslow = mtr_pl_maybe_exists("$bindir/scripts/mysqldumpslow") ||
    mtr_pl_maybe_exists("$path_client_bindir/mysqldumpslow");

  if ($mysqldumpslow) {
    $ENV{'MYSQLDUMPSLOW'} = $mysqldumpslow;
  }

  # perror
  my $exe_perror = mtr_exe_exists("$path_client_bindir/perror");
  $ENV{'MY_PERROR'} = native_path($exe_perror);

  # mysql_tzinfo_to_sql is not used on Windows, but vs_config_dirs
  # is needed when building with Xcode on OSX.
  my $exe_mysql_tzinfo_to_sql =
    mtr_exe_exists("$path_client_bindir/mysql_tzinfo_to_sql");
  $ENV{'MYSQL_TZINFO_TO_SQL'} = native_path($exe_mysql_tzinfo_to_sql);

  # lz4_decompress
  my $exe_lz4_decompress =
    mtr_exe_maybe_exists("$path_client_bindir/lz4_decompress");
  $ENV{'LZ4_DECOMPRESS'} = native_path($exe_lz4_decompress);

  # zlib_decompress
  my $exe_zlib_decompress =
    mtr_exe_maybe_exists("$path_client_bindir/zlib_decompress");
  $ENV{'ZLIB_DECOMPRESS'} = native_path($exe_zlib_decompress);

  # Create an environment variable to make it possible
  # to detect that valgrind is being used from test cases
  $ENV{'VALGRIND_TEST'} = $opt_valgrind;

  # Create an environment variable to make it possible
  # to detect if valgrind is being used on the server
  # for test cases
  $ENV{'VALGRIND_SERVER_TEST'} = $opt_valgrind_mysqld;

  # Ask UBSAN to print stack traces, and to be fail-fast.
  $ENV{'UBSAN_OPTIONS'} = "print_stacktrace=1,halt_on_error=1" if $opt_sanitize;

  # Make sure LeakSanitizer exits if leaks are found
  $ENV{'LSAN_OPTIONS'} =
    "exitcode=42,suppressions=${glob_mysql_test_dir}/lsan.supp"
    if $opt_sanitize;

  $ENV{'ASAN_OPTIONS'} = "suppressions=${glob_mysql_test_dir}/asan.supp"
    if $opt_sanitize;

# The Thread Sanitizer allocator should return NULL instead of crashing on out-of-memory.
  $ENV{'TSAN_OPTIONS'} = $ENV{'TSAN_OPTIONS'} . ",allocator_may_return_null=1"
    if $opt_sanitize;

  # Add dir of this perl to aid mysqltest in finding perl
  my $perldir = dirname($^X);
  my $pathsep = ":";
  $pathsep = ";" if IS_WINDOWS && !IS_CYGWIN;
  $ENV{'PATH'} = "$ENV{'PATH'}" . $pathsep . $perldir;
}

sub remove_vardir_subs() {
  foreach my $sdir (glob("$opt_vardir/*")) {
    mtr_verbose("Removing subdir $sdir");
    rmtree($sdir);
  }
}

# Remove var and any directories in var/ created by previous tests
sub remove_stale_vardir () {
  mtr_report("Removing old var directory");

  mtr_error("No, don't remove the vardir when running with --extern")
    if using_extern();

  mtr_verbose("opt_vardir: $opt_vardir");
  if ($opt_vardir eq $default_vardir) {
    # Running with "var" in mysql-test dir
    if (-l $opt_vardir) {
      # var is a symlink
      if ($opt_mem) {
        # Remove the directory which the link points at
        mtr_verbose("Removing " . readlink($opt_vardir));
        rmtree(readlink($opt_vardir));

        # Remove the "var" symlink
        mtr_verbose("unlink($opt_vardir)");
        unlink($opt_vardir);
      } else {
        # Some users creates a soft link in mysql-test/var to another area
        # - allow it, but remove all files in it
        mtr_report(" - WARNING: Using the 'mysql-test/var' symlink");

        # Make sure the directory where it points exist
        mtr_error("The destination for symlink $opt_vardir does not exist")
          if !-d readlink($opt_vardir);

        remove_vardir_subs();
      }
    } else {
      # Remove the entire "var" dir
      mtr_verbose("Removing $opt_vardir/");
      rmtree("$opt_vardir/");
    }

    if ($opt_mem) {
      # A symlink from var/ to $opt_mem will be set up remove the
      # $opt_mem dir to assure the symlink won't point at an old
      # directory.
      mtr_verbose("Removing $opt_mem");
      rmtree($opt_mem);
    }

  } else {
    # Running with "var" in some other place. Remove the var/ dir in
    # mysql-test dir if any this could be an old symlink that shouldn't
    # be there.
    mtr_verbose("Removing $default_vardir");
    rmtree($default_vardir);

    # Remove the "var" dir
    mtr_verbose("Removing $opt_vardir/");
    rmtree("$opt_vardir/");
  }
  # Remove the "tmp" dir
  mtr_verbose("Removing $opt_tmpdir/");
  rmtree("$opt_tmpdir/");
}

# Create var and the directories needed in var
sub setup_vardir() {
  mtr_report("Creating var directory '$opt_vardir'");

  if ($opt_vardir eq $default_vardir) {
    # Running with "var" in mysql-test dir
    if (-l $opt_vardir) {
      #  It's a symlink, make sure the directory where it points exist
      mtr_error("The destination for symlink $opt_vardir does not exist")
        if !-d readlink($opt_vardir);
    } elsif ($opt_mem) {
      # Runinng with "var" as a link to some "memory" location, normally tmpfs
      mtr_verbose("Creating $opt_mem");
      mkpath($opt_mem);

      mtr_report(" - symlinking 'var' to '$opt_mem'");
      symlink($opt_mem, $opt_vardir);
    }
  }

  if (!-d $opt_vardir) {
    mtr_verbose("Creating $opt_vardir");
    mkpath($opt_vardir);
  }

  # Ensure a proper error message if vardir couldn't be created
  unless (-d $opt_vardir and -w $opt_vardir) {
    mtr_error("Writable 'var' directory is needed, use the " .
              "'--vardir=<path>' option");
  }

  mkpath("$opt_vardir/log");
  mkpath("$opt_vardir/run");

  # Create var/tmp and tmp - they might be different
  mkpath("$opt_vardir/tmp");
  mkpath($opt_tmpdir) if ($opt_tmpdir ne "$opt_vardir/tmp");

  # On some operating systems, there is a limit to the length of a
  # UNIX domain socket's path far below PATH_MAX. Don't allow that
  # to happen.
  my $res = check_socket_path_length("$opt_tmpdir/mysql_testsocket.sock",
                                     $opt_parallel);
  if ($res) {
    mtr_error("Socket path '$opt_tmpdir' too long, it would be ",
              "truncated and thus not possible to use for connection to ",
              "MySQL Server. Set a shorter with --tmpdir=<path> option");
  }

  # Copy all files from std_data into var/std_data
  # and make them world readable
  copytree("$glob_mysql_test_dir/std_data", "$opt_vardir/std_data", "0022");

  # Remove old log files
  foreach my $name (glob("r/*.progress r/*.log r/*.warnings")) {
    unlink($name);
  }
}

# Check if detected platform conforms to the rules specified
# by options --platform and --exclude-platform.
# Note: These two options are no-op's when MTR is not running
#       in the pushbuild test environment.
sub check_platform {
  my $platform = $ENV{PRODUCT_ID} || "";
  if(defined $opt_platform and $platform !~ $opt_platform) {
    print STDERR "mysql-test-run: Detected platform '$platform' does not ".
                 "match specified platform '$opt_platform', terminating.\n";
    exit(0);
  }
  if(defined $opt_platform_exclude and $platform =~ $opt_platform_exclude) {
    print STDERR "mysql-test-run: Detected platform '$platform' matches ".
                 "excluded platform '$opt_platform_exclude', terminating.\n";
    exit(0);
  }
}

# Check if running as root i.e a file can be read regardless what mode
# we set it to.
sub check_running_as_root () {
  my $test_file = "$opt_vardir/test_running_as_root.txt";
  mtr_tofile($test_file, "MySQL");
  chmod(oct("0000"), $test_file);

  my $result = "";
  if (open(FILE, "<", $test_file)) {
    $result = join('', <FILE>);
    close FILE;
  }

  # Some filesystems( for example CIFS) allows reading a file although
  # mode was set to 0000, but in that case a stat on the file will not
  # return 0000.
  my $file_mode = (stat($test_file))[2] & 07777;

  mtr_verbose("result: $result, file_mode: $file_mode");
  if ($result eq "MySQL" && $file_mode == 0) {
    mtr_warning(
      "running this script as _root_ will cause some " . "tests to be skipped");
    $ENV{'MYSQL_TEST_ROOT'} = "YES";
  }

  chmod(oct("0755"), $test_file);
  unlink($test_file);
}

sub check_debug_support ($) {
  my $mysqld_variables = shift;

  if (not exists $mysqld_variables->{'debug'}) {
    $debug_compiled_binaries = 0;

    if ($opt_debug) {
      mtr_error("Can't use --debug, binary does not support it");
    }
    if ($opt_debug_server) {
      mtr_warning("Ignoring --debug-server, binary does not support it");
    }
    return;
  }
  mtr_report(" - Binaries are debug compiled");
  $debug_compiled_binaries = 1;
}

# Helper function to handle configuration-based subdirectories which
# Visual Studio or XCode uses for storing binaries.  If opt_vs_config
# is set, this returns a path based on that setting; if not, it
# returns paths for the default /release/ and /debug/ subdirectories.
# $exe can be undefined, if the directory itself will be used
sub vs_config_dirs ($$) {
  my ($path_part, $exe) = @_;

  $exe = "" if not defined $exe;

  if (IS_WINDOWS or IS_MAC) {
    if ($opt_vs_config) {
      return ("$bindir/$path_part/$opt_vs_config/$exe");
    }

    return ("$bindir/$path_part/Release/$exe",
            "$bindir/$path_part/RelWithDebinfo/$exe",
            "$bindir/$path_part/Debug/$exe",
            "$bindir/$path_part/$exe");
  }

  return ("$bindir/$path_part/$exe");
}

sub check_ndbcluster_support ($) {
  my $mysqld_variables = shift;

  my $ndbcluster_supported = 0;
  if ($mysqld_variables{'ndb-connectstring'}) {
    $ndbcluster_supported = 1;
  }

  if ($opt_skip_ndbcluster && $opt_include_ndbcluster) {
    # User is ambivalent. Theoretically the arg which was
    # given last on command line should win, but that order is
    # unknown at this time.
    mtr_error("Ambigous command, both --include-ndbcluster " .
              " and --skip-ndbcluster was specified");
  }

  # Check if this is MySQL Cluster, ie. mysql version extra string
  # contains -cluster
  if (defined $mysql_version_extra &&
      $mysql_version_extra =~ /-cluster/) {
    # MySQL Cluster tree
    mtr_report(" - MySQL Cluster detected");

    if ($opt_skip_ndbcluster) {
      mtr_report(" - skipping ndbcluster(--skip-ndbcluster)");
      return;
    }

    if (!$ndbcluster_supported) {
      # MySQL Cluster tree, but mysqld was not compiled with
      # ndbcluster -> fail unless --skip-ndbcluster was used
      mtr_error("This is MySQL Cluster but mysqld does not " .
                "support ndbcluster. Use --skip-ndbcluster to " .
                "force mtr to run without it.");
    }

    # mysqld was compiled with ndbcluster -> auto enable
  } else {
    # Not a MySQL Cluster tree
    if (!$ndbcluster_supported) {
      if ($opt_include_ndbcluster) {
        mtr_error("Could not detect ndbcluster support " .
                  "requested with --[ndb|include-ndbcluster]");
      }

      # Silently skip, mysqld was compiled without ndbcluster
      # which is the default case
      return;
    }

    if ($opt_skip_ndbcluster) {
      # Compiled with ndbcluster but ndbcluster skipped
      mtr_report(" - skipping ndbcluster(--skip-ndbcluster)");
      return;
    }

    if (!$opt_include_ndbcluster) {
      # Add only the test suite for ndbcluster integration check
      mtr_report(" - enabling ndbcluster(for integration checks)");
      $ndbcluster_enabled = 1;
      $DEFAULT_SUITES .= ",ndbcluster";
      return;
    }
  }

  mtr_report(" - enabling ndbcluster");
  $ndbcluster_enabled = 1;
  # Add MySQL Cluster test suites
  $DEFAULT_SUITES .=
    ",ndb,ndb_binlog,rpl_ndb,ndb_rpl,ndb_memcache,ndbcluster,ndb_ddl,gcol_ndb";
  # Increase the suite timeout when running with default ndb suites
  $opt_suite_timeout *= 2;
  return;
}

sub ndbcluster_wait_started($$) {
  my $cluster              = shift;
  my $ndb_waiter_extra_opt = shift;
  my $path_waitlog = join('/', $opt_vardir, $cluster->name(), "ndb_waiter.log");

  my $args;
  mtr_init_args(\$args);
  mtr_add_arg($args, "--defaults-file=%s",         $path_config_file);
  mtr_add_arg($args, "--defaults-group-suffix=%s", $cluster->suffix());
  mtr_add_arg($args, "--timeout=%d",               $opt_start_timeout);

  if ($ndb_waiter_extra_opt) {
    mtr_add_arg($args, "$ndb_waiter_extra_opt");
  }

  # Start the ndb_waiter which will connect to the ndb_mgmd
  # and poll it for state of the ndbd's, will return when
  # all nodes in the cluster is started
  my $res = My::SafeProcess->run(name   => "ndb_waiter " . $cluster->name(),
                                 path   => $exe_ndb_waiter,
                                 args   => \$args,
                                 output => $path_waitlog,
                                 error  => $path_waitlog,
                                 append => 1,);

  # Check that ndb_mgmd(s) are still alive
  foreach my $ndb_mgmd (in_cluster($cluster, ndb_mgmds())) {
    my $proc = $ndb_mgmd->{proc};
    if (!$proc->wait_one(0)) {
      mtr_warning("$proc died");
      return 2;
    }
  }

  # Check that all started ndbd(s) are still alive
  foreach my $ndbd (in_cluster($cluster, ndbds())) {
    my $proc = $ndbd->{proc};
    next unless defined $proc;
    if (!$proc->wait_one(0)) {
      mtr_warning("$proc died");
      return 3;
    }
  }

  if ($res) {
    mtr_verbose("ndbcluster_wait_started failed");
    return 1;
  }
  return 0;
}

sub ndbcluster_dump($) {
  my ($cluster) = @_;

  print "\n== Dumping cluster log files\n\n";

  # ndb_mgmd(s)
  foreach my $ndb_mgmd (in_cluster($cluster, ndb_mgmds())) {
    my $datadir = $ndb_mgmd->value('DataDir');

    # Should find ndb_<nodeid>_cluster.log and ndb_mgmd.log
    foreach my $file (glob("$datadir/ndb*.log")) {
      print "$file:\n";
      mtr_printfile("$file");
      print "\n";
    }
  }

  # ndb(s)
  foreach my $ndbd (in_cluster($cluster, ndbds())) {
    my $datadir = $ndbd->value('DataDir');

    # Should find ndbd.log
    foreach my $file (glob("$datadir/ndbd.log")) {
      print "$file:\n";
      mtr_printfile("$file");
      print "\n";
    }
  }
}

sub ndb_mgmd_wait_started($) {
  my ($cluster) = @_;

  my $retries = 100;
  while ($retries) {
    my $result = ndbcluster_wait_started($cluster, "--no-contact");
    if ($result == 0) {
      # ndb_mgmd is started
      mtr_verbose("ndb_mgmd is started");
      return 0;
    } elsif ($result > 1) {
      mtr_warning("Cluster process failed while waiting for start");
      return $result;
    }

    mtr_milli_sleep(100);
    $retries--;
  }

  return 1;
}

sub ndb_mgmd_stop {
  my $ndb_mgmd = shift or die "usage: ndb_mgmd_stop(<ndb_mgmd>)";

  my $host = $ndb_mgmd->value('HostName');
  my $port = $ndb_mgmd->value('PortNumber');
  mtr_verbose("Stopping cluster '$host:$port'");

  my $args;
  mtr_init_args(\$args);
  mtr_add_arg($args, "--ndb-connectstring=%s:%s", $host, $port);
  mtr_add_arg($args, "-e");
  mtr_add_arg($args, "shutdown");

  My::SafeProcess->run(name   => "ndb_mgm shutdown $host:$port",
                       path   => $exe_ndb_mgm,
                       args   => \$args,
                       output => "/dev/null",);
}

sub ndb_mgmd_start ($$) {
  my ($cluster, $ndb_mgmd) = @_;

  mtr_verbose("ndb_mgmd_start");

  my $dir = $ndb_mgmd->value("DataDir");
  mkpath($dir) unless -d $dir;

  my $args;
  mtr_init_args(\$args);
  mtr_add_arg($args, "--defaults-file=%s",         $path_config_file);
  mtr_add_arg($args, "--defaults-group-suffix=%s", $cluster->suffix());
  mtr_add_arg($args, "--mycnf");
  mtr_add_arg($args, "--nodaemon");
  mtr_add_arg($args, "--configdir=%s",             "$dir");

  my $path_ndb_mgmd_log = "$dir/ndb_mgmd.log";

  $ndb_mgmd->{'proc'} =
    My::SafeProcess->new(name     => $ndb_mgmd->after('cluster_config.'),
                         path     => $exe_ndb_mgmd,
                         args     => \$args,
                         output   => $path_ndb_mgmd_log,
                         error    => $path_ndb_mgmd_log,
                         append   => 1,
                         verbose  => $opt_verbose,
                         shutdown => sub { ndb_mgmd_stop($ndb_mgmd) },);
  mtr_verbose("Started $ndb_mgmd->{proc}");

  # FIXME Should not be needed
  # Unfortunately the cluster nodes will fail to start
  # if ndb_mgmd has not started properly
  if (ndb_mgmd_wait_started($cluster)) {
    mtr_warning("Failed to wait for start of ndb_mgmd");
    return 1;
  }

  return 0;
}

sub ndbd_stop {
  # Intentionally left empty, ndbd nodes will be shutdown
  # by sending "shutdown" to ndb_mgmd
}

sub ndbd_start {
  my ($cluster, $ndbd) = @_;

  mtr_verbose("ndbd_start");

  my $dir = $ndbd->value("DataDir");
  mkpath($dir) unless -d $dir;

  my $args;
  mtr_init_args(\$args);
  mtr_add_arg($args, "--defaults-file=%s",         $path_config_file);
  mtr_add_arg($args, "--defaults-group-suffix=%s", $ndbd->after('cluster_config.ndbd'));
  mtr_add_arg($args, "--nodaemon");

  # > 5.0 { 'character-sets-dir' => \&fix_charset_dir },

  my $exe = $exe_ndbd;
  if ($exe_ndbmtd) {
    if ($ENV{MTR_NDBMTD}) {
      # ndbmtd forced by env var MTR_NDBMTD
      $exe = $exe_ndbmtd;
    }
    if (($exe_ndbmtd_counter++ % 2) == 0) {
      # Use ndbmtd every other time
      $exe = $exe_ndbmtd;
    }
  }

  my $path_ndbd_log = "$dir/ndbd.log";
  my $proc = My::SafeProcess->new(name     => $ndbd->after('cluster_config.'),
                                  path     => $exe,
                                  args     => \$args,
                                  output   => $path_ndbd_log,
                                  error    => $path_ndbd_log,
                                  append   => 1,
                                  verbose  => $opt_verbose,
                                  shutdown => sub { ndbd_stop($ndbd) },);
  mtr_verbose("Started $proc");

  $ndbd->{proc} = $proc;

  return;
}

# Start memcached with the special ndb_engine.so plugin
# making it use NDB as backend.
sub memcached_start {
  my ($cluster, $memcached) = @_;

  my $name = $memcached->name();
  mtr_verbose("memcached_start '$name'");

  # Clear env used by include/have_memcached.inc
  $ENV{'NDB_MEMCACHED_STARTED'} = 0;

  # Look for the ndb_engine.so memcache plugin
  my $found_so = my_find_file(
    $bindir,
    [ "storage/ndb/memcache",    # source or build
      "lib",       "lib64",
      "lib/mysql", "lib64/mysql"
    ],                           # install
    "ndb_engine.so",
    NOT_REQUIRED);

  if ($found_so eq "") {
    # The ndb_engine memcache plugin is not a mandatory component,
    # silently skip to start memcached if it's not found.
    mtr_verbose("Could not find the ndb_engine memcache plugin");
    return;
  }
  mtr_verbose("Found memcache plugin: '$found_so'");

  # Look for the generated perl script which tells location of memcached etc.
  my $found_perl_source = my_find_file(
    $bindir,
    [ "storage/ndb/memcache",    # source
      "mysql-test/lib",          # install
      "share/mysql-test/lib"
    ],                           # install
    "memcached_path.pl");
  mtr_verbose("Found memcache script: '$found_perl_source'");

  # Source the found perl script which tells location of memcached etc.
  require "$found_perl_source";

  if (!memcached_is_available()) {
    mtr_error("Memcached not available.");
  }
  my $exe = "";
  if (memcached_is_bundled()) {
    # The bundled memcached has been built and made part of the package,
    # find where it ended up and use it.
    $exe = my_find_bin($bindir,
                       [ "libexec", "sbin",
                         "bin",     "storage/ndb/memcache/extra/memcached"
                       ],
                       "memcached");
    mtr_verbose("Found bundled memcached '$exe'");
  } else {
    # External memcached has been used to build ndb_engine, So the path
    # to that memcached has been hardcoded in memcached_path.pl, use that
    # path. This requires same machine as build or memcached also
    # installed in same location as when it was built.
    $exe = get_memcached_exe_path();
    if ($exe eq "" or !-x $exe) {
      mtr_error("Failed to find memcached binary '$exe'");
    }
    mtr_verbose("Using memcached binary '$exe'");
  }

  my $args;
  mtr_init_args(\$args);

  # TCP port number to listen on
  mtr_add_arg($args, "-p %d", $memcached->value('port'));

  # Max simultaneous connections
  mtr_add_arg($args, "-c %d", $memcached->value('max_connections'));

  # Load engine as storage engine, ie. /path/ndb_engine.so
  mtr_add_arg($args, "-E");
  mtr_add_arg($args, $found_so);

  # Config options for loaded storage engine
  {
    my @opts;
    push(@opts, "connectstring=" . $memcached->value('ndb_connectstring'));
    push(@opts, $memcached->if_exist("options"));
    mtr_add_arg($args, "-e");
    mtr_add_arg($args, join(";", @opts));
  }

  if ($opt_gdb) {
    gdb_arguments(\$args, \$exe, "memcached");
  }

  my $proc = My::SafeProcess->new(name    => $name,
                                  path    => $exe,
                                  args    => \$args,
                                  output  => "$opt_vardir/log/$name.out",
                                  error   => "$opt_vardir/log/$name.out",
                                  append  => 1,
                                  verbose => $opt_verbose,);
  mtr_verbose("Started $proc");

  $memcached->{proc} = $proc;

  # Set env used by include/have_memcached.inc
  $ENV{'NDB_MEMCACHED_STARTED'} = 1;

  return;
}

sub memcached_load_metadata($) {
  my $cluster = shift;

  foreach my $mysqld (mysqlds()) {
    if (-d $mysqld->value('datadir') . "/" . "ndbmemcache") {
      mtr_verbose("skipping memcache metadata (already stored)");
      return;
    }
  }

  my $sql_script = my_find_file(
    $bindir,
    [ "share/mysql/memcache-api",        # RPM install
      "share/mysql-8.0/memcache-api",    # RPM (8.0)
      "share/memcache-api",              # Other installs
      "scripts"                          # Build tree
    ],
    "ndb_memcache_metadata.sql",
    NOT_REQUIRED);
  mtr_verbose("memcached_load_metadata: '$sql_script'");

  if (-f $sql_script) {
    my $args;
    mtr_init_args(\$args);
    mtr_add_arg($args, "--defaults-file=%s",         $path_config_file);
    mtr_add_arg($args, "--defaults-group-suffix=%s", $cluster->suffix());
    mtr_add_arg($args, "--connect-timeout=20");

    my $res =
      My::SafeProcess->run(name   => "ndbmemcache config loader",
                           path   => $exe_mysql,
                           args   => \$args,
                           input  => $sql_script,
                           output => "$opt_vardir/log/memcache_config.log",
                           error  => "$opt_vardir/log/memcache_config.log");

    if ($res != 0) {
      mtr_error("Could not load ndb_memcache_metadata.sql file");
    }
  }
}

sub ndbcluster_start ($) {
  my $cluster = shift;

  mtr_verbose("ndbcluster_start '" . $cluster->name() . "'");

  foreach my $ndb_mgmd (in_cluster($cluster, ndb_mgmds())) {
    next if started($ndb_mgmd);
    ndb_mgmd_start($cluster, $ndb_mgmd);
  }

  foreach my $ndbd (in_cluster($cluster, ndbds())) {
    next if started($ndbd);
    ndbd_start($cluster, $ndbd);
  }

  return 0;
}

sub create_config_file_for_extern {
  my %opts = (socket   => '/tmp/mysqld.sock',
              port     => 3306,
              user     => $opt_user,
              password => '',
              @_);

  mtr_report("Creating my.cnf file for extern server...");
  my $F = IO::File->new($path_config_file, "w") or
    mtr_error("Can't write to $path_config_file: $!");

  print $F "[client]\n";
  while (my ($option, $value) = each(%opts)) {
    print $F "$option= $value\n";
    mtr_report(" $option= $value");
  }

  print $F <<EOF
# binlog reads from [client] and [mysqlbinlog]
[mysqlbinlog]
character-sets-dir= $path_charsetsdir
local-load= $opt_tmpdir
EOF
    ;

  # Close the file
  $F = undef;
}

# Kill processes left from previous runs, normally there should be
# none so make sure to warn if there is one.
sub kill_leftovers ($) {
  my $rundir = shift;
  return unless (-d $rundir);

  mtr_report("Checking leftover processes");

  # Scan the "run" directory for process id's to kill
  opendir(RUNDIR, $rundir) or
    mtr_error("kill_leftovers, can't open dir \"$rundir\": $!");

  while (my $elem = readdir(RUNDIR)) {
    # Only read pid from files that end with .pid
    if ($elem =~ /.*[.]pid$/) {
      my $pidfile = "$rundir/$elem";
      next unless -f $pidfile;
      my $pid = mtr_fromfile($pidfile);
      unlink($pidfile);

      unless ($pid =~ /^(\d+)/) {
        # The pid was not a valid number
        mtr_warning("Got invalid pid '$pid' from '$elem'");
        next;
      }

      mtr_report(" - found old pid $pid in '$elem', killing it...");
      my $ret = kill("KILL", $pid);
      if ($ret == 0) {
        mtr_report("   process did not exist!");
        next;
      }

      my $check_counter = 100;
      while ($ret > 0 and $check_counter--) {
        mtr_milli_sleep(100);
        $ret = kill(0, $pid);
      }
      mtr_report($check_counter ? "   ok!" : "   failed!");
    } else {
      mtr_warning("Found non pid file '$elem' in '$rundir'")
        if -f "$rundir/$elem";
    }
  }
  closedir(RUNDIR);
}

# Check that all the ports that are going to be used are free.
sub check_ports_free ($) {
  my $bthread  = shift;
  my $portbase = $bthread * 10 + 10000;

  for ($portbase .. $portbase + 9) {
    if (mtr_ping_port($_)) {
      mtr_report(" - 'localhost:$_' was not free");
      # One port was not free
      return 0;
    }
  }

  # All ports free
  return 1;
}

sub initialize_servers {
  if (using_extern()) {
    # Running against an already started server, if the specified
    # vardir does not already exist it should be created
    if (!-d $opt_vardir) {
      setup_vardir();
    } else {
      mtr_verbose("No need to create '$opt_vardir' it already exists");
    }
  } else {
    # Kill leftovers from previous run using any pidfiles found in var/run
    kill_leftovers("$opt_vardir/run");

    if (!$opt_start_dirty) {
      remove_stale_vardir();
      setup_vardir();

      mysql_install_db(default_mysqld(), "$opt_vardir/data/");

      # Save the value of MYSQLD_BOOTSTRAP_CMD before a test with bootstrap
      # options in the opt file runs, so that its original value is restored
      # later.
      $initial_bootstrap_cmd = $ENV{'MYSQLD_BOOTSTRAP_CMD'};
    }
  }
}

# Remove all newline characters expect after semicolon
sub sql_to_bootstrap {
  my ($sql) = @_;

  my @lines     = split(/\n/, $sql);
  my $result    = "\n";
  my $delimiter = ';';

  foreach my $line (@lines) {
    # Change current delimiter if line starts with "delimiter"
    if ($line =~ /^delimiter (.*)/) {
      my $new = $1;
      # Remove old delimiter from end of new
      $new =~ s/\Q$delimiter\E$//;
      $delimiter = $new;
      # No need to add the delimiter to result
      next;
    }

    # Add newline if line ends with $delimiter and convert the current
    # delimiter to semicolon
    if ($line =~ /\Q$delimiter\E$/) {
      $line =~ s/\Q$delimiter\E$/;/;
      $result .= "$line\n";
      next;
    }

    # Remove comments starting with '--'
    next if ($line =~ /^\s*--/);

    # Replace @HOSTNAME with localhost
    $line =~ s/\'\@HOSTNAME\@\'/localhost/;

    # Default, just add the line without newline but with a space
    # as separator
    $result .= "$line ";
  }

  return $result;
}

sub default_mysqld {
  # Generate new config file from template
  my $config =
    My::ConfigFactory->new_config({ basedir       => $basedir,
                                    testdir       => $glob_mysql_test_dir,
                                    template_path => "include/default_my.cnf",
                                    vardir        => $opt_vardir,
                                    tmpdir        => $opt_tmpdir,
                                    baseport      => 0,
                                    user          => $opt_user,
                                    password      => '',
                                  });

  my $mysqld = $config->group('mysqld.1') or
    mtr_error("Couldn't find mysqld.1 in default config");
  return $mysqld;
}

# Runs mysqld --initialize (and various other options) to create an
# installed database. It concatenates a number of SQL files and
# provides this as standard input to the mysqld. The database files
# thus created will later be used for a quick "boot" whenever the
# server is restarted.
sub mysql_install_db {
  my ($mysqld, $datadir, $bootstrap_opts) = @_;

  my $install_basedir = $mysqld->value('#mtr_basedir');
  my $install_chsdir  = $mysqld->value('character-sets-dir');
  my $install_datadir = $datadir || $mysqld->value('datadir');

  mtr_report("Installing system database");

  my $args;
  mtr_init_args(\$args);
  mtr_add_arg($args, "--no-defaults");
  mtr_add_arg($args, "--initialize-insecure");
  mtr_add_arg($args, "--loose-skip-ndbcluster");
  mtr_add_arg($args, "--tmpdir=%s", "$opt_vardir/tmp/");
  mtr_add_arg($args, "--core-file");
  mtr_add_arg($args, "--datadir=%s", "$install_datadir");
  mtr_add_arg($args, "--secure-file-priv=%s", "$opt_vardir");

  # Overwrite the buffer size to 24M for certain tests to pass
  mtr_add_arg($args, "--innodb_buffer_pool_size=24M");
  mtr_add_arg($args, "--innodb-log-file-size=5M");

  # Overwrite innodb_autoextend_increment to 8 for reducing the
  # ibdata1 file size.
  mtr_add_arg($args, "--innodb_autoextend_increment=8");

  if ($opt_debug) {
    mtr_add_arg($args, "--debug=$debug_d:t:i:A,%s/log/bootstrap.trace",
                $path_vardir_trace);
  }

  mtr_add_arg($args, "--character-sets-dir=%s", $install_chsdir);

  # Do not generate SSL/RSA certificates automatically.
  mtr_add_arg($args, "--loose-auto_generate_certs=OFF");
  mtr_add_arg($args, "--loose-sha256_password_auto_generate_rsa_keys=OFF");
  mtr_add_arg($args,
              "--loose-caching_sha2_password_auto_generate_rsa_keys=OFF");

  # Arguments to bootstrap process.
  my $init_file;
  foreach my $extra_opt (@opt_extra_bootstrap_opt) {
    # If init-file is passed, get the file path to merge the contents
    # of the file with bootstrap.sql
    if ($extra_opt =~ /--init[-_]file=(.*)/) {
      $init_file = get_bld_path($1);
    }
    mtr_add_arg($args, $extra_opt);
  }

  # Add bootstrap arguments from the opt file, if any
  push(@$args, @$bootstrap_opts) if $bootstrap_opts;

  # The user can set MYSQLD_BOOTSTRAP to the full path to a mysqld
  # to run a different mysqld during --initialize.
  my $exe_mysqld_bootstrap =
    $ENV{'MYSQLD_BOOTSTRAP'} || find_mysqld($install_basedir);

  # Export MYSQLD_BOOTSTRAP_CMD variable containing <path>/mysqld <args>
  $ENV{'MYSQLD_BOOTSTRAP_CMD'} = "$exe_mysqld_bootstrap " . join(" ", @$args);

  # Export MYSQLD_INSTALL_CMD variable containing <path>/mysqld <args>
  $ENV{'MYSQLD_INSTALL_CMD'} = "$exe_mysqld_bootstrap " . join(" ", @$args);

  # Create the bootstrap.sql file
  my $bootstrap_sql_file = "$opt_vardir/tmp/bootstrap.sql";

  #Add the init-file to --initialize-insecure process
  mtr_add_arg($args, "--init-file=$bootstrap_sql_file");

  if ($opt_boot_gdb || $opt_manual_boot_gdb) {
    gdb_arguments(\$args,          \$exe_mysqld_bootstrap,
                  $mysqld->name(), $bootstrap_sql_file);
  }

  if ($opt_boot_dbx) {
    dbx_arguments(\$args,          \$exe_mysqld_bootstrap,
                  $mysqld->name(), $bootstrap_sql_file);
  }

  if ($opt_boot_ddd) {
    ddd_arguments(\$args,          \$exe_mysqld_bootstrap,
                  $mysqld->name(), $bootstrap_sql_file);
  }

  if (-f "include/mtr_test_data_timezone.sql") {
    # Add the official mysql system tables in a production system.
    mtr_tofile($bootstrap_sql_file, "use mysql;\n");

    # Add test data for timezone - this is just a subset, on a real
    # system these tables will be populated either by mysql_tzinfo_to_sql
    # or by downloading the timezone table package from our website
    mtr_appendfile_to_file("include/mtr_test_data_timezone.sql",
                           $bootstrap_sql_file);
  } else {
    mtr_error(
       "Error: The test_data_timezone.sql not found" . "in working directory.");
  }

  if ($opt_skip_sys_schema) {
    mtr_tofile($bootstrap_sql_file, "DROP DATABASE sys;\n");
  }

  # Update table with better values making it easier to restore when changed
  mtr_tofile(
    $bootstrap_sql_file,
    "UPDATE mysql.tables_priv SET
               timestamp = CURRENT_TIMESTAMP,
               Grantor= 'root\@localhost'
               WHERE USER= 'mysql.session';\n");

  # Make sure no anonymous accounts exists as a safety precaution
  mtr_tofile($bootstrap_sql_file, "DELETE FROM mysql.user where user= '';\n");

  # Create test database
  if (defined $opt_charset_for_testdb) {
    mtr_tofile($bootstrap_sql_file,
               "CREATE DATABASE test CHARACTER SET $opt_charset_for_testdb;\n");
  } else {
    mtr_tofile($bootstrap_sql_file, "CREATE DATABASE test;\n");
  }

  # Create mtr database
  mtr_tofile($bootstrap_sql_file, "CREATE DATABASE mtr;\n");

  mtr_tofile(
    $bootstrap_sql_file,
    "insert into mysql.db values('%','test','','Y','Y','Y','Y','Y',
            'Y','N','Y','Y','Y','Y','Y','Y','Y','Y','N','N','Y','Y'); \n");

  # Inserting in acl table generates a timestamp and conventional way
  # generates a null timestamp.
  mtr_tofile($bootstrap_sql_file,
             "DELETE FROM mysql.proxies_priv where user='root';\n");
  mtr_tofile(
    $bootstrap_sql_file,
    "INSERT INTO mysql.proxies_priv VALUES ('localhost', 'root',
              '', '', TRUE, '', now());\n");

  # Add help tables and data for warning detection and suppression
  mtr_tofile($bootstrap_sql_file,
             mtr_grab_file("include/mtr_warnings.sql"));

  # Add procedures for checking server is restored after testcase
  mtr_tofile($bootstrap_sql_file,
             mtr_grab_file("include/mtr_check.sql"));

  if (defined $init_file) {
    # Append the contents of the init-file to the end of bootstrap.sql
    mtr_tofile($bootstrap_sql_file, "use test;\n");
    mtr_appendfile_to_file($init_file, $bootstrap_sql_file);
  }

  if ($opt_sanitize) {
    if ($ENV{'TSAN_OPTIONS'}) {
      # Don't want TSAN_OPTIONS to start with a leading separator. XSanitizer
      # options are pretty relaxed about what to use as a
      # separator: ',' ':' and ' ' all work.
      $ENV{'TSAN_OPTIONS'} .= ",";
    } else { $ENV{'TSAN_OPTIONS'} = ""; }
    # Append TSAN_OPTIONS already present in the environment
    # Set blacklist option early so it works during bootstrap
    $ENV{'TSAN_OPTIONS'} .= "suppressions=${glob_mysql_test_dir}/tsan.supp"
  }

  if ($opt_manual_boot_gdb) {
    # The configuration has been set up and user has been prompted for
    # how to start the servers manually in the requested debugger.
    # At this time mtr.pl have no knowledge about the server processes
    # and thus can't wait for them to finish, mtr exits at this point.
    exit(0);
  }

  # Log bootstrap command
  my $path_bootstrap_log = "$opt_vardir/log/bootstrap.log";
  mtr_tofile($path_bootstrap_log,
             "$exe_mysqld_bootstrap " . join(" ", @$args) . "\n");

  my $res = My::SafeProcess->run(name    => "initialize",
                                 path    => $exe_mysqld_bootstrap,
                                 args    => \$args,
                                 input   => $bootstrap_sql_file,
                                 output  => $path_bootstrap_log,
                                 error   => $path_bootstrap_log,
                                 append  => 1,
                                 verbose => $opt_verbose,);

  if ($res != 0) {
    mtr_error("Error executing mysqld --initialize\n" .
              "Could not install system database from $bootstrap_sql_file\n" .
              "see $path_bootstrap_log for errors");
  }

  # Remove the auto.cnf so that a new auto.cnf is generated for master
  # and slaves when the server is restarted
  if (-f "$datadir/auto.cnf") {
    unlink "$datadir/auto.cnf";
  }
}

sub run_testcase_check_skip_test($) {
  my ($tinfo) = @_;

  # If marked to skip, just print out and return. Note that a test case
  # not marked as 'skip' can still be skipped later, because of the test
  # case itself in cooperation with the mysqltest program tells us so.
  if ($tinfo->{'skip'}) {
    mtr_report_test_skipped($tinfo) unless $start_only;
    return 1;
  }

  return 0;
}

sub run_query {
  my ($mysqld, $query, $outfile, $errfile) = @_;

  my $args;
  mtr_init_args(\$args);
  mtr_add_arg($args, "--defaults-file=%s",         $path_config_file);
  mtr_add_arg($args, "--defaults-group-suffix=%s", $mysqld->after('mysqld'));
  mtr_add_arg($args, "-e %s",                      $query);
  mtr_add_arg($args, "--skip-column-names");

  $outfile = "/dev/null" if not defined $outfile;
  $errfile = "/dev/null" if not defined $errfile;

  my $res = My::SafeProcess->run(name   => "run_query -> " . $mysqld->name(),
                                 path   => $exe_mysql,
                                 args   => \$args,
                                 output => $outfile,
                                 error  => $errfile);

  return $res;
}

sub do_before_run_mysqltest($) {
  my $tinfo = shift;

  # Remove old files produced by mysqltest
  my $base_file =
    mtr_match_extension($tinfo->{result_file}, "result");    # Trim extension

  if (defined $base_file) {
    unlink("$base_file.reject");
    unlink("$base_file.progress");
    unlink("$base_file.log");
    unlink("$base_file.warnings");
  }
}

# Check all server for sideffects. Run include/check-testcase.test via
# start_check_testcase(). It's run before and after each test with
# mode set to "before" or "after". In before mode, it records a result
# file, in after mode it checks against it and cleans up the temporary
# files.
#
# RETURN VALUE
#   0  Ok
#   1  Check failed
#   >1 Fatal errro
sub check_testcase($$) {
  my ($tinfo, $mode) = @_;
  my $tname = $tinfo->{name};

  # Start the mysqltest processes in parallel to save time also makes
  # it possible to wait for any process to exit during the check.
  my %started;
  foreach my $mysqld (mysqlds()) {
    # Skip if server has been restarted with additional options
    if (defined $mysqld->{'proc'} && !exists $mysqld->{'restart_opts'}) {
      my $proc = start_check_testcase($tinfo, $mode, $mysqld);
      $started{ $proc->pid() } = $proc;
    }
  }

  # Return immediately if no check proceess was started
  return 0 unless (keys %started);

  my $timeout = start_timer(check_timeout($tinfo));

  while (1) {
    my $result;
    my $proc = My::SafeProcess->wait_any_timeout($timeout);
    mtr_report("Got $proc");

    if (delete $started{ $proc->pid() }) {
      my $err_file = $proc->user_data();
      my $base_file = mtr_match_extension($err_file, "err");    # Trim extension

      # One check testcase process returned
      my $res = $proc->exit_status();

      if ($res == 0) {
        # Check completed without problem, remove the .err file the
        # check generated
        unlink($err_file);

        # Remove the .result file the check generated
        if ($mode eq 'after') {
          unlink("$base_file.result");
        }

        if (keys(%started) == 0) {
          # All checks completed
          mark_time_used('check');
          return 0;
        }

        # Wait for next process to exit
        next;
      } else {
        if ($mode eq "after" and $res == 1) {
          # Test failed, grab the report mysqltest has created
          my $report = mtr_grab_file($err_file);
          my $message =
            "\nMTR's internal check of the test case '$tname' failed.
This means that the test case does not preserve the state that existed
before the test case was executed.  Most likely the test case did not
do a proper clean-up. It could also be caused by the previous test run
by this thread, if the server wasn't restarted.
This is the diff of the states of the servers before and after the
test case was executed:\n";

          $tinfo->{comment} .= $message;
          $tinfo->{comment} .= $report;

          # Do not grab the log file since the test actually passed
          $tinfo->{logfile} = "";

          # Check failed, mark the test case with that info
          $tinfo->{'check_testcase_failed'} = 1;
          $result = 1;
        } elsif ($res) {
          my $report = mtr_grab_file($err_file);
          $tinfo->{comment} .=
            "Could not execute 'check-testcase' $mode " .
            "testcase '$tname' (res: $res):\n";
          $tinfo->{comment} .= $report;
          $result = 2;
        }

        # Remove the .result file the check generated
        unlink("$base_file.result");
      }
    } elsif ($proc->{timeout}) {
      $tinfo->{comment} .= "Timeout for 'check-testcase' expired after " .
        check_timeout($tinfo) . " seconds";
      $result = 4;
    } else {
      # Unknown process returned, most likley a crash, abort everything
      $tinfo->{comment} =
        "The server $proc crashed while running " .
        "'check testcase $mode test'" .
        get_log_from_proc($proc, $tinfo->{name});
      $result = 3;
    }

    # Kill any check processes still running
    map($_->kill(), values(%started));

    mtr_warning("Check-testcase failed, this could also be caused by the" .
                " previous test run by this worker thread")
      if $result > 1 && $mode eq "before";
    mark_time_used('check');

    return $result;
  }

  mtr_error("INTERNAL_ERROR: check_testcase");
}

# Start run mysqltest on one server
#
# RETURN VALUE
#   0 OK
#   1 Check failed
sub start_run_one ($$) {
  my ($mysqld, $run) = @_;

  my $args;
  mtr_init_args(\$args);

  mtr_add_arg($args, "--defaults-file=%s",         $path_config_file);
  mtr_add_arg($args, "--defaults-group-suffix=%s", $mysqld->after('mysqld'));
  mtr_add_arg($args, "--logdir=%s/tmp",            $opt_vardir);
  mtr_add_arg($args, "--test-file=%s",             "include/$run.test");
  mtr_add_arg($args, "--silent");

  my $name    = "$run-" . $mysqld->name();
  my $errfile = "$opt_vardir/tmp/$name.err";
  my $proc = My::SafeProcess->new(name      => $name,
                                  path      => $exe_mysqltest,
                                  error     => $errfile,
                                  output    => $errfile,
                                  args      => \$args,
                                  user_data => $errfile,
                                  verbose   => $opt_verbose,);

  mtr_verbose("Started $proc");
  return $proc;
}

# Run script on all servers, collect results
#
# RETURN VALUE
#   0 ok
#   1 Failure
sub run_on_all($$) {
  my ($tinfo, $run) = @_;

  # Start the mysqltest processes in parallel to save time also makes
  # it possible to wait for any process to exit during the check and
  # to have a timeout process.
  my %started;
  foreach my $mysqld (mysqlds()) {
    if (defined $mysqld->{'proc'}) {
      my $proc = start_run_one($mysqld, $run);
      $started{ $proc->pid() } = $proc;
    }
  }

  # Return immediately if no check proceess was started
  return 0 unless (keys %started);

  my $timeout = start_timer(check_timeout($tinfo));

  while (1) {
    my $result;
    my $proc = My::SafeProcess->wait_any_timeout($timeout);
    mtr_report("Got $proc");

    if (delete $started{ $proc->pid() }) {
      # One mysqltest process returned
      my $err_file = $proc->user_data();
      my $res      = $proc->exit_status();

      # Append the report from .err file
      $tinfo->{comment} .= " == $err_file ==\n";
      $tinfo->{comment} .= mtr_grab_file($err_file);
      $tinfo->{comment} .= "\n";

      # Remove the .err file
      unlink($err_file);

      if (keys(%started) == 0) {
        # All completed
        return 0;
      }

      # Wait for next process to exit
      next;
    } elsif ($proc->{timeout}) {
      $tinfo->{comment} .= "Timeout for '$run' expired after " .
        check_timeout($tinfo) . " seconds\n";
    } else {
      # Unknown process returned, most likley a crash, abort everything
      $tinfo->{comment} .=
        "The server $proc crashed while running '$run'" .
        get_log_from_proc($proc, $tinfo->{name});
    }

    # Kill any check processes still running
    map($_->kill(), values(%started));

    return 1;
  }
  mtr_error("INTERNAL_ERROR: run_on_all");
}

sub mark_log {
  my ($log, $tinfo) = @_;
  my $log_msg = "CURRENT_TEST: $tinfo->{name}\n";
  mtr_tofile($log, $log_msg);
}

sub find_testcase_skipped_reason($) {
  my ($tinfo) = @_;

  # Set default message
  $tinfo->{'comment'} = "Detected by testcase(no log file)";

  # Open the test log file
  my $F = IO::File->new($path_current_testlog) or return;

  my $reason;
  while (my $line = <$F>) {
    # Look for "reason: <reason for skipping test>"
    if ($line =~ /reason: (.*)/) {
      $reason = $1;
    }
  }

  if (!$reason) {
    mtr_warning(
            "Could not find reason for skipping test in $path_current_testlog");
    $reason = "Detected by testcase(reason unknown) ";
  }
  $tinfo->{'comment'} = $reason;
}

sub find_analyze_request {
  # Open the test log file
  my $F = IO::File->new($path_current_testlog) or
    return;
  my $analyze;

  while (my $line = <$F>) {
    # Look for "reason: <reason for skipping test>"
    if ($line =~ /analyze: (.*)/) {
      $analyze = $1;
    }
  }

  return $analyze;
}

# The test can leave a file in var/tmp/ to signal that all servers
# should be restarted.
sub restart_forced_by_test($) {
  my $file = shift;

  my $restart = 0;
  foreach my $mysqld (mysqlds()) {
    my $datadir            = $mysqld->value('datadir');
    my $force_restart_file = "$datadir/mtr/$file";

    if (-f $force_restart_file) {
      mtr_verbose("Restart of servers forced by test");
      $restart = 1;
      last;
    }
  }
  return $restart;
}

# Return timezone value of tinfo or default value
sub timezone {
  my ($tinfo) = @_;
  return $tinfo->{timezone} || "GMT-3";
}

sub resfile_report_test ($) {
  my $tinfo = shift;
  resfile_new_test();
  resfile_test_info("name",      $tinfo->{name});
  resfile_test_info("variation", $tinfo->{combination})
    if $tinfo->{combination};
  resfile_test_info("start_time", isotime time);
}

# Extracts bootstrap options from opt file.
sub extract_bootstrap_opts {
  my ($option, $bootstrap_opts, $i, $command_boot_opts, $opt_file_options) = @_;

  # If the same option is being passed multiple times in the opt file,
  # consider only the last value that is set.
  my ($option_name, $value) = My::Options::split_option($option);
  $option_name =~ s/_/-/g;
  @$bootstrap_opts = grep { !/$option_name/ } @$bootstrap_opts;

  # Do not add the bootstrap option if it is already being passed on
  # the command line.
  if (defined $command_boot_opts->{$option_name} and
      defined $value and
      ($command_boot_opts->{$option_name} ne $value)) {
    push(@$bootstrap_opts, "--" . $option_name . "=" . $value);
    splice(@$opt_file_options, $i, 1);
    $i--;
  } elsif (defined $command_boot_opts->{$option_name} and not defined $value) {
    push(@$bootstrap_opts, "--" . $option_name);
    splice(@$opt_file_options, $i, 1);
    $i--;
  } elsif (not defined $command_boot_opts->{$option_name} and
           defined $value) {
    push(@$bootstrap_opts, "--" . $option_name . "=" . $value);
    splice(@$opt_file_options, $i, 1);
    $i--;
  } elsif (defined $command_boot_opts->{$option_name} and
           defined $value and
           ($command_boot_opts->{$option_name} eq $value)) {
    splice(@$opt_file_options, $i, 1);
    $i--;
  } elsif (!grep($option_name eq $_, keys %$command_boot_opts) and
           not defined $value) {
    push(@$bootstrap_opts, "--" . $option_name);
    splice(@$opt_file_options, $i, 1);
    $i--;
  } elsif (not defined $command_boot_opts->{$option_name} and
           not defined $value) {
    splice(@$opt_file_options, $i, 1);
    $i--;
  }
  return $bootstrap_opts, $i;
}

# Search the opt file for '--initialize' key word. For each instance of
# '--initialize', save the option immediately after it into an array so
# that datadir can be reinitialized with those options.
sub find_bootstrap_opts {
  my ($opt_file_options) = @_;

  # Remove duplicate options from the command line options
  # passed to initialize, and keep only the last one.
  my %command_boot_opts;
  foreach my $opt (@opt_extra_bootstrap_opt) {
    my ($option_name, $value) = My::Options::split_option($opt);
    $option_name =~ s/_/-/g;
    $command_boot_opts{$option_name} = $value;
  }

  my $bootstrap_opts;

  for (my $i = 0 ; $i <= $#$opt_file_options ; $i++) {
    my $option = $opt_file_options->[$i];
    # Check both "--initialize --option" and "--initialize=--option" formats.
    if ($option =~ /^--initialize=/) {
      $option =~ s/--initialize=//;
      ($bootstrap_opts, $i) =
        extract_bootstrap_opts($option, $bootstrap_opts, $i,
                               \%command_boot_opts, $opt_file_options);
    } elsif ($option eq "--initialize") {
      splice(@$opt_file_options, $i, 1);
      $option = $opt_file_options->[$i];
      ($bootstrap_opts, $i) =
        extract_bootstrap_opts($option, $bootstrap_opts, $i,
                               \%command_boot_opts, $opt_file_options);
    }
  }

  # Ensure that the bootstrap options are at the beginning of the array
  # so that mysqld options have precedence over bootstrap options.
  if (defined $bootstrap_opts and @$bootstrap_opts) {
    unshift(@$opt_file_options, @$bootstrap_opts);
  }

  # Command line mysqld options should not have precedence over the opt
  # file options.
  unshift(@$opt_file_options, @opt_extra_mysqld_opt);

  return $bootstrap_opts if (defined $bootstrap_opts and @$bootstrap_opts);
}

# This involves checking if the server needs to be restarted after the
# previous test run by this worker, and stopping and restarting them
# if needed.  Contains some complex logic here to take care of
# unexpected failures, skips, server processes dying but the test
# having indicated it is expected, timeouts etc.
#
# RETURN VALUE
#   0 OK
#   > 0 failure
sub run_testcase ($) {
  my $tinfo = shift;

  my $print_freq = 20;

  mtr_verbose("Running test:", $tinfo->{name});
  resfile_report_test($tinfo) if $opt_resfile;

  # Skip secondary engine tests if the support doesn't exist.
  if (defined $tinfo->{'secondary-engine'} and !$secondary_engine_support) {
    $tinfo->{'skip'}    = 1;
    $tinfo->{'comment'} = "Test needs secondary engine support.";
    mtr_report_test_skipped($tinfo);
    return;
  }

  # Allow only alpanumerics pluss _ - + . in combination names, or
  # anything beginning with -- (the latter comes from --combination).
  my $combination = $tinfo->{combination};
  if ($combination &&
      $combination !~ /^\w[-\w\.\+]+$/ &&
      $combination !~ /^--/) {
    mtr_error("Combination '$combination' contains illegal characters");
  }

  # Init variables that can change between each test case
  my $timezone = timezone($tinfo);
  $ENV{'TZ'} = $timezone;
  mtr_verbose("Setting timezone: $timezone");

  if (!using_extern()) {
    # If there are bootstrap options in the opt file, add them. On retry,
    # bootstrap_master_opt will already be set, so do not call
    # find_bootstrap_opts again.
    $tinfo->{bootstrap_master_opt} = find_bootstrap_opts($tinfo->{master_opt})
      if (!$tinfo->{bootstrap_master_opt});
    $tinfo->{bootstrap_slave_opt} = find_bootstrap_opts($tinfo->{slave_opt})
      if (!$tinfo->{bootstrap_slave_opt});

    # Check if servers need to be reinitialized for the test.
    my $server_need_reinit = servers_need_reinitialization($tinfo);

    my @restart = servers_need_restart($tinfo);
    if (@restart != 0) {
      stop_secondary_engine_servers() if $tinfo->{'secondary-engine'};
      stop_servers($tinfo, @restart);
    }

    if (started(all_servers()) == 0) {
      # Remove old datadirs
      clean_datadir($tinfo) unless $opt_start_dirty;

      # Restore old ENV
      while (my ($option, $value) = each(%old_env)) {
        if (defined $value) {
          mtr_verbose("Restoring $option to $value");
          $ENV{$option} = $value;

        } else {
          mtr_verbose("Removing $option");
          delete($ENV{$option});
        }
      }
      %old_env = ();

      mtr_verbose("Generating my.cnf from '$tinfo->{template_path}'");

      # Generate new config file from template
      $config =
        My::ConfigFactory->new_config(
                         { basedir             => $basedir,
                           baseport            => $baseport,
                           extra_template_path => $tinfo->{extra_template_path},
                           mysqlxbaseport      => $mysqlx_baseport,
                           password            => '',
                           template_path       => $tinfo->{template_path},
                           testdir             => $glob_mysql_test_dir,
                           tmpdir              => $opt_tmpdir,
                           user                => $opt_user,
                           vardir              => $opt_vardir,
                         });

      # Write the new my.cnf
      $config->save($path_config_file);

      # Remember current config so a restart can occur when a test need
      # to use a different one
      $current_config_name = $tinfo->{template_path};

      # Set variables in the ENV section
      foreach my $option ($config->options_in_group("ENV")) {
        # Save old value to restore it before next time
        $old_env{ $option->name() } = $ENV{ $option->name() };
        mtr_verbose($option->name(), "=", $option->value());
        $ENV{ $option->name() } = $option->value();
      }

      # Restore the value of the reinitialization flag after new config
      # is generated.
      foreach my $mysqld (mysqlds()) {
        if (!defined $server_need_reinit) {
          $mysqld->{need_reinitialization} = undef;
        } else {
          $mysqld->{need_reinitialization} = $server_need_reinit;
        }
        # If server has been started for the first time,
        # set a flag to check if reinitialization is needed.
        if (!defined $mysqld->{need_reinitialization}) {
          # If master needs reinitialization, then even the slave should
          # be reinitialized, and vice versa.
          if ($tinfo->{bootstrap_slave_opt} or $tinfo->{bootstrap_master_opt}) {
            $mysqld->{need_reinitialization} = 1;
          }
        }
      }
    }

    # Write start of testcase to log
    mark_log($path_current_testlog, $tinfo);

    if (start_servers($tinfo)) {
      report_failure_and_restart($tinfo);
      return 1;
    }
  }
  mark_time_used('restart');

  # If '--start' or '--start-dirty' given, stop here to let user manually
  # run tests. If '--wait-all' is also given, do the same, but don't die
  # if one server exits.
  if ($start_only) {
    mtr_print("\nStarted",    started(all_servers()));
    mtr_print("Using config", $tinfo->{template_path});
    mtr_print("Port and socket path for server(s):");

    foreach my $mysqld (mysqlds()) {
      mtr_print($mysqld->name() .
               "  " . $mysqld->value('port') . "  " . $mysqld->value('socket'));
    }

    if ($opt_start_exit) {
      mtr_print("Server(s) started, not waiting for them to finish");
      if (IS_WINDOWS) {
        POSIX::_exit(0);    # exit hangs here in ActiveState Perl
      } else {
        exit(0);
      }
    }

    if ($opt_manual_gdb ||
        $opt_manual_lldb  ||
        $opt_manual_ddd   ||
        $opt_manual_debug ||
        $opt_manual_dbx) {
      # The configuration has been set up and user has been prompted for
      # how to start the servers manually in the requested deugger.
      # At this time mtr.pl have no knowledge about the server processes
      # and thus can't wait for them to finish or antyhing. In order to make
      # it apparent to user what to do next, just print message and hang
      # around until user kills mtr.pl
      mtr_print("User prompted how to start server(s) manually in debugger");
      while (1) {
        mtr_milli_sleep(100);
      }
      exit(0);    # Never reached
    }

    mtr_print("Waiting for server(s) to exit...");

    if ($opt_wait_all) {
      My::SafeProcess->wait_all();
      mtr_print("All servers exited");
      exit(1);
    } else {
      my $proc = My::SafeProcess->wait_any();
      if (grep($proc eq $_, started(all_servers()))) {
        mtr_print("Server $proc died");
        exit(1);
      }
      mtr_print("Unknown process $proc died");
      exit(1);
    }
  }

  if ($opt_manual_gdb ||
      $opt_manual_lldb  ||
      $opt_manual_ddd   ||
      $opt_manual_debug ||
      $opt_manual_dbx) {
    # Set $MTR_MANUAL_DEBUG environment variable
    $ENV{'MTR_MANUAL_DEBUG'} = 1;
  }

  my $test_timeout = start_timer(testcase_timeout($tinfo));

  do_before_run_mysqltest($tinfo);

  mark_time_used('admin');

  if ($opt_check_testcases and check_testcase($tinfo, "before")) {
    # Failed to record state of server or server crashed
    report_failure_and_restart($tinfo);

    return 1;
  }

  my $test = start_mysqltest($tinfo);

  # Maintain a queue to keep track of server processes which have
  # died expectedly in order to wait for them to be restarted.
  my @waiting_procs = ();
  my $print_timeout     = start_timer($print_freq * 60);

  while (1) {
    my $proc;
    if (scalar(@waiting_procs)) {
      # Any other process exited?
      $proc = My::SafeProcess->check_any();
      if ($proc) {
        mtr_verbose("Found exited process $proc");

        # Insert the process into waiting queue and pick an other
        # process which needs to be checked. This is done to avoid
        # starvation.
        unshift @waiting_procs, $proc;
        $proc = pop @waiting_procs;
      } else {
        # Pick a process from the waiting queue
        $proc = pop @waiting_procs;

        # Also check if timer has expired, if so cancel waiting
        if (has_expired($test_timeout)) {
          $proc = undef;
          @waiting_procs = ();
        }
      }
    }

    # Check for test timeout if the waiting queue is empty and no
    # process needs to be checked if it has been restarted.
    if (not scalar(@waiting_procs) and not defined $proc) {
      if ($test_timeout > $print_timeout) {
        my $timer = $ENV{'MTR_MANUAL_DEBUG'} ? start_timer(2) : $print_timeout;
        $proc = My::SafeProcess->wait_any_timeout($timer);
        if ($proc->{timeout}) {
          if (has_expired($print_timeout)) {
            # Print out that the test is still on
            mtr_print("Test still running: $tinfo->{name}");
            # Reset the timer
            $print_timeout = start_timer($print_freq * 60);
            next;
          } elsif ($ENV{'MTR_MANUAL_DEBUG'}) {
            my $check_crash = check_expected_crash_and_restart($proc);
            if ($check_crash) {
              # Add process to the waiting queue if the check returns 2
              # or stop waiting if it returns 1.
              unshift @waiting_procs, $proc if $check_crash == 2;
              next;
            }
          }
        }
      } else {
        $proc = My::SafeProcess->wait_any_timeout($test_timeout);
      }
    }

    unless (defined $proc) {
      mtr_error("wait_any failed");
    }

    next if ($ENV{'MTR_MANUAL_DEBUG'} and $proc->{'SAFE_NAME'} eq 'timer');

    mtr_verbose("Got $proc");
    mark_time_used('test');

    # Was it the test program that exited
    if ($proc eq $test) {
      my $res = $test->exit_status();

      if ($res == 0 and
          $opt_warnings and
          not defined $tinfo->{'skip_check_warnings'} and
          check_warnings($tinfo)) {
        # Test case succeeded, but it has produced unexpected warnings,
        # continue in $res == 1
        $res = 1;
        resfile_output($tinfo->{'warnings'}) if $opt_resfile;
      }

      my $check_res;
      my $message =
        "Skip condition should be checked in the beginning of a test case,\n" .
        "before modifying any database objects. Most likely the test case\n" .
        "is skipped with the current server configuration after altering\n" .
        "system status. Please fix the test case to perform the skip\n" .
        "condition check before modifying the system status.";

      if ($res == 0 or $res == 62) {
        if ($tinfo->{'no_result_file'}) {
          # Test case doesn't have it's corresponding result file, marking
          # the test case as failed.
          $tinfo->{comment} =
            "Result file '$tinfo->{'no_result_file'}' doesn't exist.\n" .
            "Either create a result file or disable check-testcases and " .
            "run the test case. Use --nocheck-testcases option to " .
            "disable check-testcases.\n";
          $res = 1;
        }
      } elsif ($res == 1) {
        # Test case has failed, delete 'no_result_file' key and its
        # associated value from the test object to avoid any unknown error.
        delete $tinfo->{'no_result_file'} if $tinfo->{'no_result_file'};
      }

      # Check if check-testcase should be run
      if ($opt_check_testcases) {
        if (($res == 0 and !restart_forced_by_test('force_restart')) or
            ($res == 62 and
             !restart_forced_by_test('force_restart_if_skipped'))
        ) {
          $check_res = check_testcase($tinfo, "after");

          # Test run succeeded but failed in check-testcase, marking
          # the test case as failed.
          if (defined $check_res and $check_res == 1) {
            $tinfo->{comment} .= "\n$message" if ($res == 62);
            $res = 1;
          }
        }
      }

      if ($res == 0) {
        if (restart_forced_by_test('force_restart')) {
          stop_all_servers($opt_shutdown_timeout);
        } elsif ($opt_check_testcases and $check_res) {
          # Test case check failed fatally, probably a server crashed
          report_failure_and_restart($tinfo);
          return 1;
        }
        mtr_report_test_passed($tinfo);
      } elsif ($res == 62) {
        if (defined $check_res and $check_res == 1) {
          # Test case had side effects, not fatal error, just continue
          $tinfo->{check} .= "\n$message";
          stop_all_servers($opt_shutdown_timeout);
          mtr_report("Resuming tests...\n");
          resfile_output($tinfo->{'check'}) if $opt_resfile;
          mtr_report_test_passed($tinfo);
        } else {
          # Testcase itself tell us to skip this one
          $tinfo->{skip_detected_by_test} = 1;

          # Try to get reason from test log file
          find_testcase_skipped_reason($tinfo);
          mtr_report_test_skipped($tinfo);

          # Restart if skipped due to missing perl, it may have had side effects
          if (restart_forced_by_test('force_restart_if_skipped') ||
              $tinfo->{'comment'} =~ /^perl not found/) {
            stop_all_servers($opt_shutdown_timeout);
          }
        }
      } elsif ($res == 65) {
        # Testprogram killed by signal
        $tinfo->{comment} = "testprogram crashed(returned code $res)";
        report_failure_and_restart($tinfo);
      } elsif ($res == 1) {
        # Check if the test tool requests that an analyze script should be run
        my $analyze = find_analyze_request();
        if ($analyze) {
          run_on_all($tinfo, "analyze-$analyze");
        }

        # Wait a bit and see if a server died, if so report that instead
        mtr_milli_sleep(100);
        my $srvproc = My::SafeProcess::check_any();
        if ($srvproc && grep($srvproc eq $_, started(all_servers()))) {
          $proc = $srvproc;
          goto SRVDIED;
        }

        # Test case failure reported by mysqltest
        report_failure_and_restart($tinfo);
      } else {
        # mysqltest failed, probably crashed
        $tinfo->{comment} =
          "mysqltest failed with unexpected return code $res\n";
        report_failure_and_restart($tinfo);
      }

      # Save info from this testcase run to mysqltest.log
      if (-f $path_current_testlog) {
        if ($opt_resfile && $res && $res != 62) {
          resfile_output_file($path_current_testlog);
        }
        mtr_appendfile_to_file($path_current_testlog, $path_testlog);
        unlink($path_current_testlog);
      }

      return ($res == 62) ? 0 : $res;
    }

    # Check if it was an expected crash
    my $check_crash = check_expected_crash_and_restart($proc, $tinfo);
    if ($check_crash) {
      # Add process to the waiting queue if the check returns 2
      # or stop waiting if it returns 1
      unshift @waiting_procs, $proc if $check_crash == 2;
      next;
    }

  SRVDIED:
    # Stop the test case timer
    $test_timeout = 0;

    # Check if it was secondary engine server that died
    if ($tinfo->{'secondary-engine'} and
        grep($proc eq $_, started(secondary_engine_servers()))) {
      # Secondary engine server is shutdown automatically when
      # mysqld server is shutdown.
      next if ($proc->{EXIT_STATUS} == 0);
      # Secondary engine server crashed or died
      $tinfo->{'secondary_engine_srv_crash'} = 1;
      $tinfo->{'comment'} =
        "Secondary engine server $proc crashed or failed during test run." .
        get_secondary_engine_server_log();

      # Kill the test process
      $test->kill();

      # Report the failure and restart the server(s).
      report_failure_and_restart($tinfo);
      return 1;
    }

    # Check if it was a server that died
    if (grep($proc eq $_, started(all_servers()))) {
      # Server failed, probably crashed
      $tinfo->{comment} =
        "Server $proc failed during test run" .
        get_log_from_proc($proc, $tinfo->{name});

      # It's not mysqltest that has exited, kill it
      mtr_report("Killing mysqltest pid $test");
      $test->kill();

      report_failure_and_restart($tinfo);
      return 1;
    }

    if (!IS_WINDOWS) {
      # Try to dump core for mysqltest and all servers
      foreach my $proc ($test, started(all_servers())) {
        mtr_print("Trying to dump core for $proc");
        if ($proc->dump_core()) {
          $proc->wait_one(20);
        }
      }
    } else {
      # kill mysqltest process
      $test->kill();

      # Try to dump core for all servers
      foreach my $mysqld (mysqlds()) {
        mtr_print("Trying to dump core for $mysqld->{'proc'}");

        # There is high a risk of MTR hanging by calling external programs
        # like 'cdb' on windows with multi-threaded runs(i.e $parallel > 1).
        # Calling cdb only if parallel value is 1.
        my $call_cdb = 1 if ($opt_parallel == 1);
        $mysqld->{'proc'}->dump_core_windows($mysqld, $call_cdb);
        $mysqld->{'proc'}->wait_one(20);
      }
    }

    # It's not mysqltest that has exited, kill it
    mtr_report("Killing mysqltest pid $test");
    $test->kill();

    # Check if testcase timer expired
    if ($proc->{timeout}) {
      $tinfo->{comment} =
        "Test case timeout after " . testcase_timeout($tinfo) . " seconds\n\n";

      # Fetch mysqltest client callstack information
      if (-e $path_current_testlog) {
        $tinfo->{comment} .= mtr_callstack_info($path_current_testlog) . "\n";
      }

      # Add 20 last executed commands from test case log file
      my $log_file_name = $opt_vardir . "/log/" . $tinfo->{shortname} . ".log";
      if (-e $log_file_name) {
        $tinfo->{comment} .=
          "== $log_file_name == \n" .
          mtr_lastlinesfromfile($log_file_name, 20) . "\n";
      }

      # Mark as timeout
      $tinfo->{'timeout'} = testcase_timeout($tinfo);
      run_on_all($tinfo, 'analyze-timeout');

      # Save timeout information for this testcase to mysqltest.log
      if (-f $path_current_testlog) {
        mtr_appendfile_to_file($path_current_testlog, $path_testlog);
        unlink($path_current_testlog) or
          die "Can't unlink file $path_current_testlog : $!";
      }

      report_failure_and_restart($tinfo);
      return 1;
    }

    mtr_error("Unhandled process $proc exited");
  }
  mtr_error("Should never come here");
}

# Extract server log from after the last occurrence of named test
# Return as an array of lines
sub extract_server_log ($$) {
  my ($error_log, $tname) = @_;

  # Open the servers .err log file and read all lines
  # belonging to current tets into @lines
  my $Ferr = IO::File->new($error_log) or
    mtr_error("Could not open file '$error_log' for reading: $!");

  my @lines;
  my $found_test = 0;    # Set once we've found the log of this test

  while (my $line = <$Ferr>) {
    if ($found_test) {
      # If test wasn't last after all, discard what we found, test again.
      if ($line =~ /^CURRENT_TEST:/) {
        @lines      = ();
        $found_test = $line =~ /^CURRENT_TEST: $tname$/;
      } else {
        push(@lines, $line);
        if (scalar(@lines) > 1000000) {
          $Ferr = undef;
          mtr_warning("Too much log from test, bailing out from extracting");
          return ();
        }
      }
    } else {
      # Search for beginning of test, until found
      $found_test = 1 if ($line =~ /^CURRENT_TEST: $tname$/);
    }
  }
  $Ferr = undef;    # Close error log file

  return @lines;
}

# Get a subset of the lines from a log file
# Returns the first start_lines, and the last end_lines
# of the file, with a <  Snip  > line in the middle if
# there is a gap.
sub ndb_get_log_lines( $$$ ) {
  my ($log_file_name, $start_lines, $end_lines) = @_;

  my $log_file = IO::File->new($log_file_name) or
    mtr_error("Could not open file '$log_file_name' for reading: $!");

  my $total_lines = 0;

  # First pass, get number of lines in the file
  while (my $line = <$log_file>) {
    $total_lines = $total_lines + 1;
  }
  undef $log_file;

  # Now take the lines we want
  my @log_lines;
  my $line_num = 0;

  $log_file = IO::File->new($log_file_name) or
    mtr_error("Could not open file '$log_file_name' for reading: $!");

  while (my $line = <$log_file>) {
    if ($line_num < $start_lines) {
      # Start lines
      push(@log_lines, $line);
    } elsif ($line_num > ($total_lines - $end_lines)) {
      # End lines
      push(@log_lines, $line);
    } elsif ($line_num == $start_lines) {
      # First line in the 'gap'
      my $gap_text = "<  Snip  >";
      push(@log_lines, $gap_text);
    }

    $line_num = $line_num + 1;
  }
  undef $log_file;

  return @log_lines;
}

# Get an ndb crash trace number from a crash trace file name
sub ndb_get_trace_num_from_filename ($) {
  my $trace_file_fq_name = shift;

  # Format is : /basepath/ndb_<id>_trace.log.<trace num>[_t<thread_num>]
  my $trace_file_name      = basename($trace_file_fq_name);
  my @parts                = split(/\./, $trace_file_name);
  my $trace_num_and_thread = $parts[2];

  if ($trace_num_and_thread eq "next") {
    $trace_num_and_thread = 0;
  }

  my @trace_num_and_thread_parts = split(/_/, $trace_num_and_thread);
  my $trace_num = $trace_num_and_thread_parts[0];

  return $trace_num;
}

# Return array of lines containing failed ndbd log info
sub ndb_extract_ndbd_log_info($$) {
  my ($ndbd_log_path, $dump_out_file) = @_;

  my $ndbd_log = "";

  if ($dump_out_file) {
    my $ndbd_log_file_start_lines = 100;
    my $ndbd_log_file_end_lines   = 200;
    my $ndbd_log_file_name        = "$ndbd_log_path/ndbd.log";
    my @log_lines = ndb_get_log_lines($ndbd_log_file_name,
                                      $ndbd_log_file_start_lines,
                                      $ndbd_log_file_end_lines);
    $ndbd_log =
      $ndbd_log . "\nFailed data node output log ($ndbd_log_file_name):\n" .
      "-----------FAILED DATA NODE OUTPUT LOG START--------\n" .
      join("", @log_lines) .
      "-----------FAILED DATA NODE OUTPUT LOG END----------\n";
  }

  # For all ndbds, we look for error and trace files
  #
  my @ndb_error_files = glob("$ndbd_log_path/ndb_*_error.log");
  my $num_error_files = scalar @ndb_error_files;
  if ($num_error_files) {
    # Found an error file, let's go further
    if ($num_error_files > 1) {
      mtr_error(
             "More than one error file found : " . join(" ", @ndb_error_files));
    }

    my $ndbd_error_file_name = $ndb_error_files[0];
    my @log_lines = ndb_get_log_lines($ndbd_error_file_name, 10000, 10000)
      ;    # Get everything from the error file.
    $ndbd_log =
      $ndbd_log . "\nFound data node error log ($ndbd_error_file_name):\n" .
      "\n-----------DATA NODE ERROR LOG START--------\n" .
      join("", @log_lines) . "\n-----------DATA NODE ERROR LOG END----------\n";

    my @ndb_trace_files = glob("$ndbd_log_path/ndb_*_trace*");
    my $num_trace_files = scalar @ndb_trace_files;
    if ($num_trace_files) {
      $ndbd_log = $ndbd_log . "\nFound crash trace files :\n  " .
        join("\n  ", @ndb_trace_files) . "\n\n";

      # Now find most recent set of trace files..
      my $max_trace_num = 0;
      foreach my $trace_file (@ndb_trace_files) {
        my $trace_num = ndb_get_trace_num_from_filename($trace_file);
        if ($trace_num > $max_trace_num) {
          $max_trace_num = $trace_num;
        }
      }

      $ndbd_log =
        $ndbd_log . "\nDumping excerpts from crash number $max_trace_num\n";

      # Now print a chunk of em
      foreach my $trace_file (@ndb_trace_files) {
        if (ndb_get_trace_num_from_filename($trace_file) eq $max_trace_num) {
          my $ndbd_trace_file_start_lines = 2500;
          my $ndbd_trace_file_end_lines   = 0;
          @log_lines =
            ndb_get_log_lines($trace_file, $ndbd_trace_file_start_lines,
                              $ndbd_trace_file_end_lines);

          $ndbd_log =
            $ndbd_log . "\nData node trace file : $trace_file\n" .
            "\n-----------DATA NODE TRACE LOG START--------\n" .
            join("", @log_lines) .
            "\n-----------DATA NODE TRACE LOG END----------\n";
        }
      }
    } else {
      $ndbd_log = $ndbd_log . "\n No trace files! \n";
    }
  }

  return $ndbd_log;
}

# Get log from server identified from its $proc object, from named test
# Return as a single string
sub get_log_from_proc ($$) {
  my ($proc, $name) = @_;
  my $srv_log = "";

  foreach my $mysqld (mysqlds()) {
    if ($mysqld->{proc} eq $proc) {
      my @srv_lines = extract_server_log($mysqld->value('#log-error'), $name);
      $srv_log =
        "\nServer log from this test:\n" .
        "----------SERVER LOG START-----------\n" .
        join("", @srv_lines) . "----------SERVER LOG END-------------\n";
      last;
    }
  }

  # ndbds are started in a directory according to their
  # MTR process 'ids'.  Their ndbd.log files are
  # placed in these directories.
  # Then they allocate a nodeid from mgmd which is really
  # a race, and choose a datadirectory based on the nodeid
  # This can mean that they use a different ndbd.X directory
  # for their ndb_Z_fs files and error + trace log file writing.
  # This could be worked around by setting the ndbd node ids
  # up front, but in the meantime, we will attempt to
  # find error and trace files here.
  foreach my $ndbd (ndbds()) {
    my $ndbd_log_path = $ndbd->value('DataDir');

    my $dump_out_file = ($ndbd->{proc} eq $proc);
    my $ndbd_log_info =
      ndb_extract_ndbd_log_info($ndbd_log_path, $dump_out_file);
    $srv_log = $srv_log . $ndbd_log_info;
  }

  return $srv_log;
}

# Perform a rough examination of the servers error log and write all
# lines that look suspicious into $error_log.warnings file.
sub extract_warning_lines ($$) {
  my ($error_log, $tname) = @_;

  my @lines = extract_server_log($error_log, $tname);

  # Write all suspicious lines to $error_log.warnings file
  my $warning_log = "$error_log.warnings";
  my $Fwarn = IO::File->new($warning_log, "w") or
    die("Could not open file '$warning_log' for writing: $!");
  print $Fwarn "Suspicious lines from $error_log\n";

  my @patterns = (qr/^Warning:|mysqld: Warning|\[Warning\]/,
                  qr/^Error:|\[ERROR\]/,
                  qr/^==\d+==\s+\S/,                           # valgrind errors
                  qr/InnoDB: Warning|InnoDB: Error/,
                  qr/^safe_mutex:|allocated at line/,
                  qr/missing DBUG_RETURN/,
                  qr/Attempting backtrace/,
                  qr/Assertion .* failed/,);

  my $skip_valgrind = 0;
  my $last_pat      = "";
  my $num_rep       = 0;

  foreach my $line (@lines) {
    if ($opt_valgrind_mysqld) {
      # Skip valgrind summary from tests where server has been restarted
      # Should this contain memory leaks, the final report will find it
      # Use a generic pattern for summaries
      $skip_valgrind = 1 if $line =~ /^==\d+== [A-Z ]+ SUMMARY:/;
      $skip_valgrind = 0 unless $line =~ /^==\d+==/;
      next if $skip_valgrind;
    }

    foreach my $pat (@patterns) {
      if ($line =~ /$pat/) {
        # Remove initial timestamp and look for consecutive identical lines
        my $line_pat = $line;
        $line_pat =~ s/^[0-9:\-\+\.TZ ]*//;
        if ($line_pat eq $last_pat) {
          $num_rep++;
        } else {
          # Previous line had been repeated, report that first
          if ($num_rep) {
            print $Fwarn ".... repeated $num_rep times: $last_pat";
            $num_rep = 0;
          }
          $last_pat = $line_pat;
          print $Fwarn $line;
        }
        last;
      }
    }
  }

  # Catch the case of last warning being repeated
  if ($num_rep) {
    print $Fwarn ".... repeated $num_rep times: $last_pat";
  }

  $Fwarn = undef;    # Close file

}

# Run include/check-warnings.test
#
# RETURN VALUE
#   0 OK
#   1 Check failed
sub start_check_warnings ($$) {
  my $tinfo = shift;
  my $exe   = shift;

  my $name      = "warnings-" . $exe->name();
  my $log_error = $exe->value('#log-error');
  my ($group_prefix) = split(/\./, $exe->name());    # First part of name

  # To be communicated to the test
  $ENV{MTR_LOG_ERROR} = $log_error;
  extract_warning_lines($log_error, $tinfo->{name});

  my $args;
  mtr_init_args(\$args);

  mtr_add_arg($args, "--defaults-file=%s",         $path_config_file);
  mtr_add_arg($args, "--defaults-group-suffix=%s", $exe->after($group_prefix));
  mtr_add_arg($args, "--test-file=%s",  "include/check-warnings.test");
  mtr_add_arg($args, "--logdir=%s/tmp", $opt_vardir);

  my $errfile = "$opt_vardir/tmp/$name.err";
  my $proc = My::SafeProcess->new(name      => $name,
                                  path      => $exe_mysqltest,
                                  error     => $errfile,
                                  output    => $errfile,
                                  args      => \$args,
                                  user_data => $errfile,
                                  verbose   => $opt_verbose,);
  mtr_verbose("Started $proc");
  return $proc;
}

## Wait till check-warnings.test process spawned is finished and
## and report the result based on the exit code returned.
##
## Arguments:
##   $started List of check-warnings.test processes
##   $tinfo   Test object
sub wait_for_check_warnings ($$) {
  my $started = shift;
  my $tinfo   = shift;

  my $res   = 0;
  my $tname = $tinfo->{name};

  # Start the timer for check-warnings.test
  my $timeout = start_timer(testcase_timeout($tinfo));

  while (1) {
    my $result = 0;
    my $proc   = My::SafeProcess->wait_any_timeout($timeout);
    mtr_report("Got $proc");

    # Delete the 'check-warnings.log' file generated after
    # check-warnings.test run is completed.
    my $check_warnings_log_file = "$opt_vardir/tmp/check-warnings.log";
    if (-e $check_warnings_log_file) {
      unlink($check_warnings_log_file);
    }

    if (delete $started->{ $proc->pid() }) {
      # One check warning process returned
      my $res      = $proc->exit_status();
      my $err_file = $proc->user_data();

      if ($res == 0 or $res == 62) {
        if ($res == 0) {
          # Check completed with problem
          my $report = mtr_grab_file($err_file);

          # In rare cases on Windows, exit code 62 is lost, so check output
          if (IS_WINDOWS and
              $report =~ /^The test .* is not supported by this installation/) {
            # Extra sanity check
            if ($report =~ /^reason: OK$/m) {
              $res = 62;
              mtr_print("Seems to have lost exit code 62, assume no warn\n");
              goto LOST62;
            }
          }

          # Log to var/log/warnings file
          mtr_tofile("$opt_vardir/log/warnings", $tname . "\n" . $report);

          $tinfo->{'warnings'} .= $report;
          $result = 1;
        }
      LOST62:
        if ($res == 62) {
          # Test case was ok and called "skip", remove the .err file
          # the check generated.
          unlink($err_file);
        }

        if (keys(%{$started}) == 0) {
          # All checks completed
          mark_time_used('ch-warn');
          return $result;
        }

        # Wait for next process to exit
        next if not $result;
      } else {
        my $report = mtr_grab_file($err_file);
        $tinfo->{comment} .=
          "Could not execute 'check-warnings' for " .
          "testcase '$tname' (res: $res):\n";
        $tinfo->{comment} .= $report;
        $result = 2;
      }
    } elsif ($proc->{timeout}) {
      $tinfo->{comment} .= "Timeout for 'check warnings' expired after " .
        testcase_timeout($tinfo) . " seconds\n";
      $result = 4;
    } else {
      # Unknown process returned, most likley a crash, abort everything
      $tinfo->{comment} =
        "The server $proc crashed while running 'check warnings'" .
        get_log_from_proc($proc, $tinfo->{name});
      $result = 3;
    }

    # Kill any check processes still running
    map($_->kill(), values(%{$started}));

    mark_time_used('ch-warn');
    return $result;
  }

  mtr_error("INTERNAL_ERROR: check_warnings");
}

# Loop through our list of processes and check the error log
# for unexepcted errors and warnings.
sub check_warnings ($) {
  my ($tinfo) = @_;

  # Clear previous warnings
  delete($tinfo->{warnings});

  # Start the mysqltest processes in parallel to save time also makes
  # it possible to wait for any process to exit during the check.
  my %started;
  foreach my $mysqld (mysqlds()) {
    if (defined $mysqld->{'proc'}) {
      my $proc = start_check_warnings($tinfo, $mysqld);
      $started{ $proc->pid() } = $proc;
    }
  }

  # Return immediately if no check proceess was started
  return 0 unless (keys %started);
  my $res = wait_for_check_warnings(\%started, $tinfo);
  return $res if $res;

  if ($tinfo->{'secondary-engine'}) {
    # Search for unexpected warnings in secondary engine server error
    # log file. Start the mysqltest processes in parallel to save time
    # also makes it possible to wait for any process to exit during
    # the check.
    foreach my $secondary_engine_server (secondary_engine_servers()) {
      if (defined $secondary_engine_server->{'proc'}) {
        my $proc = start_check_warnings($tinfo, $secondary_engine_server);
        $started{ $proc->pid() } = $proc;
      }
    }
  }

  # Return immediately if no check proceess was started
  return 0 unless (keys %started);
  $res = wait_for_check_warnings(\%started, $tinfo);
  return $res if $res;
}

# Loop through our list of processes and look for and entry with the
# provided pid, if found check for the file indicating expected crash
# and restart it.
sub check_expected_crash_and_restart($$) {
  my $proc  = shift;
  my $tinfo = shift;

  foreach my $mysqld (mysqlds()) {
    next
      unless (($mysqld->{proc} and $mysqld->{proc} eq $proc) or
              ($ENV{'MTR_MANUAL_DEBUG'} and $proc->{'SAFE_NAME'} eq 'timer'));

    # If a test was started with bootstrap options, make sure
    # the restart happens with the same options.
    my $bootstrap_opts = get_bootstrap_opts($mysqld, $tinfo);

    # Check if crash expected by looking at the .expect file in var/tmp
    my $expect_file = "$opt_vardir/tmp/" . $mysqld->name() . ".expect";
    if (-f $expect_file) {
      mtr_verbose("Crash was expected, file '$expect_file' exists");
      for (my $waits = 0 ; $waits < 50 ; mtr_milli_sleep(100), $waits++) {
        # Race condition seen on Windows: try again until file not empty
        next if -z $expect_file;
        # If last line in expect file starts with "wait" sleep a little
        # and try again, thus allowing the test script to control when
        # the server should start up again. Keep trying for up to 5 seconds
        # at a time.
        my $last_line = mtr_lastlinesfromfile($expect_file, 1);
        if ($last_line =~ /^wait/) {
          mtr_verbose("Test says wait before restart") if $waits == 0;
          next;
        }

        # Ignore any partial or unknown command
        next unless $last_line =~ /^restart/;

        # If last line begins "restart:", the rest of the line is read as
        # extra command line options to add to the restarted mysqld.
        # Anything other than 'wait' or 'restart:' (with a colon) will
        # result in a restart with original mysqld options.
        if ($last_line =~ /restart:(.+)/) {
          my @rest_opt = split(' ', $1);
          $mysqld->{'restart_opts'} = \@rest_opt;
        } else {
          delete $mysqld->{'restart_opts'};
        }

        # Attempt to remove the .expect file. If it fails in
        # windows, retry removal after a sleep.
        my $retry = 1;
        while (
          unlink($expect_file) == 0 &&
          $! == 13 &&    # Error = 13, Permission denied
          IS_WINDOWS && $retry-- >= 0
        ) {
          # Permission denied to unlink.
          # Race condition seen on windows. Wait and retry.
          mtr_milli_sleep(1000);
        }

        # Start server with same settings as last time
        mysqld_start($mysqld, $mysqld->{'started_opts'},
                     $tinfo, $bootstrap_opts);

        if ($tinfo->{'secondary-engine'}) {
          my $restart_flag = 1;
          # Start secondary engine servers.
          start_secondary_engine_servers($tinfo, $restart_flag);
        }

        return 1;
      }

      # Loop ran through: we should keep waiting after a re-check
      return 2;
    }
  }

  # Not an expected crash
  return 0;
}

# Remove all files and subdirectories of a directory
sub clean_dir {
  my ($dir) = @_;
  mtr_verbose("clean_dir: $dir");

  finddepth(
    { no_chdir => 1,
      wanted   => sub {
        if (-d $_) {
          # A dir
          if ($_ eq $dir) {
            # The dir to clean
            return;
          } else {
            mtr_verbose("rmdir: '$_'");
            rmdir($_) or mtr_warning("rmdir($_) failed: $!");
          }
        } else {
          # Hopefully a file
          mtr_verbose("unlink: '$_'");
          unlink($_) or mtr_warning("unlink($_) failed: $!");
        }
      }
    },
    $dir);
}

sub clean_datadir {
  my ($tinfo) = @_;

  mtr_verbose("Cleaning datadirs...");

  if (started(all_servers()) != 0) {
    mtr_error("Trying to clean datadir before all servers stopped");
  }

  foreach my $cluster (clusters()) {
    my $cluster_dir = "$opt_vardir/" . $cluster->{name};
    mtr_verbose(" - removing '$cluster_dir'");
    rmtree($cluster_dir);
  }

  foreach my $mysqld (mysqlds()) {
    my $bootstrap_opts = get_bootstrap_opts($mysqld, $tinfo);
    my $mysqld_dir = dirname($mysqld->value('datadir'));

    # Clean datadir if server is restarted between tests
    # that do not have bootstrap options.
    if (-d $mysqld_dir and
        !$mysqld->{need_reinitialization} and
        !$bootstrap_opts) {
      mtr_verbose(" - removing '$mysqld_dir'");
      rmtree($mysqld_dir);
    }
  }

  # Remove all files in tmp and var/tmp
  clean_dir("$opt_vardir/tmp");
  if ($opt_tmpdir ne "$opt_vardir/tmp") {
    clean_dir($opt_tmpdir);
  }

  if (-e "$default_vardir/tmp/bootstrap.sql") {
    unlink("$default_vardir/tmp/bootstrap.sql");
  }
}

# Save datadir before it's removed
sub save_datadir_after_failure($$) {
  my ($dir, $savedir) = @_;

  mtr_report(" - saving '$dir'");
  my $dir_name = basename($dir);
  rename("$dir", "$savedir/$dir_name");
}

sub remove_ndbfs_from_ndbd_datadir {
  my ($ndbd_datadir) = @_;
  # Remove the ndb_*_fs directory from ndbd.X/ dir
  foreach my $ndbfs_dir (glob("$ndbd_datadir/ndb_*_fs")) {
    next unless -d $ndbfs_dir;    # Skip if not a directory
    rmtree($ndbfs_dir);
  }
}

sub after_failure ($) {
  my ($tinfo) = @_;

  mtr_report("Saving datadirs...");

  my $save_dir = "$opt_vardir/log/";
  $save_dir .= $tinfo->{name};

  # Add combination name if any
  $save_dir .= "-$tinfo->{combination}" if defined $tinfo->{combination};

  # Save savedir  path for server
  $tinfo->{savedir} = $save_dir;

  mkpath($save_dir) if !-d $save_dir;

  # Save the used my.cnf file
  copy($path_config_file, $save_dir);

  # Copy the tmp dir
  copytree("$opt_vardir/tmp/", "$save_dir/tmp/");

  if (clusters()) {
    foreach my $cluster (clusters()) {
      my $cluster_dir = "$opt_vardir/" . $cluster->{name};

      # Remove the fileystem of each ndbd
      foreach my $ndbd (in_cluster($cluster, ndbds())) {
        my $ndbd_datadir = $ndbd->value("DataDir");
        remove_ndbfs_from_ndbd_datadir($ndbd_datadir);
      }

      save_datadir_after_failure($cluster_dir, $save_dir);
    }
  } else {
    foreach my $mysqld (mysqlds()) {
      my $data_dir = $mysqld->value('datadir');
      save_datadir_after_failure(dirname($data_dir), $save_dir);
      save_secondary_engine_logdir($save_dir) if $tinfo->{'secondary-engine'};
    }
  }
}

sub report_failure_and_restart ($) {
  my $tinfo = shift;

  if ($opt_valgrind_mysqld && ($tinfo->{'warnings'} || $tinfo->{'timeout'})) {
    # In these cases we may want valgrind report from normal termination
    $tinfo->{'dont_kill_server'} = 1;
  }

  # Shotdown properly if not to be killed (for valgrind)
  stop_all_servers($tinfo->{'dont_kill_server'} ? $opt_shutdown_timeout : 0);

  $tinfo->{'result'} = 'MTR_RES_FAILED';

  my $test_failures = $tinfo->{'failures'} || 0;
  $tinfo->{'failures'} = $test_failures + 1;

  if ($tinfo->{comment}) {
    # The test failure has been detected by mysql-test-run.pl
    # when starting the servers or due to other error, the reason for
    # failing the test is saved in "comment"
    ;
  }

  if (!defined $tinfo->{logfile} and !$tinfo->{'no_result_file'}) {
    my $logfile = $path_current_testlog;
    if (defined $logfile) {
      if (-f $logfile) {
        # Test failure was detected by test tool and its report
        # about what failed has been saved to file. Save the report
        # in tinfo
        $tinfo->{logfile} = mtr_fromfile($logfile);
        # If no newlines in the test log:
        # (it will contain the CURRENT_TEST written by mtr, so is not empty)
        if ($tinfo->{logfile} !~ /\n/) {
          # Show how far it got before suddenly failing
          $tinfo->{comment} .= "mysqltest failed but provided no output\n";
          my $log_file_name =
            $opt_vardir . "/log/" . $tinfo->{shortname} . ".log";
          if (-e $log_file_name) {
            $tinfo->{comment} .=
              "The result from queries just before the failure was:" .
              "\n< snip >\n" . mtr_lastlinesfromfile($log_file_name, 20) . "\n";
          }
        }
      } else {
        # The test tool report didn't exist, display an error message
        $tinfo->{logfile} = "Could not open test tool report '$logfile'";
      }
    }
  }

  $test_fail = $tinfo->{'result'};
  after_failure($tinfo);
  mtr_report_test($tinfo);
}

sub run_sh_script {
  my ($script) = @_;
  return 0 unless defined $script;
  mtr_verbose("Running '$script'");
  my $ret = system("/bin/sh $script") >> 8;
  return $ret;
}

sub mysqld_stop {
  my $mysqld = shift or die "usage: mysqld_stop(<mysqld>)";

  my $args;
  mtr_init_args(\$args);

  mtr_add_arg($args, "--no-defaults");
  mtr_add_arg($args, "--character-sets-dir=%s",
              $mysqld->value('character-sets-dir'));
  mtr_add_arg($args, "--user=%s", $opt_user);
  mtr_add_arg($args, "--password=");
  mtr_add_arg($args, "--port=%d", $mysqld->value('port'));
  mtr_add_arg($args, "--host=%s", $mysqld->value('#host'));
  mtr_add_arg($args, "--connect_timeout=20");
  mtr_add_arg($args, "--protocol=tcp");
  mtr_add_arg($args, "shutdown");

  My::SafeProcess->run(name  => "mysqladmin shutdown " . $mysqld->name(),
                       path  => $exe_mysqladmin,
                       args  => \$args,
                       error => "/dev/null",);
}

# This subroutine is added to handle option file options which always
# have to be passed before any other variables or command line options.
sub arrange_option_files_options {
  my ($args, $mysqld, $extra_opts, @options) = @_;

  my @optionfile_options;
  foreach my $arg (@$extra_opts) {
    if (grep { $arg =~ $_ } @options) {
      push(@optionfile_options, $arg);
    }
  }

  my $opt_no_defaults    = grep(/^--no-defaults/,         @optionfile_options);
  my $opt_defaults_extra = grep(/^--defaults-extra-file/, @optionfile_options);
  my $opt_defaults       = grep(/^--defaults-file/,       @optionfile_options);

  if (!$opt_defaults_extra && !$opt_defaults && !$opt_no_defaults) {
    mtr_add_arg($args, "--defaults-file=%s", $path_config_file);
  }

  push(@$args, @optionfile_options);

  # no-defaults has to be the first option provided to mysqld.
  if ($opt_no_defaults) {
    @$args = grep { !/^--defaults-group-suffix/ } @$args;
  }
}

sub mysqld_arguments ($$$) {
  my $args       = shift;
  my $mysqld     = shift;
  my $extra_opts = shift;

  my @options = ("--no-defaults",   "--defaults-extra-file",
                 "--defaults-file", "--login-path",
                 "--print-defaults");

  arrange_option_files_options($args, $mysqld, $extra_opts, @options);

  # When mysqld is run by a root user(euid is 0), it will fail
  # to start unless we specify what user to run as, see BUG#30630
  my $euid = $>;
  if (!IS_WINDOWS and $euid == 0 and (grep(/^--user/, @$extra_opts)) == 0) {
    mtr_add_arg($args, "--user=root");
  }

  if ($opt_valgrind_mysqld) {
    if ($mysql_version_id < 50100) {
      mtr_add_arg($args, "--skip-bdb");
    }
  }

  if ($opt_lock_order) {
    my $lo_dep_1 = "$basedir/mysql-test/lock_order_dependencies.txt";
    my $lo_dep_2 = "$basedir/internal/mysql-test/lock_order_extra_dependencies.txt";
    my $lo_out = "$bindir/lock_order";
    mtr_verbose("lock_order dep_1 = $lo_dep_1");
    mtr_verbose("lock_order dep_2 = $lo_dep_2");
    mtr_verbose("lock_order out = $lo_out");

    mtr_add_arg($args, "--loose-lock_order");
    mtr_add_arg($args, "--loose-lock_order_dependencies=$lo_dep_1");
    if (-e $lo_dep_2) {
# mtr_add_arg($args, "--loose-lock_order_extra_dependencies=$lo_dep_2");
    }
    mtr_add_arg($args, "--loose-lock_order_output_directory=$lo_out");
  }

  if ($mysql_version_id >= 50106 && !$opt_user_args) {
    # Turn on logging to file
    mtr_add_arg($args, "--log-output=file");
  }

  # Indicate to mysqld it will be debugged in debugger
  if ($glob_debugger) {
    mtr_add_arg($args, "--gdb");
  }

  # Enable the debug sync facility, set default wait timeout.
  # Facility stays disabled if timeout value is zero.
  mtr_add_arg($args, "--loose-debug-sync-timeout=%s", $opt_debug_sync_timeout)
    unless $opt_user_args;

  # Options specified in .opt files should be added last so they can
  # override defaults above.

  my $found_skip_core  = 0;
  my $found_no_console = 0;
  my $found_log_error  = 0;

  # Check if the option 'log-error' is found in the .cnf file
  # In the group defined for the server
  $found_log_error = 1
    if defined $mysqld->option("log-error") or
    defined $mysqld->option("log_error");

  # In the [mysqld] section
  $found_log_error = 1
    if !$found_log_error   and
    defined mysqld_group() and
    (defined mysqld_group()->option("log-error") or
     defined mysqld_group()->option("log_error"));

  foreach my $arg (@$extra_opts) {
    # Skip option file options because they are handled above
    next if (grep { $arg =~ $_ } @options);

    if ($arg =~ /--init[-_]file=(.*)/) {
      # If the path given to the init file is relative
      # to an out of source build, the file should
      # be looked for in the MTR_BINDIR.
      $arg = "--init-file=" . get_bld_path($1);
    } elsif ($arg =~ /--log[-_]error=/ or $arg =~ /--log[-_]error$/) {
      $found_log_error = 1;
    } elsif ($arg eq "--skip-core-file") {
      # Allow --skip-core-file to be set in <testname>-[master|slave].opt file
      $found_skip_core = 1;
      next;
    } elsif ($arg eq "--no-console") {
      $found_no_console = 1;
      next;
    } elsif ($arg =~ /--loose[-_]skip[-_]log[-_]bin/ and
             $mysqld->option("log-slave-updates")) {
      # Dont add --skip-log-bin when mysqld has --log-slave-updates in config
      next;
    } elsif ($arg eq "") {
      # We can get an empty argument when  we set environment variables to ""
      # (e.g plugin not found). Just skip it.
      next;
    } elsif ($arg eq "--daemonize") {
      $mysqld->{'daemonize'} = 1;
    }

    mtr_add_arg($args, "%s", $arg);
  }

  $opt_skip_core = $found_skip_core;
  if (IS_WINDOWS && !$found_no_console && !$found_log_error) {
    # Trick the server to send output to stderr, with --console
    mtr_add_arg($args, "--console");
  }

  if (!$found_skip_core && !$opt_user_args) {
    mtr_add_arg($args, "%s", "--core-file");
  }

  return $args;
}

sub mysqld_start ($$$$) {
  my $mysqld         = shift;
  my $extra_opts     = shift;
  my $tinfo          = shift;
  my $bootstrap_opts = shift;

  # Give precedence to opt file bootstrap options over command line
  # bootstrap options.
  if (@opt_extra_bootstrap_opt) {
    @opt_extra_bootstrap_opt = grep { !/--init-file/ } @opt_extra_bootstrap_opt;
    unshift(@$extra_opts, @opt_extra_bootstrap_opt);
  }

  mtr_verbose(My::Options::toStr("mysqld_start", @$extra_opts));

  my $exe               = find_mysqld($mysqld->value('#mtr_basedir'));
  my $wait_for_pid_file = 1;

  my $args;
  mtr_init_args(\$args);

  # Implementation for strace-server
  if ($opt_strace_server) {
    strace_server_arguments($args, \$exe, $mysqld->name());
  }

  foreach my $arg (@$extra_opts) {
    $daemonize_mysqld = 1 if ($arg eq "--daemonize");
  }

  if ($opt_valgrind_mysqld) {
    valgrind_arguments($args, \$exe, $mysqld->name());
  }

  mtr_add_arg($args, "--defaults-group-suffix=%s", $mysqld->after('mysqld'));

  # Add any additional options from an in-test restart
  my @all_opts;
  if (exists $mysqld->{'restart_opts'}) {
    foreach my $extra_opt (@$extra_opts) {
      next if $extra_opt eq '';
      my ($opt_name1, $value1) = My::Options::split_option($extra_opt);
      my $found = 0;
      foreach my $restart_opt (@{ $mysqld->{'restart_opts'} }) {
        next if $restart_opt eq '';
        my ($opt_name2, $value2) = My::Options::split_option($restart_opt);
        $found = 1 if (My::Options::option_equals($opt_name1, $opt_name2));
        last if $found == 1;
      }
      push(@all_opts, $extra_opt) if $found == 0;
    }
    push(@all_opts, @{ $mysqld->{'restart_opts'} });
    mtr_verbose(
       My::Options::toStr("mysqld_start restart", @{ $mysqld->{'restart_opts'} }
       ));
  } else {
    @all_opts = @$extra_opts;
  }

  mysqld_arguments($args, $mysqld, \@all_opts);

  if ($opt_debug) {
    mtr_add_arg($args, "--debug=$debug_d:t:i:A,%s/log/%s.trace",
                $path_vardir_trace, $mysqld->name());
  }

  if (IS_WINDOWS) {
    mtr_add_arg($args, "--enable-named-pipe");
  }

  my $pid_file;
  foreach my $arg (@$args) {
    $pid_file = mtr_match_prefix($arg, "--pid-file=");
    last if defined $pid_file;
  }

  $pid_file = $mysqld->value('pid-file') if not defined $pid_file;

  if ($opt_gdb || $opt_manual_gdb) {
    gdb_arguments(\$args, \$exe, $mysqld->name());
  } elsif ($opt_lldb || $opt_manual_lldb) {
    lldb_arguments(\$args, \$exe, $mysqld->name());
  } elsif ($opt_ddd || $opt_manual_ddd) {
    ddd_arguments(\$args, \$exe, $mysqld->name());
  } elsif ($opt_dbx || $opt_manual_dbx) {
    dbx_arguments(\$args, \$exe, $mysqld->name());
  } elsif ($opt_debugger) {
    debugger_arguments(\$args, \$exe, $mysqld->name());
  } elsif ($opt_manual_debug) {
    print "\nStart " . $mysqld->name() . " in your debugger\n" .
      "dir: $glob_mysql_test_dir\n" . "exe: $exe\n" . "args:  " .
      join(" ", @$args) . "\n\n" . "Waiting ....\n";

    # Indicate the exe should not be started
    $exe = undef;
  } elsif ($tinfo->{'secondary-engine'}) {
    # Wait for the PID file to be created if secondary engine
    # is enabled.
  } else {
    # Default to not wait until pid file has been created
    $wait_for_pid_file = 0;
  }

  # Remove the old pidfile if any
  unlink($pid_file) if -e $pid_file;

  my $output = $mysqld->value('#log-error');

  # Remember this log file for valgrind error report search
  $logs{$output} = 1 if ($opt_valgrind or $opt_sanitize);

  # Remember data dir for gmon.out files if using gprof
  $gprof_dirs{ $mysqld->value('datadir') } = 1 if $opt_gprof;

  if (defined $exe) {
    $mysqld->{'proc'} =
      My::SafeProcess->new(name        => $mysqld->name(),
                           path        => $exe,
                           args        => \$args,
                           output      => $output,
                           error       => $output,
                           append      => 1,
                           verbose     => $opt_verbose,
                           nocore      => $opt_skip_core,
                           host        => undef,
                           shutdown    => sub { mysqld_stop($mysqld) },
                           envs        => \@opt_mysqld_envs,
                           pid_file    => $pid_file,
                           daemon_mode => $mysqld->{'daemonize'});

    mtr_verbose("Started $mysqld->{proc}");
  }

  if ($wait_for_pid_file &&
      !sleep_until_pid_file_created($pid_file, $opt_start_timeout,
                                    $mysqld->{'proc'})
  ) {
    my $mname = $mysqld->name();
    mtr_error("Failed to start mysqld $mname with command $exe");
  }

  # Remember options used when starting
  $mysqld->{'started_opts'} = $extra_opts;

  # Save the bootstrap options to compare with the next run.
  # Reinitialization of the datadir should happen only if
  # the bootstrap options of the next test are different.
  $mysqld->{'save_bootstrap_opts'} = $bootstrap_opts;
  return;
}

sub stop_all_servers () {
  my $shutdown_timeout = $_[0] or 0;

  mtr_verbose("Stopping all servers...");

  # Kill all started servers
  My::SafeProcess::shutdown($shutdown_timeout, started(all_servers()));

  # Remove pidfiles
  foreach my $server (all_servers()) {
    my $pid_file = $server->if_exist('pid-file');
    unlink($pid_file) if defined $pid_file;
  }

  # Mark servers as stopped
  map($_->{proc} = undef, all_servers());
}

sub is_slave {
  my ($server) = @_;
  # There isn't really anything in a configuration which tells if a
  # mysqld is master or slave. Best guess is to treat all which haven't
  # got '#!use-slave-opt' as masters. At least be consistent.
  return $server->option('#!use-slave-opt');
}

# Get the bootstrap options from the opt file depending on
# whether it is a master or a slave.
sub get_bootstrap_opts {
  my ($server, $tinfo) = @_;

  my $bootstrap_opts = (is_slave($server) ? $tinfo->{bootstrap_slave_opt} :
                          $tinfo->{bootstrap_master_opt});
  return $bootstrap_opts;
}

# Determine whether the server needs to be reinitialized.
sub server_need_reinitialization {
  my ($tinfo, $server) = @_;
  my $bootstrap_opts = get_bootstrap_opts($server, $tinfo);
  my $started_boot_opts = $server->{'save_bootstrap_opts'};

  # If previous test and current test have the same bootstrap
  # options, do not reinitialize.
  if ($bootstrap_opts and $started_boot_opts) {
    if (My::Options::same($started_boot_opts, $bootstrap_opts)) {
      if (defined $test_fail and $test_fail eq 'MTR_RES_FAILED') {
        $server->{need_reinitialization} = 1;
      } else {
        $server->{need_reinitialization} = 0;
      }
    } else {
      $server->{need_reinitialization} = 1;
    }
  } elsif ($bootstrap_opts) {
    $server->{need_reinitialization} = 1;
  } else {
    $server->{need_reinitialization} = undef;
  }
}

# Check whether the server needs to be reinitialized.
sub servers_need_reinitialization {
  my ($tinfo) = @_;
  my $server_need_reinit;

  foreach my $mysqld (mysqlds()) {
    server_need_reinitialization($tinfo, $mysqld);
    if (defined $mysqld->{need_reinitialization} and
        $mysqld->{need_reinitialization} eq 1) {
      $server_need_reinit = 1;
      last if $tinfo->{rpl_test};
    } elsif (defined $mysqld->{need_reinitialization} and
             $mysqld->{need_reinitialization} eq 0) {
      $server_need_reinit = 0 if !$server_need_reinit;
    }
  }

  return $server_need_reinit;
}

# Find out if server should be restarted for this test
sub server_need_restart {
  my ($tinfo, $server, $master_restarted) = @_;

  if (using_extern()) {
    mtr_verbose_restart($server, "no restart for --extern server");
    return 0;
  }

  if ($tinfo->{'force_restart'}) {
    mtr_verbose_restart($server, "forced in .opt file");
    return 1;
  }

  if ($opt_force_restart) {
    mtr_verbose_restart($server, "forced restart turned on");
    return 1;
  }

  if ($tinfo->{template_path} ne $current_config_name) {
    mtr_verbose_restart($server, "using different config file");
    return 1;
  }

  if ($tinfo->{'master_sh'} || $tinfo->{'slave_sh'}) {
    mtr_verbose_restart($server, "sh script to run");
    return 1;
  }

  if (!started($server)) {
    mtr_verbose_restart($server, "not started");
    return 1;
  }

  my $started_tinfo = $server->{'started_tinfo'};
  if (defined $started_tinfo) {
    # Check if timezone of  test that server was started
    # with differs from timezone of next test
    if (timezone($started_tinfo) ne timezone($tinfo)) {
      mtr_verbose_restart($server, "different timezone");
      return 1;
    }
  }
  my $is_mysqld = grep ($server eq $_, mysqlds());
  if ($is_mysqld) {
    # Check that running process was started with same options
    # as the current test requires
    my $extra_opts = get_extra_opts($server, $tinfo);
    my $started_opts = $server->{'started_opts'};

    # Also, always restart if server had been restarted with additional
    # options within test.
    if (!My::Options::same($started_opts, $extra_opts) ||
        exists $server->{'restart_opts'}) {
      my $use_dynamic_option_switch = 0;
      if (!$use_dynamic_option_switch) {
        mtr_verbose_restart($server,
                            "running with different options '" .
                              join(" ", @{$extra_opts}) . "' != '" .
                              join(" ", @{$started_opts}) . "'");
        return 1;
      }

      mtr_verbose(My::Options::toStr("started_opts", @$started_opts));
      mtr_verbose(My::Options::toStr("extra_opts",   @$extra_opts));

      # Get diff and check if dynamic switch is possible
      my @diff_opts = My::Options::diff($started_opts, $extra_opts);
      mtr_verbose(My::Options::toStr("diff_opts", @diff_opts));

      my $query = My::Options::toSQL(@diff_opts);
      mtr_verbose("Attempting dynamic switch '$query'");
      if (run_query($server, $query)) {
        mtr_verbose("Restart: running with different options '" .
                    join(" ", @{$extra_opts}) . "' != '" .
                    join(" ", @{$started_opts}) . "'");
        return 1;
      }

      # Remember the dynamically set options
      $server->{'started_opts'} = $extra_opts;
    }

    if (is_slave($server) && $master_restarted) {
      # At least one master restarted and this is a slave, restart
      mtr_verbose_restart($server, " master restarted");
      return 1;
    }
  }

  # Default, no restart
  return 0;
}

sub servers_need_restart($) {
  my ($tinfo) = @_;
  my @restart_servers;

  # Build list of master and slave mysqlds to be able to restart
  # all slaves whenever a master restarts.
  my @masters;
  my @slaves;

  foreach my $server (mysqlds()) {
    if (is_slave($server)) {
      push(@slaves, $server);
    } else {
      push(@masters, $server);
    }
  }

  # Check masters
  my $master_restarted = 0;
  foreach my $master (@masters) {
    if (server_need_restart($tinfo, $master, $master_restarted)) {
      $master_restarted = 1;
      push(@restart_servers, $master);
    }
  }

  # Check slaves
  foreach my $slave (@slaves) {
    if (server_need_restart($tinfo, $slave, $master_restarted)) {
      push(@restart_servers, $slave);
    }
  }

  # Check if any remaining servers need restart
  foreach my $server (ndb_mgmds(), ndbds(), memcacheds()) {
    if (server_need_restart($tinfo, $server, $master_restarted)) {
      push(@restart_servers, $server);
    }
  }

  return @restart_servers;
}

# Filter a list of servers and return only those that are part
# of the specified cluster
sub in_cluster {
  my ($cluster) = shift;
  # Return only processes for a specific cluster
  return grep { $_->suffix() eq $cluster->suffix() } @_;
}

# Filter a list of servers and return the SafeProcess
# for only those that are started or stopped
sub started { return grep(defined $_,  map($_->{proc}, @_)); }
sub stopped { return grep(!defined $_, map($_->{proc}, @_)); }

sub envsubst {
  my $string = shift;

  # Check for the ? symbol in the var name and remove it.
  if ($string =~ s/^\?//) {
    if (!defined $ENV{$string}) {
      return "";
    }
  } else {
    if (!defined $ENV{$string}) {
      mtr_error(".opt file references '$string' which is not set");
    }
  }

  return $ENV{$string};
}

sub get_extra_opts {
  # No extra options if --user-args
  return \@opt_extra_mysqld_opt if $opt_user_args;

  my ($mysqld, $tinfo) = @_;

  my $opts =
    $mysqld->option("#!use-slave-opt") ? $tinfo->{slave_opt} :
    $tinfo->{master_opt};

  # Expand environment variables
  foreach my $opt (@$opts) {
    $opt =~ s/\$\{(\??\w+)\}/envsubst($1)/ge;
    $opt =~ s/\$(\??\w+)/envsubst($1)/ge;
  }
  return $opts;
}

# Collect client options from client.opt file
sub get_client_options($$) {
  my ($args, $tinfo) = @_;

  foreach my $opt (@{ $tinfo->{client_opt} }) {
    # Expand environment variables
    $opt =~ s/\$\{(\??\w+)\}/envsubst($1)/ge;
    $opt =~ s/\$(\??\w+)/envsubst($1)/ge;
    mtr_add_arg($args, $opt);
  }
}

sub stop_servers($$) {
  my ($tinfo, @servers) = @_;

  # Remember if we restarted for this test case (count restarts)
  $tinfo->{'restarted'} = 1;

  if (join('|', @servers) eq join('|', all_servers())) {
    # All servers are going down, use some kind of order to
    # avoid too many warnings in the log files

    mtr_report("Restarting all servers");

    # mysqld processes
    My::SafeProcess::shutdown($opt_shutdown_timeout, started(mysqlds()));

    # cluster processes
    My::SafeProcess::shutdown($opt_shutdown_timeout,
                              started(ndbds(), ndb_mgmds(), memcacheds()));
  } else {
    mtr_report("Restarting ", started(@servers));

    # Stop only some servers
    My::SafeProcess::shutdown($opt_shutdown_timeout, started(@servers));
  }

  foreach my $server (@servers) {
    # Mark server as stopped
    $server->{proc} = undef;

    # Forget history
    delete $server->{'started_tinfo'};
    delete $server->{'started_opts'};
    delete $server->{'started_cnf'};
    delete $server->{'restart_opts'};
  }
}

# Start servers not already started
#
# RETURN
#   0 OK
#   1 Start failed
sub start_servers($) {
  my ($tinfo) = @_;

  # Make sure the safe_process also exits from now on.  Could not be
  # done before, as we don't want this for the bootstrap.
  if ($opt_start_exit) {
    My::SafeProcess->start_exit();
  }

  # Start clusters
  foreach my $cluster (clusters()) {
    ndbcluster_start($cluster);
  }

  my $server_id = 0;
  # Start mysqlds

  foreach my $mysqld (mysqlds()) {
    # Group Replication requires a local port to be open on each server
    # in order to receive messages from the group, Store the reserved
    # port in an environment variable SERVER_GR_PORT_X(where X is the
    # server number).
    $server_id++;
    my $xcom_server = "SERVER_GR_PORT_" . $server_id;

    if (!$group_replication) {
      # Assigning error value '-1' to SERVER_GR_PORT_X environment
      # variable, since the number of ports reserved per thread is not
      # enough for allocating extra Group replication ports.
      $ENV{$xcom_server} = -1;
    } else {
      my $xcom_port = $baseport + 9 + $server_id;
      $ENV{$xcom_server} = $xcom_port;
    }

    if ($mysqld->{proc}) {
      # Already started, write start of testcase to log file
      mark_log($mysqld->value('#log-error'), $tinfo);
      next;
    }

    my $bootstrap_opts = get_bootstrap_opts($mysqld, $tinfo);
    my $datadir = $mysqld->value('datadir');
    if ($opt_start_dirty) {
      # Don't delete anything if starting dirty
      ;
    } else {
      my @options = ('log-bin', 'relay-log');
      foreach my $option_name (@options) {
        next unless $mysqld->option($option_name);

        my $file_name = $mysqld->value($option_name);
        next unless defined $file_name and -e $file_name;

        mtr_verbose(" -removing '$file_name'");
        unlink($file_name) or die("unable to remove file '$file_name'");
      }

      # Clean datadir if server is restarted between tests
      # that do not have bootstrap options.
      if (-d $datadir and
          !$mysqld->{need_reinitialization} and
          !$bootstrap_opts) {
        mtr_verbose(" - removing '$datadir'");
        rmtree($datadir);
      }
    }

    my $mysqld_basedir = $mysqld->value('#mtr_basedir');
    if ($basedir eq $mysqld_basedir) {
      # If dirty, keep possibly grown system db
      if (!$opt_start_dirty) {
        # Copy datadir from installed system db
        my $path = ($opt_parallel == 1) ? "$opt_vardir" : "$opt_vardir/..";
        my $install_db = "$path/data/";
        if (!-d $datadir or
            (!$bootstrap_opts and
             !$mysqld->{need_reinitialization})
        ) {
          copytree($install_db, $datadir) if -d $install_db;
          mtr_error("Failed to copy system db to '$datadir'")
            unless -d $datadir;
        }

        # Restore the value of bootstrap command for the next run.
        if ($initial_bootstrap_cmd ne $ENV{'MYSQLD_BOOTSTRAP_CMD'}) {
          $ENV{'MYSQLD_BOOTSTRAP_CMD'} = $initial_bootstrap_cmd;
        }
      }
    } else {
      mysql_install_db($mysqld);    # For versional testing
      mtr_error("Failed to install system db to '$datadir'")
        unless -d $datadir;
    }

    # Reinitialize the data directory if there are bootstrap options
    # in the opt file.
    if ($mysqld->{need_reinitialization}) {
      clean_dir($datadir);
      mysql_install_db($mysqld, $datadir, $bootstrap_opts);
      $tinfo->{'reinitialized'} = 1;
      # Remove the bootstrap.sql file so that a duplicate set of
      # SQL statements do not get written to the same file.
      unlink("$opt_vardir/tmp/bootstrap.sql")
        if (-f "$opt_vardir/tmp/bootstrap.sql");
    }

    # Create the servers tmpdir
    my $tmpdir = $mysqld->value('tmpdir');
    mkpath($tmpdir) unless -d $tmpdir;

    # Write start of testcase to log file
    mark_log($mysqld->value('#log-error'), $tinfo);

    # Run <tname>-master.sh
    if ($mysqld->option('#!run-master-sh') and
        run_sh_script($tinfo->{master_sh})) {
      $tinfo->{'comment'} = "Failed to execute '$tinfo->{master_sh}'";
      return 1;
    }

    # Run <tname>-slave.sh
    if ($mysqld->option('#!run-slave-sh') and
        run_sh_script($tinfo->{slave_sh})) {
      $tinfo->{'comment'} = "Failed to execute '$tinfo->{slave_sh}'";
      return 1;
    }

    my $extra_opts = get_extra_opts($mysqld, $tinfo);
    mysqld_start($mysqld, $extra_opts, $tinfo, $bootstrap_opts);

    # Save this test case information, so next can examine it
    $mysqld->{'started_tinfo'} = $tinfo;
  }

  # Wait for clusters to start
  foreach my $cluster (clusters()) {
    if (ndbcluster_wait_started($cluster, "")) {
      # failed to start
      $tinfo->{'comment'} =
        "Start of '" . $cluster->name() . "' cluster failed";

      # Dump cluster log files to log file to help analyze the
      # cause of the failed start
      ndbcluster_dump($cluster);

      return 1;
    }
  }

  # Wait for mysqlds to start
  foreach my $mysqld (mysqlds()) {
    next if !started($mysqld);

    if (!sleep_until_pid_file_created($mysqld->value('pid-file'),
                                      $opt_start_timeout,
                                      $mysqld->{'proc'})
    ) {
      $tinfo->{comment} = "Failed to start " . $mysqld->name();
      my $logfile = $mysqld->value('#log-error');
      if (defined $logfile and -f $logfile) {
        my @srv_lines = extract_server_log($logfile, $tinfo->{name});
        $tinfo->{logfile} = "Server log is:\n" . join("", @srv_lines);
      } else {
        $tinfo->{logfile} = "Could not open server logfile: '$logfile'";
      }
      return 1;
    }
  }

  # Start memcached(s) for each cluster
  foreach my $cluster (clusters()) {
    next if !in_cluster($cluster, memcacheds());

    # Load the memcache metadata into this cluster
    memcached_load_metadata($cluster);

    # Start memcached(s)
    foreach my $memcached (in_cluster($cluster, memcacheds())) {
      next if started($memcached);
      memcached_start($cluster, $memcached);
    }
  }

  if ($tinfo->{'secondary-engine'}) {
    # Start secondary engine servers.
    start_secondary_engine_servers($tinfo);

    # Set an environment variable to indicate that the test needs
    # secondary engine.
    $ENV{'SECONDARY_ENGINE_TEST'} = 1;

    # Install secondary engine plugin on all running mysqld servers.
    foreach my $mysqld (mysqlds()) {
      install_secondary_engine_plugin($mysqld);
    }
  }

  return 0;
}

# Run include/check-testcase.test. Before a testcase, run in record
# mode and save result file to var/tmp. After testcase, run and compare
# with the recorded file, they should be equal.
#
# RETURN VALUE
#   The newly started process
sub start_check_testcase ($$$) {
  my $tinfo  = shift;
  my $mode   = shift;
  my $mysqld = shift;

  my $name = "check-" . $mysqld->name();
  # Replace dots in name with underscore to avoid that mysqltest
  # misinterpret's what the filename extension is :(
  $name =~ s/\./_/g;

  my $args;
  mtr_init_args(\$args);

  mtr_add_arg($args, "--defaults-file=%s",         $path_config_file);
  mtr_add_arg($args, "--defaults-group-suffix=%s", $mysqld->after('mysqld'));
  mtr_add_arg($args, "--result-file=%s", "$opt_vardir/tmp/$name.result");
  mtr_add_arg($args, "--test-file=%s",   "include/check-testcase.test");
  mtr_add_arg($args, "--verbose");
  mtr_add_arg($args, "--logdir=%s/tmp",  $opt_vardir);

  if (IS_WINDOWS) {
    mtr_add_arg($args, "--protocol=pipe");
  }

  if ($mode eq "before") {
    mtr_add_arg($args, "--record");
  }

  my $errfile = "$opt_vardir/tmp/$name.err";
  my $proc = My::SafeProcess->new(name      => $name,
                                  path      => $exe_mysqltest,
                                  error     => $errfile,
                                  output    => $errfile,
                                  args      => \$args,
                                  user_data => $errfile,
                                  verbose   => $opt_verbose,);

  mtr_report("Started $proc");
  return $proc;
}

sub run_mysqltest ($) {
  my $proc = start_mysqltest(@_);
  $proc->wait();
}

sub start_mysqltest ($) {
  my ($tinfo) = @_;
  my $exe = $exe_mysqltest;
  my $args;

  mark_time_used('admin');

  mtr_init_args(\$args);

  if ($opt_strace_client) {
    $exe = "strace";
    mtr_add_arg($args, "-o");
    mtr_add_arg($args, "%s/log/mysqltest.strace", $opt_vardir);
    mtr_add_arg($args, "-f");
    mtr_add_arg($args, "$exe_mysqltest");
  }

  mtr_add_arg($args, "--defaults-file=%s",      $path_config_file);
  mtr_add_arg($args, "--silent");
  mtr_add_arg($args, "--tmpdir=%s",             $opt_tmpdir);
  mtr_add_arg($args, "--character-sets-dir=%s", $path_charsetsdir);
  mtr_add_arg($args, "--logdir=%s/log",         $opt_vardir);
  mtr_add_arg($args, "--database=test");

  if ($auth_plugin) {
    mtr_add_arg($args, "--plugin_dir=%s", dirname($auth_plugin));
  }

  # Log line number and time  for each line in .test file
  if ($opt_mark_progress) {
    mtr_add_arg($args, "--mark-progress");
  }

  if ($opt_ps_protocol) {
    mtr_add_arg($args, "--ps-protocol");
  }

  if ($opt_no_skip) {
    mtr_add_arg($args, "--no-skip");
    mtr_add_arg($args, "--no-skip-exclude-list=$excluded_string");
  }

  if ($opt_sp_protocol) {
    mtr_add_arg($args, "--sp-protocol");
  }

  if ($opt_explain_protocol) {
    mtr_add_arg($args, "--explain-protocol");
  }

  if ($opt_json_explain_protocol) {
    mtr_add_arg($args, "--json-explain-protocol");
  }

  if ($opt_view_protocol) {
    mtr_add_arg($args, "--view-protocol");
  }

  if ($opt_trace_protocol) {
    mtr_add_arg($args, "--opt-trace-protocol");
  }

  if ($opt_cursor_protocol) {
    mtr_add_arg($args, "--cursor-protocol");
  }

  mtr_add_arg($args, "--timer-file=%s/log/timer", $opt_vardir);

  if ($opt_compress) {
    mtr_add_arg($args, "--compress");
  }

  if ($opt_async_client) {
    mtr_add_arg($args, "--async-client");
  }

  if ($opt_sleep) {
    mtr_add_arg($args, "--sleep=%d", $opt_sleep);
  }

  if ($opt_max_connections) {
    mtr_add_arg($args, "--max-connections=%d", $opt_max_connections);
  }

  if ($opt_colored_diff) {
    mtr_add_arg($args, "--colored-diff", $opt_colored_diff);
  }

  foreach my $arg (@opt_extra_mysqltest_opt) {
    mtr_add_arg($args, $arg);
  }

  # Check for any client options
  get_client_options($args, $tinfo) if $tinfo->{client_opt};

  # Export MYSQL_TEST variable containing <path>/mysqltest <args>
  $ENV{'MYSQL_TEST'} = mtr_args2str($exe_mysqltest, @$args);

  # Add arguments that should not go into the MYSQL_TEST env var
  if ($opt_valgrind_mysqltest) {
    # Prefix the Valgrind options to the argument list. We do this
    # here, since we do not want to Valgrind the nested invocations
    # of mysqltest; that would mess up the stderr output causing
    # test failure.
    my @args_saved = @$args;
    mtr_init_args(\$args);
    valgrind_arguments($args, \$exe);
    mtr_add_arg($args, "%s", $_) for @args_saved;
  }

  add_secondary_engine_options($tinfo, $args) if $tinfo->{'secondary-engine'};

  mtr_add_arg($args, "--test-file=%s", $tinfo->{'path'});

  # Number of lines of resut to include in failure report
  mtr_add_arg($args, "--tail-lines=20");

  if (defined $tinfo->{'result_file'}) {
    mtr_add_arg($args, "--result-file=%s", $tinfo->{'result_file'});
  }

  client_debug_arg($args, "mysqltest");

  if ($opt_record) {
    $ENV{'MTR_RECORD'} = 1;
    mtr_add_arg($args, "--record");

    # When recording to a non existing result file the name of that
    # file is in "record_file".
    if (defined $tinfo->{'record_file'}) {
      mtr_add_arg($args, "--result-file=%s", $tinfo->{record_file});
    }
  } else {
    $ENV{'MTR_RECORD'} = 0;
  }

  if ($opt_client_gdb) {
    gdb_arguments(\$args, \$exe, "client");
  } elsif ($opt_client_lldb) {
    lldb_arguments(\$args, \$exe, "client");
  } elsif ($opt_client_ddd) {
    ddd_arguments(\$args, \$exe, "client");
  } elsif ($opt_client_dbx) {
    dbx_arguments(\$args, \$exe, "client");
  } elsif ($opt_client_debugger) {
    debugger_arguments(\$args, \$exe, "client");
  }

  my @redirect_output;
  if ($opt_check_testcases && !defined $tinfo->{'result_file'}) {
    @redirect_output = (output => "/dev/null");
  }

  my $proc = My::SafeProcess->new(name   => "mysqltest",
                                  path   => $exe,
                                  args   => \$args,
                                  append => 1,
                                  @redirect_output,
                                  error   => $path_current_testlog,
                                  verbose => $opt_verbose,);
  mtr_verbose("Started $proc");
  return $proc;
}

sub create_debug_statement {
  my $args  = shift;
  my $input = shift;

  # Put arguments into a single string and enclose values which
  # contain metacharacters in quotes
  my $runline;
  for my $arg (@$$args) {
    $runline .= ($arg =~ /^(--[a-z0-9_-]+=)(.*[^A-Za-z_0-9].*)$/ ? "$1\"$2\"" :
                   $arg
      ) .
      " ";
  }

  $runline = $input ? "run $runline < $input" : "run $runline";
  return $runline;
}

# Modify the exe and args so that program is run in gdb in xterm
sub gdb_arguments {
  my $args  = shift;
  my $exe   = shift;
  my $type  = shift;
  my $input = shift;

  my $gdb_init_file = "$opt_vardir/tmp/gdbinit.$type";

  # Remove the old gdbinit file
  unlink($gdb_init_file);

  my $runline = create_debug_statement($args, $input);

  # write init file for mysqld or client
  mtr_tofile($gdb_init_file, "break main\n" . $runline);

  if ($opt_manual_gdb || $opt_manual_boot_gdb) {
    print "\nTo start gdb for $type, type in another window:\n";
    print "gdb -cd $glob_mysql_test_dir -x $gdb_init_file $$exe\n";

    # Indicate the exe should not be started
    $$exe = undef;
    return;
  }

  $$args = [];
  mtr_add_arg($$args, "-title");
  mtr_add_arg($$args, "$type");
  mtr_add_arg($$args, "-e");

  if ($exe_libtool) {
    mtr_add_arg($$args, $exe_libtool);
    mtr_add_arg($$args, "--mode=execute");
  }

  mtr_add_arg($$args, "gdb");
  mtr_add_arg($$args, "-x");
  mtr_add_arg($$args, "$gdb_init_file");
  mtr_add_arg($$args, "$$exe");

  $$exe = "xterm";
}

# Modify the exe and args so that program is run in lldb
sub lldb_arguments {
  my $args  = shift;
  my $exe   = shift;
  my $type  = shift;
  my $input = shift;

  my $lldb_init_file = "$opt_vardir/tmp/$type.lldbinit";
  unlink($lldb_init_file);

  my $str = join(" ", @$$args);

  # write init file for mysqld or client
  mtr_tofile($lldb_init_file, "process launch --stop-at-entry -- " . $str);

  if ($opt_manual_lldb) {
    print "\nTo start lldb for $type, type in another window:\n";
    print "cd $glob_mysql_test_dir && lldb -s $lldb_init_file $$exe\n";

    # Indicate the exe should not be started
    $$exe = undef;
    return;
  }

  $$args = [];
  mtr_add_arg($$args, "-title");
  mtr_add_arg($$args, "$type");
  mtr_add_arg($$args, "-e");

  mtr_add_arg($$args, "lldb");
  mtr_add_arg($$args, "-s");
  mtr_add_arg($$args, "$lldb_init_file");
  mtr_add_arg($$args, "$$exe");

  $$exe = "xterm";
}

# Modify the exe and args so that program is run in ddd
sub ddd_arguments {
  my $args  = shift;
  my $exe   = shift;
  my $type  = shift;
  my $input = shift;

  my $gdb_init_file = "$opt_vardir/tmp/gdbinit.$type";

  # Remove the old gdbinit file
  unlink($gdb_init_file);

  my $runline = create_debug_statement($args, $input);

  # Write init file for mysqld or client
  mtr_tofile($gdb_init_file, "file $$exe\n" . "break main\n" . $runline);

  if ($opt_manual_ddd) {
    print "\nTo start ddd for $type, type in another window:\n";
    print "ddd -cd $glob_mysql_test_dir -x $gdb_init_file $$exe\n";

    # Indicate the exe should not be started
    $$exe = undef;
    return;
  }

  my $save_exe = $$exe;
  $$args = [];
  if ($exe_libtool) {
    $$exe = $exe_libtool;
    mtr_add_arg($$args, "--mode=execute");
    mtr_add_arg($$args, "ddd");
  } else {
    $$exe = "ddd";
  }
  mtr_add_arg($$args, "--command=$gdb_init_file");
  mtr_add_arg($$args, "$save_exe");
}

# Modify the exe and args so that program is run in dbx in xterm
sub dbx_arguments {
  my $args  = shift;
  my $exe   = shift;
  my $type  = shift;
  my $input = shift;

  # Put $args into a single string
  my $str = join " ", @$$args;
  my $runline = $input ? "run $str < $input" : "run $str";

  if ($opt_manual_dbx) {
    print "\nTo start dbx for $type, type in another window:\n";
    print "cd $glob_mysql_test_dir; dbx -c \"stop in main; " .
      "$runline\" $$exe\n";

    # Indicate the exe should not be started
    $$exe = undef;
    return;
  }

  $$args = [];
  mtr_add_arg($$args, "-title");
  mtr_add_arg($$args, "$type");
  mtr_add_arg($$args, "-e");

  if ($exe_libtool) {
    mtr_add_arg($$args, $exe_libtool);
    mtr_add_arg($$args, "--mode=execute");
  }

  mtr_add_arg($$args, "dbx");
  mtr_add_arg($$args, "-c");
  mtr_add_arg($$args, "stop in main; $runline");
  mtr_add_arg($$args, "$$exe");

  $$exe = "xterm";
}

# Modify the exe and args so that program is run in the selected debugger
sub debugger_arguments {
  my $args     = shift;
  my $exe      = shift;
  my $debugger = $opt_debugger || $opt_client_debugger;

  if ($debugger =~ /vcexpress|vc|devenv/) {
    # vc[express] /debugexe exe arg1 .. argn, add name of the exe
    # and /debugexe before args
    unshift(@$$args, "$$exe");
    unshift(@$$args, "/debugexe");

    # Set exe to debuggername
    $$exe = $debugger;

  } elsif ($debugger =~ /windbg/) {
    # windbg exe arg1 .. argn, add name of the exe before args
    unshift(@$$args, "$$exe");

    # Set exe to debuggername
    $$exe = $debugger;

  } else {
    mtr_error("Unknown argument \"$debugger\" passed to --debugger");
  }
}

# Modify the exe and args so that program is run in strace
sub strace_server_arguments {
  my $args = shift;
  my $exe  = shift;
  my $type = shift;

  mtr_add_arg($args, "-o");
  mtr_add_arg($args, "%s/log/%s.strace", $opt_vardir, $type);
  mtr_add_arg($args, "-f");
  mtr_add_arg($args, $$exe);
  $$exe = "strace";
}

# Modify the exe and args so that client program is run in valgrind
sub valgrind_client_arguments {
  my $args = shift;
  my $exe  = shift;

  mtr_add_arg($args, "--tool=memcheck");
  mtr_add_arg($args, "--quiet");
  mtr_add_arg($args, "--leak-check=full");
  mtr_add_arg($args, "--show-leak-kinds=definite,indirect");
  mtr_add_arg($args, "--errors-for-leak-kinds=definite,indirect");
  mtr_add_arg($args, "--num-callers=16");
  mtr_add_arg($args, "--error-exitcode=42");
  mtr_add_arg($args, "--suppressions=%s/valgrind.supp", $glob_mysql_test_dir)
    if -f "$glob_mysql_test_dir/valgrind.supp";

  mtr_add_arg($args, $$exe);
  $$exe = $opt_valgrind_path || "valgrind";
}

# Modify the exe and args so that program is run in valgrind
sub valgrind_arguments {
  my $args          = shift;
  my $exe           = shift;
  my $report_prefix = shift;

  my @tool_list = grep(/^--tool=(memcheck|callgrind|massif)/, @valgrind_args);

  if (@tool_list) {
    # Get the value of the last specified --tool=<> argument to valgrind
    my ($tool_name) = $tool_list[-1] =~ /(memcheck|callgrind|massif)$/;
    if ($tool_name =~ /memcheck/) {
      $daemonize_mysqld ? mtr_add_arg($args, "--leak-check=no") :
        mtr_add_arg($args, "--leak-check=yes");
    } else {
      $$exe =~ /.*[\/](.*)$/;
      my $report_prefix = defined $report_prefix ? $report_prefix : $1;
      mtr_add_arg($args,
                  "--$tool_name-out-file=$opt_vardir/log/" .
                    "$report_prefix" . "_$tool_name.out.%%p");
    }
  }

  # Add valgrind options, can be overriden by user
  mtr_add_arg($args, '%s', $_) for (@valgrind_args);

  # Non-zero exit code, to ensure failure is reported.
  mtr_add_arg($args, "--error-exitcode=42");

  mtr_add_arg($args, $$exe);

  $$exe = $opt_valgrind_path || "valgrind";

  if ($exe_libtool) {
    # Add "libtool --mode-execute" before the test to execute
    # if running in valgrind(to avoid valgrinding bash)
    unshift(@$args, "--mode=execute", $$exe);
    $$exe = $exe_libtool;
  }
}

# Search server logs for valgrind reports printed at mysqld termination
# Also search for sanitize reports.
sub valgrind_exit_reports() {
  my $found_err = 0;

  foreach my $log_file (keys %logs) {
    my @culprits      = ();
    my $valgrind_rep  = "";
    my $found_report  = 0;
    my $err_in_report = 0;
    my $ignore_report = 0;
    my $tool_name     = $opt_sanitize ? "Sanitizer" : "Valgrind";

    my $LOGF = IO::File->new($log_file) or
      mtr_error("Could not open file '$log_file' for reading: $!");

    while (my $line = <$LOGF>) {
      if ($line =~ /^CURRENT_TEST: (.+)$/) {
        my $testname = $1;
        # If we have a report, report it if needed and start new list of tests
        if ($found_report) {
          if ($err_in_report) {
            mtr_print("$tool_name report from $log_file after tests:\n",
                      @culprits);
            mtr_print_line();
            print("$valgrind_rep\n");
            $found_err     = 1;
            $err_in_report = 0;
          }
          # Make ready to collect new report
          @culprits     = ();
          $found_report = 0;
          $valgrind_rep = "";
        }
        push(@culprits, $testname);
        next;
      }

      # This line marks a report to be ignored
      $ignore_report = 1 if $line =~ /VALGRIND_DO_QUICK_LEAK_CHECK/;

      # This line marks the start of a valgrind report
      $found_report = 1 if $line =~ /^==\d+== .* SUMMARY:/;

      # This line marks the start of UBSAN memory leaks
      $found_report = 1 if $line =~ /^==\d+==ERROR:.*/;

      # Various UBSAN runtime errors
      $found_report = 1 if $line =~ /.*runtime error: .*/;

      # TSAN errors
      $found_report = 1 if $line =~ /^WARNING: ThreadSanitizer: .*/;

      if ($ignore_report && $found_report) {
        $ignore_report = 0;
        $found_report  = 0;
      }

      if ($found_report) {
        $line =~ s/^==\d+== //;
        $valgrind_rep .= $line;
        $err_in_report = 1 if $line =~ /ERROR SUMMARY: [1-9]/;
        $err_in_report = 1 if $line =~ /^==\d+==ERROR:.*/;
        $err_in_report = 1 if $line =~ /definitely lost: [1-9]/;
        $err_in_report = 1 if $line =~ /possibly lost: [1-9]/;
        $err_in_report = 1 if $line =~ /still reachable: [1-9]/;
        $err_in_report = 1 if $line =~ /.*runtime error: .*/;
        $err_in_report = 1 if $line =~ /^WARNING: ThreadSanitizer: .*/;
      }
    }

    $LOGF = undef;

    if ($err_in_report) {
      mtr_print("$tool_name report from $log_file after tests:\n", @culprits);
      mtr_print_line();
      print("$valgrind_rep\n");
      $found_err = 1;
    }
  }

  return $found_err;
}

sub run_ctest() {
  my $olddir = getcwd();
  chdir($bindir) or die("Could not chdir to $bindir");

  my $tinfo;
  my $no_ctest = (IS_WINDOWS) ? 256 : -1;
  my $ctest_vs = "";

  # Just ignore if not configured/built to run ctest
  if (!-f "CTestTestfile.cmake") {
    mtr_report("No unit tests found.");
    chdir($olddir);
    return;
  }

  # Add vs-config option if needed
  $ctest_vs = "-C $opt_vs_config" if $opt_vs_config;

  # Also silently ignore if we don't have ctest and didn't insist.
  # Special override: also ignore in Pushbuild, some platforms may
  # not have it. Now, run ctest and collect output.
  $ENV{CTEST_OUTPUT_ON_FAILURE} = 1;
  # Run unit tests in parallel with the same number of threads as
  # the MTR tests.
  mtr_report("Running ctest parallel=$opt_parallel");
  $ENV{CTEST_PARALLEL_LEVEL} = $opt_parallel;
  my $ctest_out = `ctest --test-timeout $opt_ctest_timeout $ctest_vs 2>&1`;
  if ($? == $no_ctest && ($opt_ctest == -1 || defined $ENV{PB2WORKDIR})) {
    chdir($olddir);
    return;
  }

  # Create minimalistic "test" for the reporting
  $tinfo = My::Test->new(name      => 'unit_tests',
                         shortname => 'unit_tests',);

  # Set dummy worker id to align report with normal tests
  $tinfo->{worker} = 0 if $opt_parallel > 1;

  my $ctfail = 0;    # Did ctest fail?
  if ($?) {
    $ctfail           = 1;
    $tinfo->{result}  = 'MTR_RES_FAILED';
    $tinfo->{comment} = "ctest failed with exit code $?, see result below";
    $ctest_out        = "" unless $ctest_out;
  }

  my $ctfile = "$opt_vardir/ctest.log";
  my $ctres  = 0;                         # Did ctest produce report summary?

  open(CTEST, " > $ctfile") or die("Could not open output file $ctfile");

  $ctest_report .= $ctest_out if $opt_ctest_report;

  # Put ctest output in log file, while analyzing results
  for (split('\n', $ctest_out)) {
    print CTEST "$_\n";
    if (/tests passed/) {
      $ctres = 1;
      $ctest_report .= "\nUnit tests: $_\n";
    }

    if (/FAILED/ or /\(Failed\)/) {
      $ctfail = 1;
      $ctest_report .= "  $_\n";
    }
  }
  close CTEST;

  # Set needed 'attributes' for test reporting
  $tinfo->{comment} .= "\nctest did not pruduce report summary" if !$ctres;
  $tinfo->{result} = ($ctres && !$ctfail) ? 'MTR_RES_PASSED' : 'MTR_RES_FAILED';
  $ctest_report .= "Report from unit tests in $ctfile";
  $tinfo->{failures} = ($tinfo->{result} eq 'MTR_RES_FAILED');

  mark_time_used('test');
  mtr_report_test($tinfo);
  chdir($olddir);
  return $tinfo;
}

# Usage
sub usage ($) {
  my ($message) = @_;

  if ($message) {
    print STDERR "$message\n";
  }

  print <<HERE;

$0 [ OPTIONS ] [ TESTCASE ]

Options to control what engine/variation to run

  combination=<opt>     Use at least twice to run tests with specified
                        options to mysqld.
  compress              Use the compressed protocol between client and server.
  async-client          Use async-client with select() to run the test case
  cursor-protocol       Use the cursor protocol between client and server
                        (implies --ps-protocol).
  defaults-extra-file=<config template>
                        Extra config template to add to all generated configs.
  defaults-file=<config template>
                        Use fixed config template for all tests.
  explain-protocol      Run 'EXPLAIN EXTENDED' on all SELECT, INSERT,
                        REPLACE, UPDATE and DELETE queries.
  json-explain-protocol Run 'EXPLAIN FORMAT=JSON' on all SELECT, INSERT,
                        REPLACE, UPDATE and DELETE queries.
  opt-trace-protocol    Print optimizer trace.
  ps-protocol           Use the binary protocol between client and server.
  skip-combinations     Ignore combination file (or options).
  sp-protocol           Create a stored procedure to execute all queries.
  view-protocol         Create a view to execute all non updating queries.
  vs-config             Visual Studio configuration used to create executables
                        (default: MTR_VS_CONFIG environment variable).

Options to control directories to use

  clean-vardir          Clean vardir if tests were successful and if running in
                        "memory". Otherwise this option is ignored.
  client-bindir=PATH    Path to the directory where client binaries are located.
  client-libdir=PATH    Path to the directory where client libraries are
                        located.
  mem                   Run testsuite in "memory" using tmpfs or ramdisk.
                        Attempts to find a suitable location using a builtin
                        list of standard locations for tmpfs (/dev/shm,
                        /run/shm, /tmp). The option can also be set using
                        an environment variable MTR_MEM=[DIR].
  tmpdir=DIR            The directory where temporary files are stored
                        (default: ./var/tmp).
  vardir=DIR            The directory where files generated from the test run
                        is stored (default: ./var). Specifying a ramdisk or
                        tmpfs will speed up tests.

Options to control what test suites or cases to run

  big-test              Also run tests marked as "big".
  do-suite=PREFIX or REGEX
                        Run tests from suites whose name is prefixed with
                        PREFIX or fulfills REGEX.
  do-test-list=FILE     Run the tests listed in FILE. The tests should be
                        listed one per line in the file. "#" as first
                        character marks a comment and is ignored. Similary
                        an empty line in the file is also ignored.
  do-test=PREFIX or REGEX
                        Run test cases which name are prefixed with PREFIX
                        or fulfills REGEX.
  enable-disabled       Run also tests marked as disabled.
  force                 Continue to run the suite after failure.
  include-ndb[cluster]  Enable all tests that need cluster.
  only-big-test         Run only big tests and skip the normal(non-big) tests.
  print-testcases       Don't run the tests but print details about all the
                        selected tests, in the order they would be run.
  skip-ndb[cluster]     Skip all tests that need cluster. This setting is
                        enabled by default.
  skip-rpl              Skip the replication test cases.
  skip-sys-schema       Skip loading of the sys schema, and running the
                        sysschema test suite. An empty sys database is
                        still created.
  skip-test-list=FILE   Skip the tests listed in FILE. Each line in the file
                        is an entry and should be formatted as: 
                        <TESTNAME> : <COMMENT>
  skip-test=PREFIX or REGEX
                        Skip test cases which name are prefixed with PREFIX
                        or fulfills REGEX.
  start-from=PREFIX     Run test cases starting test prefixed with PREFIX where
                        prefix may be suite.testname or just testname.
  suite[s]=NAME1,..,NAMEN or [default|all|non-default]
                        Collect tests in suites from the comma separated
                        list of suite names.
                        The default is: "$DEFAULT_SUITES"
                        It can also be used to specify which set of suites set
                        to run. Suite sets take the below values -
                        'default'    - will run the default suites.
                        'all'        - will scan the mysql directory and run
                                       all available suites.
                        'non-default'- will scan the mysql directory for
                                       available suites and runs only the
                                       non-default suites.
  with-ndbcluster-only  Run only tests that include "ndb" in the filename.

Options that specify ports

  build-thread=#        Can be set in environment variable MTR_BUILD_THREAD.
                        Set MTR_BUILD_THREAD="auto" to automatically aquire
                        a build thread id that is unique to current host.
  mtr-build-thread=#    Specify unique number to calculate port number(s) from.
  mtr-port-base=#       Base for port numbers.
  mysqlx-port           Specify the port number to be used for mysqlxplugin.
                        Can be set in environment variable MYSQLXPLUGIN_PORT.
                        If not specified will create its own ports. This option
                        will not work for parallel servers.
  port-base=#           number+9 are reserved. Should be divisible by 10, if not
                        it will be rounded down. Value can be set with
                        environment variable MTR_PORT_BASE. If this value is set
                        and is not "auto", it overrides build-thread.

Options for test case authoring

  check-testcases       Check testcases for side effects. If there is any
                        difference in system state before and after the test
                        run, the test case is marked as failed. When this option
                        is enabled, MTR does additional check for missing
                        '.result' file and a test case not having its
                        corresponding '.result' file is marked as failed.
                        To disable this check, use '--nocheck-testcases' option.
  mark-progress         Log line number and elapsed time to <testname>.progress
                        file.
  record TESTNAME       (Re)genereate the result file for TESTNAME.
  test-progress[={0|1}] Print the percentage of tests completed. This setting
                        is enabled by default. To disable it, set the value to
                        0. Argument to '--test-progress' is optional.
                        

Options that pass on options (these may be repeated)

  initialize=ARGS       Specify additional arguments that will be used to
                        initialize and start the mysqld server.

  mysqld=ARGS           Specify additional arguments to "mysqld"
  mysqld-env=VAR=VAL    Specify additional environment settings for "mysqld"

Options for mysqltest
  mysqltest=ARGS        Extra options used when running test clients.

Options to run test on running server

  extern option=value   Run only the tests against an already started server
                        the options to use for connection to the extern server
                        must be specified using name-value pair notation.
                        For example:
                         ./$0 --extern socket=/tmp/mysqld.sock

Options for debugging the product

  boot-dbx              Start bootstrap server in dbx.
  boot-ddd              Start bootstrap server in ddd.
  boot-gdb              Start bootstrap server in gdb.
  client-dbx            Start mysqltest client in dbx.
  client-ddd            Start mysqltest client in ddd.
  client-debugger=NAME  Start mysqltest in the selected debugger.
  client-gdb            Start mysqltest client in gdb.
  client-lldb           Start mysqltest client in lldb.
  dbx                   Start the mysqld(s) in dbx.
  ddd                   Start the mysqld(s) in ddd.
  debug                 Dump trace output for all servers and client programs.
  debug-common          Same as debug, but sets 'd' debug flags to
                        "query,info,error,enter,exit"; you need this if you
                        want both to see debug printouts and to use
                        DBUG_EXECUTE_IF.
  debug-server          Use debug version of server, but without turning on
                        tracing.
  debugger=NAME         Start mysqld in the selected debugger.
  gdb                   Start the mysqld(s) in gdb.
  lldb                  Start the mysqld(s) in lldb.
  manual-boot-gdb       Let user manually start mysqld in gdb, during initialize
                        process.
  manual-dbx            Let user manually start mysqld in dbx, before running
                        test(s).
  manual-ddd            Let user manually start mysqld in ddd, before running
                        test(s).
  manual-debug          Let user manually start mysqld in debugger, before
                        running test(s).
  manual-gdb            Let user manually start mysqld in gdb, before running
                        test(s).
  manual-lldb           Let user manually start mysqld in lldb, before running
                        test(s).
  max-save-core         Limit the number of core files saved (to avoid filling
                        up disks for heavily crashing server). Defaults to
                        $opt_max_save_core, set to 0 for no limit. Set it's
                        default with MTR_MAX_SAVE_CORE.
  max-save-datadir      Limit the number of datadir saved (to avoid filling up
                        disks for heavily crashing server). Defaults to
                        $opt_max_save_datadir, set to 0 for no limit. Set it's
                        default with MTR_MAX_SAVE_DATDIR.
  max-test-fail         Limit the number of test failurs before aborting the
                        current test run. Defaults to $opt_max_test_fail, set to
                        0 for no limit. Set it's default with MTR_MAX_TEST_FAIL.
  strace-client         Create strace output for mysqltest client.
  strace-server         Create strace output for mysqltest server.

Options for lock_order

  lock-order            Run tests under the lock_order tool.
                        Set to 1 to enable, 0 to disable.
                        Defaults to $opt_lock_order, set it's default with MTR_LOCK_ORDER.

Options for valgrind

  callgrind             Instruct valgrind to use callgrind.
  helgrind              Instruct valgrind to use helgrind.
  valgrind              Run the "mysqltest" and "mysqld" executables using
                        valgrind with default options.
  valgrind-all          Synonym for --valgrind.
  valgrind-clients      Run clients started by .test files with valgrind.
  valgrind-mysqld       Run the "mysqld" executable with valgrind.
  valgrind-mysqltest    Run the "mysqltest" and "mysql_client_test" executable
                        with valgrind.
  valgrind-option=ARGS  Option to give valgrind, replaces default option(s), can
                        be specified more then once.
  valgrind-options=ARGS Deprecated, use --valgrind-option.
  valgrind-path=<EXE>   Path to the valgrind executable.

Misc options

  charset-for-testdb    CREATE DATABASE test CHARACTER SET <option value>.
  colored-diff          Colorize the diff part of the output.
  comment=STR           Write STR to the output.
  debug-sync-timeout=NUM
                        Set default timeout for WAIT_FOR debug sync
                        actions. Disable facility with NUM=0.
  default-myisam        Set default storage engine to MyISAM for non-innodb
                        tests. This is needed after switching default storage
                        engine to InnoDB.
  disk-usage            Show disk usage of vardir after each test.
  fast                  Run as fast as possible, dont't wait for servers
                        to shutdown etc.
  force-restart         Always restart servers between tests.
  gcov                  Collect coverage information after the test.
                        The result is a gcov file per source and header file.
  gprof                 Collect profiling information using gprof.
  help                  Get this help text.
  max-connections=N     Max number of open connection to server in mysqltest.
  no-skip               This option is used to run all MTR tests even if the
                        condition required for running the test as specified
                        by inc files are not satisfied. The option mandatorily
                        requires an excluded list at include/excludenoskip.list
                        which contains inc files which should continue to skip.
  non-parallel-test     Also run tests marked as 'non-parallel'. Tests sourcing
                        'not_parallel.inc' are marked as 'non-parallel' tests.
  nounit-tests          Do not run unit tests. Normally run if configured
                        and if not running named tests/suites.
  parallel=N            Run tests in N parallel threads. The default value is 1.
                        Use parallel=auto for auto-setting of N.
  quiet                 Reuse the output buffer and maintain a single line for
                        reporting successful tests, skipped tests and disabled
                        tests. Failed tests and the necessary information about
                        the failure will be printed on a separate line.
  reorder               Reorder tests to get fewer server restarts.
  repeat=N              Run each test N number of times, in parallel if
                        --parallel option value is > 1.
  report-features       First run a "test" that reports mysql features.
  report-times          Report how much time has been spent on different.
  report-unstable-tests Mark tests which fail initially but pass on at least
                        one retry attempt as unstable tests and report them
                        separately in the end summary. If all failures
                        encountered are due to unstable tests, MTR will print
                        a warning and exit with a zero status code.
  retry-failure=N       Limit number of retries for a failed test.
  retry=N               Retry tests that fail N times, limit number of failures
                        to $opt_retry_failure.
  sanitize              Scan server log files for warnings from various
                        sanitizers. Assumes that you have built with
                        -DWITH_ASAN or -DWITH_UBSAN.
  shutdown-timeout=SECONDS
                        Max number of seconds to wait for server shutdown
                        before killing servers (default $opt_shutdown_timeout).
  sleep=SECONDS         Passed to mysqltest, will be used as fixed sleep time
  start                 Only initialize and start the servers. If a testcase is
                        mentioned server is started with startup settings of the
                        testcase. If a --suite option is specified the
                        configurations of the my.cnf of the specified suite is
                        used. If no suite or testcase is mentioned, settings
                        from include/default_my.cnf is used.
                        Example:
                          $0 --start alias &
  start-and-exit        Same as --start, but mysql-test-run terminates and
                        leaves just the server running.
  start-dirty           Only start the servers (without initialization) for
                        the first specified test case.
  stress=ARGS           Run stress test, providing options to
                        mysql-stress-test.pl. Options are separated by comma.
  suite-opt             Run the particular file in the suite as the suite.opt.
  suite-timeout=MINUTES Max test suite run time (default $opt_suite_timeout).
  summary-report=FILE   Generate a plain text file of the test summary only,
                        suitable for sending by email.
  testcase-timeout=MINUTES
                        Max test case run time (default $opt_testcase_timeout).
  timediff              With --timestamp, also print time passed since
                        *previous* test started.
  timer                 Show test case execution time.
  timestamp             Print timestamp before each test report line.
  unit-tests            Run unit tests even if they would otherwise not be run.
  unit-tests-report     Include report of every test included in unit tests.
  user-args             In combination with start* and no test name, drops
                        arguments to mysqld except those specified with
                        --mysqld (if any).
  user=USER             User for connecting to mysqld(default: $opt_user).
  verbose               More verbose output.
  verbose-restart       Write when and why servers are restarted.
  wait-all              If --start or --start-dirty option is used, wait for all
                        servers to exit before finishing the process.
  warnings              Scan the log files for warnings. Use --nowarnings
                        to turn off.
  xml-report=FILE       Generate a XML report file compatible with JUnit.

Some options that control enabling a feature for normal test runs,
can be turned off by prepending 'no' to the option, e.g. --notimer.
This applies to reorder, timer, check-testcases and warnings.

HERE
  exit(1);

}

sub list_options ($) {
  my $hash = shift;

  for (keys %$hash) {
    s/([:=].*|[+!])$//;
    s/\|/\n--/g;
    print "--$_\n" unless /list-options/;
  }

  exit(1);
}<|MERGE_RESOLUTION|>--- conflicted
+++ resolved
@@ -2549,17 +2549,9 @@
   return mtr_args2str($exe, @$args);
 }
 
-<<<<<<< HEAD
-sub mysqlpump_arguments ($) {
+sub mysql_pump_arguments ($) {
   my ($group_suffix) = @_;
   my $exe = mtr_exe_exists("$path_client_bindir/mysqlpump");
-=======
-sub mysql_pump_arguments ($) {
-  my($group_suffix) = @_;
-  my $exe= mtr_exe_exists(vs_config_dirs('client/dump','mysqlpump'),
-                          "$basedir/client/mysqlpump",
-                          "$path_client_bindir/mysqlpump");
->>>>>>> 1552be93
 
   my $args;
   mtr_init_args(\$args);
@@ -2570,6 +2562,19 @@
   mtr_add_arg($args, "--defaults-file=%s",         $path_config_file);
   mtr_add_arg($args, "--defaults-group-suffix=%s", $group_suffix);
   client_debug_arg($args, "mysqlpump-$group_suffix");
+  return mtr_args2str($exe, @$args);
+}
+
+
+sub mysqlpump_arguments () {
+  my $exe = mtr_exe_exists("$path_client_bindir/mysqlpump");
+
+  my $args;
+  mtr_init_args(\$args);
+  if ($opt_valgrind_clients) {
+    valgrind_client_arguments($args, \$exe);
+  }
+
   return mtr_args2str($exe, @$args);
 }
 
@@ -2588,27 +2593,6 @@
   }
   return mtr_args2str($exe, @$args);
 }
-<<<<<<< HEAD
-=======
-
-sub mysqlpump_arguments () {
-  my $exe= mtr_exe_exists(vs_config_dirs('client/dump','mysqlpump'),
-                          "$basedir/client/mysqlpump",
-                          "$path_client_bindir/mysqlpump");
-
-  my $args;
-  mtr_init_args(\$args);
-  if ( $opt_valgrind_clients )
-  {
-    valgrind_client_arguments($args, \$exe);
-  }
-  return mtr_args2str($exe, @$args);
-}
-#
-# Set environment to be used by childs of this process for
-# things that are constant during the whole lifetime of mysql-test-run
-#
->>>>>>> 1552be93
 
 sub mysqlbackup_plugin_dir () {
   my $fnm = find_plugin('mysqlbackup_sbt_test_mms', 'plugin_output_directory');
@@ -2852,7 +2836,6 @@
   }
 
   # mysql clients
-<<<<<<< HEAD
   $ENV{'EXE_MYSQL'}           = $exe_mysql;
   $ENV{'MYSQL'}               = client_arguments("mysql");
   $ENV{'MYSQL_BINLOG'}        = client_arguments("mysqlbinlog");
@@ -2861,7 +2844,8 @@
   $ENV{'MYSQL_DUMP'}          = mysqldump_arguments(".1");
   $ENV{'MYSQL_DUMP_SLAVE'}    = mysqldump_arguments(".2");
   $ENV{'MYSQL_IMPORT'}        = client_arguments("mysqlimport");
-  $ENV{'MYSQL_PUMP'}          = mysqlpump_arguments(".1");
+  $ENV{'MYSQL_PUMP'}          = mysql_pump_arguments(".1");
+  $ENV{'MYSQLPUMP'}           = mysqlpump_arguments();
   $ENV{'MYSQL_SHOW'}          = client_arguments("mysqlshow");
   $ENV{'MYSQL_SLAP'}          = mysqlslap_arguments();
   $ENV{'MYSQL_SLAVE'}         = client_arguments("mysql", ".2");
@@ -2894,53 +2878,6 @@
   my $exe_bug25714 = mtr_exe_maybe_exists("$path_client_bindir/bug25714");
   $ENV{'MYSQL_BUG25714'} = native_path($exe_bug25714);
 
-=======
-  # ----------------------------------------------------
-  $ENV{'MYSQL_CHECK'}=                 client_arguments("mysqlcheck");
-  $ENV{'MYSQL_DUMP'}=                  mysqldump_arguments(".1");
-  $ENV{'MYSQL_DUMP_SLAVE'}=            mysqldump_arguments(".2");
-  $ENV{'MYSQL_SLAP'}=                  mysqlslap_arguments();
-  $ENV{'MYSQL_IMPORT'}=                client_arguments("mysqlimport");
-  $ENV{'MYSQL_SHOW'}=                  client_arguments("mysqlshow");
-  $ENV{'MYSQL_CONFIG_EDITOR'}=         client_arguments_no_grp_suffix("mysql_config_editor");
-  $ENV{'MYSQL_PUMP'}=                  mysql_pump_arguments(".1");
-  $ENV{'MYSQLPUMP'}=                   mysqlpump_arguments();
-
-  if (!IS_WINDOWS)
-  {
-    $ENV{'MYSQL_INSTALL_DB'}=         client_arguments_no_grp_suffix("mysql_install_db");
-  }
-  $ENV{'MYSQL_BINLOG'}=                client_arguments("mysqlbinlog");
-  $ENV{'MYSQL'}=                       client_arguments("mysql");
-  $ENV{'MYSQL_SLAVE'}=                 client_arguments("mysql", ".2");
-  $ENV{'MYSQL_UPGRADE'}=               client_arguments("mysql_upgrade");
-  $ENV{'MYSQL_SECURE_INSTALLATION'}=   "$path_client_bindir/mysql_secure_installation";
-  $ENV{'MYSQLADMIN'}=                  native_path($exe_mysqladmin);
-  $ENV{'MYSQL_CLIENT_TEST'}=           mysql_client_test_arguments();
-  $ENV{'MYSQLXTEST'}=                  mysqlxtest_arguments();
-  $ENV{'EXE_MYSQL'}=                   $exe_mysql;
-  $ENV{'MYSQL_PLUGIN'}=                $exe_mysql_plugin;
-  $ENV{'MYSQL_EMBEDDED'}=              $exe_mysql_embedded;
-  $ENV{'PATH_CONFIG_FILE'}=            $path_config_file;
-  $ENV{'MYSQL_SSL_RSA_SETUP'}=         $exe_mysql_ssl_rsa_setup;
-
-  my $exe_mysqld= find_mysqld($basedir);
-  $ENV{'MYSQLD'}= $exe_mysqld;
-  my $extra_opts= join (" ", @opt_extra_mysqld_opt);
-  $ENV{'MYSQLD_CMD'}= "$exe_mysqld --defaults-group-suffix=.1 ".
-    "--defaults-file=$path_config_file $extra_opts";
-
-  # ----------------------------------------------------
-  # bug25714 executable may _not_ exist in
-  # some versions, test using it should be skipped
-  # ----------------------------------------------------
-  my $exe_bug25714=
-      mtr_exe_maybe_exists(vs_config_dirs('testclients', 'bug25714'),
-                           "$basedir/testclients/bug25714");
-  $ENV{'MYSQL_BUG25714'}=  native_path($exe_bug25714);
-
-  # ----------------------------------------------------
->>>>>>> 1552be93
   # Get the bin dir
   $ENV{'MYSQL_BIN_PATH'} = native_path($bindir);
 

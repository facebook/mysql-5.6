#!/usr/bin/perl
# -*- cperl -*-

#
##############################################################################
#
#  mysql-test-run.pl
#
#  Tool used for executing a suite of .test file
#
#  See the "MySQL Test framework manual" for more information
#  http://dev.mysql.com/doc/mysqltest/en/index.html
#
#  Please keep the test framework tools identical in all versions!
#
##############################################################################
#
# Coding style directions for this perl script
#
#   - To make this Perl script easy to alter even for those that not
#     code Perl that often, keeep the coding style as close as possible to
#     the C/C++ MySQL coding standard.
#
#   - All lists of arguments to send to commands are Perl lists/arrays,
#     not strings we append args to. Within reason, most string
#     concatenation for arguments should be avoided.
#
#   - Functions defined in the main program are not to be prefixed,
#     functions in "library files" are to be prefixed with "mtr_" (for
#     Mysql-Test-Run). There are some exceptions, code that fits best in
#     the main program, but are put into separate files to avoid
#     clutter, may be without prefix.
#
#   - All stat/opendir/-f/ is to be kept in collect_test_cases(). It
#     will create a struct that the rest of the program can use to get
#     the information. This separates the "find information" from the
#     "do the work" and makes the program more easy to maintain.
#
#   - The rule when it comes to the logic of this program is
#
#       command_line_setup() - is to handle the logic between flags
#       collect_test_cases() - is to do its best to select what tests
#                              to run, dig out options, if needs restart etc.
#       run_testcase()       - is to run a single testcase, and follow the
#                              logic set in both above. No, or rare file
#                              system operations. If a test seems complex,
#                              it should probably not be here.
#
# A nice way to trace the execution of this script while debugging
# is to use the Devel::Trace package found at
# "http://www.plover.com/~mjd/perl/Trace/" and run this script like
# "perl -d:Trace mysql-test-run.pl"
#

$Devel::Trace::TRACE= 0;       # Don't trace boring init stuff

#require 5.6.1;
use File::Path;
use File::Basename;
use File::Copy;
use Cwd;
use Getopt::Long;
use Sys::Hostname;
use IO::Socket;
use IO::Socket::INET;
use Data::Dumper;
use strict;
use warnings;
use diagnostics;

select(STDOUT);
$| = 1; # Automatically flush STDOUT

our $glob_win32_perl=  ($^O eq "MSWin32"); # ActiveState Win32 Perl
our $glob_cygwin_perl= ($^O eq "cygwin");  # Cygwin Perl
our $glob_win32=       ($glob_win32_perl or $glob_cygwin_perl);
our $glob_netware=     ($^O eq "NetWare"); # NetWare

require "lib/mtr_cases.pl";
require "lib/mtr_im.pl";
require "lib/mtr_process.pl";
require "lib/mtr_timer.pl";
require "lib/mtr_io.pl";
require "lib/mtr_gcov.pl";
require "lib/mtr_gprof.pl";
require "lib/mtr_report.pl";
require "lib/mtr_diff.pl";
require "lib/mtr_match.pl";
require "lib/mtr_misc.pl";
require "lib/mtr_stress.pl";
require "lib/mtr_unique.pl";

$Devel::Trace::TRACE= 1;

##############################################################################
#
#  Default settings
#
##############################################################################

# Misc global variables
our $mysql_version_id;
our $glob_mysql_test_dir=         undef;
our $glob_mysql_bench_dir=        undef;
our $glob_hostname=               undef;
our $glob_scriptname=             undef;
our $glob_timers=                 undef;
our $glob_use_running_server=     0;
our $glob_use_running_ndbcluster= 0;
our $glob_use_running_ndbcluster_slave= 0;
our $glob_use_embedded_server=    0;
our @glob_test_mode;

our $glob_basedir;

our $path_charsetsdir;
our $path_client_bindir;
our $path_language;
our $path_timefile;
our $path_snapshot;
our $path_mysqltest_log;
our $path_current_test_log;
our $path_my_basedir;

our $opt_vardir;                 # A path but set directly on cmd line
our $path_vardir_trace;          # unix formatted opt_vardir for trace files
our $opt_tmpdir;                 # A path but set directly on cmd line

# Visual Studio produces executables in different sub-directories based on the
# configuration used to build them.  To make life easier, an environment
# variable or command-line option may be specified to control which set of
# executables will be used by the test suite.
our $opt_vs_config = $ENV{'MTR_VS_CONFIG'};

our $default_vardir;

our $opt_usage;
our $opt_suite;

our $opt_script_debug= 0;  # Script debugging, enable with --script-debug
our $opt_verbose= 0;  # Verbose output, enable with --verbose

our $exe_master_mysqld;
our $exe_mysql;
our $exe_mysqladmin;
our $exe_mysqlbinlog;
our $exe_mysql_client_test;
our $exe_mysqld;
our $exe_mysqlcheck;
our $exe_mysqldump;
our $exe_mysqlslap;
our $exe_mysqlimport;
our $exe_mysqlshow;
our $exe_mysql_fix_system_tables;
our $exe_mysqltest;
our $exe_ndbd;
our $exe_ndb_mgmd;
our $exe_slave_mysqld;
our $exe_im;
our $exe_my_print_defaults;
our $exe_perror;
our $lib_udf_example;
our $exe_libtool;

our $opt_bench= 0;
our $opt_small_bench= 0;
our $opt_big_test= 0;            # Send --big-test to mysqltest

our @opt_extra_mysqld_opt;

our $opt_compress;
our $opt_ssl;
our $opt_skip_ssl;
our $opt_ssl_supported;
our $opt_ps_protocol;
our $opt_sp_protocol;
our $opt_cursor_protocol;
our $opt_view_protocol;

our $opt_debug;
our $opt_do_test;
our @opt_cases;                  # The test cases names in argv
our $opt_embedded_server;
our $opt_extern;
our $opt_fast;
our $opt_force;
our $opt_reorder= 0;
our $opt_enable_disabled;
our $opt_mem= $ENV{'MTR_MEM'};

our $opt_gcov;
our $opt_gcov_err;
our $opt_gcov_msg;

our $glob_debugger= 0;
our $opt_gdb;
our $opt_client_gdb;
our $opt_ddd;
our $opt_client_ddd;
our $opt_manual_gdb;
our $opt_manual_ddd;
our $opt_manual_debug;
our $opt_debugger;
our $opt_client_debugger;

our $opt_gprof;
our $opt_gprof_dir;
our $opt_gprof_master;
our $opt_gprof_slave;

our $master;
our $slave;
our $clusters;

our $instance_manager;

our $opt_ndbcluster_port;
our $opt_ndbconnectstring;
our $opt_ndbcluster_port_slave;
our $opt_ndbconnectstring_slave;

our $opt_record;
our $opt_check_testcases;
my  $opt_report_features;

our $opt_skip;
our $opt_skip_rpl;
our $max_slave_num= 0;
our $use_innodb;
our $opt_skip_test;
our $opt_skip_im;

our $opt_sleep;

our $opt_sleep_time_after_restart=  1;
our $opt_sleep_time_for_delete=    10;
our $opt_testcase_timeout;
our $opt_suite_timeout;
my  $default_testcase_timeout=     15; # 15 min max
my  $default_suite_timeout=       180; # 3 hours max

our $opt_socket;

our $opt_source_dist;

our $opt_start_and_exit;
our $opt_start_dirty;
our $opt_start_from;

our $opt_strace_client;

our $opt_timer= 1;

our $opt_user;
our $opt_user_test;

our $opt_valgrind= 0;
our $opt_valgrind_mysqld= 0;
our $opt_valgrind_mysqltest= 0;
our $default_valgrind_options= "--show-reachable=yes";
our $opt_valgrind_options;
our $opt_valgrind_path;
our $opt_callgrind;

our $opt_stress=               "";
our $opt_stress_suite=     "main";
our $opt_stress_mode=    "random";
our $opt_stress_threads=        5;
our $opt_stress_test_count=     0;
our $opt_stress_loop_count=     0;
our $opt_stress_test_duration=  0;
our $opt_stress_init_file=     "";
our $opt_stress_test_file=     "";

our $opt_wait_for_master;
our $opt_wait_for_slave;
our $opt_wait_timeout=  10;

our $opt_warnings;

our $opt_udiff;

our $opt_skip_ndbcluster= 0;
our $opt_skip_ndbcluster_slave= 0;
our $opt_with_ndbcluster= 0;
our $opt_with_ndbcluster_only= 0;
our $glob_ndbcluster_supported= 0;
our $opt_ndb_extra_test= 0;
our $opt_skip_master_binlog= 0;
our $opt_skip_slave_binlog= 0;

our $exe_ndb_mgm;
our $exe_ndb_waiter;
our $path_ndb_tools_dir;
our $path_ndb_examples_dir;
our $exe_ndb_example;
our $path_ndb_testrun_log;

our @data_dir_lst;

our $used_binlog_format;
our $debug_compiled_binaries;
our $glob_tot_real_time= 0;

our %mysqld_variables;


######################################################################
#
#  Function declarations
#
######################################################################

sub main ();
sub initial_setup ();
sub command_line_setup ();
sub datadir_setup ();
sub executable_setup ();
sub environment_setup ();
sub kill_running_servers ();
sub cleanup_stale_files ();
sub check_ssl_support ($);
sub check_running_as_root();
sub check_ndbcluster_support ($);
sub rm_ndbcluster_tables ($);
sub ndbcluster_start_install ($);
sub ndbcluster_start ($$);
sub ndbcluster_wait_started ($$);
sub mysqld_wait_started($);
sub run_benchmarks ($);
sub initialize_servers ();
sub mysql_install_db ();
sub install_db ($$);
sub copy_install_db ($$);
sub run_testcase ($);
sub run_testcase_stop_servers ($$$);
sub run_testcase_start_servers ($);
sub run_testcase_check_skip_test($);
sub report_failure_and_restart ($);
sub do_before_start_master ($);
sub do_before_start_slave ($);
sub ndbd_start ($$$);
sub ndb_mgmd_start ($);
sub mysqld_start ($$$);
sub mysqld_arguments ($$$$$);
sub stop_all_servers ();
sub run_mysqltest ($);
sub usage ($);

######################################################################
#
#  Main program
#
######################################################################

main();

sub main () {

  command_line_setup();

  check_ndbcluster_support(\%mysqld_variables);
  check_ssl_support(\%mysqld_variables);
  check_debug_support(\%mysqld_variables);

  executable_setup();

  environment_setup();
  signal_setup();

  if ( $opt_gcov )
  {
    gcov_prepare();
  }

  if ( $opt_gprof )
  {
    gprof_prepare();
  }

  if ( $opt_bench )
  {
    initialize_servers();
    run_benchmarks(shift);      # Shift what? Extra arguments?!
  }
  elsif ( $opt_stress )
  {
    initialize_servers();
    run_stress_test()
  }
  else
  {
    # Figure out which tests we are going to run
    my $tests= collect_test_cases($opt_suite);

    # Turn off NDB and other similar options if no tests use it
    my ($need_ndbcluster,$need_im);
    foreach my $test (@$tests)
    {
      next if $test->{skip};

      $need_ndbcluster||= $test->{ndb_test};
      $need_im||= $test->{component_id} eq 'im';

      # Count max number of slaves used by a test case
      if ( $test->{slave_num} > $max_slave_num)
      {
	$max_slave_num= $test->{slave_num};
	mtr_error("Too many slaves") if $max_slave_num > 3;
      }
      $use_innodb||= $test->{'innodb_test'};
    }

    # Check if cluster can be skipped
    if ( !$need_ndbcluster )
    {
      $opt_skip_ndbcluster= 1;
      $opt_skip_ndbcluster_slave= 1;
    }

    # Check if slave cluster can be skipped
    if ($max_slave_num == 0)
    {
      $opt_skip_ndbcluster_slave= 1;
    }

    # Check if im can be skipped
    if ( ! $need_im )
    {
     $opt_skip_im= 1;
    }

    initialize_servers();

    if ( $opt_report_features ) {
      run_report_features();
    }

    run_suite($opt_suite, $tests);
  }

  mtr_exit(0);
}

<<<<<<< HEAD
=======
##############################################################################
#
#  Initial setup independent on command line arguments
#
##############################################################################

sub initial_setup () {

  select(STDOUT);
  $| = 1;                       # Make unbuffered

  # If so requested, we try to avail ourselves of a unique build thread number.
  if ( $ENV{'MTR_BUILD_THREAD'} ) {
    if ( lc($ENV{'MTR_BUILD_THREAD'}) eq 'auto' ) {
      print "Requesting build thread... ";
      $ENV{'MTR_BUILD_THREAD'} = mtr_require_unique_id_and_wait("/tmp/mysql-test-ports", 200, 299);
      print "got ".$ENV{'MTR_BUILD_THREAD'}."\n";
    }
  }

  $glob_scriptname=  basename($0);

  # We require that we are in the "mysql-test" directory
  # to run mysql-test-run
  if (! -f $glob_scriptname)
  {
    mtr_error("Can't find the location for the mysql-test-run script\n" .
              "Go to to the mysql-test directory and execute the script " .
              "as follows:\n./$glob_scriptname");
  }

  if ( -d "../sql" )
  {
    $opt_source_dist=  1;
  }

  $glob_hostname=  mtr_short_hostname();

  # Find the absolute path to the test directory
  $glob_mysql_test_dir=  cwd();
  if ( $glob_cygwin_perl )
  {
    # Windows programs like 'mysqld' needs Windows paths
    $glob_mysql_test_dir= `cygpath -m "$glob_mysql_test_dir"`;
    chomp($glob_mysql_test_dir);
  }

  # In most cases, the base directory we find everything relative to,
  # is the parent directory of the "mysql-test" directory. For source
  # distributions, TAR binary distributions and some other packages.
  $glob_basedir= dirname($glob_mysql_test_dir);

  # In the RPM case, binaries and libraries are installed in the
  # default system locations, instead of having our own private base
  # directory. And we install "/usr/share/mysql-test". Moving up one
  # more directory relative to "mysql-test" gives us a usable base
  # directory for RPM installs.
  if ( ! $opt_source_dist and ! -d "$glob_basedir/bin" )
  {
    $glob_basedir= dirname($glob_basedir);
  }

  # Expect mysql-bench to be located adjacent to the source tree, by default
  $glob_mysql_bench_dir= "$glob_basedir/../mysql-bench"
    unless defined $glob_mysql_bench_dir;
  $glob_mysql_bench_dir= undef
    unless -d $glob_mysql_bench_dir;

  $path_my_basedir=
    $opt_source_dist ? $glob_mysql_test_dir : $glob_basedir;

  $glob_timers= mtr_init_timers();

  #
  # Find the mysqld executable to be able to find the mysqld version
  # number as early as possible
  #

  # Look for the path where to find the client binaries
  $path_client_bindir= mtr_path_exists("$glob_basedir/client_release",
				       "$glob_basedir/client_debug",
				       "$glob_basedir/client/release",
				       "$glob_basedir/client/debug",
				       "$glob_basedir/client",
				       "$glob_basedir/bin");

  # Look for the mysqld executable
  $exe_mysqld=         mtr_exe_exists ("$glob_basedir/sql/mysqld",
				       "$path_client_bindir/mysqld-max-nt",
				       "$path_client_bindir/mysqld-max",
				       "$path_client_bindir/mysqld-nt",
				       "$path_client_bindir/mysqld",
				       "$path_client_bindir/mysqld-debug",
				       "$path_client_bindir/mysqld-max",
				       "$glob_basedir/libexec/mysqld",
				       "$glob_basedir/bin/mysqld",
                                       "$glob_basedir/sbin/mysqld",
				       "$glob_basedir/sql/release/mysqld",
				       "$glob_basedir/sql/debug/mysqld");

  # Use the mysqld found above to find out what features are available
  collect_mysqld_features();

}


>>>>>>> 88ac15dd

##############################################################################
#
#  Default settings
#
##############################################################################

sub command_line_setup () {

  # These are defaults for things that are set on the command line

  $opt_suite=        "main";    # Special default suite
  my $opt_comment;

  my $opt_master_myport=       9306;
  my $opt_slave_myport=        9308;
  $opt_ndbcluster_port=        9310;
  $opt_ndbcluster_port_slave=  9311;
  my $im_port=                 9312;
  my $im_mysqld1_port=         9313;
  my $im_mysqld2_port=         9314;

  #
  # To make it easier for different devs to work on the same host,
  # an environment variable can be used to control all ports. A small
  # number is to be used, 0 - 16 or similar.
  #
  # Note the MASTER_MYPORT has to be set the same in all 4.x and 5.x
  # versions of this script, else a 4.0 test run might conflict with a
  # 5.1 test run, even if different MTR_BUILD_THREAD is used. This means
  # all port numbers might not be used in this version of the script.
  #
  # Also note the limiteation of ports we are allowed to hand out. This
  # differs between operating systems and configuration, see
  # http://www.ncftp.com/ncftpd/doc/misc/ephemeral_ports.html
  # But a fairly safe range seems to be 5001 - 32767
  if ( $ENV{'MTR_BUILD_THREAD'} )
  {
    # Up to two masters, up to three slaves
    $opt_master_myport=         $ENV{'MTR_BUILD_THREAD'} * 10 + 10000; # and 1
    $opt_slave_myport=          $opt_master_myport + 2;  # and 3 4
    $opt_ndbcluster_port=       $opt_master_myport + 5;
    $opt_ndbcluster_port_slave= $opt_master_myport + 6;
    $im_port=                   $opt_master_myport + 7;
    $im_mysqld1_port=           $opt_master_myport + 8;
    $im_mysqld2_port=           $opt_master_myport + 9;
  }

  if ( $opt_master_myport < 5001 or $opt_master_myport + 10 >= 32767 )
  {
    mtr_error("MTR_BUILD_THREAD number results in a port",
              "outside 5001 - 32767",
              "($opt_master_myport - $opt_master_myport + 10)");
  }

  # This is needed for test log evaluation in "gen-build-status-page"
  # in all cases where the calling tool does not log the commands
  # directly before it executes them, like "make test-force-pl" in RPM builds.
  print "Logging: $0 ", join(" ", @ARGV), "\n";

  # Read the command line
  # Note: Keep list, and the order, in sync with usage at end of this file

  Getopt::Long::Configure("pass_through");
  GetOptions(
             # Control what engine/variation to run
             'embedded-server'          => \$opt_embedded_server,
             'ps-protocol'              => \$opt_ps_protocol,
             'sp-protocol'              => \$opt_sp_protocol,
             'view-protocol'            => \$opt_view_protocol,
             'cursor-protocol'          => \$opt_cursor_protocol,
             'ssl|with-openssl'         => \$opt_ssl,
             'skip-ssl'                 => \$opt_skip_ssl,
             'compress'                 => \$opt_compress,
             'bench'                    => \$opt_bench,
             'small-bench'              => \$opt_small_bench,
             'with-ndbcluster'          => \$opt_with_ndbcluster,
             'vs-config'            => \$opt_vs_config,

             # Control what test suites or cases to run
             'force'                    => \$opt_force,
             'with-ndbcluster-only'     => \$opt_with_ndbcluster_only,
             'skip-ndbcluster|skip-ndb' => \$opt_skip_ndbcluster,
             'skip-ndbcluster-slave|skip-ndb-slave'
                                        => \$opt_skip_ndbcluster_slave,
             'ndb-extra-test'           => \$opt_ndb_extra_test,
             'skip-master-binlog'       => \$opt_skip_master_binlog,
             'skip-slave-binlog'        => \$opt_skip_slave_binlog,
             'do-test=s'                => \$opt_do_test,
             'start-from=s'             => \$opt_start_from,
             'suite=s'                  => \$opt_suite,
             'skip-rpl'                 => \$opt_skip_rpl,
             'skip-im'                  => \$opt_skip_im,
             'skip-test=s'              => \$opt_skip_test,
             'big-test'                 => \$opt_big_test,

             # Specify ports
             'master_port=i'            => \$opt_master_myport,
             'slave_port=i'             => \$opt_slave_myport,
             'ndbcluster-port|ndbcluster_port=i' => \$opt_ndbcluster_port,
             'ndbcluster-port-slave=i'  => \$opt_ndbcluster_port_slave,
             'im-port=i'                => \$im_port, # Instance Manager port.
             'im-mysqld1-port=i'        => \$im_mysqld1_port, # Port of mysqld, controlled by IM
             'im-mysqld2-port=i'        => \$im_mysqld2_port, # Port of mysqld, controlled by IM

             # Test case authoring
             'record'                   => \$opt_record,
             'check-testcases'          => \$opt_check_testcases,

             # Extra options used when starting mysqld
             'mysqld=s'                 => \@opt_extra_mysqld_opt,

             # Run test on running server
             'extern'                   => \$opt_extern,
             'ndb-connectstring=s'       => \$opt_ndbconnectstring,
             'ndb-connectstring-slave=s' => \$opt_ndbconnectstring_slave,

             # Debugging
             'gdb'                      => \$opt_gdb,
             'client-gdb'               => \$opt_client_gdb,
             'manual-gdb'               => \$opt_manual_gdb,
             'manual-debug'             => \$opt_manual_debug,
             'ddd'                      => \$opt_ddd,
             'client-ddd'               => \$opt_client_ddd,
	     'debugger=s'               => \$opt_debugger,
	     'client-debugger=s'        => \$opt_client_debugger,
             'strace-client'            => \$opt_strace_client,
             'master-binary=s'          => \$exe_master_mysqld,
             'slave-binary=s'           => \$exe_slave_mysqld,

             # Coverage, profiling etc
             'gcov'                     => \$opt_gcov,
             'gprof'                    => \$opt_gprof,
             'valgrind|valgrind-all'    => \$opt_valgrind,
             'valgrind-mysqltest'       => \$opt_valgrind_mysqltest,
             'valgrind-mysqld'          => \$opt_valgrind_mysqld,
             'valgrind-options=s'       => \$opt_valgrind_options,
             'valgrind-path=s'          => \$opt_valgrind_path,
	     'callgrind'                => \$opt_callgrind,

             # Stress testing 
             'stress'                   => \$opt_stress,
             'stress-suite=s'           => \$opt_stress_suite,
             'stress-threads=i'         => \$opt_stress_threads,
             'stress-test-file=s'       => \$opt_stress_test_file,
             'stress-init-file=s'       => \$opt_stress_init_file,
             'stress-mode=s'            => \$opt_stress_mode,
             'stress-loop-count=i'      => \$opt_stress_loop_count,
             'stress-test-count=i'      => \$opt_stress_test_count,
             'stress-test-duration=i'   => \$opt_stress_test_duration,

	     # Directories
             'tmpdir=s'                 => \$opt_tmpdir,
             'vardir=s'                 => \$opt_vardir,
             'benchdir=s'               => \$glob_mysql_bench_dir,
             'mem:s'                    => \$opt_mem,

             # Misc
             'report-features'          => \$opt_report_features,
             'comment=s'                => \$opt_comment,
             'debug'                    => \$opt_debug,
             'fast'                     => \$opt_fast,
             'reorder'                  => \$opt_reorder,
             'enable-disabled'          => \$opt_enable_disabled,
             'script-debug'             => \$opt_script_debug,
             'verbose'                  => \$opt_verbose,
             'sleep=i'                  => \$opt_sleep,
             'socket=s'                 => \$opt_socket,
             'start-dirty'              => \$opt_start_dirty,
             'start-and-exit'           => \$opt_start_and_exit,
             'timer!'                   => \$opt_timer,
             'unified-diff|udiff'       => \$opt_udiff,
             'user-test=s'              => \$opt_user_test,
             'user=s'                   => \$opt_user,
             'wait-timeout=i'           => \$opt_wait_timeout,
             'testcase-timeout=i'       => \$opt_testcase_timeout,
             'suite-timeout=i'          => \$opt_suite_timeout,
             'warnings|log-warnings'    => \$opt_warnings,

             'help|h'                   => \$opt_usage,
            ) or usage("Can't read options");

  usage("") if $opt_usage;

  $glob_scriptname=  basename($0);

  # We require that we are in the "mysql-test" directory
  # to run mysql-test-run
  if (! -f $glob_scriptname)
  {
    mtr_error("Can't find the location for the mysql-test-run script\n" .
              "Go to to the mysql-test directory and execute the script " .
              "as follows:\n./$glob_scriptname");
  }

  if ( -d "../sql" )
  {
    $opt_source_dist=  1;
  }

  $glob_hostname=  mtr_short_hostname();

  # Find the absolute path to the test directory
  $glob_mysql_test_dir=  cwd();
  if ( $glob_cygwin_perl )
  {
    # Windows programs like 'mysqld' needs Windows paths
    $glob_mysql_test_dir= `cygpath -m "$glob_mysql_test_dir"`;
    chomp($glob_mysql_test_dir);
  }

  # In most cases, the base directory we find everything relative to,
  # is the parent directory of the "mysql-test" directory. For source
  # distributions, TAR binary distributions and some other packages.
  $glob_basedir= dirname($glob_mysql_test_dir);

  # In the RPM case, binaries and libraries are installed in the
  # default system locations, instead of having our own private base
  # directory. And we install "/usr/share/mysql-test". Moving up one
  # more directory relative to "mysql-test" gives us a usable base
  # directory for RPM installs.
  if ( ! $opt_source_dist and ! -d "$glob_basedir/bin" )
  {
    $glob_basedir= dirname($glob_basedir);
  }

  # Expect mysql-bench to be located adjacent to the source tree, by default
  $glob_mysql_bench_dir= "$glob_basedir/../mysql-bench"
    unless defined $glob_mysql_bench_dir;
  $glob_mysql_bench_dir= undef
    unless -d $glob_mysql_bench_dir;

  $path_my_basedir=
    $opt_source_dist ? $glob_mysql_test_dir : $glob_basedir;

  $glob_timers= mtr_init_timers();

  #
  # Find the mysqld executable to be able to find the mysqld version
  # number as early as possible
  #

  # Look for the client binaries
  $path_client_bindir= mtr_path_exists(vs_config_dirs('client', ''),
				       "$glob_basedir/client_release",
				       "$glob_basedir/client_debug",
				       "$glob_basedir/client",
				       "$glob_basedir/bin");

  $exe_mysqld=         mtr_exe_exists (vs_config_dirs('sql', 'mysqld'),
				       "$glob_basedir/sql/mysqld",
				       "$path_client_bindir/mysqld-max-nt",
				       "$path_client_bindir/mysqld-max",
				       "$path_client_bindir/mysqld-nt",
				       "$path_client_bindir/mysqld",
				       "$path_client_bindir/mysqld-debug",
				       "$path_client_bindir/mysqld-max",
				       "$glob_basedir/libexec/mysqld",
				       "$glob_basedir/bin/mysqld",
				       "$glob_basedir/sbin/mysqld");

  # Use the mysqld found above to find out what features are available
  collect_mysqld_features();

  if ( $opt_comment )
  {
    print "\n";
    print '#' x 78, "\n";
    print "# $opt_comment\n";
    print '#' x 78, "\n\n";
  }

  foreach my $arg ( @ARGV )
  {
    if ( $arg =~ /^--skip-/ )
    {
      push(@opt_extra_mysqld_opt, $arg);
    }
    elsif ( $arg =~ /^--$/ )
    {
      # It is an effect of setting 'pass_through' in option processing
      # that the lone '--' separating options from arguments survives,
      # simply ignore it.
    }
    elsif ( $arg =~ /^-/ )
    {
      usage("Invalid option \"$arg\"");
    }
    else
    {
      push(@opt_cases, $arg);
    }
  }

  # --------------------------------------------------------------------------
  # Find out type of logging that are being used
  # --------------------------------------------------------------------------
  # NOTE if the default binlog format is changed, this has to be changed
  $used_binlog_format= "stmt";
  if ( $mysql_version_id >= 50100 )
  {
    $used_binlog_format= "mixed"; # Default value for binlog format

    foreach my $arg ( @opt_extra_mysqld_opt )
    {
      if ( $arg =~ /binlog-format=(\S+)/ )
      {
	$used_binlog_format= $1;
      }
    }
    mtr_report("Using binlog format '$used_binlog_format'");
  }

  # --------------------------------------------------------------------------
  # Check if we should speed up tests by trying to run on tmpfs
  # --------------------------------------------------------------------------
  if ( defined $opt_mem )
  {
    mtr_error("Can't use --mem and --vardir at the same time ")
      if $opt_vardir;
    mtr_error("Can't use --mem and --tmpdir at the same time ")
      if $opt_tmpdir;

    # Search through list of locations that are known
    # to be "fast disks" to list to find a suitable location
    # Use --mem=<dir> as first location to look.
    my @tmpfs_locations= ($opt_mem, "/dev/shm", "/tmp");

    foreach my $fs (@tmpfs_locations)
    {
      if ( -d $fs )
      {
	mtr_report("Using tmpfs in $fs");
	$opt_mem= "$fs/var";
	$opt_mem .= $ENV{'MTR_BUILD_THREAD'} if $ENV{'MTR_BUILD_THREAD'};
	last;
      }
    }
  }

  # --------------------------------------------------------------------------
  # Set the "var/" directory, as it is the base for everything else
  # --------------------------------------------------------------------------
  $default_vardir= "$glob_mysql_test_dir/var";
  if ( ! $opt_vardir )
  {
    $opt_vardir= $default_vardir;
  }
  elsif ( $mysql_version_id < 50000 and
	  $opt_vardir ne $default_vardir)
  {
    # Version 4.1 and --vardir was specified
    # Only supported as a symlink from var/
    # by setting up $opt_mem that symlink will be created
    if ( ! $glob_win32 )
    {
      # Only platforms that have native symlinks can use the vardir trick
      $opt_mem= $opt_vardir;
      mtr_report("Using 4.1 vardir trick");
    }

    $opt_vardir= $default_vardir;
  }

  $path_vardir_trace= $opt_vardir;
  # Chop off any "c:", DBUG likes a unix path ex: c:/src/... => /src/...
  $path_vardir_trace=~ s/^\w://;

  # We make the path absolute, as the server will do a chdir() before usage
  unless ( $opt_vardir =~ m,^/, or
           ($glob_win32 and $opt_vardir =~ m,^[a-z]:/,i) )
  {
    # Make absolute path, relative test dir
    $opt_vardir= "$glob_mysql_test_dir/$opt_vardir";
  }

  # Ensure a proper error message 
  mkpath("$opt_vardir");
  unless ( -d $opt_vardir and -w $opt_vardir )
  {
    mtr_error("Writable 'var' directory is needed, use the '--vardir' option");
  }

  # --------------------------------------------------------------------------
  # Set tmpdir
  # --------------------------------------------------------------------------
  $opt_tmpdir=       "$opt_vardir/tmp" unless $opt_tmpdir;
  $opt_tmpdir =~ s,/+$,,;       # Remove ending slash if any

  # --------------------------------------------------------------------------
  # Set socket
  # --------------------------------------------------------------------------
  if (!$opt_socket)
  {
    $opt_socket=  $mysqld_variables{'socket'};
  }

  # --------------------------------------------------------------------------
  # Check im suport
  # --------------------------------------------------------------------------
  if ( $mysql_version_id < 50000 )
  {
    # Instance manager is not supported until 5.0
    $opt_skip_im= 1;

  }

  if ( $glob_win32 )
  {
    mtr_report("Disable Instance manager - not supported on Windows");
    $opt_skip_im= 1;
  }

  # --------------------------------------------------------------------------
  # Record flag
  # --------------------------------------------------------------------------
  if ( $opt_record and ! @opt_cases )
  {
    mtr_error("Will not run in record mode without a specific test case");
  }

  # --------------------------------------------------------------------------
  # Embedded server flag
  # --------------------------------------------------------------------------
  if ( $opt_embedded_server )
  {
    $glob_use_embedded_server= 1;
    push(@glob_test_mode, "embedded");
    $opt_skip_rpl= 1;              # We never run replication with embedded
    $opt_skip_ndbcluster= 1;       # Turn off use of NDB cluster
    $opt_skip_ssl= 1;              # Turn off use of SSL

    if ( $opt_extern )
    {
      mtr_error("Can't use --extern with --embedded-server");
    }
  }


  # --------------------------------------------------------------------------
  # ps protcol flag
  # --------------------------------------------------------------------------
  if ( $opt_ps_protocol )
  {
    push(@glob_test_mode, "ps-protocol");
  }

  # --------------------------------------------------------------------------
  # Ndb cluster flags
  # --------------------------------------------------------------------------
  if ( $opt_with_ndbcluster and !$opt_bench)
  {
    mtr_error("Can only use --with-ndbcluster togheter with --bench");
  }

  if ( $opt_ndbconnectstring )
  {
    $glob_use_running_ndbcluster= 1;
    mtr_error("Can't specify --ndb-connectstring and --skip-ndbcluster")
      if $opt_skip_ndbcluster;
    mtr_error("Can't specify --ndb-connectstring and --ndbcluster-port")
      if $opt_ndbcluster_port;
  }
  else
  {
    # Set default connect string
    $opt_ndbconnectstring= "host=localhost:$opt_ndbcluster_port";
  }

  if ( $opt_ndbconnectstring_slave )
  {
      $glob_use_running_ndbcluster_slave= 1;
      mtr_error("Can't specify ndb-connectstring_slave and " .
		"--skip-ndbcluster-slave")
	if $opt_skip_ndbcluster;
      mtr_error("Can't specify --ndb-connectstring-slave and " .
		"--ndbcluster-port-slave")
	if $opt_ndbcluster_port_slave;
  }
  else
  {
    # Set default connect string
    $opt_ndbconnectstring_slave= "host=localhost:$opt_ndbcluster_port_slave";
  }

  # --------------------------------------------------------------------------
  # Bench flags
  # --------------------------------------------------------------------------
  if ( $opt_small_bench )
  {
    $opt_bench=  1;
  }

  # --------------------------------------------------------------------------
  # Sleep flag
  # --------------------------------------------------------------------------
  if ( $opt_sleep )
  {
    $opt_sleep_time_after_restart= $opt_sleep;
  }

  # --------------------------------------------------------------------------
  # Gcov flag
  # --------------------------------------------------------------------------
  if ( $opt_gcov and ! $opt_source_dist )
  {
    mtr_error("Coverage test needs the source - please use source dist");
  }

  # --------------------------------------------------------------------------
  # Check debug related options
  # --------------------------------------------------------------------------
  if ( $opt_gdb || $opt_client_gdb || $opt_ddd || $opt_client_ddd ||
       $opt_manual_gdb || $opt_manual_ddd || $opt_manual_debug ||
       $opt_debugger || $opt_client_debugger )
  {
    # Indicate that we are using debugger
    $glob_debugger= 1;
    # Increase timeouts
    $opt_wait_timeout=  300;
    if ( $opt_extern )
    {
      mtr_error("Can't use --extern when using debugger");
    }
  }

  # --------------------------------------------------------------------------
  # Check if special exe was selected for master or slave
  # --------------------------------------------------------------------------
  $exe_master_mysqld= $exe_master_mysqld || $exe_mysqld;
  $exe_slave_mysqld=  $exe_slave_mysqld  || $exe_mysqld;

  # --------------------------------------------------------------------------
  # Check valgrind arguments
  # --------------------------------------------------------------------------
  if ( $opt_valgrind or $opt_valgrind_path or defined $opt_valgrind_options)
  {
    mtr_report("Turning on valgrind for all executables");
    $opt_valgrind= 1;
    $opt_valgrind_mysqld= 1;
    $opt_valgrind_mysqltest= 1;
  }
  elsif ( $opt_valgrind_mysqld )
  {
    mtr_report("Turning on valgrind for mysqld(s) only");
    $opt_valgrind= 1;
  }
  elsif ( $opt_valgrind_mysqltest )
  {
    mtr_report("Turning on valgrind for mysqltest and mysql_client_test only");
    $opt_valgrind= 1;
  }

  if ( $opt_callgrind )
  {
    mtr_report("Turning on valgrind with callgrind for mysqld(s)");
    $opt_valgrind= 1;
    $opt_valgrind_mysqld= 1;

    # Set special valgrind options unless options passed on command line
    $opt_valgrind_options="--trace-children=yes"
      unless defined $opt_valgrind_options;
  }

  if ( $opt_valgrind )
  {
    # Set valgrind_options to default unless already defined
    $opt_valgrind_options=$default_valgrind_options
      unless defined $opt_valgrind_options;

    mtr_report("Running valgrind with options \"$opt_valgrind_options\"");
  }

  if ( ! $opt_testcase_timeout )
  {
    $opt_testcase_timeout= $default_testcase_timeout;
    $opt_testcase_timeout*= 10 if $opt_valgrind;
  }

  if ( ! $opt_suite_timeout )
  {
    $opt_suite_timeout= $default_suite_timeout;
    $opt_suite_timeout*= 6 if $opt_valgrind;
  }

  # Increase times to wait for executables to start if using valgrind
  if ( $opt_valgrind )
  {
    $opt_sleep_time_after_restart= 10;
    $opt_sleep_time_for_delete= 60;
  }

  if ( ! $opt_user )
  {
    if ( $glob_use_running_server )
    {
      $opt_user= "test";
    }
    else
    {
      $opt_user= "root"; # We want to do FLUSH xxx commands
    }
  }

  # On QNX, /tmp/dir/master.sock and /tmp/dir//master.sock seem to be
  # considered different, so avoid the extra slash (/) in the socket
  # paths.
  my $sockdir = $opt_tmpdir;
  $sockdir =~ s|/+$||;

  # Put this into a hash, will be a C struct

  $master->[0]=
  {
   pid           => 0,
   type          => "master",
   idx           => 0,
   path_myddir   => "$opt_vardir/master-data",
   path_myerr    => "$opt_vardir/log/master.err",
   path_mylog    => "$opt_vardir/log/master.log",
   path_pid    => "$opt_vardir/run/master.pid",
   path_sock   => "$sockdir/master.sock",
   port   =>  $opt_master_myport,
   start_timeout =>  400, # enough time create innodb tables
   cluster       =>  0, # index in clusters list
   start_opts    => [],
  };

  $master->[1]=
  {
   pid           => 0,
   type          => "master",
   idx           => 1,
   path_myddir   => "$opt_vardir/master1-data",
   path_myerr    => "$opt_vardir/log/master1.err",
   path_mylog    => "$opt_vardir/log/master1.log",
   path_pid    => "$opt_vardir/run/master1.pid",
   path_sock   => "$sockdir/master1.sock",
   port   => $opt_master_myport + 1,
   start_timeout => 400, # enough time create innodb tables
   cluster       =>  0, # index in clusters list
   start_opts    => [],
  };

  $slave->[0]=
  {
   pid           => 0,
   type          => "slave",
   idx           => 0,
   path_myddir   => "$opt_vardir/slave-data",
   path_myerr    => "$opt_vardir/log/slave.err",
   path_mylog    => "$opt_vardir/log/slave.log",
   path_pid    => "$opt_vardir/run/slave.pid",
   path_sock   => "$sockdir/slave.sock",
   port   => $opt_slave_myport,
   start_timeout => 400,

   cluster       =>  1, # index in clusters list
   start_opts    => [],
  };

  $slave->[1]=
  {
   pid           => 0,
   type          => "slave",
   idx           => 1,
   path_myddir   => "$opt_vardir/slave1-data",
   path_myerr    => "$opt_vardir/log/slave1.err",
   path_mylog    => "$opt_vardir/log/slave1.log",
   path_pid    => "$opt_vardir/run/slave1.pid",
   path_sock   => "$sockdir/slave1.sock",
   port   => $opt_slave_myport + 1,
   start_timeout => 300,
   cluster       =>  -1, # index in clusters list
   start_opts    => [],
  };

  $slave->[2]=
  {
   pid           => 0,
   type          => "slave",
   idx           => 2,
   path_myddir   => "$opt_vardir/slave2-data",
   path_myerr    => "$opt_vardir/log/slave2.err",
   path_mylog    => "$opt_vardir/log/slave2.log",
   path_pid    => "$opt_vardir/run/slave2.pid",
   path_sock   => "$sockdir/slave2.sock",
   port   => $opt_slave_myport + 2,
   start_timeout => 300,
   cluster       =>  -1, # index in clusters list
   start_opts    => [],
  };

  $instance_manager=
  {
   path_err =>        "$opt_vardir/log/im.err",
   path_log =>        "$opt_vardir/log/im.log",
   path_pid =>        "$opt_vardir/run/im.pid",
   path_angel_pid =>  "$opt_vardir/run/im.angel.pid",
   path_sock =>       "$sockdir/im.sock",
   port =>            $im_port,
   start_timeout =>   $master->[0]->{'start_timeout'},
   admin_login =>     'im_admin',
   admin_password =>  'im_admin_secret',
   admin_sha1 =>      '*598D51AD2DFF7792045D6DF3DDF9AA1AF737B295',
   password_file =>   "$opt_vardir/im.passwd",
   defaults_file =>   "$opt_vardir/im.cnf",
  };

  $instance_manager->{'instances'}->[0]=
  {
   server_id    => 1,
   port         => $im_mysqld1_port,
   path_datadir => "$opt_vardir/im_mysqld_1.data",
   path_sock    => "$sockdir/mysqld_1.sock",
   path_pid     => "$opt_vardir/run/mysqld_1.pid",
   start_timeout  => 400, # enough time create innodb tables
   old_log_format => 1
  };

  $instance_manager->{'instances'}->[1]=
  {
   server_id    => 2,
   port         => $im_mysqld2_port,
   path_datadir => "$opt_vardir/im_mysqld_2.data",
   path_sock    => "$sockdir/mysqld_2.sock",
   path_pid     => "$opt_vardir/run/mysqld_2.pid",
   nonguarded   => 1,
   start_timeout  => 400, # enough time create innodb tables
   old_log_format => 1
  };

  my $data_dir= "$opt_vardir/ndbcluster-$opt_ndbcluster_port";
  $clusters->[0]=
  {
   name            => "Master",
   nodes           => 2,
   port            => "$opt_ndbcluster_port",
   data_dir        => "$data_dir",
   connect_string  => "$opt_ndbconnectstring",
   path_pid        => "$data_dir/ndb_3.pid", # Nodes + 1
   pid             => 0, # pid of ndb_mgmd
   installed_ok    => 0,
  };

  $data_dir= "$opt_vardir/ndbcluster-$opt_ndbcluster_port_slave";
  $clusters->[1]=
  {
   name            => "Slave",
   nodes           => 1,
   port            => "$opt_ndbcluster_port_slave",
   data_dir        => "$data_dir",
   connect_string  => "$opt_ndbconnectstring_slave",
   path_pid        => "$data_dir/ndb_2.pid", # Nodes + 1
   pid             => 0, # pid of ndb_mgmd
   installed_ok    => 0,
  };

  # Init pids of ndbd's
  foreach my $cluster ( @{$clusters} )
  {
    for ( my $idx= 0; $idx < $cluster->{'nodes'}; $idx++ )
    {
      my $nodeid= $idx+1;
      $cluster->{'ndbds'}->[$idx]=
	{
	 pid      => 0,
	 nodeid => $nodeid,
	 path_pid => "$cluster->{'data_dir'}/ndb_${nodeid}.pid",
	 path_fs => "$cluster->{'data_dir'}/ndb_${nodeid}_fs",
	};
    }
  }

  if ( $opt_extern )
  {
    $glob_use_running_server=  1;
    $opt_skip_rpl= 1;                   # We don't run rpl test cases
    $master->[0]->{'path_sock'}=  $opt_socket;
  }

  $path_timefile=  "$opt_vardir/log/mysqltest-time";
  $path_mysqltest_log=  "$opt_vardir/log/mysqltest.log";
  $path_current_test_log= "$opt_vardir/log/current_test";
  $path_ndb_testrun_log= "$opt_vardir/log/ndb_testrun.log";

  $path_snapshot= "$opt_tmpdir/snapshot_$opt_master_myport/";
}

sub datadir_setup () {

  # Make a list of all data_dirs
  @data_dir_lst = (
    $master->[0]->{'path_myddir'},
    $master->[1]->{'path_myddir'});

  for (my $idx= 0; $idx < $max_slave_num; $idx++)
  {
    push(@data_dir_lst, $slave->[$idx]->{'path_myddir'});
  }

  unless ($opt_skip_im)
  {
    foreach my $instance (@{$instance_manager->{'instances'}})
    {
      push(@data_dir_lst, $instance->{'path_datadir'});
    }
  }
}


##############################################################################
#
#  Set paths to various executable programs
#
##############################################################################


sub collect_mysqld_features () {
  #
  # Execute "mysqld --no-defaults --help --verbose", that will
  # print out version and a list of all features and settings
  #
  my $found_variable_list_start= 0;
  my $spec_file= "$glob_mysql_test_dir/mysqld.spec.$$";
  if ( mtr_run($exe_mysqld,
	       ["--no-defaults",
	        "--verbose",
	        "--help"],
	       "", "$spec_file", "$spec_file", "") != 0 )
  {
    mtr_error("Failed to get version and list of features from %s",
	      $exe_mysqld);
  }

  my $F= IO::File->new($spec_file) or
    mtr_error("can't open file \"$spec_file\": $!");

  while ( my $line= <$F> )
  {
    # First look for version
    if ( !$mysql_version_id )
    {
      # Look for version
      my $exe_name= basename($exe_mysqld);
      mtr_verbose("exe_name: $exe_name");
      if ( $line =~ /^\S*$exe_name\s\sVer\s([0-9]*)\.([0-9]*)\.([0-9]*)/ )
      {
	#print "Major: $1 Minor: $2 Build: $3\n";
	$mysql_version_id= $1*10000 + $2*100 + $3;
	#print "mysql_version_id: $mysql_version_id\n";
	mtr_report("MySQL Version $1.$2.$3");
      }
    }
    else
    {
      if (!$found_variable_list_start)
      {
	# Look for start of variables list
	if ( $line =~ /[\-]+\s[\-]+/ )
	{
	  $found_variable_list_start= 1;
	}
      }
      else
      {
	# Put variables into hash
	if ( $line =~ /^([\S]+)[ \t]+(.*?)\r?$/ )
	{
	  # print "$1=\"$2\"\n";
	  $mysqld_variables{$1}= $2;
	}
	else
	{
	  # The variable list is ended with a blank line
	  if ( $line =~ /^[\s]*$/ )
	  {
	    last;
	  }
	  else
	  {
	    # Send out a warning, we should fix the variables that has no
	    # space between variable name and it's value
	    # or should it be fixed width column parsing? It does not
	    # look like that in function my_print_variables in my_getopt.c
	    mtr_warning("Could not parse variable list line : $line");
	  }
	}
      }
    }
  }
  unlink($spec_file);
  mtr_error("Could not find version of MySQL") unless $mysql_version_id;
  mtr_error("Could not find variabes list") unless $found_variable_list_start;

}


sub executable_setup_im () {

  # Look for instance manager binary - mysqlmanager
  $exe_im=
    mtr_exe_maybe_exists(
      "$glob_basedir/server-tools/instance-manager/mysqlmanager",
      "$glob_basedir/libexec/mysqlmanager",
      "$glob_basedir/bin/mysqlmanager",
      "$glob_basedir/sbin/mysqlmanager");

  return ($exe_im eq "");
}

sub executable_setup_ndb () {

  # Look for ndb tols and binaries
  my $ndb_path= mtr_file_exists("$glob_basedir/ndb",
				"$glob_basedir/storage/ndb",
				"$glob_basedir/bin");

  $exe_ndbd=
    mtr_exe_maybe_exists("$ndb_path/src/kernel/ndbd",
			 "$ndb_path/ndbd");
  $exe_ndb_mgm=
    mtr_exe_maybe_exists("$ndb_path/src/mgmclient/ndb_mgm",
			 "$ndb_path/ndb_mgm");
  $exe_ndb_mgmd=
    mtr_exe_maybe_exists("$ndb_path/src/mgmsrv/ndb_mgmd",
			 "$ndb_path/ndb_mgmd");
  $exe_ndb_waiter=
    mtr_exe_maybe_exists("$ndb_path/tools/ndb_waiter",
			 "$ndb_path/ndb_waiter");

  # May not exist
  $path_ndb_tools_dir= mtr_file_exists("$ndb_path/tools",
				       "$ndb_path");
  # May not exist
  $path_ndb_examples_dir=
    mtr_file_exists("$ndb_path/ndbapi-examples",
		    "$ndb_path/examples");
  # May not exist
  $exe_ndb_example=
    mtr_file_exists("$path_ndb_examples_dir/ndbapi_simple/ndbapi_simple");

  return ( $exe_ndbd eq "" or
	   $exe_ndb_mgm eq "" or
	   $exe_ndb_mgmd eq "" or
	   $exe_ndb_waiter eq "");
}

sub executable_setup () {

  #
  # Check if libtool is available in this distribution/clone
  # we need it when valgrinding or debugging non installed binary
  # Otherwise valgrind will valgrind the libtool wrapper or bash
  # and gdb will not find the real executable to debug
  #
  if ( -x "../libtool")
  {
    $exe_libtool= "../libtool";
    if ($opt_valgrind or $glob_debugger)
    {
      mtr_report("Using \"$exe_libtool\" when running valgrind or debugger");
    }
  }

  # Look for language files and charsetsdir, use same share
  my $path_share=      mtr_path_exists("$glob_basedir/share/mysql",
				       "$glob_basedir/sql/share",
				       "$glob_basedir/share");

  $path_language=      mtr_path_exists("$path_share/english");
  $path_charsetsdir=   mtr_path_exists("$path_share/charsets");

  # Look for my_print_defaults
  $exe_my_print_defaults=
    mtr_exe_exists(vs_config_dirs('extra', 'my_print_defaults'),
		           "$path_client_bindir/my_print_defaults",
		           "$glob_basedir/extra/my_print_defaults");

  # Look for perror
  $exe_perror= mtr_exe_exists(vs_config_dirs('extra', 'perror'),
			                  "$glob_basedir/extra/perror",
			                  "$path_client_bindir/perror");

  # Look for the client binaries
  $exe_mysqlcheck=     mtr_exe_exists("$path_client_bindir/mysqlcheck");
  $exe_mysqldump=      mtr_exe_exists("$path_client_bindir/mysqldump");
  $exe_mysqlimport=    mtr_exe_exists("$path_client_bindir/mysqlimport");
  $exe_mysqlshow=      mtr_exe_exists("$path_client_bindir/mysqlshow");
  $exe_mysqlbinlog=    mtr_exe_exists("$path_client_bindir/mysqlbinlog");
  $exe_mysqladmin=     mtr_exe_exists("$path_client_bindir/mysqladmin");
  $exe_mysql=          mtr_exe_exists("$path_client_bindir/mysql");
  if ( $mysql_version_id >= 50100 )
  {
    $exe_mysqlslap=      mtr_exe_exists("$path_client_bindir/mysqlslap");
  }

  if ( ! $glob_win32 )
  {
    # Look for mysql_fix_system_table script
    $exe_mysql_fix_system_tables=
      mtr_script_exists("$glob_basedir/scripts/mysql_fix_privilege_tables",
			"$path_client_bindir/mysql_fix_privilege_tables");
  }


  if ( ! $opt_skip_ndbcluster and executable_setup_ndb())
  {
    mtr_warning("Could not find all required ndb binaries, " .
		"all ndb tests will fail, use --skip-ndbcluster to " .
		"skip testing it.");

    foreach my $cluster (@{$clusters})
    {
      $cluster->{"executable_setup_failed"}= 1;
    }
  }

  if ( ! $opt_skip_im and executable_setup_im())
  {
    mtr_warning("Could not find all required instance manager binaries, " .
		"all im tests will fail, use --skip-im to " .
		"continue without instance manager");
    $instance_manager->{"executable_setup_failed"}= 1;
  }

  # Look for the udf_example library
  $lib_udf_example=
    mtr_file_exists(vs_config_dirs('sql', 'udf_example.dll'),
                    "$glob_basedir/sql/.libs/udf_example.so",);

  # Look for mysqltest executable
  if ( $glob_use_embedded_server )
  {
    $exe_mysqltest=
      mtr_exe_exists(vs_config_dirs('libmysqld/examples', 'mysqltest_embedded'),
                     "$glob_basedir/libmysqld/examples/mysqltest_embedded",                     
                     "$path_client_bindir/mysqltest_embedded");
  }
  else
  {
      $exe_mysqltest= mtr_exe_exists("$path_client_bindir/mysqltest");
  }

  # Look for mysql_client_test executable which may _not_ exist in
  # some versions, test using it should be skipped
  if ( $glob_use_embedded_server )
  {
    $exe_mysql_client_test=
      mtr_exe_maybe_exists(
        vs_config_dirs('libmysqld/examples', 'mysql_client_test_embedded'),
        "$glob_basedir/libmysqld/examples/mysql_client_test_embedded");
  }
  else
  {
    $exe_mysql_client_test=
      mtr_exe_maybe_exists(vs_config_dirs('tests', 'mysql_client_test'),
                           "$glob_basedir/tests/mysql_client_test",
                           "$glob_basedir/bin");
  }
}


sub generate_cmdline_mysqldump ($) {
  my($mysqld) = @_;
  return
    "$exe_mysqldump --no-defaults -uroot " .
      "--port=$mysqld->{'port'} " .
      "--socket=$mysqld->{'path_sock'} --password=";
}


##############################################################################
#
#  Set environment to be used by childs of this process for
#  things that are constant duting the whole lifetime of mysql-test-run.pl
#
##############################################################################

sub mysql_client_test_arguments()
{
  my $exe= $exe_mysql_client_test;

  my $args;
  mtr_init_args(\$args);
  if ( $opt_valgrind_mysqltest )
  {
    valgrind_arguments($args, \$exe);
  }

  mtr_add_arg($args, "--no-defaults");
  mtr_add_arg($args, "--testcase");
  mtr_add_arg($args, "--user=root");
  mtr_add_arg($args, "--port=$master->[0]->{'port'}");
  mtr_add_arg($args, "--socket=$master->[0]->{'path_sock'}");

  if ( $mysql_version_id >= 50000 )
  {
    mtr_add_arg($args, "--vardir=$opt_vardir")
  }

  if ( $opt_debug )
  {
    mtr_add_arg($args,
      "--debug=d:t:A,$path_vardir_trace/log/mysql_client_test.trace");
  }

  if ( $glob_use_embedded_server )
  {
    mtr_add_arg($args,
      " -A --language=$path_language");
    mtr_add_arg($args,
      " -A --datadir=$slave->[0]->{'path_myddir'}");
    mtr_add_arg($args,
      " -A --character-sets-dir=$path_charsetsdir");
  }

  return join(" ", $exe, @$args);
}

# Note that some env is setup in spawn/run, in "mtr_process.pl"

sub environment_setup () {

  umask(022);

  my @ld_library_paths;

  # --------------------------------------------------------------------------
  # Setup LD_LIBRARY_PATH so the libraries from this distro/clone
  # are used in favor of the system installed ones
  # --------------------------------------------------------------------------
  if ( $opt_source_dist )
  {
    push(@ld_library_paths, "$glob_basedir/libmysql/.libs/",
                            "$glob_basedir/libmysql_r/.libs/");
  }
  else
  {
    push(@ld_library_paths, "$glob_basedir/lib");
  }

 # --------------------------------------------------------------------------
  # Add the path where libndbclient can be found
  # --------------------------------------------------------------------------
  if ( $glob_ndbcluster_supported )
  {
    push(@ld_library_paths,  "$glob_basedir/storage/ndb/src/.libs");
  }

  # --------------------------------------------------------------------------
  # Add the path where mysqld will find udf_example.so
  # --------------------------------------------------------------------------
  if ( $lib_udf_example )
  {
    push(@ld_library_paths, dirname($lib_udf_example));
  }

  # --------------------------------------------------------------------------
  # Valgrind need to be run with debug libraries otherwise it's almost
  # impossible to add correct supressions, that means if "/usr/lib/debug"
  # is available, it should be added to
  # LD_LIBRARY_PATH
  # --------------------------------------------------------------------------
  my $debug_libraries_path= "/usr/lib/debug";
  if (  $opt_valgrind and -d $debug_libraries_path )
  {
    push(@ld_library_paths, $debug_libraries_path);
  }

  $ENV{'LD_LIBRARY_PATH'}= join(":", @ld_library_paths,
				$ENV{'LD_LIBRARY_PATHS'} ?
				split(':', $ENV{'LD_LIBRARY_PATH'}) : ());
  mtr_debug("LD_LIBRARY_PATH: $ENV{'LD_LIBRARY_PATH'}");

  $ENV{'DYLD_LIBRARY_PATH'}= join(":", @ld_library_paths,
				  $ENV{'DYLD_LIBRARY_PATH'} ?
				  split(':', $ENV{'DYLD_LIBRARY_PATH'}) : ());
  mtr_debug("DYLD_LIBRARY_PATH: $ENV{'DYLD_LIBRARY_PATH'}");


  # --------------------------------------------------------------------------
  # Also command lines in .opt files may contain env vars
  # --------------------------------------------------------------------------

  $ENV{'CHARSETSDIR'}=              $path_charsetsdir;
  $ENV{'UMASK'}=              "0660"; # The octal *string*
  $ENV{'UMASK_DIR'}=          "0770"; # The octal *string*
  $ENV{'LC_COLLATE'}=         "C";
  $ENV{'USE_RUNNING_SERVER'}= $glob_use_running_server;
  $ENV{'MYSQL_TEST_DIR'}=     $glob_mysql_test_dir;
  $ENV{'MYSQLTEST_VARDIR'}=   $opt_vardir;
  $ENV{'MYSQL_TMP_DIR'}=      $opt_tmpdir;
  $ENV{'MASTER_MYSOCK'}=      $master->[0]->{'path_sock'};
  $ENV{'MASTER_MYSOCK1'}=     $master->[1]->{'path_sock'};
  $ENV{'MASTER_MYPORT'}=      $master->[0]->{'port'};
  $ENV{'MASTER_MYPORT1'}=     $master->[1]->{'port'};
  $ENV{'SLAVE_MYSOCK'}=       $slave->[0]->{'path_sock'};
  $ENV{'SLAVE_MYPORT'}=       $slave->[0]->{'port'};
  $ENV{'SLAVE_MYPORT1'}=      $slave->[1]->{'port'};
  $ENV{'SLAVE_MYPORT2'}=      $slave->[2]->{'port'};
  $ENV{'MYSQL_TCP_PORT'}=     $mysqld_variables{'port'};

  $ENV{'IM_PATH_SOCK'}=       $instance_manager->{path_sock};
  $ENV{'IM_USERNAME'}=        $instance_manager->{admin_login};
  $ENV{'IM_PASSWORD'}=        $instance_manager->{admin_password};
  $ENV{MTR_BUILD_THREAD}= 0 unless $ENV{MTR_BUILD_THREAD}; # Set if not set

  $ENV{'EXE_MYSQL'}=          $exe_mysql;


  # ----------------------------------------------------
  # Setup env for NDB
  # ----------------------------------------------------
  if ( ! $opt_skip_ndbcluster )
  {
    $ENV{'NDB_MGM'}=                  $exe_ndb_mgm;

    $ENV{'NDBCLUSTER_PORT'}=          $opt_ndbcluster_port;
    $ENV{'NDBCLUSTER_PORT_SLAVE'}=    $opt_ndbcluster_port_slave;

    $ENV{'NDB_EXTRA_TEST'}=           $opt_ndb_extra_test;

    $ENV{'NDB_BACKUP_DIR'}=           $clusters->[0]->{'data_dir'};
    $ENV{'NDB_DATA_DIR'}=             $clusters->[0]->{'data_dir'};
    $ENV{'NDB_TOOLS_DIR'}=            $path_ndb_tools_dir;
    $ENV{'NDB_TOOLS_OUTPUT'}=         $path_ndb_testrun_log;
    $ENV{'NDB_CONNECTSTRING'}=        $opt_ndbconnectstring;

    if ( $mysql_version_id >= 50000 )
    {
      $ENV{'NDB_EXAMPLES_DIR'}=         $path_ndb_examples_dir;
      $ENV{'MY_NDB_EXAMPLES_BINARY'}=   $exe_ndb_example;
    }
    $ENV{'NDB_EXAMPLES_OUTPUT'}=      $path_ndb_testrun_log;
  }

  # ----------------------------------------------------
  # Setup env for IM
  # ----------------------------------------------------
  if ( ! $opt_skip_im )
  {
    $ENV{'IM_EXE'}=             $exe_im;
    $ENV{'IM_PATH_PID'}=        $instance_manager->{path_pid};
    $ENV{'IM_PATH_ANGEL_PID'}=  $instance_manager->{path_angel_pid};
    $ENV{'IM_PORT'}=            $instance_manager->{port};
    $ENV{'IM_DEFAULTS_PATH'}=   $instance_manager->{defaults_file};
    $ENV{'IM_PASSWORD_PATH'}=   $instance_manager->{password_file};

    $ENV{'IM_MYSQLD1_SOCK'}=
      $instance_manager->{instances}->[0]->{path_sock};
    $ENV{'IM_MYSQLD1_PORT'}=
      $instance_manager->{instances}->[0]->{port};
    $ENV{'IM_MYSQLD1_PATH_PID'}=
      $instance_manager->{instances}->[0]->{path_pid};
    $ENV{'IM_MYSQLD2_SOCK'}=
      $instance_manager->{instances}->[1]->{path_sock};
    $ENV{'IM_MYSQLD2_PORT'}=
      $instance_manager->{instances}->[1]->{port};
    $ENV{'IM_MYSQLD2_PATH_PID'}=
      $instance_manager->{instances}->[1]->{path_pid};
  }

  # ----------------------------------------------------
  # Setup env so childs can execute mysqlcheck
  # ----------------------------------------------------
  my $cmdline_mysqlcheck=
    "$exe_mysqlcheck --no-defaults -uroot " .
    "--port=$master->[0]->{'port'} " .
    "--socket=$master->[0]->{'path_sock'} --password=";

  if ( $opt_debug )
  {
    $cmdline_mysqlcheck .=
      " --debug=d:t:A,$path_vardir_trace/log/mysqlcheck.trace";
  }
  $ENV{'MYSQL_CHECK'}=              $cmdline_mysqlcheck;

  # ----------------------------------------------------
  # Setup env to childs can execute myqldump
  # ----------------------------------------------------
  my $cmdline_mysqldump= generate_cmdline_mysqldump($master->[0]);
  my $cmdline_mysqldumpslave= generate_cmdline_mysqldump($slave->[0]);

  if ( $opt_debug )
  {
    $cmdline_mysqldump .=
      " --debug=d:t:A,$path_vardir_trace/log/mysqldump-master.trace";
    $cmdline_mysqldumpslave .=
      " --debug=d:t:A,$path_vardir_trace/log/mysqldump-slave.trace";
  }
  $ENV{'MYSQL_DUMP'}= $cmdline_mysqldump;
  $ENV{'MYSQL_DUMP_SLAVE'}= $cmdline_mysqldumpslave;


  # ----------------------------------------------------
  # Setup env so childs can execute mysqlslap
  # ----------------------------------------------------
  if ( $exe_mysqlslap )
  {
    my $cmdline_mysqlslap=
      "$exe_mysqlslap -uroot " .
      "--port=$master->[0]->{'port'} " .
      "--socket=$master->[0]->{'path_sock'} --password= " .
      "--lock-directory=$opt_tmpdir";

    if ( $opt_debug )
   {
      $cmdline_mysqlslap .=
	" --debug=d:t:A,$path_vardir_trace/log/mysqlslap.trace";
    }
    $ENV{'MYSQL_SLAP'}= $cmdline_mysqlslap;
  }

  # ----------------------------------------------------
  # Setup env so childs can execute mysqlimport
  # ----------------------------------------------------
  my $cmdline_mysqlimport=
    "$exe_mysqlimport -uroot " .
    "--port=$master->[0]->{'port'} " .
    "--socket=$master->[0]->{'path_sock'} --password=";

  if ( $opt_debug )
  {
    $cmdline_mysqlimport .=
      " --debug=d:t:A,$path_vardir_trace/log/mysqlimport.trace";
  }
  $ENV{'MYSQL_IMPORT'}= $cmdline_mysqlimport;


  # ----------------------------------------------------
  # Setup env so childs can execute mysqlshow
  # ----------------------------------------------------
  my $cmdline_mysqlshow=
    "$exe_mysqlshow -uroot " .
    "--port=$master->[0]->{'port'} " .
    "--socket=$master->[0]->{'path_sock'} --password=";

  if ( $opt_debug )
  {
    $cmdline_mysqlshow .=
      " --debug=d:t:A,$path_vardir_trace/log/mysqlshow.trace";
  }
  $ENV{'MYSQL_SHOW'}= $cmdline_mysqlshow;

  # ----------------------------------------------------
  # Setup env so childs can execute mysqlbinlog
  # ----------------------------------------------------
  my $cmdline_mysqlbinlog=
    "$exe_mysqlbinlog" .
      " --no-defaults --local-load=$opt_tmpdir";
  if ( $mysql_version_id >= 50000 )
  {
    $cmdline_mysqlbinlog .=" --character-sets-dir=$path_charsetsdir";
  }

  if ( $opt_debug )
  {
    $cmdline_mysqlbinlog .=
      " --debug=d:t:A,$path_vardir_trace/log/mysqlbinlog.trace";
  }
  $ENV{'MYSQL_BINLOG'}= $cmdline_mysqlbinlog;

  # ----------------------------------------------------
  # Setup env so childs can execute mysql
  # ----------------------------------------------------
  my $cmdline_mysql=
    "$exe_mysql --no-defaults --host=localhost  --user=root --password= " .
    "--port=$master->[0]->{'port'} " .
    "--socket=$master->[0]->{'path_sock'} ".
    "--character-sets-dir=$path_charsetsdir";

  $ENV{'MYSQL'}= $cmdline_mysql;

  # ----------------------------------------------------
  # Setup env so childs can execute mysql_client_test
  # ----------------------------------------------------
  $ENV{'MYSQL_CLIENT_TEST'}=  mysql_client_test_arguments();

  # ----------------------------------------------------
  # Setup env so childs can execute mysql_fix_system_tables
  # ----------------------------------------------------
  if ( ! $glob_win32 )
  {
    my $cmdline_mysql_fix_system_tables=
      "$exe_mysql_fix_system_tables --no-defaults --host=localhost " .
      "--user=root --password= " .
      "--basedir=$glob_basedir --bindir=$path_client_bindir --verbose " .
      "--port=$master->[0]->{'port'} " .
      "--socket=$master->[0]->{'path_sock'}";
    $ENV{'MYSQL_FIX_SYSTEM_TABLES'}=  $cmdline_mysql_fix_system_tables;
  }

  # ----------------------------------------------------
  # Setup env so childs can execute my_print_defaults
  # ----------------------------------------------------
  $ENV{'MYSQL_MY_PRINT_DEFAULTS'}=  $exe_my_print_defaults;


  # ----------------------------------------------------
  # Setup env so childs can execute perror  
  # ----------------------------------------------------
  $ENV{'MY_PERROR'}=                 $exe_perror;

  # ----------------------------------------------------
  # Add the path where mysqld will find udf_example.so
  # ----------------------------------------------------
  $ENV{'UDF_EXAMPLE_LIB'}=
    ($lib_udf_example ? basename($lib_udf_example) : "");

  $ENV{'LD_LIBRARY_PATH'}=
    ($lib_udf_example ?  dirname($lib_udf_example) : "") .
      ($ENV{'LD_LIBRARY_PATH'} ? ":$ENV{'LD_LIBRARY_PATH'}" : "");


  # ----------------------------------------------------
  # We are nice and report a bit about our settings
  # ----------------------------------------------------
  if (!$opt_extern)
  {
    print "Using MTR_BUILD_THREAD      = $ENV{MTR_BUILD_THREAD}\n";
    print "Using MASTER_MYPORT         = $ENV{MASTER_MYPORT}\n";
    print "Using MASTER_MYPORT1        = $ENV{MASTER_MYPORT1}\n";
    print "Using SLAVE_MYPORT          = $ENV{SLAVE_MYPORT}\n";
    print "Using SLAVE_MYPORT1         = $ENV{SLAVE_MYPORT1}\n";
    print "Using SLAVE_MYPORT2         = $ENV{SLAVE_MYPORT2}\n";
    if ( ! $opt_skip_ndbcluster )
    {
      print "Using NDBCLUSTER_PORT       = $ENV{NDBCLUSTER_PORT}\n";
      if ( ! $opt_skip_ndbcluster_slave )
      {
	print "Using NDBCLUSTER_PORT_SLAVE = $ENV{NDBCLUSTER_PORT_SLAVE}\n";
      }
    }
    if ( ! $opt_skip_im )
    {
      print "Using IM_PORT               = $ENV{IM_PORT}\n";
      print "Using IM_MYSQLD1_PORT       = $ENV{IM_MYSQLD1_PORT}\n";
      print "Using IM_MYSQLD2_PORT       = $ENV{IM_MYSQLD2_PORT}\n";
    }
  }

  # Create an environment variable to make it possible
  # to detect that valgrind is being used from test cases
  $ENV{'VALGRIND_TEST'}= $opt_valgrind;

}


##############################################################################
#
#  If we get a ^C, we try to clean up before termination
#
##############################################################################
# FIXME check restrictions what to do in a signal handler

sub signal_setup () {
  $SIG{INT}= \&handle_int_signal;
}


sub handle_int_signal () {
  $SIG{INT}= 'DEFAULT';         # If we get a ^C again, we die...
  mtr_warning("got INT signal, cleaning up.....");
  stop_all_servers();
  mtr_error("We die from ^C signal from user");
}


##############################################################################
#
#  Handle left overs from previous runs
#
##############################################################################

sub kill_running_servers () {

  if ( $opt_fast or $glob_use_embedded_server )
  {
    # FIXME is embedded server really using PID files?!
    unlink($master->[0]->{'path_pid'});
    unlink($master->[1]->{'path_pid'});
    unlink($slave->[0]->{'path_pid'});
    unlink($slave->[1]->{'path_pid'});
    unlink($slave->[2]->{'path_pid'});
  }
  else
  {
    # Ensure that no old mysqld test servers are running
    # This is different from terminating processes we have
    # started from this run of the script, this is terminating
    # leftovers from previous runs.

    if ( ! -d $opt_vardir )
    {
      if ( -l $opt_vardir and ! -d readlink($opt_vardir) )
      {
	mtr_report("Removing $opt_vardir symlink without destination");
	unlink($opt_vardir);
      }
      # The "var" dir does not exist already
      # the processes that mtr_kill_leftovers start will write
      # their log files to var/log so it should be created
      mkpath("$opt_vardir/log");
    }
    mtr_kill_leftovers();
   }
}

sub cleanup_stale_files () {

  my $created_by_mem_file= "$glob_mysql_test_dir/var/created_by_mem";

  mtr_report("Removing Stale Files");

  if ( $opt_vardir eq $default_vardir )
  {
    #
    # Running with "var" in mysql-test dir
    #
    if ( -l $opt_vardir)
    {
      # var is a symlink
      if (-f $created_by_mem_file)
      {
	# Remove the directory which the link points at
	rmtree(readlink($opt_vardir));
	# Remove the entire "var" dir
	rmtree("$opt_vardir/");
	# Remove the "var" symlink
	unlink($opt_vardir);
      }
      else
      {
	# Some users creates a soft link in mysql-test/var to another area
	# - allow it
	mtr_report("WARNING: Using the 'mysql-test/var' symlink");
	rmtree("$opt_vardir/log");
	rmtree("$opt_vardir/ndbcluster-$opt_ndbcluster_port");
	rmtree("$opt_vardir/run");
	rmtree("$opt_vardir/tmp");
      }
    }
    else
    {
      # Remove the entire "var" dir
      rmtree("$opt_vardir/");
    }
  }
  else
  {
    #
    # Running with "var" in some other place
    #

    # Remove the var/ dir in mysql-test dir if any
    # this could be an old symlink that shouldn't be there
    rmtree($default_vardir);

    # Remove the "var" dir
    rmtree("$opt_vardir/");
  }

  if ( $opt_mem )
  {
    # Runinng with var as a link to some "memory" location, normally tmpfs
    rmtree($opt_mem);
    mkpath($opt_mem);
    mtr_report("Creating symlink from $opt_vardir to $opt_mem");
    symlink($opt_mem, $opt_vardir);
    # Put a small file to recognize this dir was created by --mem
    mtr_tofile($created_by_mem_file, $opt_mem);
  }

  mkpath("$opt_vardir/log");
  mkpath("$opt_vardir/run");
  mkpath("$opt_vardir/tmp");
  mkpath($opt_tmpdir) if $opt_tmpdir ne "$opt_vardir/tmp";

  # Remove old and create new data dirs
  foreach my $data_dir (@data_dir_lst)
  {
    rmtree("$data_dir");
    mkpath("$data_dir/mysql");
    mkpath("$data_dir/test");
  }

  # Make a link std_data_ln in var/ that points to std_data
  if ( ! $glob_win32 )
  {
    symlink("$glob_mysql_test_dir/std_data", "$opt_vardir/std_data_ln");
  }
  else
  {
    # on windows, copy all files from std_data into var/std_data_ln
    mkpath("$opt_vardir/std_data_ln");
    opendir(DIR, "$glob_mysql_test_dir/std_data")
      or mtr_error("Can't find the std_data directory: $!");
    for(readdir(DIR)) {
      next if -d "$glob_mysql_test_dir/std_data/$_";
      copy("$glob_mysql_test_dir/std_data/$_", "$opt_vardir/std_data_ln/$_");
    }
    closedir(DIR);
  }
}


sub  check_running_as_root () {
  # Check if running as root
  # i.e a file can be read regardless what mode we set it to
  my $test_file= "$opt_vardir/test_running_as_root.txt";
  mtr_tofile($test_file, "MySQL");
  chmod(oct("0000"), $test_file);

  my $result="";
  if (open(FILE,"<",$test_file))
  {
    $result= join('', <FILE>);
    close FILE;
  }

  chmod(oct("0755"), $test_file);
  unlink($test_file);

  $ENV{'MYSQL_TEST_ROOT'}= "NO";
  if ($result eq "MySQL")
  {
    mtr_warning("running this script as _root_ will cause some " .
                "tests to be skipped");
    $ENV{'MYSQL_TEST_ROOT'}= "YES";
  }
}


sub check_ssl_support ($) {
  my $mysqld_variables= shift;

  if ($opt_skip_ssl || $opt_extern)
  {
    mtr_report("Skipping SSL");
    $opt_ssl_supported= 0;
    $opt_ssl= 0;
    return;
  }

  if ( ! $mysqld_variables->{'ssl'} )
  {
    if ( $opt_ssl)
    {
      mtr_error("Couldn't find support for SSL");
      return;
    }
    mtr_report("Skipping SSL, mysqld not compiled with SSL");
    $opt_ssl_supported= 0;
    $opt_ssl= 0;
    return;
  }
  mtr_report("Setting mysqld to support SSL connections");
  $opt_ssl_supported= 1;
}


sub check_debug_support ($) {
  my $mysqld_variables= shift;

  if ( ! $mysqld_variables->{'debug'} )
  {
    #mtr_report("Binaries are not debug compiled");
    $debug_compiled_binaries= 0;

    if ( $opt_debug )
    {
      mtr_error("Can't use --debug, binaries does not support it");
    }
    return;
  }
  mtr_report("Binaries are debug compiled");
  $debug_compiled_binaries= 1;
}

##############################################################################
#
# Helper function to handle configuration-based subdirectories which Visual
# Studio uses for storing binaries.  If opt_vs_config is set, this returns
# a path based on that setting; if not, it returns paths for the default
# /release/ and /debug/ subdirectories.
#
# $exe can be undefined, if the directory itself will be used
#
###############################################################################

sub vs_config_dirs ($$) {
  my ($path_part, $exe) = @_;

  $exe = "" if not defined $exe;

  if ($opt_vs_config)
  {
    return ("$glob_basedir/$path_part/$opt_vs_config/$exe");
  }

  return ("$glob_basedir/$path_part/release/$exe",
          "$glob_basedir/$path_part/debug/$exe");
}

##############################################################################
#
#  Start the ndb cluster
#
##############################################################################

sub check_ndbcluster_support ($) {
  my $mysqld_variables= shift;

  if ($opt_skip_ndbcluster)
  {
    mtr_report("Skipping ndbcluster");
    $opt_skip_ndbcluster_slave= 1;
    return;
  }

  if ( ! $mysqld_variables->{'ndb-connectstring'} )
  {
    mtr_report("Skipping ndbcluster, mysqld not compiled with ndbcluster");
    $opt_skip_ndbcluster= 1;
    $opt_skip_ndbcluster_slave= 1;
    return;
  }
  $glob_ndbcluster_supported= 1;
  mtr_report("Using ndbcluster when necessary, mysqld supports it");

  if ( $mysql_version_id < 50100 )
  {
    # Slave cluster is not supported until 5.1
    $opt_skip_ndbcluster_slave= 1;

  }

  return;
}


sub ndbcluster_start_install ($) {
  my $cluster= shift;

  mtr_report("Installing $cluster->{'name'} Cluster");

  mkdir($cluster->{'data_dir'});

  # Create a config file from template
  my $ndb_no_ord=512;
  my $ndb_no_attr=2048;
  my $ndb_con_op=105000;
  my $ndb_dmem="80M";
  my $ndb_imem="24M";
  my $ndb_pbmem="32M";
  my $nodes= $cluster->{'nodes'};
  my $ndb_host= "localhost";
  my $ndb_diskless= 0;

  if (!$opt_bench)
  {
    # Use a smaller configuration
    if (  $mysql_version_id < 50100 )
    {
      # 4.1 and 5.0 is using a "larger" --small configuration
      $ndb_no_ord=128;
      $ndb_con_op=10000;
      $ndb_dmem="40M";
      $ndb_imem="12M";
    }
    else
    {
      $ndb_no_ord=32;
      $ndb_con_op=5000;
      $ndb_dmem="20M";
      $ndb_imem="1M";
      $ndb_pbmem="4M";
    }
  }

  my $config_file_template=     "ndb/ndb_config_${nodes}_node.ini";
  my $config_file= "$cluster->{'data_dir'}/config.ini";

  open(IN, $config_file_template)
    or mtr_error("Can't open $config_file_template: $!");
  open(OUT, ">", $config_file)
    or mtr_error("Can't write to $config_file: $!");
  while (<IN>)
  {
    chomp;

    s/CHOOSE_MaxNoOfAttributes/$ndb_no_attr/;
    s/CHOOSE_MaxNoOfOrderedIndexes/$ndb_no_ord/;
    s/CHOOSE_MaxNoOfConcurrentOperations/$ndb_con_op/;
    s/CHOOSE_DataMemory/$ndb_dmem/;
    s/CHOOSE_IndexMemory/$ndb_imem/;
    s/CHOOSE_Diskless/$ndb_diskless/;
    s/CHOOSE_HOSTNAME_.*/$ndb_host/;
    s/CHOOSE_FILESYSTEM/$cluster->{'data_dir'}/;
    s/CHOOSE_PORT_MGM/$cluster->{'port'}/;
    if ( $mysql_version_id < 50000 )
    {
      my $base_port= $cluster->{'port'} + 1;
      s/CHOOSE_PORT_TRANSPORTER/$base_port/;
    }
    s/CHOOSE_DiskPageBufferMemory/$ndb_pbmem/;

    print OUT "$_ \n";
  }
  close OUT;
  close IN;


  # Start cluster with "--initial"

  ndbcluster_start($cluster, "--initial");

  return 0;
}


sub ndbcluster_wait_started($$){
  my $cluster= shift;
  my $ndb_waiter_extra_opt= shift;
  my $path_waiter_log= "$cluster->{'data_dir'}/ndb_waiter.log";
  my $args;

  mtr_init_args(\$args);

  mtr_add_arg($args, "--no-defaults");
  mtr_add_arg($args, "--core");
  mtr_add_arg($args, "--ndb-connectstring=%s", $cluster->{'connect_string'});
  mtr_add_arg($args, "--timeout=60");

  if ($ndb_waiter_extra_opt)
  {
    mtr_add_arg($args, "$ndb_waiter_extra_opt");
  }

  # Start the ndb_waiter which will connect to the ndb_mgmd
  # and poll it for state of the ndbd's, will return when
  # all nodes in the cluster is started
  my $res= mtr_run($exe_ndb_waiter, $args,
		   "", $path_waiter_log, $path_waiter_log, "");
  mtr_verbose("ndbcluster_wait_started, returns: $res") if $res;
  return $res;
}



sub mysqld_wait_started($){
  my $mysqld= shift;

  my $res= sleep_until_file_created($mysqld->{'path_pid'},
				    $mysqld->{'start_timeout'},
				    $mysqld->{'pid'});
  return $res == 0;
}


sub ndb_mgmd_wait_started($) {
  my ($cluster)= @_;

  my $retries= 100;
  while (ndbcluster_wait_started($cluster, "--no-contact") and
	 $retries)
  {
    # Millisceond sleep emulated with select
    select(undef, undef, undef, (0.1));

    $retries--;
  }

  return $retries == 0;

}

sub ndb_mgmd_start ($) {
  my $cluster= shift;

  my $args;                             # Arg vector
  my $pid= -1;

  mtr_init_args(\$args);
  mtr_add_arg($args, "--no-defaults");
  mtr_add_arg($args, "--core");
  mtr_add_arg($args, "--nodaemon");
  mtr_add_arg($args, "--config-file=%s", "$cluster->{'data_dir'}/config.ini");


  my $path_ndb_mgmd_log= "$cluster->{'data_dir'}/\l$cluster->{'name'}_ndb_mgmd.log";
  $pid= mtr_spawn($exe_ndb_mgmd, $args, "",
		  $path_ndb_mgmd_log,
		  $path_ndb_mgmd_log,
		  "",
		  { append_log_file => 1 });

  # FIXME Should not be needed
  # Unfortunately the cluster nodes will fail to start
  # if ndb_mgmd has not started properly
  if (ndb_mgmd_wait_started($cluster))
  {
    mtr_error("Failed to wait for start of ndb_mgmd");
  }

  # Remember pid of ndb_mgmd
  $cluster->{'pid'}= $pid;

  mtr_verbose("ndb_mgmd_start, pid: $pid");

  return $pid;
}


sub ndbd_start ($$$) {
  my $cluster= shift;
  my $idx= shift;
  my $extra_args= shift;

  my $args;                             # Arg vector
  my $pid= -1;

  mtr_init_args(\$args);
  mtr_add_arg($args, "--no-defaults");
  mtr_add_arg($args, "--core");
  mtr_add_arg($args, "--ndb-connectstring=%s", "$cluster->{'connect_string'}");
  if ( $mysql_version_id >= 50000)
  {
    mtr_add_arg($args, "--character-sets-dir=%s", "$path_charsetsdir");
  }
  mtr_add_arg($args, "--nodaemon");
  mtr_add_arg($args, "$extra_args");

  my $nodeid= $cluster->{'ndbds'}->[$idx]->{'nodeid'};
  my $path_ndbd_log= "$cluster->{'data_dir'}/ndb_${nodeid}.log";
  $pid= mtr_spawn($exe_ndbd, $args, "",
		  $path_ndbd_log,
		  $path_ndbd_log,
		  "",
		  { append_log_file => 1 });

  # Add pid to list of pids for this cluster
  $cluster->{'ndbds'}->[$idx]->{'pid'}= $pid;

  # Rememeber options used when starting
  $cluster->{'ndbds'}->[$idx]->{'start_extra_args'}= $extra_args;
  $cluster->{'ndbds'}->[$idx]->{'idx'}= $idx;

  mtr_verbose("ndbd_start, pid: $pid");

  return $pid;
}


sub ndbcluster_start ($$) {
  my $cluster= shift;
  my $extra_args= shift;

  mtr_verbose("ndbcluster_start '$cluster->{'name'}'");

  if ( $glob_use_running_ndbcluster )
  {
    return 0;
  }

  if ( $cluster->{'pid'} )
  {
    mtr_error("Cluster '$cluster->{'name'}' already started");
  }

  ndb_mgmd_start($cluster);

  for ( my $idx= 0; $idx < $cluster->{'nodes'}; $idx++ )
  {
    ndbd_start($cluster, $idx, $extra_args);
  }

  return 0;
}


sub rm_ndbcluster_tables ($) {
  my $dir=       shift;
  foreach my $bin ( glob("$dir/cluster/apply_status*"),
                    glob("$dir/cluster/schema*") )
  {
    unlink($bin);
  }
}


##############################################################################
#
#  Run the benchmark suite
#
##############################################################################

sub run_benchmarks ($) {
  my $benchmark=  shift;

  my $args;

  if ( ! $glob_use_embedded_server )
  {
    mysqld_start($master->[0],[],[]);
    if ( ! $master->[0]->{'pid'} )
    {
      mtr_error("Can't start the mysqld server");
    }
  }

  mtr_init_args(\$args);

  mtr_add_arg($args, "--socket=%s", $master->[0]->{'path_sock'});
  mtr_add_arg($args, "--user=%s", $opt_user);

  if ( $opt_small_bench )
  {
    mtr_add_arg($args, "--small-test");
    mtr_add_arg($args, "--small-tables");
  }

  if ( $opt_with_ndbcluster )
  {
    mtr_add_arg($args, "--create-options=TYPE=ndb");
  }

  chdir($glob_mysql_bench_dir)
    or mtr_error("Couldn't chdir to '$glob_mysql_bench_dir': $!");

  if ( ! $benchmark )
  {
    mtr_add_arg($args, "--log");
    mtr_run("$glob_mysql_bench_dir/run-all-tests", $args, "", "", "", "");
    # FIXME check result code?!
  }
  elsif ( -x $benchmark )
  {
    mtr_run("$glob_mysql_bench_dir/$benchmark", $args, "", "", "", "");
    # FIXME check result code?!
  }
  else
  {
    mtr_error("Benchmark $benchmark not found");
  }

  chdir($glob_mysql_test_dir);          # Go back

  if ( ! $glob_use_embedded_server )
  {
    stop_masters();
  }
}


##############################################################################
#
#  Run the test suite
#
##############################################################################

sub run_suite () {
  my ($suite, $tests)= @_;

  mtr_print_thick_line();

  mtr_timer_start($glob_timers,"suite", 60 * $opt_suite_timeout);

  mtr_report("Starting Tests in the '$suite' suite");

  mtr_report_tests_not_skipped_though_disabled($tests);

  mtr_print_header();

  foreach my $tinfo ( @$tests )
  {
    if (run_testcase_check_skip_test($tinfo))
    {
      next;
    }

    mtr_timer_start($glob_timers,"testcase", 60 * $opt_testcase_timeout);
    run_testcase($tinfo);
    mtr_timer_stop($glob_timers,"testcase");
  }

  mtr_print_line();

  if ( ! $glob_debugger and
       ! $glob_use_running_server and
       ! $glob_use_embedded_server )
  {
    stop_all_servers();
  }

  if ( $opt_gcov )
  {
    gcov_collect(); # collect coverage information
  }
  if ( $opt_gprof )
  {
    gprof_collect(); # collect coverage information
  }

  mtr_report_stats($tests);

  mtr_timer_stop($glob_timers,"suite");
}


##############################################################################
#
#  Initiate the test databases
#
##############################################################################

sub initialize_servers () {

  datadir_setup();

  if ( ! $glob_use_running_server )
  {
    kill_running_servers();

    if ( ! $opt_start_dirty )
    {
      cleanup_stale_files();
      mysql_install_db();
      if ( $opt_force )
      {
	save_installed_db();
      }
    }
    check_running_as_root();
  }
}

sub mysql_install_db () {

  install_db('master', $master->[0]->{'path_myddir'});

  # FIXME check if testcase really is using second master
  copy_install_db('master', $master->[1]->{'path_myddir'});

  # Install the number of slave databses needed
  for (my $idx= 0; $idx < $max_slave_num; $idx++)
  {
    copy_install_db("slave".($idx+1), $slave->[$idx]->{'path_myddir'});
  }

  if ( ! $opt_skip_im )
  {
    im_prepare_env($instance_manager);
  }

  my $cluster_started_ok= 1; # Assume it can be started

  if ($opt_skip_ndbcluster || $glob_use_running_ndbcluster ||
      $clusters->[0]->{executable_setup_failed})
  {
    # Don't install master cluster
  }
  elsif (ndbcluster_start_install($clusters->[0]))
  {
    mtr_warning("Failed to start install of $clusters->[0]->{name}");
    $cluster_started_ok= 0;
  }

  if ($max_slave_num == 0 ||
      $opt_skip_ndbcluster_slave || $glob_use_running_ndbcluster_slave ||
      $clusters->[1]->{executable_setup_failed})
  {
    # Don't install slave cluster
  }
  elsif (ndbcluster_start_install($clusters->[1]))
  {
    mtr_warning("Failed to start install of $clusters->[1]->{name}");
    $cluster_started_ok= 0;
  }

  foreach my $cluster (@{$clusters})
  {

    next if !$cluster->{'pid'};

    $cluster->{'installed_ok'}= 1; # Assume install suceeds

    if (ndbcluster_wait_started($cluster, ""))
    {
      # failed to install, disable usage and flag that its no ok
      mtr_report("ndbcluster_install of $cluster->{'name'} failed");
      $cluster->{"installed_ok"}= 0;

      $cluster_started_ok= 0;
    }
  }

  if ( ! $cluster_started_ok )
  {
    if ( $opt_force)
    {
      # Continue without cluster
    }
    else
    {
      mtr_error("To continue, re-run with '--force'.");
    }
  }

  return 0;
}


sub copy_install_db ($$) {
  my $type=      shift;
  my $data_dir=  shift;

  mtr_report("Installing \u$type Database");

  # Just copy the installed db from first master
  mtr_copy_dir($master->[0]->{'path_myddir'}, $data_dir);

}


sub install_db ($$) {
  my $type=      shift;
  my $data_dir=  shift;

  my $init_db_sql=     "lib/init_db.sql";
  my $init_db_sql_tmp= "/tmp/init_db.sql$$";
  my $args;

  mtr_report("Installing \u$type Database");

  open(IN, $init_db_sql)
    or mtr_error("Can't open $init_db_sql: $!");
  open(OUT, ">", $init_db_sql_tmp)
    or mtr_error("Can't write to $init_db_sql_tmp: $!");
  while (<IN>)
  {
    chomp;
    s/\@HOSTNAME\@/$glob_hostname/;
    if ( /^\s*$/ )
    {
      print OUT "\n";
    }
    elsif (/;$/)
    {
      print OUT "$_\n";
    }
    else
    {
      print OUT "$_ ";
    }
  }
  close OUT;
  close IN;

  mtr_init_args(\$args);

  mtr_add_arg($args, "--no-defaults");
  mtr_add_arg($args, "--bootstrap");
  mtr_add_arg($args, "--console");
  mtr_add_arg($args, "--skip-grant-tables");
  mtr_add_arg($args, "--basedir=%s", $path_my_basedir);
  mtr_add_arg($args, "--datadir=%s", $data_dir);
  mtr_add_arg($args, "--skip-innodb");
  mtr_add_arg($args, "--skip-ndbcluster");
  mtr_add_arg($args, "--tmpdir=.");
  mtr_add_arg($args, "--core-file");

  if ( $opt_debug )
  {
    mtr_add_arg($args, "--debug=d:t:i:A,%s/log/bootstrap_%s.trace",
		$path_vardir_trace, $type);
  }

  if ( ! $glob_netware )
  {
    mtr_add_arg($args, "--language=%s", $path_language);
    mtr_add_arg($args, "--character-sets-dir=%s", $path_charsetsdir);
  }

  # Log bootstrap command
  my $path_bootstrap_log= "$opt_vardir/log/bootstrap.log";
  mtr_tofile($path_bootstrap_log,
	     "$exe_mysqld " . join(" ", @$args) . "\n");

  if ( mtr_run($exe_mysqld, $args, $init_db_sql_tmp,
               $path_bootstrap_log, $path_bootstrap_log,
	       "", { append_log_file => 1 }) != 0 )

  {
    unlink($init_db_sql_tmp);
    mtr_error("Error executing mysqld --bootstrap\n" .
              "Could not install $type test DBs");
  }
  unlink($init_db_sql_tmp);
}


sub im_prepare_env($) {
  my $instance_manager = shift;

  im_create_passwd_file($instance_manager);
  im_prepare_data_dir($instance_manager);
}


sub im_create_passwd_file($) {
  my $instance_manager = shift;

  my $pwd_file_path = $instance_manager->{'password_file'};

  mtr_report("Creating IM password file ($pwd_file_path)");

  open(OUT, ">", $pwd_file_path)
    or mtr_error("Can't write to $pwd_file_path: $!");

  print OUT $instance_manager->{'admin_login'}, ":",
        $instance_manager->{'admin_sha1'}, "\n";

  close(OUT);
}


sub im_create_defaults_file($) {
  my $instance_manager = shift;

  my $defaults_file = $instance_manager->{'defaults_file'};

  open(OUT, ">", $defaults_file)
    or mtr_error("Can't write to $defaults_file: $!");

  print OUT <<EOF
[mysql]

[manager]
pid-file            = $instance_manager->{path_pid}
angel-pid-file      = $instance_manager->{path_angel_pid}
socket              = $instance_manager->{path_sock}
port                = $instance_manager->{port}
password-file       = $instance_manager->{password_file}
default-mysqld-path = $exe_mysqld

EOF
;

  foreach my $instance (@{$instance_manager->{'instances'}})
  {
    my $server_id = $instance->{'server_id'};

    print OUT <<EOF
[mysqld$server_id]
socket              = $instance->{path_sock}
pid-file            = $instance->{path_pid}
port                = $instance->{port}
datadir             = $instance->{path_datadir}
log                 = $instance->{path_datadir}/mysqld$server_id.log
log-error           = $instance->{path_datadir}/mysqld$server_id.err.log
log-slow-queries    = $instance->{path_datadir}/mysqld$server_id.slow.log
language            = $path_language
character-sets-dir  = $path_charsetsdir
basedir             = $path_my_basedir
server_id           = $server_id
skip-stack-trace
skip-innodb
skip-ndbcluster
EOF
;
    if ( $mysql_version_id < 50100 )
    {
      print OUT "skip-bdb\n";
    }
    print OUT "nonguarded\n" if $instance->{'nonguarded'};
    if ( $mysql_version_id >= 50100 )
    {
      print OUT "log-output=FILE\n" if $instance->{'old_log_format'};
    }
    print OUT "\n";
  }

  close(OUT);
}


sub im_prepare_data_dir($) {
  my $instance_manager = shift;

  foreach my $instance (@{$instance_manager->{'instances'}})
  {
    copy_install_db(
      'im_mysqld_' . $instance->{'server_id'},
      $instance->{'path_datadir'});
  }
}



#
# Restore snapshot of the installed slave databases
# if the snapshot exists
#
sub restore_slave_databases ($) {
  my ($num_slaves)= @_;

  if ( -d $path_snapshot)
  {
    for (my $idx= 0; $idx < $num_slaves; $idx++)
    {
      my $data_dir= $slave->[$idx]->{'path_myddir'};
      my $name= basename($data_dir);
      rmtree($data_dir);
      mtr_copy_dir("$path_snapshot/$name", $data_dir);
    }
  }
}


sub run_testcase_check_skip_test($)
{
  my ($tinfo)= @_;

  # ----------------------------------------------------------------------
  # If marked to skip, just print out and return.
  # Note that a test case not marked as 'skip' can still be
  # skipped later, because of the test case itself in cooperation
  # with the mysqltest program tells us so.
  # ----------------------------------------------------------------------

  if ( $tinfo->{'skip'} )
  {
    mtr_report_test_name($tinfo);
    mtr_report_test_skipped($tinfo);
    return 1;
  }

  if ($tinfo->{'ndb_test'})
  {
    foreach my $cluster (@{$clusters})
    {
      last if ($opt_skip_ndbcluster_slave and
	       $cluster->{'name'} eq 'Slave');

      # If test needs this cluster, check binaries was found ok
      if ( $cluster->{'executable_setup_failed'} )
      {
	mtr_report_test_name($tinfo);
	$tinfo->{comment}=
	  "Failed to find cluster binaries";
	mtr_report_test_failed($tinfo);
	return 1;
      }

      # If test needs this cluster, check it was installed ok
      if ( !$cluster->{'installed_ok'} )
      {
	mtr_report_test_name($tinfo);
	$tinfo->{comment}=
	  "Cluster $cluster->{'name'} was not installed ok";
	mtr_report_test_failed($tinfo);
	return 1;
      }

    }
  }

  if ( $tinfo->{'component_id'} eq 'im' )
  {
      # If test needs im, check binaries was found ok
    if ( $instance_manager->{'executable_setup_failed'} )
    {
      mtr_report_test_name($tinfo);
      $tinfo->{comment}=
	"Failed to find MySQL manager binaries";
      mtr_report_test_failed($tinfo);
      return 1;
    }
  }

  return 0;
}


sub do_before_run_mysqltest($)
{
  my $tinfo= shift;
  my $tname= $tinfo->{'name'};

  # Remove old files produced by mysqltest
  my $result_dir= "r";
  if ( $opt_suite ne "main" )
  {
    $result_dir= "suite/$opt_suite/r";
  }
  unlink("$result_dir/$tname.reject");
  unlink("$result_dir/$tname.progress");
  unlink("$result_dir/$tname.log");
  unlink("$result_dir/$tname.warnings");

  mtr_tonewfile($path_current_test_log,"$tname\n"); # Always tell where we are

  # output current test to ndbcluster log file to enable diagnostics
  mtr_tofile($path_ndb_testrun_log,"CURRENT TEST $tname\n");

  mtr_tofile($master->[0]->{'path_myerr'},"CURRENT_TEST: $tname\n");
  if ( $master->[1]->{'pid'} )
  {
    mtr_tofile($master->[1]->{'path_myerr'},"CURRENT_TEST: $tname\n");
  }

  if ( $mysql_version_id < 50000 )
  {
    # Set envirnoment variable NDB_STATUS_OK to 1
    # if script decided to run mysqltest cluster _is_ installed ok
    $ENV{'NDB_STATUS_OK'} = "1";
  }
  elsif ( $mysql_version_id < 50100 )
  {
    # Set envirnoment variable NDB_STATUS_OK to YES
    # if script decided to run mysqltest cluster _is_ installed ok
    $ENV{'NDB_STATUS_OK'} = "YES";
  }
}

sub do_after_run_mysqltest($)
{
  my $tinfo= shift;
  my $tname= $tinfo->{'name'};

  mtr_tofile($path_mysqltest_log,"CURRENT TEST $tname\n");

  # Save info from this testcase run to mysqltest.log
  mtr_appendfile_to_file($path_timefile, $path_mysqltest_log)
    if -f $path_timefile;

  # Remove the file that mysqltest writes info to
  unlink($path_timefile);

}


sub find_testcase_skipped_reason($)
{
  my ($tinfo)= @_;

  # Open mysqltest.log
  my $F= IO::File->new($path_timefile) or
    mtr_error("can't open file \"$path_timefile\": $!");
  my $reason;

  while ( my $line= <$F> )
  {
    # Look for "reason: <reason fo skiping test>"
    if ( $line =~ /reason: (.*)/ )
    {
      $reason= $1;
    }
  }

  if ( ! $reason )
  {
    mtr_warning("Could not find reason for skipping test in $path_timefile");
    $reason= "Detected by testcase(reason unknown) ";
  }
  $tinfo->{'comment'}= $reason;
}


sub analyze_testcase_failure_sync_with_master($)
{
  my ($tinfo)= @_;

  my $args;
  mtr_init_args(\$args);

  mtr_add_arg($args, "--no-defaults");
  mtr_add_arg($args, "--silent");
  mtr_add_arg($args, "--skip-safemalloc");
  mtr_add_arg($args, "--tmpdir=%s", $opt_tmpdir);
  mtr_add_arg($args, "--character-sets-dir=%s", $path_charsetsdir);

  mtr_add_arg($args, "--socket=%s", $master->[0]->{'path_sock'});
  mtr_add_arg($args, "--port=%d", $master->[0]->{'port'});
  mtr_add_arg($args, "--database=test");
  mtr_add_arg($args, "--user=%s", $opt_user);
  mtr_add_arg($args, "--password=");

  # Run the test file and append output to log file
  mtr_run_test($exe_mysqltest,$args,
	       "include/analyze_failure_sync_with_master.test",
	       "$path_timefile", "$path_timefile","",
	       { append_log_file => 1 });

}

sub analyze_testcase_failure($)
{
  my ($tinfo)= @_;

  # Open mysqltest.log
  my $F= IO::File->new($path_timefile) or
    mtr_error("can't open file \"$path_timefile\": $!");

  while ( my $line= <$F> )
  {
    # Look for "mysqltest: At line nnn: <error>
    if ( $line =~ /mysqltest: At line [0-9]*: (.*)/ )
    {
      my $error= $1;
      # Look for "could not sync with master"
      if ( $error =~ /could not sync with master/ )
      {
	analyze_testcase_failure_sync_with_master($tinfo);
      }
    }
  }
}

##############################################################################
#
#  Run a single test case
#
##############################################################################

# When we get here, we have already filtered out test cases that doesn't
# apply to the current setup, for example if we use a running server, test
# cases that restart the server are dropped. So this function should mostly
# be about doing things, not a lot of logic.

# We don't start and kill the servers for each testcase. But some
# testcases needs a restart, because they specify options to start
# mysqld with. After that testcase, we need to restart again, to set
# back the normal options.

sub run_testcase ($) {
  my $tinfo=  shift;

  # -------------------------------------------------------
  # Init variables that can change between each test case
  # -------------------------------------------------------

  $ENV{'TZ'}= $tinfo->{'timezone'};
  mtr_verbose("Starting server with timezone: $tinfo->{'timezone'}");

  my $master_restart= run_testcase_need_master_restart($tinfo);
  my $slave_restart= run_testcase_need_slave_restart($tinfo);

  if ($master_restart or $slave_restart)
  {
    # Can't restart a running server that may be in use
    if ( $glob_use_running_server )
    {
      mtr_report_test_name($tinfo);
      $tinfo->{comment}= "Can't restart a running server";
      mtr_report_test_skipped($tinfo);
      return;
    }

    run_testcase_stop_servers($tinfo, $master_restart, $slave_restart);
  }
  my $died= mtr_record_dead_children();
  if ($died or $master_restart or $slave_restart)
  {
    if (run_testcase_start_servers($tinfo))
    {
      mtr_report_test_name($tinfo);
      report_failure_and_restart($tinfo);
      return 1;
    }
  }

  # ----------------------------------------------------------------------
  # If --start-and-exit or --start-dirty given, stop here to let user manually
  # run tests
  # ----------------------------------------------------------------------
  if ( $opt_start_and_exit or $opt_start_dirty )
  {
    mtr_timer_stop_all($glob_timers);
    mtr_report("\nServers started, exiting");
    exit(0);
  }

  {
    do_before_run_mysqltest($tinfo);

    my $res= run_mysqltest($tinfo);
    mtr_report_test_name($tinfo);
    if ( $res == 0 )
    {
      mtr_report_test_passed($tinfo);
    }
    elsif ( $res == 62 )
    {
      # Testcase itself tell us to skip this one

      # Try to get reason from mysqltest.log
      find_testcase_skipped_reason($tinfo);
      mtr_report_test_skipped($tinfo);
    }
    elsif ( $res == 63 )
    {
      $tinfo->{'timeout'}= 1;           # Mark as timeout
      report_failure_and_restart($tinfo);
    }
    elsif ( $res == 1 )
    {
      if ( $opt_force )
      {
	analyze_testcase_failure($tinfo);
      }
      # Test case failure reported by mysqltest
      report_failure_and_restart($tinfo);
    }
    else
    {
      # mysqltest failed, probably crashed
      $tinfo->{comment}=
	"mysqltest returned unexpected code $res, it has probably crashed";
      report_failure_and_restart($tinfo);
    }

    do_after_run_mysqltest($tinfo);
  }

  # ----------------------------------------------------------------------
  # Stop Instance Manager if we are processing an IM-test case.
  # ----------------------------------------------------------------------
  if ( $tinfo->{'component_id'} eq 'im' and
       !mtr_im_stop($instance_manager, $tinfo->{'name'}) )
  {
    mtr_error("Failed to stop Instance Manager.")
  }
}


#
# Save a snapshot of the installed test db(s)
# I.e take a snapshot of the var/ dir
#
sub save_installed_db () {

  mtr_report("Saving snapshot of installed databases");
  rmtree($path_snapshot);

  foreach my $data_dir (@data_dir_lst)
  {
    my $name= basename($data_dir);
    mtr_copy_dir("$data_dir", "$path_snapshot/$name");
  }
}


#
# Save any interesting files in the data_dir
# before the data dir is removed.
#
sub save_files_before_restore($$) {
  my $test_name= shift;
  my $data_dir= shift;
  my $save_name= "$opt_vardir/log/$test_name";

  # Look for core files
  foreach my $core_file ( glob("$data_dir/core*") )
  {
    my $core_name= basename($core_file);
    mtr_report("Saving $core_name");
    mkdir($save_name) if ! -d $save_name;
    rename("$core_file", "$save_name/$core_name");
  }
}


#
# Restore snapshot of the installed test db(s)
# if the snapshot exists
#
sub restore_installed_db ($) {
  my $test_name= shift;

  if ( -d $path_snapshot)
  {
    mtr_report("Restoring snapshot of databases");

    foreach my $data_dir (@data_dir_lst)
    {
      my $name= basename($data_dir);
      save_files_before_restore($test_name, $data_dir);
      rmtree("$data_dir");
      mtr_copy_dir("$path_snapshot/$name", "$data_dir");
    }

    # Remove the ndb_*_fs dirs for all ndbd nodes
    # forcing a clean start of ndb
    foreach my $cluster (@{$clusters})
    {
      foreach my $ndbd (@{$cluster->{'ndbds'}})
      {
	rmtree("$ndbd->{'path_fs'}" );
      }
    }
  }
  else
  {
    # No snapshot existed
    mtr_error("No snapshot existed");
  }
}

sub report_failure_and_restart ($) {
  my $tinfo= shift;

  mtr_report_test_failed($tinfo);
  mtr_show_failed_diff($tinfo->{'name'});
  print "\n";
  if ( $opt_force )
  {
    # Stop all servers that are known to be running
    stop_all_servers();

    # Restore the snapshot of the installed test db
    restore_installed_db($tinfo->{'name'});
    print "Resuming Tests\n\n";
    return;
  }

  my $test_mode= join(" ", @::glob_test_mode) || "default";
  print "Aborting: $tinfo->{'name'} failed in $test_mode mode. ";
  print "To continue, re-run with '--force'.\n";
  if ( ! $glob_debugger and
       ! $glob_use_running_server and
       ! $glob_use_embedded_server )
  {
    stop_all_servers();
  }
  mtr_exit(1);

}


##############################################################################
#
#  Start and stop servers
#
##############################################################################


sub do_before_start_master ($) {
  my ($tinfo)= @_;

  my $tname= $tinfo->{'name'};
  my $init_script= $tinfo->{'master_sh'};

  # FIXME what about second master.....

  foreach my $bin ( glob("$opt_vardir/log/master*-bin*") )
  {
    unlink($bin);
  }

  # FIXME only remove the ones that are tied to this master
  # Remove old master.info and relay-log.info files
  unlink("$master->[0]->{'path_myddir'}/master.info");
  unlink("$master->[0]->{'path_myddir'}/relay-log.info");
  unlink("$master->[1]->{'path_myddir'}/master.info");
  unlink("$master->[1]->{'path_myddir'}/relay-log.info");

  # Run master initialization shell script if one exists
  if ( $init_script )
  {
    my $ret= mtr_run("/bin/sh", [$init_script], "", "", "", "");
    if ( $ret != 0 )
    {
      # FIXME rewrite those scripts to return 0 if successful
      # mtr_warning("$init_script exited with code $ret");
    }
  }
}


sub do_before_start_slave ($) {
  my ($tinfo)= @_;

  my $tname= $tinfo->{'name'};
  my $init_script= $tinfo->{'master_sh'};

  foreach my $bin ( glob("$opt_vardir/log/slave*-bin*") )
  {
    unlink($bin);
  }

  unlink("$slave->[0]->{'path_myddir'}/master.info");
  unlink("$slave->[0]->{'path_myddir'}/relay-log.info");

  # Run slave initialization shell script if one exists
  if ( $init_script )
  {
    my $ret= mtr_run("/bin/sh", [$init_script], "", "", "", "");
    if ( $ret != 0 )
    {
      # FIXME rewrite those scripts to return 0 if successful
      # mtr_warning("$init_script exited with code $ret");
    }
  }

  foreach my $bin ( glob("$slave->[0]->{'path_myddir'}/log.*") )
  {
    unlink($bin);
  }
}


sub mysqld_arguments ($$$$$) {
  my $args=              shift;
  my $type=              shift;
  my $idx=               shift;
  my $extra_opt=         shift;
  my $slave_master_info= shift;

  my $sidx= "";                 # Index as string, 0 is empty string
  if ( $idx > 0 )
  {
    $sidx= "$idx";
  }

  my $prefix= "";               # If mysqltest server arg

  if ( $glob_use_embedded_server )
  {
    $prefix= "--server-arg=";
  } else {
    # We can't pass embedded server --no-defaults
    mtr_add_arg($args, "--no-defaults");
  }

  mtr_add_arg($args, "%s--console", $prefix);
  mtr_add_arg($args, "%s--basedir=%s", $prefix, $path_my_basedir);
  mtr_add_arg($args, "%s--character-sets-dir=%s", $prefix, $path_charsetsdir);

  if ( $mysql_version_id >= 50000 )
  {
    mtr_add_arg($args, "%s--log-bin-trust-function-creators", $prefix);
  }

  mtr_add_arg($args, "%s--default-character-set=latin1", $prefix);
  mtr_add_arg($args, "%s--language=%s", $prefix, $path_language);
  mtr_add_arg($args, "%s--tmpdir=$opt_tmpdir", $prefix);

  if ( $opt_valgrind_mysqld )
  {
    mtr_add_arg($args, "%s--skip-safemalloc", $prefix);

    if ( $mysql_version_id < 50100 )
    {
      mtr_add_arg($args, "%s--skip-bdb", $prefix);
    }
  }

  my $pidfile;

  if ( $type eq 'master' )
  {
    my $id= $idx > 0 ? $idx + 101 : 1;

    if (! $opt_skip_master_binlog)
    {
      mtr_add_arg($args, "%s--log-bin=%s/log/master-bin%s", $prefix,
                  $opt_vardir, $sidx);
    }
    mtr_add_arg($args, "%s--pid-file=%s", $prefix,
                $master->[$idx]->{'path_pid'});
    mtr_add_arg($args, "%s--port=%d", $prefix,
                $master->[$idx]->{'port'});
    mtr_add_arg($args, "%s--server-id=%d", $prefix, $id);
    mtr_add_arg($args, "%s--socket=%s", $prefix,
                $master->[$idx]->{'path_sock'});
    mtr_add_arg($args, "%s--innodb_data_file_path=ibdata1:10M:autoextend", $prefix);
    mtr_add_arg($args, "%s--local-infile", $prefix);
    mtr_add_arg($args, "%s--datadir=%s", $prefix,
                $master->[$idx]->{'path_myddir'});

    if ( $idx > 0 or !$use_innodb)
    {
      mtr_add_arg($args, "%s--skip-innodb", $prefix);
    }

    my $cluster= $clusters->[$master->[$idx]->{'cluster'}];
    if ( $opt_skip_ndbcluster ||
	 !$cluster->{'pid'})
    {
      mtr_add_arg($args, "%s--skip-ndbcluster", $prefix);
    }
    else
    {
      mtr_add_arg($args, "%s--ndbcluster", $prefix);
      mtr_add_arg($args, "%s--ndb-connectstring=%s", $prefix,
		  $cluster->{'connect_string'});
      if ( $mysql_version_id >= 50100 )
      {
	mtr_add_arg($args, "%s--ndb-extra-logging", $prefix);
      }
    }
  }

  if ( $type eq 'slave' )
  {
    my $slave_server_id=  2 + $idx;
    my $slave_rpl_rank= $slave_server_id;

    mtr_add_arg($args, "%s--datadir=%s", $prefix,
                $slave->[$idx]->{'path_myddir'});
    mtr_add_arg($args, "%s--init-rpl-role=slave", $prefix);
    if (! $opt_skip_slave_binlog)
    {
      mtr_add_arg($args, "%s--log-bin=%s/log/slave%s-bin", $prefix,
                  $opt_vardir, $sidx); # FIXME use own dir for binlogs
      mtr_add_arg($args, "%s--log-slave-updates", $prefix);
    }

    mtr_add_arg($args, "%s--log=%s", $prefix,
                $slave->[$idx]->{'path_mylog'});
    mtr_add_arg($args, "%s--master-retry-count=10", $prefix);
    mtr_add_arg($args, "%s--pid-file=%s", $prefix,
                $slave->[$idx]->{'path_pid'});
    mtr_add_arg($args, "%s--port=%d", $prefix,
                $slave->[$idx]->{'port'});
    mtr_add_arg($args, "%s--relay-log=%s/log/slave%s-relay-bin", $prefix,
                $opt_vardir, $sidx);
    mtr_add_arg($args, "%s--report-host=127.0.0.1", $prefix);
    mtr_add_arg($args, "%s--report-port=%d", $prefix,
                $slave->[$idx]->{'port'});
    mtr_add_arg($args, "%s--report-user=root", $prefix);
    mtr_add_arg($args, "%s--skip-innodb", $prefix);
    mtr_add_arg($args, "%s--skip-ndbcluster", $prefix);
    mtr_add_arg($args, "%s--skip-slave-start", $prefix);

    # Directory where slaves find the dumps generated by "load data"
    # on the server. The path need to have constant length otherwise
    # test results will vary, thus a relative path is used.
    my $slave_load_path= "../tmp";
    mtr_add_arg($args, "%s--slave-load-tmpdir=%s", $prefix,
                $slave_load_path);
    mtr_add_arg($args, "%s--socket=%s", $prefix,
                $slave->[$idx]->{'path_sock'});
    mtr_add_arg($args, "%s--set-variable=slave_net_timeout=10", $prefix);

    if ( @$slave_master_info )
    {
      foreach my $arg ( @$slave_master_info )
      {
        mtr_add_arg($args, "%s%s", $prefix, $arg);
      }
    }
    else
    {
      mtr_add_arg($args, "%s--master-user=root", $prefix);
      mtr_add_arg($args, "%s--master-connect-retry=1", $prefix);
      mtr_add_arg($args, "%s--master-host=127.0.0.1", $prefix);
      mtr_add_arg($args, "%s--master-password=", $prefix);
      mtr_add_arg($args, "%s--master-port=%d", $prefix,
                  $master->[0]->{'port'}); # First master
      mtr_add_arg($args, "%s--server-id=%d", $prefix, $slave_server_id);
      mtr_add_arg($args, "%s--rpl-recovery-rank=%d", $prefix, $slave_rpl_rank);
    }

    if ( $opt_skip_ndbcluster_slave ||
         $slave->[$idx]->{'cluster'} == -1 ||
	 !$clusters->[$slave->[$idx]->{'cluster'}]->{'pid'} )
    {
      mtr_add_arg($args, "%s--skip-ndbcluster", $prefix);
    }
    else
    {
      mtr_add_arg($args, "%s--ndbcluster", $prefix);
      mtr_add_arg($args, "%s--ndb-connectstring=%s", $prefix,
		  $clusters->[$slave->[$idx]->{'cluster'}]->{'connect_string'});
      if ( $mysql_version_id >= 50100 )
      {
	mtr_add_arg($args, "%s--ndb-extra-logging", $prefix);
      }
    }
  } # end slave

  if ( $opt_debug )
  {
    if ( $type eq 'master' )
    {
      mtr_add_arg($args, "%s--debug=d:t:i:A,%s/log/master%s.trace",
                  $prefix, $path_vardir_trace, $sidx);
    }
    if ( $type eq 'slave' )
    {
      mtr_add_arg($args, "%s--debug=d:t:i:A,%s/log/slave%s.trace",
                  $prefix, $path_vardir_trace, $sidx);
    }
  }

  # FIXME always set nowdays??? SMALL_SERVER
  mtr_add_arg($args, "%s--key_buffer_size=1M", $prefix);
  mtr_add_arg($args, "%s--sort_buffer=256K", $prefix);
  mtr_add_arg($args, "%s--max_heap_table_size=1M", $prefix);

  if ( $opt_ssl_supported )
  {
    mtr_add_arg($args, "%s--ssl-ca=%s/std_data/cacert.pem", $prefix,
                $glob_mysql_test_dir);
    mtr_add_arg($args, "%s--ssl-cert=%s/std_data/server-cert.pem", $prefix,
                $glob_mysql_test_dir);
    mtr_add_arg($args, "%s--ssl-key=%s/std_data/server-key.pem", $prefix,
                $glob_mysql_test_dir);
  }

  if ( $opt_warnings )
  {
    mtr_add_arg($args, "%s--log-warnings", $prefix);
  }

  # Indicate to "mysqld" it will be debugged in debugger
  if ( $glob_debugger )
  {
    mtr_add_arg($args, "%s--gdb", $prefix);
  }

  # If we should run all tests cases, we will use a local server for that

  if ( -w "/" )
  {
    # We are running as root;  We need to add the --root argument
    mtr_add_arg($args, "%s--user=root", $prefix);
  }

  my $found_skip_core= 0;
  foreach my $arg ( @opt_extra_mysqld_opt, @$extra_opt )
  {
    # Allow --skip-core-file to be set in master.opt file
    if ($arg eq "--skip-core-file")
    {
      $found_skip_core= 1;
    }
    else
    {
      mtr_add_arg($args, "%s%s", $prefix, $arg);
    }
  }
  if ( !$found_skip_core )
  {
    mtr_add_arg($args, "%s%s", $prefix, "--core-file");
  }

  if ( $opt_bench )
  {
    mtr_add_arg($args, "%s--rpl-recovery-rank=1", $prefix);
    mtr_add_arg($args, "%s--init-rpl-role=master", $prefix);
  }
  elsif ( $type eq 'master' )
  {
    mtr_add_arg($args, "%s--open-files-limit=1024", $prefix);
    mtr_add_arg($args, "%s--log=%s", $prefix, $master->[0]->{'path_mylog'});
  }

  return $args;
}


##############################################################################
#
#  Start mysqld and return the PID
#
##############################################################################

sub mysqld_start ($$$) {
  my $mysqld=            shift;
  my $extra_opt=         shift;
  my $slave_master_info= shift;

  my $args;                             # Arg vector
  my $exe;
  my $pid= -1;
  my $wait_for_pid_file= 1;

  my $type= $mysqld->{'type'};
  my $idx= $mysqld->{'idx'};

  mtr_error("Internal error: mysqld should never be started for embedded")
    if $glob_use_embedded_server;

  if ( $type eq 'master' )
  {
    $exe= $exe_master_mysqld;
  }
  elsif ( $type eq 'slave' )
  {
    $exe= $exe_slave_mysqld;
  }
  else
  {
    mtr_error("Unknown 'type' \"$type\" passed to mysqld_start");
  }

  mtr_init_args(\$args);

  if ( $opt_valgrind_mysqld )
  {
    valgrind_arguments($args, \$exe);
  }

  mysqld_arguments($args,$type,$idx,$extra_opt,$slave_master_info);

  if ( $opt_gdb || $opt_manual_gdb)
  {
    gdb_arguments(\$args, \$exe, "$type"."_$idx");
  }
  elsif ( $opt_ddd || $opt_manual_ddd )
  {
    ddd_arguments(\$args, \$exe, "$type"."_$idx");
  }
  elsif ( $opt_debugger )
  {
    debugger_arguments(\$args, \$exe, "$type"."_$idx");
  }
  elsif ( $opt_manual_debug )
  {
     print "\nStart $type in your debugger\n" .
           "dir: $glob_mysql_test_dir\n" .
           "exe: $exe\n" .
	   "args:  " . join(" ", @$args)  . "\n\n" .
	   "Waiting ....\n";

     # Indicate the exe should not be started
    $exe= undef;
  }
  else
  {
    # Default to not wait until pid file has been created
    $wait_for_pid_file= 0;
  }

  if ( defined $exe )
  {
    $pid= mtr_spawn($exe, $args, "",
		    $mysqld->{'path_myerr'},
		    $mysqld->{'path_myerr'},
		    "",
		    { append_log_file => 1 });
  }


  if ( $wait_for_pid_file && !sleep_until_file_created($mysqld->{'path_pid'},
						       $mysqld->{'start_timeout'},
						       $pid))
  {

    mtr_error("Failed to start mysqld $mysqld->{'type'}");
  }


  # Remember pid of the started process
  $mysqld->{'pid'}= $pid;

  # Remember options used when starting
  $mysqld->{'start_opts'}= $extra_opt;
  $mysqld->{'start_slave_master_info'}= $slave_master_info;

  mtr_verbose("mysqld pid: $pid");
  return $pid;
}


sub stop_all_servers () {

  print  "Stopping All Servers\n";

  if ( ! $opt_skip_im )
  {
    print  "Shutting-down Instance Manager\n";
    unless (mtr_im_stop($instance_manager, "stop_all_servers"))
    {
      mtr_error("Failed to stop Instance Manager.")
    }
  }

  my %admin_pids; # hash of admin processes that requests shutdown
  my @kill_pids;  # list of processes to shutdown/kill
  my $pid;

  # Start shutdown of all started masters
  foreach my $mysqld (@{$master}, @{$slave})
  {
    if ( $mysqld->{'pid'} )
    {
      $pid= mtr_mysqladmin_start($mysqld, "shutdown", 70);
      $admin_pids{$pid}= 1;

      push(@kill_pids,{
		       pid      => $mysqld->{'pid'},
		       pidfile  => $mysqld->{'path_pid'},
		       sockfile => $mysqld->{'path_sock'},
		       port     => $mysqld->{'port'},
		      });

      $mysqld->{'pid'}= 0; # Assume we are done with it
    }
  }

  # Start shutdown of clusters
  foreach my $cluster (@{$clusters})
  {
    if ( $cluster->{'pid'} )
    {
      $pid= mtr_ndbmgm_start($cluster, "shutdown");
      $admin_pids{$pid}= 1;

      push(@kill_pids,{
		       pid      => $cluster->{'pid'},
		       pidfile  => $cluster->{'path_pid'}
		      });

      $cluster->{'pid'}= 0; # Assume we are done with it

      foreach my $ndbd (@{$cluster->{'ndbds'}})
      {
        if ( $ndbd->{'pid'} )
	{
	  push(@kill_pids,{
			   pid      => $ndbd->{'pid'},
			   pidfile  => $ndbd->{'path_pid'},
			  });
	  $ndbd->{'pid'}= 0;
	}
      }
    }
  }

  # Wait blocking until all shutdown processes has completed
  mtr_wait_blocking(\%admin_pids);

  # Make sure that process has shutdown else try to kill them
  mtr_check_stop_servers(\@kill_pids);

  foreach my $mysqld (@{$master}, @{$slave})
  {
    rm_ndbcluster_tables($mysqld->{'path_myddir'});
  }
}


sub run_testcase_need_master_restart($)
{
  my ($tinfo)= @_;

  # We try to find out if we are to restart the master(s)
  my $do_restart= 0;          # Assumes we don't have to

  if ( $glob_use_embedded_server )
  {
    mtr_verbose("Never start or restart for embedded server");
    return $do_restart;
  }
  elsif ( $tinfo->{'master_sh'} )
  {
    $do_restart= 1;           # Always restart if script to run
    mtr_verbose("Restart master: Always restart if script to run");
  }
  if ( $tinfo->{'force_restart'} )
  {
    $do_restart= 1; # Always restart if --force-restart in -opt file
    mtr_verbose("Restart master: Restart forced with --force-restart");
  }
  elsif ( ! $opt_skip_ndbcluster and
	  !$tinfo->{'ndb_test'} and
	  $clusters->[0]->{'pid'} != 0 )
  {
    $do_restart= 1;           # Restart without cluster
    mtr_verbose("Restart master: Test does not need cluster");
  }
  elsif ( ! $opt_skip_ndbcluster and
	  $tinfo->{'ndb_test'} and
	  $clusters->[0]->{'pid'} == 0 )
  {
    $do_restart= 1;           # Restart with cluster
    mtr_verbose("Restart master: Test need cluster");
  }
  elsif( $tinfo->{'component_id'} eq 'im' )
  {
    $do_restart= 1;
    mtr_verbose("Restart master: Always restart for im tests");
  }
  elsif ( $master->[0]->{'running_master_options'} and
	  $master->[0]->{'running_master_options'}->{'timezone'} ne
	  $tinfo->{'timezone'})
  {
    $do_restart= 1;
    mtr_verbose("Restart master: Different timezone");
  }
  # Check that running master was started with same options
  # as the current test requires
  elsif (! mtr_same_opts($master->[0]->{'start_opts'},
                         $tinfo->{'master_opt'}) )
  {
    $do_restart= 1;
    mtr_verbose("Restart master: running with different options '" .
	       join(" ", @{$tinfo->{'master_opt'}}) . "' != '" .
		join(" ", @{$master->[0]->{'start_opts'}}) . "'" );
  }
  elsif( ! $master->[0]->{'pid'} )
  {
    $do_restart= 1;
    mtr_verbose("Restart master: master is not started");
  }

  return $do_restart;
}

sub run_testcase_need_slave_restart($)
{
  my ($tinfo)= @_;

  # We try to find out if we are to restart the slaves
  my $do_slave_restart= 0;     # Assumes we don't have to

  if ( $glob_use_embedded_server )
  {
    mtr_verbose("Never start or restart for embedded server");
    return $do_slave_restart;
  }
  elsif ( $max_slave_num == 0)
  {
    mtr_verbose("Skip slave restart: No testcase use slaves");
  }
  else
  {

    # Check if any slave is currently started
    my $any_slave_started= 0;
    foreach my $mysqld (@{$slave})
    {
      if ( $mysqld->{'pid'} )
      {
	$any_slave_started= 1;
	last;
      }
    }

    if ($any_slave_started)
    {
      mtr_verbose("Restart slave: Slave is started, always restart");
      $do_slave_restart= 1;
    }
    elsif ( $tinfo->{'slave_num'} )
    {
      mtr_verbose("Restart slave: Test need slave");
      $do_slave_restart= 1;
    }
  }

  return $do_slave_restart;

}

# ----------------------------------------------------------------------
# If not using a running servers we may need to stop and restart.
# We restart in the case we have initiation scripts, server options
# etc to run. But we also restart again after the test first restart
# and test is run, to get back to normal server settings.
#
# To make the code a bit more clean, we actually only stop servers
# here, and mark this to be done. Then a generic "start" part will
# start up the needed servers again.
# ----------------------------------------------------------------------

sub run_testcase_stop_servers($$$) {
  my ($tinfo, $do_restart, $do_slave_restart)= @_;
  my $pid;
  my %admin_pids; # hash of admin processes that requests shutdown
  my @kill_pids;  # list of processes to shutdown/kill

  # Remember if we restarted for this test case (count restarts)
  $tinfo->{'restarted'}= $do_restart;

  if ( $do_restart )
  {
    delete $master->[0]->{'running_master_options'}; # Forget history

    # Start shutdown of all started masters
    foreach my $mysqld (@{$master})
    {
      if ( $mysqld->{'pid'} )
      {
	$pid= mtr_mysqladmin_start($mysqld, "shutdown", 70);

	$admin_pids{$pid}= 1;

	push(@kill_pids,{
			 pid      => $mysqld->{'pid'},
			 pidfile  => $mysqld->{'path_pid'},
			 sockfile => $mysqld->{'path_sock'},
			 port     => $mysqld->{'port'},
			});

	$mysqld->{'pid'}= 0; # Assume we are done with it
      }
    }

    # Start shutdown of master cluster
    my $cluster= $clusters->[0];
    if ( $cluster->{'pid'} )
    {
      $pid= mtr_ndbmgm_start($cluster, "shutdown");
      $admin_pids{$pid}= 1;

      push(@kill_pids,{
		       pid      => $cluster->{'pid'},
		       pidfile  => $cluster->{'path_pid'}
		      });

      $cluster->{'pid'}= 0; # Assume we are done with it

      foreach my $ndbd (@{$cluster->{'ndbds'}})
      {
	push(@kill_pids,{
			 pid      => $ndbd->{'pid'},
			 pidfile  => $ndbd->{'path_pid'},
			});
	$ndbd->{'pid'}= 0; # Assume we are done with it
      }
    }
  }

  if ( $do_restart || $do_slave_restart )
  {

    delete $slave->[0]->{'running_slave_options'}; # Forget history

    # Start shutdown of all started slaves
    foreach my $mysqld (@{$slave})
    {
      if ( $mysqld->{'pid'} )
      {
	$pid= mtr_mysqladmin_start($mysqld, "shutdown", 70);

	$admin_pids{$pid}= 1;

	push(@kill_pids,{
			 pid      => $mysqld->{'pid'},
			 pidfile  => $mysqld->{'path_pid'},
			 sockfile => $mysqld->{'path_sock'},
			 port     => $mysqld->{'port'},
			});


	$mysqld->{'pid'}= 0; # Assume we are done with it
      }
    }

    # Start shutdown of slave cluster
    my $cluster= $clusters->[1];
    if ( $cluster->{'pid'} )
    {
      $pid= mtr_ndbmgm_start($cluster, "shutdown");

      $admin_pids{$pid}= 1;

      push(@kill_pids,{
		       pid      => $cluster->{'pid'},
		       pidfile  => $cluster->{'path_pid'}
		      });

      $cluster->{'pid'}= 0; # Assume we are done with it

      foreach my $ndbd (@{$cluster->{'ndbds'}} )
      {
	push(@kill_pids,{
			 pid      => $ndbd->{'pid'},
			 pidfile  => $ndbd->{'path_pid'},
			});
	$ndbd->{'pid'}= 0; # Assume we are done with it
      }
    }
  }

  # ----------------------------------------------------------------------
  # Shutdown has now been started and lists for the shutdown processes
  # and the processes to be killed has been created
  # ----------------------------------------------------------------------

  # Wait blocking until all shutdown processes has completed
  mtr_wait_blocking(\%admin_pids);


  # Make sure that process has shutdown else try to kill them
  mtr_check_stop_servers(\@kill_pids);

  foreach my $mysqld (@{$master}, @{$slave})
  {
    if ( ! $mysqld->{'pid'} )
    {
      # Remove ndbcluster tables if server is stopped
      rm_ndbcluster_tables($mysqld->{'path_myddir'});
    }
  }
}


#
# run_testcase_start_servers
#
# Start the servers needed by this test case
#
# RETURN
#  0 OK
#  1 Start failed
#

sub run_testcase_start_servers($) {
  my $tinfo= shift;
  my $tname= $tinfo->{'name'};

  if ( $tinfo->{'component_id'} eq 'mysqld' )
  {
    if ( ! $opt_skip_ndbcluster and
	 !$clusters->[0]->{'pid'} and
	 $tinfo->{'ndb_test'} )
    {
      # Test need cluster, cluster is not started, start it
      ndbcluster_start($clusters->[0], "");
    }

    if ( !$master->[0]->{'pid'} )
    {
      # Master mysqld is not started
      do_before_start_master($tinfo);

      mysqld_start($master->[0],$tinfo->{'master_opt'},[]);

    }

    if ( $clusters->[0]->{'pid'} and ! $master->[1]->{'pid'} )
    {
      # Test needs cluster, start an extra mysqld connected to cluster

      if ( $mysql_version_id >= 50100 )
      {
	# First wait for first mysql server to have created ndb system
	# tables ok FIXME This is a workaround so that only one mysqld
	# create the tables
	if ( ! sleep_until_file_created(
		  "$master->[0]->{'path_myddir'}/cluster/apply_status.ndb",
					$master->[0]->{'start_timeout'},
					$master->[0]->{'pid'}))
	{

	  $tinfo->{'comment'}= "Failed to create 'cluster/apply_status' table";
	  return 1;
	}
      }
      mtr_tofile($master->[1]->{'path_myerr'},"CURRENT_TEST: $tname\n");

      mysqld_start($master->[1],$tinfo->{'master_opt'},[]);
    }

    # Save this test case information, so next can examine it
    $master->[0]->{'running_master_options'}= $tinfo;
  }
  elsif ( ! $opt_skip_im and $tinfo->{'component_id'} eq 'im' )
  {
    # We have to create defaults file every time, in order to ensure that it
    # will be the same for each test. The problem is that test can change the
    # file (by SET/UNSET commands), so w/o recreating the file, execution of
    # one test can affect the other.

    im_create_defaults_file($instance_manager);

    if  ( ! mtr_im_start($instance_manager, $tinfo->{im_opts}) )
    {
      $tinfo->{'comment'}= "Failed to start Instance Manager. ";
      return 1;
    }
  }

  # ----------------------------------------------------------------------
  # Start slaves - if needed
  # ----------------------------------------------------------------------
  if ( $tinfo->{'slave_num'} )
  {
    mtr_tofile($slave->[0]->{'path_myerr'},"CURRENT_TEST: $tname\n");

    restore_slave_databases($tinfo->{'slave_num'});

    do_before_start_slave($tinfo);

    if ( ! $opt_skip_ndbcluster_slave and
	 !$clusters->[1]->{'pid'} and
	 $tinfo->{'ndb_test'} )
    {
      # Test need slave cluster, cluster is not started, start it
      ndbcluster_start($clusters->[1], "");
    }

    for ( my $idx= 0; $idx <  $tinfo->{'slave_num'}; $idx++ )
    {
      if ( ! $slave->[$idx]->{'pid'} )
      {
	mysqld_start($slave->[$idx],$tinfo->{'slave_opt'},
		     $tinfo->{'slave_mi'});

      }
    }

    # Save this test case information, so next can examine it
    $slave->[0]->{'running_slave_options'}= $tinfo;
  }

  # Wait for clusters to start
  foreach my $cluster (@{$clusters})
  {

    next if !$cluster->{'pid'};

    if (ndbcluster_wait_started($cluster, ""))
    {
      # failed to start
      $tinfo->{'comment'}= "Start of $cluster->{'name'} cluster failed";
      return 1;
    }
  }

  # Wait for mysqld's to start
  foreach my $mysqld (@{$master},@{$slave})
  {

    next if !$mysqld->{'pid'};

    if (mysqld_wait_started($mysqld))
    {
      # failed to start
      $tinfo->{'comment'}=
	"Failed to start $mysqld->{'type'} mysqld $mysqld->{'idx'}";
      return 1;
    }
  }
  return 0;
}

#
# Run include/check-testcase.test
# Before a testcase, run in record mode, save result file to var
# After testcase, run and compare with the recorded file, they should be equal!
#
# RETURN VALUE
#  0 OK
#  1 Check failed
#
sub run_check_testcase ($$) {

  my $mode=     shift;
  my $mysqld=   shift;

  my $name= "check-" . $mysqld->{'type'} . $mysqld->{'idx'};

  my $args;
  mtr_init_args(\$args);

  mtr_add_arg($args, "--no-defaults");
  mtr_add_arg($args, "--silent");
  mtr_add_arg($args, "--skip-safemalloc");
  mtr_add_arg($args, "--tmpdir=%s", $opt_tmpdir);
  mtr_add_arg($args, "--character-sets-dir=%s", $path_charsetsdir);

  mtr_add_arg($args, "--socket=%s", $mysqld->{'path_sock'});
  mtr_add_arg($args, "--port=%d", $mysqld->{'port'});
  mtr_add_arg($args, "--database=test");
  mtr_add_arg($args, "--user=%s", $opt_user);
  mtr_add_arg($args, "--password=");

  mtr_add_arg($args, "-R");
  mtr_add_arg($args, "$opt_vardir/tmp/$name.result");

  if ( $mode eq "before" )
  {
    mtr_add_arg($args, "--record");
  }

  my $res = mtr_run_test($exe_mysqltest,$args,
	        "include/check-testcase.test", "", "", "");

  if ( $res == 1  and $mode eq "after")
  {
    mtr_run("diff",["-u",
		    "$opt_vardir/tmp/$name.result",
		    "$opt_vardir/tmp/$name.reject"],
	    "", "", "", "");
  }
  elsif ( $res )
  {
    mtr_error("Could not execute 'check-testcase' $mode testcase");
  }
  return $res;
}

##############################################################################
#
#  Report the features that were compiled in
#
##############################################################################

sub run_report_features () {
  my $args;

  if ( ! $glob_use_embedded_server )
  {
    mysqld_start($master->[0],[],[]);
    if ( ! $master->[0]->{'pid'} )
    {
      mtr_error("Can't start the mysqld server");
    }
    mysqld_wait_started($master->[0]);
  }

  my $tinfo = {};
  $tinfo->{'name'} = 'report features';
  $tinfo->{'result_file'} = undef;
  $tinfo->{'component_id'} = 'mysqld';
  $tinfo->{'path'} = 'include/report-features.test';
  $tinfo->{'timezone'}=  "GMT-3";
  $tinfo->{'slave_num'} = 0;
  $tinfo->{'master_opt'} = [];
  $tinfo->{'slave_opt'} = [];
  $tinfo->{'slave_mi'} = [];
  $tinfo->{'comment'} = 'report server features';
  run_mysqltest($tinfo);

  if ( ! $glob_use_embedded_server )
  {
    stop_all_servers();
  }
}


sub run_mysqltest ($) {
  my ($tinfo)= @_;
  my $exe= $exe_mysqltest;
  my $args;

  mtr_init_args(\$args);

  mtr_add_arg($args, "--no-defaults");
  mtr_add_arg($args, "--silent");
  mtr_add_arg($args, "--skip-safemalloc");
  mtr_add_arg($args, "--tmpdir=%s", $opt_tmpdir);
  mtr_add_arg($args, "--character-sets-dir=%s", $path_charsetsdir);

  if ($tinfo->{'component_id'} eq 'im')
  {
    mtr_add_arg($args, "--socket=%s", $instance_manager->{'path_sock'});
    mtr_add_arg($args, "--port=%d", $instance_manager->{'port'});
    mtr_add_arg($args, "--user=%s", $instance_manager->{'admin_login'});
    mtr_add_arg($args, "--password=%s", $instance_manager->{'admin_password'});
  }
  else # component_id == mysqld
  {
    mtr_add_arg($args, "--socket=%s", $master->[0]->{'path_sock'});
    mtr_add_arg($args, "--port=%d", $master->[0]->{'port'});
    mtr_add_arg($args, "--database=test");
    mtr_add_arg($args, "--user=%s", $opt_user);
    mtr_add_arg($args, "--password=");
  }

  if ( $opt_ps_protocol )
  {
    mtr_add_arg($args, "--ps-protocol");
  }

  if ( $opt_sp_protocol )
  {
    mtr_add_arg($args, "--sp-protocol");
  }

  if ( $opt_view_protocol )
  {
    mtr_add_arg($args, "--view-protocol");
  }

  if ( $opt_cursor_protocol )
  {
    mtr_add_arg($args, "--cursor-protocol");
  }

  if ( $opt_strace_client )
  {
    $exe=  "strace";            # FIXME there are ktrace, ....
    mtr_add_arg($args, "-o");
    mtr_add_arg($args, "%s/log/mysqltest.strace", $opt_vardir);
    mtr_add_arg($args, "$exe_mysqltest");
  }

  if ( $opt_timer )
  {
    mtr_add_arg($args, "--timer-file=%s/log/timer", $opt_vardir);
  }

  if ( $opt_big_test )
  {
    mtr_add_arg($args, "--big-test");
  }

  if ( $opt_compress )
  {
    mtr_add_arg($args, "--compress");
  }

  if ( $opt_sleep )
  {
    mtr_add_arg($args, "--sleep=%d", $opt_sleep);
  }

  if ( $opt_debug )
  {
    mtr_add_arg($args, "--debug=d:t:A,%s/log/mysqltest.trace",
		$path_vardir_trace);
  }

  if ( $opt_ssl_supported )
  {
    mtr_add_arg($args, "--ssl-ca=%s/std_data/cacert.pem",
	        $glob_mysql_test_dir);
    mtr_add_arg($args, "--ssl-cert=%s/std_data/client-cert.pem",
	        $glob_mysql_test_dir);
    mtr_add_arg($args, "--ssl-key=%s/std_data/client-key.pem",
	        $glob_mysql_test_dir);
  }

  if ( $opt_ssl )
  {
    # Turn on SSL for _all_ test cases if option --ssl was used
    mtr_add_arg($args, "--ssl");
  }
  elsif ( $opt_ssl_supported )
  {
    mtr_add_arg($args, "--skip-ssl");
  }

  # ----------------------------------------------------------------------
  # If embedded server, we create server args to give mysqltest to pass on
  # ----------------------------------------------------------------------

  if ( $glob_use_embedded_server )
  {
    mysqld_arguments($args,'master',0,$tinfo->{'master_opt'},[]);
  }

  # ----------------------------------------------------------------------
  # export MYSQL_TEST variable containing <path>/mysqltest <args>
  # ----------------------------------------------------------------------
  $ENV{'MYSQL_TEST'}= "$exe_mysqltest " . join(" ", @$args);

  # ----------------------------------------------------------------------
  # Add arguments that should not go into the MYSQL_TEST env var
  # ----------------------------------------------------------------------

  if ( $opt_valgrind_mysqltest )
  {
    # Prefix the Valgrind options to the argument list.
    # We do this here, since we do not want to Valgrind the nested invocations
    # of mysqltest; that would mess up the stderr output causing test failure.
    my @args_saved = @$args;
    mtr_init_args(\$args);
    valgrind_arguments($args, \$exe);
    mtr_add_arg($args, "%s", $_) for @args_saved;
  }

  mtr_add_arg($args, "--test-file");
  mtr_add_arg($args, $tinfo->{'path'});

  if ( defined $tinfo->{'result_file'} ) {
    mtr_add_arg($args, "--result-file");
    mtr_add_arg($args, $tinfo->{'result_file'});
  }

  if ( $opt_record )
  {
    mtr_add_arg($args, "--record");
  }

  if ( $opt_client_gdb )
  {
    gdb_arguments(\$args, \$exe, "client");
  }
  elsif ( $opt_client_ddd )
  {
    ddd_arguments(\$args, \$exe, "client");
  }
  elsif ( $opt_client_debugger )
  {
    debugger_arguments(\$args, \$exe, "client");
  }

  if ( $opt_check_testcases )
  {
    foreach my $mysqld (@{$master}, @{$slave})
    {
      if ($mysqld->{'pid'})
      {
	run_check_testcase("before", $mysqld);
      }
    }
  }

  my $res = mtr_run_test($exe,$args,"","",$path_timefile,"");

  if ( $opt_check_testcases )
  {
    foreach my $mysqld (@{$master}, @{$slave})
    {
      if ($mysqld->{'pid'})
      {
	if (run_check_testcase("after", $mysqld))
	{
	  # Check failed, mark the test case with that info
	  $tinfo->{'check_testcase_failed'}= 1;
	}
      }
    }
  }

  return $res;

}


#
# Modify the exe and args so that program is run in gdb in xterm
#
sub gdb_arguments {
  my $args= shift;
  my $exe=  shift;
  my $type= shift;

  # Write $args to gdb init file
  my $str= join(" ", @$$args);
  my $gdb_init_file= "$opt_tmpdir/gdbinit.$type";

  # Remove the old gdbinit file
  unlink($gdb_init_file);

  if ( $type eq "client" )
  {
    # write init file for client
    mtr_tofile($gdb_init_file,
	       "set args $str\n" .
	       "break main\n");
  }
  else
  {
    # write init file for mysqld
    mtr_tofile($gdb_init_file,
	       "set args $str\n" .
	       "break mysql_parse\n" .
	       "commands 1\n" .
	       "disable 1\n" .
	       "end\n" .
	       "run");
  }

  if ( $opt_manual_gdb )
  {
     print "\nTo start gdb for $type, type in another window:\n";
     print "cd $glob_mysql_test_dir;\n";
     print "gdb -x $gdb_init_file $$exe\n";

     # Indicate the exe should not be started
     $$exe= undef;
     return;
  }

  $$args= [];
  mtr_add_arg($$args, "-title");
  mtr_add_arg($$args, "$type");
  mtr_add_arg($$args, "-e");

  if ( $exe_libtool )
  {
    mtr_add_arg($$args, $exe_libtool);
    mtr_add_arg($$args, "--mode=execute");
  }

  mtr_add_arg($$args, "gdb");
  mtr_add_arg($$args, "-x");
  mtr_add_arg($$args, "$gdb_init_file");
  mtr_add_arg($$args, "$$exe");

  $$exe= "xterm";
}


#
# Modify the exe and args so that program is run in ddd
#
sub ddd_arguments {
  my $args= shift;
  my $exe=  shift;
  my $type= shift;

  # Write $args to ddd init file
  my $str= join(" ", @$$args);
  my $gdb_init_file= "$opt_tmpdir/gdbinit.$type";

  # Remove the old gdbinit file
  unlink($gdb_init_file);

  if ( $type eq "client" )
  {
    # write init file for client
    mtr_tofile($gdb_init_file,
	       "set args $str\n" .
	       "break main\n");
  }
  else
  {
    # write init file for mysqld
    mtr_tofile($gdb_init_file,
	       "file $$exe\n" .
	       "set args $str\n" .
	       "break mysql_parse\n" .
	       "commands 1\n" .
	       "disable 1\n" .
	       "end");
  }

  if ( $opt_manual_ddd )
  {
     print "\nTo start ddd for $type, type in another window:\n";
     print "cd $glob_mysql_test_dir;\n";
     print "ddd -x $gdb_init_file $$exe\n";

     # Indicate the exe should not be started
     $$exe= undef;
     return;
  }

  my $save_exe= $$exe;
  $$args= [];
  if ( $exe_libtool )
  {
    $$exe= $exe_libtool;
    mtr_add_arg($$args, "--mode=execute");
    mtr_add_arg($$args, "ddd");
  }
  else
  {
    $$exe= "ddd";
  }
  mtr_add_arg($$args, "--command=$gdb_init_file");
  mtr_add_arg($$args, "$save_exe");
}


#
# Modify the exe and args so that program is run in the selected debugger
#
sub debugger_arguments {
  my $args= shift;
  my $exe=  shift;
  my $debugger= $opt_debugger || $opt_client_debugger;

  # FIXME Need to change the below "eq"'s to
  # "case unsensitive string contains"
  if ( $debugger eq "vcexpress" or $debugger eq "vc")
  {
    # vc[express] /debugexe exe arg1 .. argn

    # Add /debugexe and name of the exe before args
    unshift(@$$args, "/debugexe");
    unshift(@$$args, "$$exe");

  }
  elsif ( $debugger eq "windbg" )
  {
    # windbg exe arg1 .. argn

    # Add name of the exe before args
    unshift(@$$args, "$$exe");

  }
  else
  {
    mtr_error("Unknown argument \"$debugger\" passed to --debugger");
  }

  # Set exe to debuggername
  $$exe= $debugger;
}


#
# Modify the exe and args so that program is run in valgrind
#
sub valgrind_arguments {
  my $args= shift;
  my $exe=  shift;

  if ( $opt_callgrind)
  {
    mtr_add_arg($args, "--tool=callgrind");
    mtr_add_arg($args, "--base=$opt_vardir/log");
  }
  else
  {
    mtr_add_arg($args, "--tool=memcheck"); # From >= 2.1.2 needs this option
    mtr_add_arg($args, "--alignment=8");
    mtr_add_arg($args, "--leak-check=yes");
    mtr_add_arg($args, "--num-callers=16");
    mtr_add_arg($args, "--suppressions=%s/valgrind.supp", $glob_mysql_test_dir)
      if -f "$glob_mysql_test_dir/valgrind.supp";
  }

  # Add valgrind options, can be overriden by user
  mtr_add_arg($args, '%s', $_) for (split(' ', $opt_valgrind_options));

  mtr_add_arg($args, $$exe);

  $$exe= $opt_valgrind_path || "valgrind";

  if ($exe_libtool)
  {
    # Add "libtool --mode-execute" before the test to execute
    # if running in valgrind(to avoid valgrinding bash)
    unshift(@$args, "--mode=execute", $$exe);
    $$exe= $exe_libtool;
  }
}


##############################################################################
#
#  Usage
#
##############################################################################

sub usage ($) {
  my $message= shift;

  if ( $message )
  {
    print STDERR "$message \n";
  }

  print STDERR <<HERE;

$0 [ OPTIONS ] [ TESTCASE ]

Options to control what engine/variation to run

  embedded-server       Use the embedded server, i.e. no mysqld daemons
  ps-protocol           Use the binary protocol between client and server
  cursor-protocol       Use the cursor protocol between client and server
                        (implies --ps-protocol)
  view-protocol         Create a view to execute all non updating queries
  sp-protocol           Create a stored procedure to execute all queries
  compress              Use the compressed protocol between client and server
  ssl                   Use ssl protocol between client and server
  skip-ssl              Dont start server with support for ssl connections
  bench                 Run the benchmark suite
  small-bench           Run the benchmarks with --small-tests --small-tables
  with-ndbcluster       Use cluster as default table type for benchmark
  vs-config             Visual Studio configuration used to create executables
                        (default: MTR_VS_CONFIG environment variable)

Options to control directories to use
  benchdir=DIR          The directory where the benchmark suite is stored
                        (default: ../../mysql-bench)
  tmpdir=DIR            The directory where temporary files are stored
                        (default: ./var/tmp).
  vardir=DIR            The directory where files generated from the test run
                        is stored (default: ./var). Specifying a ramdisk or
                        tmpfs will speed up tests.
  mem[=DIR]             Run testsuite in "memory" using tmpfs or ramdisk
                        Attempts to use DIR first if specified else
                        uses as builtin list of standard locations
                        for tmpfs (/dev/shm)
                        The option can also be set using environment
                        variable MTR_MEM=[DIR]

Options to control what test suites or cases to run

  force                 Continue to run the suite after failure
  with-ndbcluster-only  Run only tests that include "ndb" in the filename
  skip-ndb[cluster]     Skip all tests that need cluster
  skip-ndb[cluster]-slave Skip all tests that need a slave cluster
  ndb-extra             Run extra tests from ndb directory
  do-test=PREFIX        Run test cases which name are prefixed with PREFIX
  start-from=PREFIX     Run test cases starting from test prefixed with PREFIX
  suite=NAME            Run the test suite named NAME. The default is "main"
  skip-rpl              Skip the replication test cases.
  skip-im               Don't start IM, and skip the IM test cases
  skip-test=PREFIX      Skip test cases which name are prefixed with PREFIX
  big-test              Pass "--big-test" to mysqltest which will set the
                        environment variable BIG_TEST, which can be checked
                        from test cases.

Options that specify ports

  master_port=PORT      Specify the port number used by the first master
  slave_port=PORT       Specify the port number used by the first slave
  ndbcluster-port=PORT  Specify the port number used by cluster
  ndbcluster-port-slave=PORT  Specify the port number used by slave cluster

Options for test case authoring

  record TESTNAME       (Re)genereate the result file for TESTNAME
  check-testcases       Check testcases for sideeffects

Options that pass on options

  mysqld=ARGS           Specify additional arguments to "mysqld"

Options to run test on running server

  extern                Use running server for tests FIXME DANGEROUS
  ndb-connectstring=STR Use running cluster, and connect using STR
  ndb-connectstring-slave=STR Use running slave cluster, and connect using STR
  user=USER             User for connect to server

Options for debugging the product

  client-ddd            Start mysqltest client in ddd
  client-debugger=NAME  Start mysqltest in the selected debugger
  client-gdb            Start mysqltest client in gdb
  ddd                   Start mysqld in ddd
  debug                 Dump trace output for all servers and client programs
  debugger=NAME         Start mysqld in the selected debugger
  gdb                   Start the mysqld(s) in gdb
  manual-debug          Let user manually start mysqld in debugger, before
                        running test(s)
  manual-gdb            Let user manually start mysqld in gdb, before running
                        test(s)
  master-binary=PATH    Specify the master "mysqld" to use
  slave-binary=PATH     Specify the slave "mysqld" to use
  strace-client         Create strace output for mysqltest client

Options for coverage, profiling etc

  gcov                  FIXME
  gprof                 FIXME
  valgrind              Run the "mysqltest" and "mysqld" executables using
                        valgrind with options($default_valgrind_options)
  valgrind-all          Synonym for --valgrind
  valgrind-mysqltest    Run the "mysqltest" and "mysql_client_test" executable
                        with valgrind
  valgrind-mysqld       Run the "mysqld" executable with valgrind
  valgrind-options=ARGS Options to give valgrind, replaces default options
  valgrind-path=[EXE]   Path to the valgrind executable
  callgrind             Instruct valgrind to use callgrind

Misc options

  comment=STR           Write STR to the output
  notimer               Don't show test case execution time
  script-debug          Debug this script itself
  verbose               More verbose output
  start-and-exit        Only initialize and start the servers, using the
                        startup settings for the specified test case (if any)
  start-dirty           Only start the servers (without initialization) for
                        the specified test case (if any)
  fast                  Don't try to clean up from earlier runs
  reorder               Reorder tests to get fewer server restarts
  help                  Get this help text
  unified-diff | udiff  When presenting differences, use unified diff

  testcase-timeout=MINUTES Max test case run time (default $default_testcase_timeout)
  suite-timeout=MINUTES    Max test suite run time (default $default_suite_timeout)


Deprecated options
  with-openssl          Deprecated option for ssl


Options not yet described, or that I want to look into more
  local                 
  netware               
  sleep=SECONDS         
  socket=PATH           
  user-test=s           
  wait-timeout=SECONDS  
  warnings              
  log-warnings          

HERE
  mtr_exit(1);

}
<|MERGE_RESOLUTION|>--- conflicted
+++ resolved
@@ -442,116 +442,6 @@
   mtr_exit(0);
 }
 
-<<<<<<< HEAD
-=======
-##############################################################################
-#
-#  Initial setup independent on command line arguments
-#
-##############################################################################
-
-sub initial_setup () {
-
-  select(STDOUT);
-  $| = 1;                       # Make unbuffered
-
-  # If so requested, we try to avail ourselves of a unique build thread number.
-  if ( $ENV{'MTR_BUILD_THREAD'} ) {
-    if ( lc($ENV{'MTR_BUILD_THREAD'}) eq 'auto' ) {
-      print "Requesting build thread... ";
-      $ENV{'MTR_BUILD_THREAD'} = mtr_require_unique_id_and_wait("/tmp/mysql-test-ports", 200, 299);
-      print "got ".$ENV{'MTR_BUILD_THREAD'}."\n";
-    }
-  }
-
-  $glob_scriptname=  basename($0);
-
-  # We require that we are in the "mysql-test" directory
-  # to run mysql-test-run
-  if (! -f $glob_scriptname)
-  {
-    mtr_error("Can't find the location for the mysql-test-run script\n" .
-              "Go to to the mysql-test directory and execute the script " .
-              "as follows:\n./$glob_scriptname");
-  }
-
-  if ( -d "../sql" )
-  {
-    $opt_source_dist=  1;
-  }
-
-  $glob_hostname=  mtr_short_hostname();
-
-  # Find the absolute path to the test directory
-  $glob_mysql_test_dir=  cwd();
-  if ( $glob_cygwin_perl )
-  {
-    # Windows programs like 'mysqld' needs Windows paths
-    $glob_mysql_test_dir= `cygpath -m "$glob_mysql_test_dir"`;
-    chomp($glob_mysql_test_dir);
-  }
-
-  # In most cases, the base directory we find everything relative to,
-  # is the parent directory of the "mysql-test" directory. For source
-  # distributions, TAR binary distributions and some other packages.
-  $glob_basedir= dirname($glob_mysql_test_dir);
-
-  # In the RPM case, binaries and libraries are installed in the
-  # default system locations, instead of having our own private base
-  # directory. And we install "/usr/share/mysql-test". Moving up one
-  # more directory relative to "mysql-test" gives us a usable base
-  # directory for RPM installs.
-  if ( ! $opt_source_dist and ! -d "$glob_basedir/bin" )
-  {
-    $glob_basedir= dirname($glob_basedir);
-  }
-
-  # Expect mysql-bench to be located adjacent to the source tree, by default
-  $glob_mysql_bench_dir= "$glob_basedir/../mysql-bench"
-    unless defined $glob_mysql_bench_dir;
-  $glob_mysql_bench_dir= undef
-    unless -d $glob_mysql_bench_dir;
-
-  $path_my_basedir=
-    $opt_source_dist ? $glob_mysql_test_dir : $glob_basedir;
-
-  $glob_timers= mtr_init_timers();
-
-  #
-  # Find the mysqld executable to be able to find the mysqld version
-  # number as early as possible
-  #
-
-  # Look for the path where to find the client binaries
-  $path_client_bindir= mtr_path_exists("$glob_basedir/client_release",
-				       "$glob_basedir/client_debug",
-				       "$glob_basedir/client/release",
-				       "$glob_basedir/client/debug",
-				       "$glob_basedir/client",
-				       "$glob_basedir/bin");
-
-  # Look for the mysqld executable
-  $exe_mysqld=         mtr_exe_exists ("$glob_basedir/sql/mysqld",
-				       "$path_client_bindir/mysqld-max-nt",
-				       "$path_client_bindir/mysqld-max",
-				       "$path_client_bindir/mysqld-nt",
-				       "$path_client_bindir/mysqld",
-				       "$path_client_bindir/mysqld-debug",
-				       "$path_client_bindir/mysqld-max",
-				       "$glob_basedir/libexec/mysqld",
-				       "$glob_basedir/bin/mysqld",
-                                       "$glob_basedir/sbin/mysqld",
-				       "$glob_basedir/sql/release/mysqld",
-				       "$glob_basedir/sql/debug/mysqld");
-
-  # Use the mysqld found above to find out what features are available
-  collect_mysqld_features();
-
-}
-
-
->>>>>>> 88ac15dd
-
 ##############################################################################
 #
 #  Default settings
@@ -589,6 +479,12 @@
   # But a fairly safe range seems to be 5001 - 32767
   if ( $ENV{'MTR_BUILD_THREAD'} )
   {
+    # If so requested, we try to avail ourselves of a unique build thread number.
+    if ( lc($ENV{'MTR_BUILD_THREAD'}) eq 'auto' ) {
+      print "Requesting build thread... ";
+      $ENV{'MTR_BUILD_THREAD'} = mtr_require_unique_id_and_wait("/tmp/mysql-test-ports", 200, 299);
+      print "got ".$ENV{'MTR_BUILD_THREAD'}."\n";
+    }
     # Up to two masters, up to three slaves
     $opt_master_myport=         $ENV{'MTR_BUILD_THREAD'} * 10 + 10000; # and 1
     $opt_slave_myport=          $opt_master_myport + 2;  # and 3 4

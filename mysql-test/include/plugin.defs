# Definition file for plugins.
#
# <lib name>  <directory>  <variable> [<plugin name>,...]
#
# The following variables will be set for a plugin, where PLUGVAR
# represents the variable name given as the 3rd item
#
# PLUGVAR: name of plugin file including extension .so or .dll
# PLUGVAR_DIR: name of directory where plugin was found
# PLUGVAR_OPT: mysqld option --plugin_dir=....
# PLUGVAR_LOAD: option --plugin_load=.... if the 4th element is present
# PLUGVAR_LOAD_ADD: option --plugin_load_add=.... if the 4th element is present
#
# If a listed plugin is not found, the corresponding variables will be
# set to empty, they will not be unset.
#
# The PLUGVAR variable is not quoted, so you must remember to quote it
# when using it in an INSTALL PLUGIN command.
#
# The envorinment variables can be used in tests. If adding a new plugin,
# you are free to pick your variable name, but please keep it upper
# case for consistency.
#
# The _LOAD variable will have a form
#
# --plugin_load=<name1>=<lib_name>;<name2>=<lib_name>.....
#
# with name1, name2 etc from the comma separated list of plugin names
# in the optional 4th argument.

auth_test_plugin   plugin/auth        PLUGIN_AUTH      test_plugin_server,cleartext_plugin_server
qa_auth_interface  plugin/auth        PLUGIN_AUTH_INTERFACE qa_auth_interface
qa_auth_server     plugin/auth        PLUGIN_AUTH_SERVER    qa_auth_server
qa_auth_client     plugin/auth        PLUGIN_AUTH_CLIENT    qa_auth_client
udf_example        sql                UDF_EXAMPLE_LIB
ha_example         storage/example    EXAMPLE_PLUGIN         EXAMPLE
semisync_master    plugin/semisync    SEMISYNC_MASTER_PLUGIN
semisync_slave     plugin/semisync    SEMISYNC_SLAVE_PLUGIN
ha_archive         storage/archive    ARCHIVE_PLUGIN
ha_blackhole       storage/blackhole  BLACKHOLE_PLUGIN
ha_federated       storage/federated  FEDERATED_PLUGIN
ha_partition       storage/partition  PARTITION_PLUGIN  partition
mypluglib          plugin/fulltext    SIMPLE_PARSER
libpluginmecab     plugin/fulltext    MECAB
keyring_file       plugin/keyring     KEYRING_PLUGIN keyring_file
keyring_udf        plugin/keyring_udf KEYRING_UDF keyring_udf
adt_null           plugin/audit_null  AUDIT_NULL
test_security_context  plugin/audit_null  TEST_SECURITY_CONTEXT  test_security_context
libdaemon_example  plugin/daemon_example DAEMONEXAMPLE
replication_observers_example_plugin    plugin/replication_observers_example RPL_OBS_EXAMPLE
libmemcached       plugin/innodb_memcached/daemon_memcached DAEMON_MEMCACHED
# libmemcached       plugin/innodb_memcached/daemon_memcached DAEMON_MEMCACHED daemon_memcached
innodb_engine      plugin/innodb_memcached/innodb_memcache INNODB_ENGINE
validate_password  plugin/password_validation VALIDATE_PASSWORD validate_password
rewrite_example    plugin/rewrite_example REWRITE_EXAMPLE
rewriter           plugin/rewriter    REWRITER
mysql_no_login     plugin/mysql_no_login      MYSQL_NO_LOGIN    mysql_no_login
test_udf_services  plugin/udf_services TESTUDFSERVICES
<<<<<<< HEAD
group_replication  plugin/group_replication   GROUP_REPLICATION
locking_service    sql                        LOCKING_SERVICE
version_token      plugin/version_token       VERSION_TOKEN
# Test services framework
libtest_services   plugin/test_services TESTSERVICES
libtest_services_threaded  plugin/test_services TESTSERVICESTHREADED
# Test session API
libtest_session_in_thd                  plugin/test_service_sql_api TEST_SESSION_IN_THD
libtest_x_sessions_init                 plugin/test_service_sql_api TEST_X_SESSIONS_INIT
libtest_x_sessions_deinit               plugin/test_service_sql_api TEST_X_SESSIONS_DEINIT
libtest_session_detach                  plugin/test_service_sql_api TEST_SESSION_DETACH
libtest_session_info                    plugin/test_service_sql_api TEST_SESSION_INFO
# Test SQL API
libtest_sql_complex                     plugin/test_service_sql_api TEST_SQL_COMPLEX
libtest_sql_2_sessions                  plugin/test_service_sql_api TEST_SQL_2_SESSIONS
libtest_sql_cmds_1                      plugin/test_service_sql_api TEST_SQL_CMDS_1
libtest_sql_all_col_types               plugin/test_service_sql_api TEST_SQL_ALL_COL_TYPES
libtest_sql_processlist                 plugin/test_service_sql_api TEST_SQL_PROCESSLIST
libtest_sql_shutdown                    plugin/test_service_sql_api TEST_SQL_SHUTDOWN
libtest_sql_stored_procedures_functions plugin/test_service_sql_api TEST_SQL_STORED_PROCEDURES_FUNCTIONS
libtest_sql_views_triggers              plugin/test_service_sql_api TEST_SQL_VIEWS_TRIGGERS
libtest_sql_commit                      plugin/test_service_sql_api TEST_SQL_COMMIT
libtest_sql_lock                        plugin/test_service_sql_api TEST_SQL_LOCK
libtest_sql_sqlmode                     plugin/test_service_sql_api TEST_SQL_SQLMODE
libtest_sql_replication                 plugin/test_service_sql_api TEST_SQL_REPLICATION
libtest_sql_errors                      plugin/test_service_sql_api TEST_SQL_ERRORS
=======
connection_control  plugin/connection_control   CONNECTION_CONTROL_PLUGIN    connection_control
>>>>>>> c20c1c62
<|MERGE_RESOLUTION|>--- conflicted
+++ resolved
@@ -56,7 +56,6 @@
 rewriter           plugin/rewriter    REWRITER
 mysql_no_login     plugin/mysql_no_login      MYSQL_NO_LOGIN    mysql_no_login
 test_udf_services  plugin/udf_services TESTUDFSERVICES
-<<<<<<< HEAD
 group_replication  plugin/group_replication   GROUP_REPLICATION
 locking_service    sql                        LOCKING_SERVICE
 version_token      plugin/version_token       VERSION_TOKEN
@@ -83,6 +82,4 @@
 libtest_sql_sqlmode                     plugin/test_service_sql_api TEST_SQL_SQLMODE
 libtest_sql_replication                 plugin/test_service_sql_api TEST_SQL_REPLICATION
 libtest_sql_errors                      plugin/test_service_sql_api TEST_SQL_ERRORS
-=======
-connection_control  plugin/connection_control   CONNECTION_CONTROL_PLUGIN    connection_control
->>>>>>> c20c1c62
+connection_control  plugin/connection_control   CONNECTION_CONTROL_PLUGIN    connection_control
/* Copyright (c) 2008, 2010, Oracle and/or its affiliates. All rights reserved.

  This program is free software; you can redistribute it and/or modify
  it under the terms of the GNU General Public License as published by
  the Free Software Foundation; version 2 of the License.

  This program is distributed in the hope that it will be useful,
  but WITHOUT ANY WARRANTY; without even the implied warranty of
  MERCHANTABILITY or FITNESS FOR A PARTICULAR PURPOSE.  See the
  GNU General Public License for more details.

  You should have received a copy of the GNU General Public License
  along with this program; if not, write to the Free Software Foundation,
  51 Franklin Street, Suite 500, Boston, MA 02110-1335 USA */

/**
  @file storage/perfschema/pfs_instr.cc
  Performance schema instruments (implementation).
*/

#include <my_global.h>
#include <string.h>

#include "my_sys.h"
#include "pfs.h"
#include "pfs_stat.h"
#include "pfs_instr.h"
#include "pfs_global.h"
#include "pfs_instr_class.h"

/**
  @addtogroup Performance_schema_buffers
  @{
*/

/** Size of the mutex instances array. @sa mutex_array */
ulong mutex_max;
/** Number of mutexes instance lost. @sa mutex_array */
ulong mutex_lost;
/** Size of the rwlock instances array. @sa rwlock_array */
ulong rwlock_max;
/** Number or rwlock instances lost. @sa rwlock_array */
ulong rwlock_lost;
/** Size of the conditions instances array. @sa cond_array */
ulong cond_max;
/** Number of conditions instances lost. @sa cond_array */
ulong cond_lost;
/** Size of the thread instances array. @sa thread_array */
ulong thread_max;
/** Number or thread instances lost. @sa thread_array */
ulong thread_lost;
/** Size of the file instances array. @sa file_array */
ulong file_max;
/** Number of file instances lost. @sa file_array */
ulong file_lost;
/**
  Size of the file handle array. @sa file_handle_array.
  Signed value, for easier comparisons with a file descriptor number.
*/
long file_handle_max;
/** Number of file handle lost. @sa file_handle_array */
ulong file_handle_lost;
/** Size of the table instances array. @sa table_array */
ulong table_max;
/** Number of table instances lost. @sa table_array */
ulong table_lost;
/** Size of the socket instances array. @sa socket_array */
ulong socket_max;
/** Number of socket instances lost. @sa socket_array */
ulong socket_lost;
/** Number of EVENTS_WAITS_HISTORY records per thread. */
ulong events_waits_history_per_thread;
/** Number of EVENTS_STAGES_HISTORY records per thread. */
ulong events_stages_history_per_thread;
/** Number of EVENTS_STATEMENTS_HISTORY records per thread. */
ulong events_statements_history_per_thread;
uint statement_stack_max;
/** Number of locker lost. @sa LOCKER_STACK_SIZE. */
ulong locker_lost= 0;
/** Number of statement lost. @sa STATEMENT_STACK_SIZE. */
ulong statement_lost= 0;

/**
  Mutex instrumentation instances array.
  @sa mutex_max
  @sa mutex_lost
*/
PFS_mutex *mutex_array= NULL;

/**
  RWLock instrumentation instances array.
  @sa rwlock_max
  @sa rwlock_lost
*/
PFS_rwlock *rwlock_array= NULL;

/**
  Condition instrumentation instances array.
  @sa cond_max
  @sa cond_lost
*/
PFS_cond *cond_array= NULL;

/**
  Thread instrumentation instances array.
  @sa thread_max
  @sa thread_lost
*/
PFS_thread *thread_array= NULL;

/**
  File instrumentation instances array.
  @sa file_max
  @sa file_lost
  @sa filename_hash
*/
PFS_file *file_array= NULL;

/**
  File instrumentation handle array.
  @sa file_handle_max
  @sa file_handle_lost
*/
PFS_file **file_handle_array= NULL;

/**
  Table instrumentation instances array.
  @sa table_max
  @sa table_lost
*/
PFS_table *table_array= NULL;

/**
  Socket instrumentation instances array.
  @sa socket_max
  @sa socket_lost
*/
PFS_socket *socket_array= NULL;

PFS_single_stat *global_instr_class_waits_array= NULL;
PFS_stage_stat *global_instr_class_stages_array= NULL;
PFS_statement_stat *global_instr_class_statements_array= NULL;

static volatile uint32 thread_internal_id_counter= 0;

static uint thread_instr_class_waits_sizing;
static uint thread_instr_class_stages_sizing;
static uint thread_instr_class_statements_sizing;
static PFS_single_stat *thread_instr_class_waits_array= NULL;
static PFS_stage_stat *thread_instr_class_stages_array= NULL;
static PFS_statement_stat *thread_instr_class_statements_array= NULL;

static PFS_events_waits *thread_waits_history_array= NULL;
static PFS_events_stages *thread_stages_history_array= NULL;
static PFS_events_statements *thread_statements_history_array= NULL;
static PFS_events_statements *thread_statements_stack_array= NULL;

/** Hash table for instrumented files. */
static LF_HASH filename_hash;
/** True if filename_hash is initialized. */
static bool filename_hash_inited= false;
C_MODE_START
/** Get hash table key for instrumented files. */
static uchar *filename_hash_get_key(const uchar *, size_t *, my_bool);
C_MODE_END

/**
  Initialize all the instruments instance buffers.
  @param param                        sizing parameters
  @return 0 on success
*/
int init_instruments(const PFS_global_param *param)
{
  uint thread_waits_history_sizing;
  uint thread_stages_history_sizing;
  uint thread_statements_history_sizing;
  uint thread_statements_stack_sizing;
  uint index;

  /* Make sure init_event_name_sizing is called */
  DBUG_ASSERT(wait_class_max != 0);

  mutex_max= param->m_mutex_sizing;
  mutex_lost= 0;
  rwlock_max= param->m_rwlock_sizing;
  rwlock_lost= 0;
  cond_max= param->m_cond_sizing;
  cond_lost= 0;
  file_max= param->m_file_sizing;
  file_lost= 0;
  file_handle_max= param->m_file_handle_sizing;
  file_handle_lost= 0;
  table_max= param->m_table_sizing;
  table_lost= 0;
  thread_max= param->m_thread_sizing;
  thread_lost= 0;
  socket_max= param->m_socket_sizing;
  socket_lost= 0;

  events_waits_history_per_thread= param->m_events_waits_history_sizing;
  thread_waits_history_sizing= param->m_thread_sizing
    * events_waits_history_per_thread;

  thread_instr_class_waits_sizing= param->m_thread_sizing
    * wait_class_max;

  events_stages_history_per_thread= param->m_events_stages_history_sizing;
  thread_stages_history_sizing= param->m_thread_sizing
    * events_stages_history_per_thread;

  events_statements_history_per_thread= param->m_events_statements_history_sizing;
  thread_statements_history_sizing= param->m_thread_sizing
    * events_statements_history_per_thread;

  statement_stack_max= 1; /* No nested statements yet */
  thread_statements_stack_sizing= param->m_thread_sizing * statement_stack_max;

  thread_instr_class_stages_sizing= param->m_thread_sizing
    * param->m_stage_class_sizing;

  thread_instr_class_statements_sizing= param->m_thread_sizing
    * param->m_statement_class_sizing;

  mutex_array= NULL;
  rwlock_array= NULL;
  cond_array= NULL;
  file_array= NULL;
  file_handle_array= NULL;
  table_array= NULL;
  socket_array= NULL;
  thread_array= NULL;
  thread_waits_history_array= NULL;
  thread_stages_history_array= NULL;
  thread_statements_history_array= NULL;
  thread_statements_stack_array= NULL;
  thread_instr_class_waits_array= NULL;
  thread_instr_class_stages_array= NULL;
  thread_instr_class_statements_array= NULL;
  thread_internal_id_counter= 0;

  if (mutex_max > 0)
  {
    mutex_array= PFS_MALLOC_ARRAY(mutex_max, PFS_mutex, MYF(MY_ZEROFILL));
    if (unlikely(mutex_array == NULL))
      return 1;
  }

  if (rwlock_max > 0)
  {
    rwlock_array= PFS_MALLOC_ARRAY(rwlock_max, PFS_rwlock, MYF(MY_ZEROFILL));
    if (unlikely(rwlock_array == NULL))
      return 1;
  }

  if (cond_max > 0)
  {
    cond_array= PFS_MALLOC_ARRAY(cond_max, PFS_cond, MYF(MY_ZEROFILL));
    if (unlikely(cond_array == NULL))
      return 1;
  }

  if (file_max > 0)
  {
    file_array= PFS_MALLOC_ARRAY(file_max, PFS_file, MYF(MY_ZEROFILL));
    if (unlikely(file_array == NULL))
      return 1;
  }

  if (file_handle_max > 0)
  {
    file_handle_array= PFS_MALLOC_ARRAY(file_handle_max, PFS_file*, MYF(MY_ZEROFILL));
    if (unlikely(file_handle_array == NULL))
      return 1;
  }

  if (table_max > 0)
  {
    table_array= PFS_MALLOC_ARRAY(table_max, PFS_table, MYF(MY_ZEROFILL));
    if (unlikely(table_array == NULL))
      return 1;
  }

  if (socket_max > 0)
  {
    socket_array= PFS_MALLOC_ARRAY(socket_max, PFS_socket, MYF(MY_ZEROFILL));
    if (unlikely(socket_array == NULL))
      return 1;
  }

  if (thread_max > 0)
  {
    thread_array= PFS_MALLOC_ARRAY(thread_max, PFS_thread, MYF(MY_ZEROFILL));
    if (unlikely(thread_array == NULL))
      return 1;
  }

  if (thread_waits_history_sizing > 0)
  {
    thread_waits_history_array=
      PFS_MALLOC_ARRAY(thread_waits_history_sizing, PFS_events_waits,
                       MYF(MY_ZEROFILL));
    if (unlikely(thread_waits_history_array == NULL))
      return 1;
  }

  if (thread_instr_class_waits_sizing > 0)
  {
    thread_instr_class_waits_array=
      PFS_MALLOC_ARRAY(thread_instr_class_waits_sizing,
                       PFS_single_stat, MYF(MY_ZEROFILL));
    if (unlikely(thread_instr_class_waits_array == NULL))
      return 1;

    for (index= 0; index < thread_instr_class_waits_sizing; index++)
      thread_instr_class_waits_array[index].reset();
  }

  if (thread_stages_history_sizing > 0)
  {
    thread_stages_history_array=
      PFS_MALLOC_ARRAY(thread_stages_history_sizing, PFS_events_stages,
                       MYF(MY_ZEROFILL));
    if (unlikely(thread_stages_history_array == NULL))
      return 1;
  }

  if (thread_instr_class_stages_sizing > 0)
  {
    thread_instr_class_stages_array=
      PFS_MALLOC_ARRAY(thread_instr_class_stages_sizing,
                       PFS_stage_stat, MYF(MY_ZEROFILL));
    if (unlikely(thread_instr_class_stages_array == NULL))
      return 1;

    for (index= 0; index < thread_instr_class_stages_sizing; index++)
      thread_instr_class_stages_array[index].reset();
  }

  if (thread_statements_history_sizing > 0)
  {
    thread_statements_history_array=
      PFS_MALLOC_ARRAY(thread_statements_history_sizing, PFS_events_statements,
                       MYF(MY_ZEROFILL));
    if (unlikely(thread_statements_history_array == NULL))
      return 1;
  }

  if (thread_statements_stack_sizing > 0)
  {
    thread_statements_stack_array=
      PFS_MALLOC_ARRAY(thread_statements_stack_sizing, PFS_events_statements,
                       MYF(MY_ZEROFILL));
    if (unlikely(thread_statements_stack_array == NULL))
      return 1;
  }

  if (thread_instr_class_statements_sizing > 0)
  {
    thread_instr_class_statements_array=
      PFS_MALLOC_ARRAY(thread_instr_class_statements_sizing,
                       PFS_statement_stat, MYF(MY_ZEROFILL));
    if (unlikely(thread_instr_class_statements_array == NULL))
      return 1;

    for (index= 0; index < thread_instr_class_statements_sizing; index++)
      thread_instr_class_statements_array[index].reset();
  }

  for (index= 0; index < thread_max; index++)
  {
    thread_array[index].m_waits_history=
      &thread_waits_history_array[index * events_waits_history_per_thread];
    thread_array[index].m_instr_class_waits_stats=
      &thread_instr_class_waits_array[index * wait_class_max];
    thread_array[index].m_stages_history=
      &thread_stages_history_array[index * events_stages_history_per_thread];
    thread_array[index].m_instr_class_stages_stats=
      &thread_instr_class_stages_array[index * stage_class_max];
    thread_array[index].m_statements_history=
      &thread_statements_history_array[index * events_statements_history_per_thread];
    thread_array[index].m_statement_stack=
      &thread_statements_stack_array[index * statement_stack_max];
    thread_array[index].m_instr_class_statements_stats=
      &thread_instr_class_statements_array[index * statement_class_max];
  }

  if (wait_class_max > 0)
  {
    global_instr_class_waits_array=
      PFS_MALLOC_ARRAY(wait_class_max,
                       PFS_single_stat, MYF(MY_ZEROFILL));
    if (unlikely(global_instr_class_waits_array == NULL))
      return 1;

    for (index= 0; index < wait_class_max; index++)
      global_instr_class_waits_array[index].reset();
  }

  if (stage_class_max > 0)
  {
    global_instr_class_stages_array=
      PFS_MALLOC_ARRAY(stage_class_max,
                       PFS_stage_stat, MYF(MY_ZEROFILL));
    if (unlikely(global_instr_class_stages_array == NULL))
      return 1;

    for (index= 0; index < stage_class_max; index++)
      global_instr_class_stages_array[index].reset();
  }

  if (statement_class_max > 0)
  {
    global_instr_class_statements_array=
      PFS_MALLOC_ARRAY(statement_class_max,
                       PFS_statement_stat, MYF(MY_ZEROFILL));
    if (unlikely(global_instr_class_statements_array == NULL))
      return 1;

    for (index= 0; index < statement_class_max; index++)
      global_instr_class_statements_array[index].reset();
  }

  return 0;
}

/** Cleanup all the instruments buffers. */
void cleanup_instruments(void)
{
  pfs_free(mutex_array);
  mutex_array= NULL;
  mutex_max= 0;
  pfs_free(rwlock_array);
  rwlock_array= NULL;
  rwlock_max= 0;
  pfs_free(cond_array);
  cond_array= NULL;
  cond_max= 0;
  pfs_free(file_array);
  file_array= NULL;
  file_max= 0;
  pfs_free(file_handle_array);
  file_handle_array= NULL;
  file_handle_max= 0;
  pfs_free(table_array);
  table_array= NULL;
  table_max= 0;
  pfs_free(socket_array);
  socket_array= NULL;
  socket_max= 0;
  pfs_free(thread_array);
  thread_array= NULL;
  thread_max= 0;
  pfs_free(thread_waits_history_array);
  thread_waits_history_array= NULL;
  pfs_free(thread_stages_history_array);
  thread_stages_history_array= NULL;
  pfs_free(thread_statements_history_array);
  thread_statements_history_array= NULL;
  pfs_free(thread_statements_stack_array);
  thread_statements_stack_array= NULL;
  pfs_free(thread_instr_class_waits_array);
  thread_instr_class_waits_array= NULL;
  pfs_free(global_instr_class_waits_array);
  global_instr_class_waits_array= NULL;
  pfs_free(global_instr_class_stages_array);
  global_instr_class_stages_array= NULL;
  pfs_free(global_instr_class_statements_array);
  global_instr_class_statements_array= NULL;
}

extern "C"
{
static uchar *filename_hash_get_key(const uchar *entry, size_t *length,
                                    my_bool)
{
  const PFS_file * const *typed_entry;
  const PFS_file *file;
  const void *result;
  typed_entry= reinterpret_cast<const PFS_file* const *> (entry);
  DBUG_ASSERT(typed_entry != NULL);
  file= *typed_entry;
  DBUG_ASSERT(file != NULL);
  *length= file->m_filename_length;
  result= file->m_filename;
  return const_cast<uchar*> (reinterpret_cast<const uchar*> (result));
}
}

/**
  Initialize the file name hash.
  @return 0 on success
*/
int init_file_hash(void)
{
  if (! filename_hash_inited)
  {
    lf_hash_init(&filename_hash, sizeof(PFS_file*), LF_HASH_UNIQUE,
                 0, 0, filename_hash_get_key, &my_charset_bin);
    filename_hash_inited= true;
  }
  return 0;
}

/** Cleanup the file name hash. */
void cleanup_file_hash(void)
{
  if (filename_hash_inited)
  {
    lf_hash_destroy(&filename_hash);
    filename_hash_inited= false;
  }
}

void PFS_scan::init(uint random, uint max_size)
{
  m_pass= 0;

  if (max_size == 0)
  {
    /* Degenerated case, no buffer */
    m_pass_max= 0;
    return;
  }

  DBUG_ASSERT(random < max_size);

  if (PFS_MAX_ALLOC_RETRY < max_size)
  {
    /*
      The buffer is big compared to PFS_MAX_ALLOC_RETRY,
      scan it only partially.
    */
    if (random + PFS_MAX_ALLOC_RETRY < max_size)
    {
      /*
        Pass 1: [random, random + PFS_MAX_ALLOC_RETRY - 1]
        Pass 2: not used.
      */
      m_pass_max= 1;
      m_first[0]= random;
      m_last[0]= random + PFS_MAX_ALLOC_RETRY;
      m_first[1]= 0;
      m_last[1]= 0;
    }
    else
    {
      /*
        Pass 1: [random, max_size - 1]
        Pass 2: [0, ...]
        The combined length of pass 1 and 2 is PFS_MAX_ALLOC_RETRY.
      */
      m_pass_max= 2;
      m_first[0]= random;
      m_last[0]= max_size;
      m_first[1]= 0;
      m_last[1]= PFS_MAX_ALLOC_RETRY - (max_size - random);
    }
  }
  else
  {
    /*
      The buffer is small compared to PFS_MAX_ALLOC_RETRY,
      scan it in full in two passes.
      Pass 1: [random, max_size - 1]
      Pass 2: [0, random - 1]
    */
    m_pass_max= 2;
    m_first[0]= random;
    m_last[0]= max_size;
    m_first[1]= 0;
    m_last[1]= random;
  }

  DBUG_ASSERT(m_first[0] < max_size);
  DBUG_ASSERT(m_first[1] < max_size);
  DBUG_ASSERT(m_last[1] <= max_size);
  DBUG_ASSERT(m_last[1] <= max_size);
  /* The combined length of all passes should not exceed PFS_MAX_ALLOC_RETRY. */
  DBUG_ASSERT((m_last[0] - m_first[0]) +
              (m_last[1] - m_first[1]) <= PFS_MAX_ALLOC_RETRY);
}

/**
  Create instrumentation for a mutex instance.
  @param klass                        the mutex class
  @param identity                     the mutex address
  @return a mutex instance, or NULL
*/
PFS_mutex* create_mutex(PFS_mutex_class *klass, const void *identity)
{
  PFS_scan scan;
  uint random= randomized_index(identity, mutex_max);

  for (scan.init(random, mutex_max);
       scan.has_pass();
       scan.next_pass())
  {
    PFS_mutex *pfs= mutex_array + scan.first();
    PFS_mutex *pfs_last= mutex_array + scan.last();
    for ( ; pfs < pfs_last; pfs++)
    {
      if (pfs->m_lock.is_free())
      {
        if (pfs->m_lock.free_to_dirty())
        {
          pfs->m_identity= identity;
          pfs->m_class= klass;
          pfs->m_wait_stat.reset();
          pfs->m_lock_stat.reset();
          pfs->m_owner= NULL;
          pfs->m_last_locked= 0;
          pfs->m_lock.dirty_to_allocated();
          if (klass->is_singleton())
            klass->m_singleton= pfs;
          return pfs;
        }
      }
    }
  }

  mutex_lost++;
  return NULL;
}

/**
  Destroy instrumentation for a mutex instance.
  @param pfs                          the mutex to destroy
*/
void destroy_mutex(PFS_mutex *pfs)
{
  DBUG_ASSERT(pfs != NULL);
  PFS_mutex_class *klass= pfs->m_class;
  /* Aggregate to EVENTS_WAITS_SUMMARY_BY_EVENT_NAME */
  uint index= klass->m_event_name_index;
  global_instr_class_waits_array[index].aggregate(& pfs->m_wait_stat);
  pfs->m_wait_stat.reset();
  if (klass->is_singleton())
    klass->m_singleton= NULL;
  pfs->m_lock.allocated_to_free();
}

/**
  Create instrumentation for a rwlock instance.
  @param klass                        the rwlock class
  @param identity                     the rwlock address
  @return a rwlock instance, or NULL
*/
PFS_rwlock* create_rwlock(PFS_rwlock_class *klass, const void *identity)
{
  PFS_scan scan;
  uint random= randomized_index(identity, rwlock_max);

  for (scan.init(random, rwlock_max);
       scan.has_pass();
       scan.next_pass())
  {
    PFS_rwlock *pfs= rwlock_array + scan.first();
    PFS_rwlock *pfs_last= rwlock_array + scan.last();
    for ( ; pfs < pfs_last; pfs++)
    {
      if (pfs->m_lock.is_free())
      {
        if (pfs->m_lock.free_to_dirty())
        {
          pfs->m_identity= identity;
          pfs->m_class= klass;
          pfs->m_wait_stat.reset();
          pfs->m_lock.dirty_to_allocated();
          pfs->m_read_lock_stat.reset();
          pfs->m_write_lock_stat.reset();
          pfs->m_writer= NULL;
          pfs->m_readers= 0;
          pfs->m_last_written= 0;
          pfs->m_last_read= 0;
          if (klass->is_singleton())
            klass->m_singleton= pfs;
          return pfs;
        }
      }
    }
  }

  rwlock_lost++;
  return NULL;
}

/**
  Destroy instrumentation for a rwlock instance.
  @param pfs                          the rwlock to destroy
*/
void destroy_rwlock(PFS_rwlock *pfs)
{
  DBUG_ASSERT(pfs != NULL);
  PFS_rwlock_class *klass= pfs->m_class;
  /* Aggregate to EVENTS_WAITS_SUMMARY_BY_EVENT_NAME */
  uint index= klass->m_event_name_index;
  global_instr_class_waits_array[index].aggregate(& pfs->m_wait_stat);
  pfs->m_wait_stat.reset();
  if (klass->is_singleton())
    klass->m_singleton= NULL;
  pfs->m_lock.allocated_to_free();
}

/**
  Create instrumentation for a condition instance.
  @param klass                        the condition class
  @param identity                     the condition address
  @return a condition instance, or NULL
*/
PFS_cond* create_cond(PFS_cond_class *klass, const void *identity)
{
  PFS_scan scan;
  uint random= randomized_index(identity, cond_max);

  for (scan.init(random, cond_max);
       scan.has_pass();
       scan.next_pass())
  {
    PFS_cond *pfs= cond_array + scan.first();
    PFS_cond *pfs_last= cond_array + scan.last();
    for ( ; pfs < pfs_last; pfs++)
    {
      if (pfs->m_lock.is_free())
      {
        if (pfs->m_lock.free_to_dirty())
        {
          pfs->m_identity= identity;
          pfs->m_class= klass;
          pfs->m_cond_stat.m_signal_count= 0;
          pfs->m_cond_stat.m_broadcast_count= 0;
          pfs->m_wait_stat.reset();
          pfs->m_lock.dirty_to_allocated();
          if (klass->is_singleton())
            klass->m_singleton= pfs;
          return pfs;
        }
      }
    }
  }

  cond_lost++;
  return NULL;
}

/**
  Destroy instrumentation for a condition instance.
  @param pfs                          the condition to destroy
*/
void destroy_cond(PFS_cond *pfs)
{
  DBUG_ASSERT(pfs != NULL);
  PFS_cond_class *klass= pfs->m_class;
  /* Aggregate to EVENTS_WAITS_SUMMARY_BY_EVENT_NAME */
  uint index= klass->m_event_name_index;
  global_instr_class_waits_array[index].aggregate(& pfs->m_wait_stat);
  pfs->m_wait_stat.reset();
  if (klass->is_singleton())
    klass->m_singleton= NULL;
  pfs->m_lock.allocated_to_free();
}

PFS_thread* PFS_thread::get_current_thread()
{
  PFS_thread *pfs= my_pthread_getspecific_ptr(PFS_thread*, THR_PFS);
  return pfs;
}

/**
  Create instrumentation for a thread instance.
  @param klass                        the thread class
  @param identity                     the thread address,
    or a value characteristic of this thread
  @param thread_id                    the PROCESSLIST thread id,
    or 0 if unknown
  @return a thread instance, or NULL
*/
PFS_thread* create_thread(PFS_thread_class *klass, const void *identity,
                          ulong thread_id)
{
  PFS_scan scan;
  uint index;
  uint random= randomized_index(identity, thread_max);

  for (scan.init(random, thread_max);
       scan.has_pass();
       scan.next_pass())
  {
    PFS_thread *pfs= thread_array + scan.first();
    PFS_thread *pfs_last= thread_array + scan.last();
    for ( ; pfs < pfs_last; pfs++)
    {
      if (pfs->m_lock.is_free())
      {
        if (pfs->m_lock.free_to_dirty())
        {
          pfs->m_thread_internal_id=
            PFS_atomic::add_u32(&thread_internal_id_counter, 1);
          pfs->m_parent_thread_internal_id= 0;
          pfs->m_thread_id= thread_id;
          pfs->m_event_id= 1;
          pfs->m_enabled= true;
          pfs->m_class= klass;
          pfs->m_events_waits_count= WAIT_STACK_BOTTOM;
          pfs->m_waits_history_full= false;
          pfs->m_waits_history_index= 0;
          pfs->m_stages_history_full= false;
          pfs->m_stages_history_index= 0;
          pfs->m_statements_history_full= false;
          pfs->m_statements_history_index= 0;

          pfs->reset_stats();

          pfs->m_filename_hash_pins= NULL;
          pfs->m_table_share_hash_pins= NULL;
          pfs->m_setup_actor_hash_pins= NULL;
          pfs->m_setup_object_hash_pins= NULL;

          pfs->m_username_length= 0;
          pfs->m_hostname_length= 0;
          pfs->m_dbname_length= 0;
          pfs->m_command= 0;
          pfs->m_start_time= 0;
          pfs->m_processlist_state_length= 0;
          pfs->m_processlist_info_length= 0;

          PFS_events_waits *child_wait;
          for (index= 0; index < WAIT_STACK_SIZE; index++)
          {
            child_wait= & pfs->m_events_waits_stack[index];
            child_wait->m_thread_internal_id= pfs->m_thread_internal_id;
            child_wait->m_event_id= 0;
            child_wait->m_event_type= EVENT_TYPE_STATEMENT;
            child_wait->m_wait_class= NO_WAIT_CLASS;
          }

          PFS_events_stages *child_stage= & pfs->m_stage_current;
          child_stage->m_thread_internal_id= pfs->m_thread_internal_id;
          child_stage->m_event_id= 0;
          child_stage->m_event_type= EVENT_TYPE_STATEMENT;
          child_stage->m_class= NULL;
          child_stage->m_timer_start= 0;
          child_stage->m_timer_end= 0;
          child_stage->m_source_file= NULL;
          child_stage->m_source_line= 0;

          PFS_events_statements *child_statement;
          for (index= 0; index < statement_stack_max; index++)
          {
            child_statement= & pfs->m_statement_stack[index];
            child_statement->m_thread_internal_id= pfs->m_thread_internal_id;
            child_statement->m_event_id= 0;
            child_statement->m_event_type= EVENT_TYPE_STATEMENT;
            child_statement->m_class= NULL;
            child_statement->m_timer_start= 0;
            child_statement->m_timer_end= 0;
            child_statement->m_lock_time= 0;
            child_statement->m_source_file= NULL;
            child_statement->m_source_line= 0;
            child_statement->m_current_schema_name_length= 0;
            child_statement->m_sqltext_length= 0;

            child_statement->m_message_text[0]= '\0';
            child_statement->m_sql_errno= 0;
            child_statement->m_sqlstate[0]= '\0';
            child_statement->m_error_count= 0;
            child_statement->m_warning_count= 0;
            child_statement->m_rows_affected= 0;

            child_statement->m_rows_sent= 0;
            child_statement->m_rows_examined= 0;
            child_statement->m_created_tmp_disk_tables= 0;
            child_statement->m_created_tmp_tables= 0;
            child_statement->m_select_full_join= 0;
            child_statement->m_select_full_range_join= 0;
            child_statement->m_select_range= 0;
            child_statement->m_select_range_check= 0;
            child_statement->m_select_scan= 0;
            child_statement->m_sort_merge_passes= 0;
            child_statement->m_sort_range= 0;
            child_statement->m_sort_rows= 0;
            child_statement->m_sort_scan= 0;
            child_statement->m_no_index_used= 0;
            child_statement->m_no_good_index_used= 0;
          }
          pfs->m_events_statements_count= 0;

          pfs->m_lock.dirty_to_allocated();
          return pfs;
        }
      }
    }
  }

  thread_lost++;
  return NULL;
}

PFS_mutex *sanitize_mutex(PFS_mutex *unsafe)
{
  SANITIZE_ARRAY_BODY(PFS_mutex, mutex_array, mutex_max, unsafe);
}

PFS_rwlock *sanitize_rwlock(PFS_rwlock *unsafe)
{
  SANITIZE_ARRAY_BODY(PFS_rwlock, rwlock_array, rwlock_max, unsafe);
}

PFS_cond *sanitize_cond(PFS_cond *unsafe)
{
  SANITIZE_ARRAY_BODY(PFS_cond, cond_array, cond_max, unsafe);
}

/**
  Sanitize a PFS_thread pointer.
  Validate that the PFS_thread is part of thread_array.
  Sanitizing data is required when the data can be
  damaged with expected race conditions, for example
  involving EVENTS_WAITS_HISTORY_LONG.
  @param unsafe the pointer to sanitize
  @return a valid pointer, or NULL
*/
PFS_thread *sanitize_thread(PFS_thread *unsafe)
{
  SANITIZE_ARRAY_BODY(PFS_thread, thread_array, thread_max, unsafe);
}

const char *sanitize_file_name(const char *unsafe)
{
  intptr ptr= (intptr) unsafe;
  intptr first= (intptr) &file_array[0];
  intptr last= (intptr) &file_array[file_max];

  /* Check if unsafe points inside file_array[] */
  if (likely((first <= ptr) && (ptr < last)))
  {
    /* Check if unsafe points to PFS_file::m_filename */
    intptr offset= (ptr - first) % sizeof(PFS_file);
    intptr valid_offset= my_offsetof(PFS_file, m_filename[0]);
    if (likely(offset == valid_offset))
    {
      return unsafe;
    }
  }
  return NULL;
}

PFS_file *sanitize_file(PFS_file *unsafe)
{
  SANITIZE_ARRAY_BODY(PFS_file, file_array, file_max, unsafe);
}

PFS_socket *sanitize_socket(PFS_socket *unsafe)
{
  SANITIZE_ARRAY_BODY(PFS_socket, socket_array, socket_max, unsafe);
}

/**
  Destroy instrumentation for a thread instance.
  @param pfs                          the thread to destroy
*/
void destroy_thread(PFS_thread *pfs)
{
  DBUG_ASSERT(pfs != NULL);
  if (pfs->m_filename_hash_pins)
  {
    lf_hash_put_pins(pfs->m_filename_hash_pins);
    pfs->m_filename_hash_pins= NULL;
  }
  if (pfs->m_table_share_hash_pins)
  {
    lf_hash_put_pins(pfs->m_table_share_hash_pins);
    pfs->m_table_share_hash_pins= NULL;
  }
  if (pfs->m_setup_actor_hash_pins)
  {
    lf_hash_put_pins(pfs->m_setup_actor_hash_pins);
    pfs->m_setup_actor_hash_pins= NULL;
  }
  if (pfs->m_setup_object_hash_pins)
  {
    lf_hash_put_pins(pfs->m_setup_object_hash_pins);
    pfs->m_setup_object_hash_pins= NULL;
  }
  pfs->m_lock.allocated_to_free();
}

/**
  Find or create instrumentation for a file instance by file name.
  @param thread                       the executing instrumented thread
  @param klass                        the file class
  @param filename                     the file name
  @param len                          the length in bytes of filename
  @return a file instance, or NULL
*/
PFS_file*
find_or_create_file(PFS_thread *thread, PFS_file_class *klass,
                    const char *filename, uint len)
{
  PFS_file *pfs;
  PFS_scan scan;

  if (! filename_hash_inited)
  {
    /* File instrumentation can be turned off. */
    file_lost++;
    return NULL;
  }

  if (unlikely(thread->m_filename_hash_pins == NULL))
  {
    thread->m_filename_hash_pins= lf_hash_get_pins(&filename_hash);
    if (unlikely(thread->m_filename_hash_pins == NULL))
    {
      file_lost++;
      return NULL;
    }
  }

  char safe_buffer[FN_REFLEN];
  const char *safe_filename;

  if (len >= FN_REFLEN)
  {
    /*
      The instrumented code uses file names that exceeds FN_REFLEN.
      This could be legal for instrumentation on non mysys APIs,
      so we support it.
      Truncate the file name so that:
      - it fits into pfs->m_filename
      - it is safe to use mysys apis to normalize the file name.
    */
    memcpy(safe_buffer, filename, FN_REFLEN - 1);
    safe_buffer[FN_REFLEN - 1]= 0;
    safe_filename= safe_buffer;
  }
  else
    safe_filename= filename;

  /*
    Normalize the file name to avoid duplicates when using aliases:
    - absolute or relative paths
    - symbolic links
    Names are resolved as follows:
    - /real/path/to/real_file ==> same
    - /path/with/link/to/real_file ==> /real/path/to/real_file
    - real_file ==> /real/path/to/real_file
    - ./real_file ==> /real/path/to/real_file
    - /real/path/to/sym_link ==> same
    - /path/with/link/to/sym_link ==> /real/path/to/sym_link
    - sym_link ==> /real/path/to/sym_link
    - ./sym_link ==> /real/path/to/sym_link
    When the last component of a file is a symbolic link,
    the last component is *not* resolved, so that all file io
    operations on a link (create, read, write, delete) are counted
    against the link itself, not the target file.
    Resolving the name would lead to create counted against the link,
    and read/write/delete counted against the target, leading to
    incoherent results and instrumentation leaks.
    Also note that, when creating files, this name resolution
    works properly for files that do not exist (yet) on the file system.
  */
  char buffer[FN_REFLEN];
  char dirbuffer[FN_REFLEN];
  size_t dirlen;
  const char *normalized_filename;
  int normalized_length;

  dirlen= dirname_length(safe_filename);
  if (dirlen == 0)
  {
    dirbuffer[0]= FN_CURLIB;
    dirbuffer[1]= FN_LIBCHAR;
    dirbuffer[2]= '\0';
  }
  else
  {
    memcpy(dirbuffer, safe_filename, dirlen);
    dirbuffer[dirlen]= '\0';
  }

  if (my_realpath(buffer, dirbuffer, MYF(0)) != 0)
  {
    file_lost++;
    return NULL;
  }

  /* Append the unresolved file name to the resolved path */
  char *ptr= buffer + strlen(buffer);
  char *buf_end= &buffer[sizeof(buffer)-1];
  if (buf_end > ptr)
    *ptr++= FN_LIBCHAR;
  if (buf_end > ptr)
    strncpy(ptr, safe_filename + dirlen, buf_end - ptr);
  *buf_end= '\0';

  normalized_filename= buffer;
  normalized_length= strlen(normalized_filename);

  PFS_file **entry;
  uint retry_count= 0;
  const uint retry_max= 3;
search:
  entry= reinterpret_cast<PFS_file**>
    (lf_hash_search(&filename_hash, thread->m_filename_hash_pins,
                    normalized_filename, normalized_length));
  if (entry && (entry != MY_ERRPTR))
  {
    pfs= *entry;
    pfs->m_file_stat.m_open_count++;
    lf_hash_search_unpin(thread->m_filename_hash_pins);
    return pfs;
  }

  /* filename is not constant, just using it for noise on create */
  uint random= randomized_index(filename, file_max);

  for (scan.init(random, file_max);
       scan.has_pass();
       scan.next_pass())
  {
    pfs= file_array + scan.first();
    PFS_file *pfs_last= file_array + scan.last();
    for ( ; pfs < pfs_last; pfs++)
    {
      if (pfs->m_lock.is_free())
      {
        if (pfs->m_lock.free_to_dirty())
        {
          pfs->m_class= klass;
          strncpy(pfs->m_filename, normalized_filename, normalized_length);
          pfs->m_filename[normalized_length]= '\0';
          pfs->m_filename_length= normalized_length;
          pfs->m_wait_stat.reset();
          pfs->m_file_stat.m_open_count= 1;
          pfs->m_file_stat.m_io_stat.reset();

          int res;
          res= lf_hash_insert(&filename_hash, thread->m_filename_hash_pins,
                              &pfs);
          if (likely(res == 0))
          {
            pfs->m_lock.dirty_to_allocated();
            if (klass->is_singleton())
              klass->m_singleton= pfs;
            return pfs;
          }

          pfs->m_lock.dirty_to_free();

          if (res > 0)
          {
            /* Duplicate insert by another thread */
            if (++retry_count > retry_max)
            {
              /* Avoid infinite loops */
              file_lost++;
              return NULL;
            }
            goto search;
          }

          /* OOM in lf_hash_insert */
          file_lost++;
          return NULL;
        }
      }
    }
  }

  file_lost++;
  return NULL;
}

/**
  Release instrumentation for a file instance.
  @param pfs                          the file to release
*/
void release_file(PFS_file *pfs)
{
  DBUG_ASSERT(pfs != NULL);
  pfs->m_file_stat.m_open_count--;
}

/**
  Destroy instrumentation for a file instance.
  @param thread                       the executing thread instrumentation
  @param pfs                          the file to destroy
*/
void destroy_file(PFS_thread *thread, PFS_file *pfs)
{
  DBUG_ASSERT(thread != NULL);
  DBUG_ASSERT(thread->m_filename_hash_pins != NULL);
  DBUG_ASSERT(pfs != NULL);
  PFS_file_class *klass= pfs->m_class;

  /* Aggregate to EVENTS_WAITS_SUMMARY_BY_EVENT_NAME */
  uint index= klass->m_event_name_index;
  global_instr_class_waits_array[index].aggregate(& pfs->m_wait_stat);
  pfs->m_wait_stat.reset();

  /* Aggregate to FILE_SUMMARY_BY_EVENT_NAME */
  klass->m_file_stat.m_io_stat.aggregate(& pfs->m_file_stat.m_io_stat);
  pfs->m_file_stat.m_io_stat.reset();

  lf_hash_delete(&filename_hash, thread->m_filename_hash_pins,
                 pfs->m_filename, pfs->m_filename_length);
  if (klass->is_singleton())
    klass->m_singleton= NULL;
  pfs->m_lock.allocated_to_free();
}

/**
  Create instrumentation for a table instance.
  @param share                        the table share
  @param opening_thread               the opening thread
  @param identity                     the table address
  @return a table instance, or NULL
*/
PFS_table* create_table(PFS_table_share *share, PFS_thread *opening_thread,
                        const void *identity)
{
  PFS_scan scan;
  uint random= randomized_index(identity, table_max);

  for (scan.init(random, table_max);
       scan.has_pass();
       scan.next_pass())
  {
    PFS_table *pfs= table_array + scan.first();
    PFS_table *pfs_last= table_array + scan.last();
    for ( ; pfs < pfs_last; pfs++)
    {
      if (pfs->m_lock.is_free())
      {
        if (pfs->m_lock.free_to_dirty())
        {
          pfs->m_identity= identity;
          pfs->m_share= share;
          share->inc_refcount();
          pfs->m_table_stat.reset();
          pfs->m_opening_thread= opening_thread;
          pfs->m_lock.dirty_to_allocated();
          return pfs;
        }
      }
    }
  }

  table_lost++;
  return NULL;
}

void PFS_table::sanitized_aggregate(void)
{
  /*
    This thread could be a TRUNCATE on an aggregated summary table,
    and not own the table handle.
  */
  PFS_table_share *safe_share= sanitize_table_share(m_share);
  PFS_thread *safe_thread= sanitize_thread(m_opening_thread);
  if (safe_share != NULL && safe_thread != NULL)
    safe_aggregate(& m_table_stat, safe_share, safe_thread);
}

void PFS_table::sanitized_aggregate_io(void)
{
  PFS_table_share *safe_share= sanitize_table_share(m_share);
  PFS_thread *safe_thread= sanitize_thread(m_opening_thread);
  if (safe_share != NULL && safe_thread != NULL)
    safe_aggregate_io(& m_table_stat, safe_share, safe_thread);
}

void PFS_table::sanitized_aggregate_lock(void)
{
  PFS_table_share *safe_share= sanitize_table_share(m_share);
  PFS_thread *safe_thread= sanitize_thread(m_opening_thread);
  if (safe_share != NULL && safe_thread != NULL)
    safe_aggregate_lock(& m_table_stat, safe_share, safe_thread);
}

void PFS_table::safe_aggregate(PFS_table_stat *table_stat,
                               PFS_table_share *table_share,
                               PFS_thread *thread)
{
  DBUG_ASSERT(table_stat != NULL);
  DBUG_ASSERT(table_share != NULL);
  DBUG_ASSERT(thread != NULL);

  if (flag_thread_instrumentation && thread->m_enabled)
  {
    PFS_single_stat *event_name_array;
    uint index;
    event_name_array= thread->m_instr_class_waits_stats;

    /* Aggregate to EVENTS_WAITS_SUMMARY_BY_THREAD_BY_EVENT_NAME (for wait/io/table/sql/handler) */
    index= global_table_io_class.m_event_name_index;
    table_stat->sum_io(& event_name_array[index]);

    /* Aggregate to EVENTS_WAITS_SUMMARY_BY_THREAD_BY_EVENT_NAME (for wait/lock/table/sql/handler) */
    index= global_table_lock_class.m_event_name_index;
    table_stat->sum_lock(& event_name_array[index]);
  }

  /* Aggregate to TABLE_IO_SUMMARY, TABLE_LOCK_SUMMARY */
  table_share->m_table_stat.aggregate(table_stat);
  table_stat->reset();
}

void PFS_table::safe_aggregate_io(PFS_table_stat *table_stat,
                                  PFS_table_share *table_share,
                                  PFS_thread *thread)
{
  DBUG_ASSERT(table_stat != NULL);
  DBUG_ASSERT(table_share != NULL);
  DBUG_ASSERT(thread != NULL);

  if (flag_thread_instrumentation && thread->m_enabled)
  {
    PFS_single_stat *event_name_array;
    uint index;
    event_name_array= thread->m_instr_class_waits_stats;

    /* Aggregate to EVENTS_WAITS_SUMMARY_BY_THREAD_BY_EVENT_NAME (for wait/io/table/sql/handler) */
    index= global_table_io_class.m_event_name_index;
    table_stat->sum_io(& event_name_array[index]);
  }

  /* Aggregate to TABLE_IO_SUMMARY */
  table_share->m_table_stat.aggregate_io(table_stat);
  table_stat->reset();
}

void PFS_table::safe_aggregate_lock(PFS_table_stat *table_stat,
                                    PFS_table_share *table_share,
                                    PFS_thread *thread)
{
  DBUG_ASSERT(table_stat != NULL);
  DBUG_ASSERT(table_share != NULL);
  DBUG_ASSERT(thread != NULL);

  if (flag_thread_instrumentation && thread->m_enabled)
  {
    PFS_single_stat *event_name_array;
    uint index;
    event_name_array= thread->m_instr_class_waits_stats;

    /* Aggregate to EVENTS_WAITS_SUMMARY_BY_THREAD_BY_EVENT_NAME (for wait/lock/table/sql/handler) */
    index= global_table_lock_class.m_event_name_index;
    table_stat->sum_lock(& event_name_array[index]);
  }

  /* Aggregate to TABLE_LOCK_SUMMARY */
  table_share->m_table_stat.aggregate_lock(table_stat);
  table_stat->reset();
}

/**
  Destroy instrumentation for a table instance.
  @param pfs                          the table to destroy
*/
void destroy_table(PFS_table *pfs)
{
  DBUG_ASSERT(pfs != NULL);
  pfs->m_share->dec_refcount();
  pfs->m_lock.allocated_to_free();
}

/**
  Create instrumentation for a socket instance.
  @param klass                        the socket class
  @param identity                     the socket descriptor
  @return a socket instance, or NULL
*/
PFS_socket* create_socket(PFS_socket_class *klass, const void *identity)
{
  PFS_scan scan;

  /**
    Unlike other instrumented objects, there is no socket 'object' to use as a
    unique identifier. Instead, a pointer to the PFS_socket object will be used
    to identify this socket instance. The socket descriptor will be used to
    seed the the random index assignment.
    */
  my_socket fd= likely(identity != NULL) ?
                *(reinterpret_cast<const my_socket*>(identity)) : 0;
  uint random= randomized_index((const void *)fd, socket_max);

  for (scan.init(random, socket_max);
       scan.has_pass();
       scan.next_pass())
  {
    PFS_socket *pfs= socket_array + scan.first();
    PFS_socket *pfs_last= socket_array + scan.last();
    for ( ; pfs < pfs_last; pfs++)
    {
      if (pfs->m_lock.is_free())
      {
        if (pfs->m_lock.free_to_dirty())
        {
          pfs->m_fd= fd;
          pfs->m_identity= pfs;
          pfs->m_class= klass;
          pfs->m_idle= false;
          pfs->m_wait_stat.reset();
          pfs->m_socket_stat.reset();
          pfs->m_lock.dirty_to_allocated();
          if (klass->is_singleton())
            klass->m_singleton= pfs;
          return pfs;
        }
      }
    }
  }

  socket_lost++;
  return NULL;
}

/**
  Release instrumentation for a socket instance.
  @param pfs                          the socket to release
*/
void release_socket(PFS_socket *pfs)
{
  DBUG_ASSERT(pfs != NULL);
}

/**
  Destroy instrumentation for a socket instance.
  @param pfs                          the socket to destroy
*/
void destroy_socket(PFS_socket *pfs)
{
  DBUG_ASSERT(pfs != NULL);
  PFS_socket_class *klass= pfs->m_class;

  /* Aggregate to EVENTS_WAITS_SUMMARY_BY_EVENT_NAME */
  uint index= klass->m_event_name_index;
  global_instr_class_waits_array[index].aggregate(&pfs->m_wait_stat);
  pfs->m_wait_stat.reset();

  /* Aggregate to SOCKET_SUMMARY_BY_INSTANCE and BY_EVENT_NAME */
  klass->m_socket_stat.m_io_stat.aggregate(&pfs->m_socket_stat.m_io_stat);
  pfs->m_socket_stat.m_io_stat.reset();

  if (klass->is_singleton())
    klass->m_singleton= NULL;

  pfs->m_lock.allocated_to_free();
}

static void reset_mutex_waits_by_instance(void)
{
  PFS_mutex *pfs= mutex_array;
  PFS_mutex *pfs_last= mutex_array + mutex_max;

  for ( ; pfs < pfs_last; pfs++)
    pfs->m_wait_stat.reset();
}

static void reset_rwlock_waits_by_instance(void)
{
  PFS_rwlock *pfs= rwlock_array;
  PFS_rwlock *pfs_last= rwlock_array + rwlock_max;

  for ( ; pfs < pfs_last; pfs++)
    pfs->m_wait_stat.reset();
}

static void reset_cond_waits_by_instance(void)
{
  PFS_cond *pfs= cond_array;
  PFS_cond *pfs_last= cond_array + cond_max;

  for ( ; pfs < pfs_last; pfs++)
    pfs->m_wait_stat.reset();
}

static void reset_file_waits_by_instance(void)
{
  PFS_file *pfs= file_array;
  PFS_file *pfs_last= file_array + file_max;

  for ( ; pfs < pfs_last; pfs++)
    pfs->m_wait_stat.reset();
}

static void reset_socket_waits_by_instance(void)
{
  PFS_socket *pfs= socket_array;
  PFS_socket *pfs_last= socket_array + socket_max;

  for ( ; pfs < pfs_last; pfs++)
    pfs->m_wait_stat.reset();
}

/** Reset the wait statistics per object instance. */
void reset_events_waits_by_instance(void)
{
  reset_mutex_waits_by_instance();
  reset_rwlock_waits_by_instance();
  reset_cond_waits_by_instance();
  reset_file_waits_by_instance();
  reset_socket_waits_by_instance();
}

/** Reset the io statistics per file instance. */
void reset_file_instance_io(void)
{
  PFS_file *pfs= file_array;
  PFS_file *pfs_last= file_array + file_max;

  for ( ; pfs < pfs_last; pfs++)
    pfs->m_file_stat.m_io_stat.reset();
}

<<<<<<< HEAD
/** Reset the io statistics per socket instance. */
void reset_socket_instance_io(void)
{
  PFS_socket *pfs= socket_array;
  PFS_socket *pfs_last= socket_array + socket_max;

  for ( ; pfs < pfs_last; pfs++)
    pfs->m_socket_stat.m_io_stat.reset();
}

void reset_global_wait_stat()
{
  PFS_single_stat *stat= global_instr_class_waits_array;
  PFS_single_stat *stat_last= global_instr_class_waits_array + max_instrument_class;

  for ( ; stat < stat_last; stat++)
    stat->reset();
}

=======
>>>>>>> 8f5a5c89
void aggregate_all_event_names(PFS_single_stat *from_array,
                               PFS_single_stat *to_array)
{
  PFS_single_stat *from;
  PFS_single_stat *from_last;
  PFS_single_stat *to;
  PFS_single_stat *to_last;

  from= from_array;
  from_last= from_array + wait_class_max;
  to= to_array;
  to_last= to_array + wait_class_max;

  for ( ; from < from_last ; from++, to++)
  {
    if (from->m_count > 0)
    {
      to->aggregate(from);
      from->reset();
    }
  }
}

void aggregate_all_event_names(PFS_single_stat *from_array,
                               PFS_single_stat *to_array_1,
                               PFS_single_stat *to_array_2)
{
  PFS_single_stat *from;
  PFS_single_stat *from_last;
  PFS_single_stat *to_1;
  PFS_single_stat *to_1_last;
  PFS_single_stat *to_2;
  PFS_single_stat *to_2_last;

  from= from_array;
  from_last= from_array + wait_class_max;
  to_1= to_array_1;
  to_1_last= to_array_1 + wait_class_max;
  to_2= to_array_2;
  to_2_last= to_array_2 + wait_class_max;

  for ( ; from < from_last ; from++, to_1++, to_2++)
  {
    if (from->m_count > 0)
    {
      to_1->aggregate(from);
      to_2->aggregate(from);
      from->reset();
    }
  }
}

void aggregate_all_stages(PFS_stage_stat *from_array,
                          PFS_stage_stat *to_array)
{
  PFS_stage_stat *from;
  PFS_stage_stat *from_last;
  PFS_stage_stat *to;
  PFS_stage_stat *to_last;

  from= from_array;
  from_last= from_array + stage_class_max;
  to= to_array;
  to_last= to_array + stage_class_max;

  for ( ; from < from_last ; from++, to++)
  {
    if (from->m_timer1_stat.m_count > 0)
    {
      to->aggregate(from);
      from->reset();
    }
  }
}

void aggregate_all_statements(PFS_statement_stat *from_array,
                              PFS_statement_stat *to_array)
{
  PFS_statement_stat *from;
  PFS_statement_stat *from_last;
  PFS_statement_stat *to;
  PFS_statement_stat *to_last;

  from= from_array;
  from_last= from_array + statement_class_max;
  to= to_array;
  to_last= to_array + statement_class_max;

  for ( ; from < from_last ; from++, to++)
  {
    if (from->m_timer1_stat.m_count > 0)
    {
      to->aggregate(from);
      from->reset();
    }
  }
}

void aggregate_thread(PFS_thread *thread)
{
  aggregate_thread_waits(thread);
  aggregate_thread_stages(thread);
  aggregate_thread_statements(thread);
}


void aggregate_thread_waits(PFS_thread *thread)
{
  PFS_single_stat *stat= thread->m_instr_class_waits_stats;
  PFS_single_stat *stat_last= stat + wait_class_max;
  for ( ; stat < stat_last; stat++)
    stat->reset();
}

void aggregate_thread_stages(PFS_thread *thread)
{
  /*
    Aggregate EVENTS_STAGES_SUMMARY_BY_THREAD_BY_EVENT_NAME
    to EVENTS_STAGES_SUMMARY_GLOBAL_BY_EVENT_NAME.
  */
  aggregate_all_stages(thread->m_instr_class_stages_stats,
                       global_instr_class_stages_array);
}

void aggregate_thread_statements(PFS_thread *thread)
{
  /*
    Aggregate EVENTS_STATEMENTS_SUMMARY_BY_THREAD_BY_EVENT_NAME
    to EVENTS_STATEMENTS_SUMMARY_GLOBAL_BY_EVENT_NAME.
  */
  aggregate_all_statements(thread->m_instr_class_statements_stats,
                           global_instr_class_statements_array);
}

/** @} */<|MERGE_RESOLUTION|>--- conflicted
+++ resolved
@@ -1514,7 +1514,6 @@
     pfs->m_file_stat.m_io_stat.reset();
 }
 
-<<<<<<< HEAD
 /** Reset the io statistics per socket instance. */
 void reset_socket_instance_io(void)
 {
@@ -1528,14 +1527,12 @@
 void reset_global_wait_stat()
 {
   PFS_single_stat *stat= global_instr_class_waits_array;
-  PFS_single_stat *stat_last= global_instr_class_waits_array + max_instrument_class;
+  PFS_single_stat *stat_last= global_instr_class_waits_array + wait_class_max;
 
   for ( ; stat < stat_last; stat++)
     stat->reset();
 }
 
-=======
->>>>>>> 8f5a5c89
 void aggregate_all_event_names(PFS_single_stat *from_array,
                                PFS_single_stat *to_array)
 {

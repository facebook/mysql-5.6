--- conflicted
+++ resolved
@@ -336,13 +336,8 @@
   set_my_errno(0);
 
   /* retrieve children table list. */
-<<<<<<< HEAD
   if (is_cloned) {
-=======
-  if (is_cloned)
-  {
     DEBUG_SYNC(current_thd, "before_myrg_open");
->>>>>>> 0bbbbd80
     /*
       Open and attaches the MyISAM tables,that are under the MERGE table
       parent, on the MyISAM storage engine interface directly within the
@@ -359,10 +354,6 @@
     file->children_attached = true;
 
     info(HA_STATUS_NO_LOCK | HA_STATUS_VARIABLE | HA_STATUS_CONST);
-<<<<<<< HEAD
-  } else if (!(file = myrg_parent_open(name, myisammrg_parent_open_callback,
-                                       this))) {
-=======
     /*
       There may arise a scenario where it might end up with two different
       MYMERGE_INFO data if any one of the child table is updated in
@@ -370,10 +361,8 @@
       sure that the MYMERGE_INFO data are in sync.
     */
     table->file->info(HA_STATUS_NO_LOCK | HA_STATUS_VARIABLE | HA_STATUS_CONST);
-  }
-  else if (!(file= myrg_parent_open(name, myisammrg_parent_open_callback, this)))
-  {
->>>>>>> 0bbbbd80
+  } else if (!(file = myrg_parent_open(name, myisammrg_parent_open_callback,
+                                       this))) {
     /* purecov: begin inspected */
     DBUG_PRINT("error", ("my_errno %d", my_errno()));
     DBUG_RETURN(my_errno() ? my_errno() : -1);

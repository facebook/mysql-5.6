--- conflicted
+++ resolved
@@ -1,8 +1,4 @@
-<<<<<<< HEAD
-# Copyright (C) 2006 MySQL AB
-=======
 # Copyright (c) 2006, 2010, Oracle and/or its affiliates. All rights reserved.
->>>>>>> 840ed48e
 # 
 # This program is free software; you can redistribute it and/or modify
 # it under the terms of the GNU General Public License as published by

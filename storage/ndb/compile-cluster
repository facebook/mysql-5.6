--- conflicted
+++ resolved
@@ -37,16 +37,13 @@
 my $opt_debug;
 my $opt_build_type;
 my $opt_build = 1;
-<<<<<<< HEAD
 if ($^O eq "cygwin" or $^O eq "MSWin32" or $^O eq "msys")
 {
   # Default to not build on Windows, just configure a solution
   # which can then be opened in VS
   $opt_build = 0;
 }
-=======
 my $opt_embedded = 0;
->>>>>>> 591af2b3
 my $opt_just_print;
 my $opt_vanilla;
 my $opt_autotest;
@@ -186,14 +183,11 @@
   {
     print("compile-cluster: autotest build requested, extra everything\n");
     push(@args, "-DWITH_NDB_CCFLAGS='-DERROR_INSERT'");
-<<<<<<< HEAD
-=======
   }
 
   if (defined $opt_embedded)
   {
     push(@args, "-DWITH_EMBEDDED_SERVER=$opt_embedded");
->>>>>>> 591af2b3
   }
 
   if ($opt_valgrind)

/*
   Copyright (c) 2003, 2016, Oracle and/or its affiliates. All rights reserved.

   This program is free software; you can redistribute it and/or modify
   it under the terms of the GNU General Public License as published by
   the Free Software Foundation; version 2 of the License.

   This program is distributed in the hope that it will be useful,
   but WITHOUT ANY WARRANTY; without even the implied warranty of
   MERCHANTABILITY or FITNESS FOR A PARTICULAR PURPOSE.  See the
   GNU General Public License for more details.

   You should have received a copy of the GNU General Public License
   along with this program; if not, write to the Free Software
   Foundation, Inc., 51 Franklin St, Fifth Floor, Boston, MA 02110-1301  USA
*/

#include <NDBT.hpp>
#include <NDBT_Test.hpp>
#include <HugoTransactions.hpp>
#include <UtilTransactions.hpp>
#include <NdbRestarter.hpp>
#include <NdbRestarts.hpp>
#include <Vector.hpp>
#include <random.h>
#include <NdbTick.h>
#include <my_sys.h>
#include "../../src/ndbapi/SignalSender.hpp"
#include <GlobalSignalNumbers.h>

#define MAX_NDB_OBJECTS 32678

#define CHECK(b) if (!(b)) { \
  g_err.println("ERR: failed on line %u", __LINE__); \
  return -1; } 

static const char* ApiFailTestRun = "ApiFailTestRun";
static const char* ApiFailTestComplete = "ApiFailTestComplete";
static const char* ApiFailTestsRunning = "ApiFailTestsRunning";
static const char* ApiFailNumberPkSteps = "ApiFailNumberPkSteps";
static const int MAX_STEPS = 10;
static Ndb_cluster_connection* otherConnection = NULL;
static Ndb* stepNdbs[MAX_STEPS];


int runTestMaxNdb(NDBT_Context* ctx, NDBT_Step* step){
  Uint32 loops = ctx->getNumLoops();
  Uint32 l = 0;
  int oldi = 0;
  int result = NDBT_OK;

  while (l < loops && result == NDBT_OK){
    ndbout_c("loop %d", l + 1);
    int errors = 0;
    
    Vector<Ndb*> ndbVector;
    int i = 0;
    int init = 0;
    do {      
      
      Ndb* pNdb = new Ndb(&ctx->m_cluster_connection, "TEST_DB");
      if (pNdb == NULL){
	ndbout << "pNdb == NULL" << endl;      
	errors++;
	continue;
	
      }
      i++;

      ndbVector.push_back(pNdb);
      
      if (pNdb->init()){
	NDB_ERR(pNdb->getNdbError());
	errors++;
	continue;
      }
      
      init++;

    } while (errors == 0);
    
    ndbout << i << " ndb objects created" << endl;
    
    if (l > 0 && i != oldi && init != MAX_NDB_OBJECTS){
      ndbout << l << ": not as manyNdb objects created" << endl
	     << i << " != " << oldi << endl;
      result =  NDBT_FAILED;
    }

    oldi = i;
      
    
    for(unsigned j = 0;  j < ndbVector.size(); j++){
      delete ndbVector[j];
      if(((j+1) % 250) == 0){
	ndbout << "Deleted " << (Uint64) j << " ndb objects " << endl;
      }
    }
    ndbVector.clear();

    l++;
  }

  return result;
}

int runTestMaxTransaction(NDBT_Context* ctx, NDBT_Step* step){
  Uint32 loops = ctx->getNumLoops();
  Uint32 l = 0;
  int oldi = 0;
  int result = NDBT_OK;

  Ndb* pNdb = new Ndb(&ctx->m_cluster_connection, "TEST_DB");
  if (pNdb == NULL){
    ndbout << "pNdb == NULL" << endl;      
    return NDBT_FAILED;  
  }
  if (pNdb->init(2048)){
    NDB_ERR(pNdb->getNdbError());
    delete pNdb;
    return NDBT_FAILED;
  }

  const NdbDictionary::Table* pTab = ctx->getTab();
  if (pTab == 0) abort();

  while (l < loops && result == NDBT_OK){
    int errors = 0;
    int maxErrors = 5;
    
    Vector<NdbConnection*> conVector;


    int i = 0;
    do {      

      NdbConnection* pCon;
      
      int type = i%2;
      switch (type){
      case 0:
	pCon = pNdb->startTransaction();
	break;
      case 1:
      {
	BaseString key;
	key.appfmt("DATA-%d", i);
	ndbout_c("%s", key.c_str());
	pCon = pNdb->startTransaction(pTab,
				      key.c_str(),
				      key.length());
      }
      break;
      default:
	abort();
      }
      
      if (pCon == NULL){
	NDB_ERR(pNdb->getNdbError());
	errors++;
	continue;
      }
	  
      conVector.push_back(pCon);
	        
      i++;      
    } while (errors < maxErrors);

    ndbout << i << " connections created" << endl;

    if (l > 0 && i != oldi){
      ndbout << l << ": not as many transactions created" << endl
	     << i << " != " << oldi << endl;
      result =  NDBT_FAILED;
    }

    oldi = i;
      
    
    for(unsigned j = 0; j < conVector.size(); j++){
      pNdb->closeTransaction(conVector[j]);
    }
    conVector.clear();
    l++;

  }

  // BONUS Test closeTransaction with null trans
  pNdb->closeTransaction(NULL);

  delete pNdb;


  return result;
}

int runTestMaxOperations(NDBT_Context* ctx, NDBT_Step* step){
  Uint32 l = 1;
  int result = NDBT_OK;
  int maxOpsLimit = 1;
  const NdbDictionary::Table* pTab = ctx->getTab();

  Ndb* pNdb = new Ndb(&ctx->m_cluster_connection, "TEST_DB");
  if (pNdb == NULL){
    ndbout << "pNdb == NULL" << endl;      
    return NDBT_FAILED;  
  }
  if (pNdb->init(2048)){
    NDB_ERR(pNdb->getNdbError());
    delete pNdb;
    return NDBT_FAILED;
  }

  HugoOperations hugoOps(*pTab);

  bool endTest = false;
  while (!endTest){
    int errors = 0;
    const int maxErrors = 5;

    maxOpsLimit = l*1000;    
       
    if (hugoOps.startTransaction(pNdb) != NDBT_OK){
      delete pNdb;
      return NDBT_FAILED;
    }
    
    int i = 0;
    do
    {
      i++;      

      const int rowNo = (i % 256);
      if(hugoOps.pkReadRecord(pNdb, rowNo, 1) != NDBT_OK){
        errors++;
        if (errors >= maxErrors){
          result = NDBT_FAILED;
          maxOpsLimit = i;
        }
      }

      // Avoid Transporter overload by executing after max 1000 ops.
      int execResult = 0;
      if (i >= maxOpsLimit)
        execResult = hugoOps.execute_Commit(pNdb); //Commit after last op
      else if ((i%1000) == 0)
        execResult = hugoOps.execute_NoCommit(pNdb);
      else
        continue;

      switch(execResult){
      case NDBT_OK:
        break;

      default:
        result = NDBT_FAILED;
        // Fallthrough to '233' which also terminate test, but not 'FAILED'
      case 233:  // Out of operation records in transaction coordinator  
        // OK - end test
        endTest = true;
        maxOpsLimit = i;
        break;
      }
    } while (i < maxOpsLimit);

    ndbout << i << " operations used" << endl;

    hugoOps.closeTransaction(pNdb);

    l++;
  }

  delete pNdb;

  return result;
}

int runTestGetValue(NDBT_Context* ctx, NDBT_Step* step){

  int result = NDBT_OK;
  const NdbDictionary::Table* pTab = ctx->getTab();

  Ndb* pNdb = new Ndb(&ctx->m_cluster_connection, "TEST_DB");
  if (pNdb == NULL){
    ndbout << "pNdb == NULL" << endl;      
    return NDBT_FAILED;  
  }
  if (pNdb->init(2048)){
    NDB_ERR(pNdb->getNdbError());
    delete pNdb;
    return NDBT_FAILED;
  }

  HugoOperations hugoOps(*pTab);
  
  for (int m = 1; m < 100; m++){
    int errors = 0;
    int maxErrors = 5;
      
    NdbConnection* pCon = pNdb->startTransaction();
    if (pCon == NULL){
      delete pNdb;
      return NDBT_FAILED;
    }
      
    NdbOperation* pOp = pCon->getNdbOperation(pTab->getName());
    if (pOp == NULL){
      pNdb->closeTransaction(pCon);
      delete pNdb;
      return NDBT_FAILED;
    }
      
    if (pOp->readTuple() != 0){
      pNdb->closeTransaction(pCon);
      delete pNdb;
      return NDBT_FAILED;
    }
      
    for(int a = 0; a<pTab->getNoOfColumns(); a++){
      if (pTab->getColumn(a)->getPrimaryKey() == true){
	if(hugoOps.equalForAttr(pOp, a, 1) != 0){
	  NDB_ERR(pCon->getNdbError());
	  pNdb->closeTransaction(pCon);
	  delete pNdb;
	  return NDBT_FAILED;
	}
      }
    }
      
    int i = 0;
    int maxLimit = 1000*m;
    do {      
	
      if (pOp->getValue(pTab->getColumn(1)->getName()) == NULL) {
	const NdbError err = pCon->getNdbError();
	NDB_ERR(err);
	if (err.code == 0)
	  result = NDBT_FAILED;	
	errors++;
	continue;
      }
	
      i++;             
	
    } while (errors < maxErrors && i < maxLimit);
      
    ndbout << i << " getValues called" << endl;

      
    if (pCon->execute(Commit) != 0){
      const NdbError err = pCon->getNdbError();
      switch(err.code){
      case 880: // TUP - Read too much
      case 823: // TUP - Too much AI
      case 4257: // NDBAPI - Too much AI
      case 4002: // NDBAPI - send problem
	// OK errors
	NDB_ERR(pCon->getNdbError());
	break;
      default:
	NDB_ERR(pCon->getNdbError());
	ndbout << "Illegal error" << endl;
	result= NDBT_FAILED;
	break;
      }
    }
      
    pNdb->closeTransaction(pCon);

  }// m


  delete pNdb;

  return result;
}

int runTestEqual(NDBT_Context* ctx, NDBT_Step* step){
  Uint32 loops = ctx->getNumLoops();
  Uint32 l = 0;
  int result = NDBT_OK;
  const NdbDictionary::Table* pTab = ctx->getTab();

  Ndb* pNdb = new Ndb(&ctx->m_cluster_connection, "TEST_DB");
  if (pNdb == NULL){
    ndbout << "pNdb == NULL" << endl;      
    return NDBT_FAILED;  
  }
  if (pNdb->init(2048)){
    NDB_ERR(pNdb->getNdbError());
    delete pNdb;
    return NDBT_FAILED;
  }

  HugoOperations hugoOps(*pTab);
  
  while (l < loops){
    for(int m = 1; m < 10; m++){
      int errors = 0;
      int maxErrors = 5;
      
      NdbConnection* pCon = pNdb->startTransaction();
      if (pCon == NULL){
	ndbout << "Could not start transaction" << endl;
	delete pNdb;
	return NDBT_FAILED;
      }
      
      NdbOperation* pOp = pCon->getNdbOperation(pTab->getName());
      if (pOp == NULL){
	NDB_ERR(pCon->getNdbError());
	pNdb->closeTransaction(pCon);
	delete pNdb;
	return NDBT_FAILED;
      }
      
      if (pOp->readTuple() != 0){
	NDB_ERR(pCon->getNdbError());
	pNdb->closeTransaction(pCon);
	delete pNdb;
	return NDBT_FAILED;
      }
      
      int i = 0;
      int maxLimit = 1000*m;      
      do {      
	
	if ((l%2)!=0){
	  // Forward
	  for(int a = 0; a<pTab->getNoOfColumns(); a++){
	    if (pTab->getColumn(a)->getPrimaryKey() == true){
	      if(hugoOps.equalForAttr(pOp, a, 1) != 0){
		const NdbError err = pCon->getNdbError();
		NDB_ERR(err);
		if (err.code == 0)
		  result = NDBT_FAILED;
		errors++;
	      }
	    }
	  }
	} else {
	  // Backward
	  for(int a = pTab->getNoOfColumns()-1; a>=0; a--){
	    if (pTab->getColumn(a)->getPrimaryKey() == true){
	      if(hugoOps.equalForAttr(pOp, a, 1) != 0){
		const NdbError err = pCon->getNdbError();
		NDB_ERR(err);
		if (err.code == 0)
		  result = NDBT_FAILED;
		errors++;
	      }
	    }
	  }
	}
	
	i++;      
	
      } while (errors < maxErrors && i < maxLimit);
      
      if (pOp->getValue(pTab->getColumn(1)->getName()) == NULL) {
        const NdbError err = pCon->getNdbError();
	NDB_ERR(pCon->getNdbError());
	pNdb->closeTransaction(pCon);
	delete pNdb;
        if (err.code == 4225) {
          return NDBT_OK;
        } else {
          return NDBT_FAILED;
        }//if
      }
      
      ndbout << i << " equal called" << endl;
      
      
      int check = pCon->execute(Commit);
      if (check != 0){
	NDB_ERR(pCon->getNdbError());
      }
      
      pNdb->closeTransaction(pCon);
      
    }// m
    l++;
    
  }// l
  
  delete pNdb;
  return result;
}

int runTestDeleteNdb(NDBT_Context* ctx, NDBT_Step* step){
  Uint32 loops = ctx->getNumLoops();
  Uint32 l = 0;
  int result = NDBT_OK;
  NdbRestarts restarts;
  Vector<Ndb*> ndbVector;
  const NdbDictionary::Table* pTab = ctx->getTab();
  HugoTransactions hugoTrans(*pTab);
  int records = ctx->getNumRecords();
  
  while (l < loops && result == NDBT_OK){
    
    // Create 5 ndb objects
    for( int i = 0; i < 5; i++){
      Ndb* pNdb = new Ndb(&ctx->m_cluster_connection, "TEST_DB");
      if (pNdb == NULL){
	ndbout << "pNdb == NULL" << endl;      
	result = NDBT_FAILED;	
	goto end_test;
      }
      ndbVector.push_back(pNdb);
      
      if (pNdb->init()){
	NDB_ERR(pNdb->getNdbError());
	result = NDBT_FAILED;	
	goto end_test;
      }
      if (pNdb->waitUntilReady() != 0){
	NDB_ERR(pNdb->getNdbError());
	result = NDBT_FAILED;	
	goto end_test;
      }
      if (hugoTrans.pkReadRecords(pNdb, records) != 0){
	result = NDBT_FAILED;	
	goto end_test;
      }
    }
    
    if ((l % 2) == 0){
      // Restart random node 
      ndbout << "Restart random node " << endl;
      if(restarts.executeRestart(ctx, "RestartRandomNodeAbort", 120) != 0){
	g_err << "Failed to executeRestart(RestartRandomNode)"<<endl;
	result = NDBT_FAILED;
	goto end_test;
      }
    } else {
      // Restart all nodes
      ndbout << "Restart all nodes " << endl;
      if(restarts.executeRestart(ctx, "RestartAllNodesAbort", 120) != 0){
	g_err << "Failed to executeRestart(RestartAllNodes)"<<endl;
	result = NDBT_FAILED;
	goto end_test;
      }
    }
    
    // Delete the ndb objects
    for(unsigned j = 0;  j < ndbVector.size(); j++)
      delete ndbVector[j];
    ndbVector.clear();
    l++;
  }
  
  
 end_test:
  
  for(unsigned i = 0;  i < ndbVector.size(); i++)
    delete ndbVector[i];
  ndbVector.clear();
  
  return result;
}


int runClearTable(NDBT_Context* ctx, NDBT_Step* step){
  int records = ctx->getNumRecords();
  
  UtilTransactions utilTrans(*ctx->getTab());
  if (utilTrans.clearTable2(GETNDB(step),  records) != 0){
    return NDBT_FAILED;
  }
  return NDBT_OK;
}
int runLoadTable(NDBT_Context* ctx, NDBT_Step* step){

  int records = ctx->getNumRecords();
  HugoTransactions hugoTrans(*ctx->getTab());
  if (hugoTrans.loadTable(GETNDB(step), records) != 0){
    return NDBT_FAILED;
  }
  return NDBT_OK;
}

int runTestWaitUntilReady(NDBT_Context* ctx, NDBT_Step* step){

  Ndb* pNdb = new Ndb(&ctx->m_cluster_connection, "TEST_DB");

  // Forget about calling pNdb->init();

  if (pNdb->waitUntilReady() == 0){
    ndbout << "waitUntilReady returned OK" << endl;
    delete pNdb;
    return NDBT_FAILED;
  }
  const NdbError err = pNdb->getNdbError();
  delete pNdb;

  NDB_ERR(err);
  if (err.code != 4256)
    return NDBT_FAILED;
  
  return NDBT_OK;
}

int runGetNdbOperationNoTab(NDBT_Context* ctx, NDBT_Step* step){

  Ndb* pNdb = new Ndb(&ctx->m_cluster_connection, "TEST_DB");
  if (pNdb == NULL){
    ndbout << "pNdb == NULL" << endl;      
    return NDBT_FAILED;  
  }
  if (pNdb->init()){
    NDB_ERR(pNdb->getNdbError());
    delete pNdb;
    return NDBT_FAILED;
  }
  
  NdbConnection* pCon = pNdb->startTransaction();
  if (pCon == NULL){
    delete pNdb;
    return NDBT_FAILED;
  }
  
  // Call getNdbOperation on an unknown table
  NdbOperation* pOp = pCon->getNdbOperation("HUPP76");
  if (pOp == NULL){
    NdbError err = pCon->getNdbError();
    NDB_ERR(err);
    if (err.code == 0){
      pNdb->closeTransaction(pCon);
      delete pNdb;
      return NDBT_FAILED;
    }    
  }
        
  pNdb->closeTransaction(pCon);
    
  delete pNdb;

  return NDBT_OK;
}

int runBadColNameHandling(NDBT_Context* ctx, NDBT_Step* step){
  int result = NDBT_OK;
  const NdbDictionary::Table* pTab = ctx->getTab();


  Ndb* pNdb = new Ndb(&ctx->m_cluster_connection, "TEST_DB");
  if (pNdb == NULL){
    ndbout << "pNdb == NULL" << endl;      
    return NDBT_FAILED;  
  }
  if (pNdb->init()){
    NDB_ERR(pNdb->getNdbError());
    delete pNdb;
    return NDBT_FAILED;
  }
  
  const int CASES= 5;
  int i;

  for (i= 0; i < CASES; i++)
  {
    ndbout << "Case " << i << endl;
    NdbConnection* pCon = pNdb->startTransaction();
    if (pCon == NULL){
      pNdb->closeTransaction(pCon);  
      delete pNdb;
      return NDBT_FAILED;
    }
    
    /* Cases 0-3 use PK ops, 4 + use scans */ 
    NdbOperation* pOp = (i < 4 ? pCon->getNdbOperation(pTab->getName()):
                         pCon->getNdbScanOperation(pTab->getName()));
    if (pOp == NULL){
      NDB_ERR(pCon->getNdbError());
      pNdb->closeTransaction(pCon);  
      delete pNdb;
      return NDBT_FAILED;
    }

    bool failed= false;
    int expectedError= 0;
    HugoOperations hugoOps(*pTab);

    switch(i) {
    case 0:
      if (pOp->readTuple() != 0){
        NDB_ERR(pCon->getNdbError());
        pNdb->closeTransaction(pCon);
        delete pNdb;
        return NDBT_FAILED;
      }
      
      // getValue should fail, we check that we get correct errors
      // in expected places.
      expectedError= 4004;
      failed= (pOp->getValue("MOST_IMPROBABLE2") == NULL);
      break;

    case 1:
      if (pOp->readTuple() != 0){
        NDB_ERR(pCon->getNdbError());
        pNdb->closeTransaction(pCon);
        delete pNdb;
        return NDBT_FAILED;
      }
      
      // equal should fail, we check that we get correct errors
      // in expected places.
      expectedError= 4004;
      failed= (pOp->equal("MOST_IMPROBABLE2", 0) != 0);
      break;

    case 2:
      if (pOp->writeTuple() != 0){
        NDB_ERR(pCon->getNdbError());
        pNdb->closeTransaction(pCon);
        delete pNdb;
        return NDBT_FAILED;
      }

      // set equality on pk columns
      for(int a = 0; a<pTab->getNoOfColumns(); a++){
        if (pTab->getColumn(a)->getPrimaryKey() == true){
          if(hugoOps.equalForAttr(pOp, a, 1) != 0){
            const NdbError err = pCon->getNdbError();
            NDB_ERR(err);
            pNdb->closeTransaction(pCon);
            delete pNdb;
            return NDBT_FAILED;
          }
        }
      }
      
      // setValue should fail, we check that we get correct errors
      // in expected places.
      expectedError= 4004;
      failed= (pOp->setValue("MOST_IMPROBABLE2", 0) != 0);
      break;

    case 3:
      if (pOp->readTuple() != 0){
        NDB_ERR(pCon->getNdbError());
        pNdb->closeTransaction(pCon);
        delete pNdb;
        return NDBT_FAILED;
      }
      
      // getBlobHandle should fail, we check that we get correct errors
      // in expected places.
      expectedError= 4004;
      failed= (pOp->getBlobHandle("MOST_IMPROBABLE2") == NULL);
      break;

    case 4:
    {
      NdbScanOperation* sop= (NdbScanOperation*) pOp;
      if (sop->readTuples() != 0){
        NDB_ERR(pCon->getNdbError());
        pNdb->closeTransaction(pCon);
        delete pNdb;
        return NDBT_FAILED;
      }
      
      // getBlobHandle should fail, we check that we get correct errors
      // in expected places.
      expectedError= 4004;
      ndbout << "About to call getBlobHandle" << endl;
      failed= (sop->getBlobHandle("MOST_IMPROBABLE2") == NULL);

      sop->close();
      break;
    } 
    
    default:
      break;
    }

    if (failed)
    {
      const NdbError opErr= pOp->getNdbError();
      const NdbError transErr = pCon->getNdbError();
      NDB_ERR(opErr);
      NDB_ERR(transErr);
      if (opErr.code != transErr.code) {
        ndbout << "Error reporting mismatch, expected " 
               << expectedError << endl;
        result = NDBT_FAILED;
      }
      if (opErr.code != expectedError){
        ndbout << "No or bad error detected, expected " 
               << expectedError << endl;
        result = NDBT_FAILED;	
      }
    } else {
      ndbout << "Case " << i << " did not fail" << endl;
      result = NDBT_FAILED;
    }

    pNdb->closeTransaction(pCon);

    if (result == NDBT_FAILED)
      break;
  } // for
  
  delete pNdb;

  return result;
}

int runMissingOperation(NDBT_Context* ctx, NDBT_Step* step){
  int result = NDBT_OK;
  const NdbDictionary::Table* pTab = ctx->getTab();


  Ndb* pNdb = new Ndb(&ctx->m_cluster_connection, "TEST_DB");
  if (pNdb == NULL){
    ndbout << "pNdb == NULL" << endl;      
    return NDBT_FAILED;  
  }
  if (pNdb->init()){
    NDB_ERR(pNdb->getNdbError());
    delete pNdb;
    return NDBT_FAILED;
  }
  
  NdbConnection* pCon = pNdb->startTransaction();
  if (pCon == NULL){
    pNdb->closeTransaction(pCon);  
    delete pNdb;
    return NDBT_FAILED;
  }
    
  NdbOperation* pOp = pCon->getNdbOperation(pTab->getName());
  if (pOp == NULL){
    NDB_ERR(pCon->getNdbError());
    pNdb->closeTransaction(pCon);  
    delete pNdb;
    return NDBT_FAILED;
  }
  
  // Forget about calling pOp->insertTuple();
  
  // Call getValue should not work
  if (pOp->getValue(pTab->getColumn(1)->getName()) == NULL) {
    const NdbError err = pCon->getNdbError();
    NDB_ERR(err);
    if (err.code == 0){
      ndbout << "hupp" << endl;
      result = NDBT_FAILED;	
    }
  } else {
      ndbout << "hupp2" << endl;
    result = NDBT_FAILED;
  }
      
  pNdb->closeTransaction(pCon);  
  delete pNdb;

  return result;
}

int runGetValueInUpdate(NDBT_Context* ctx, NDBT_Step* step){
  const NdbDictionary::Table* pTab = ctx->getTab();

  Ndb* pNdb = new Ndb(&ctx->m_cluster_connection, "TEST_DB");
  if (pNdb == NULL){
    ndbout << "pNdb == NULL" << endl;      
    return NDBT_FAILED;  
  }
  if (pNdb->init()){
    NDB_ERR(pNdb->getNdbError());
    delete pNdb;
    return NDBT_FAILED;
  }
  
  NdbConnection* pCon = pNdb->startTransaction();
  if (pCon == NULL){
    pNdb->closeTransaction(pCon);  
    delete pNdb;
    return NDBT_FAILED;
  }
    
  NdbOperation* pOp = pCon->getNdbOperation(pTab->getName());
  if (pOp == NULL){
    NDB_ERR(pCon->getNdbError());
    pNdb->closeTransaction(pCon);  
    delete pNdb;
    return NDBT_FAILED;
  }
  
  if (pOp->updateTuple() != 0){
    pNdb->closeTransaction(pCon);
    delete pNdb;
    return NDBT_FAILED;
  }
  
  // Call getValue should not work
  if (pOp->getValue(pTab->getColumn(1)->getName()) == NULL) {
    // It didn't work
    const NdbError err = pCon->getNdbError();
    NDB_ERR(err);
    if (err.code == 0){
      pNdb->closeTransaction(pCon);  
      delete pNdb;
      return NDBT_FAILED;	
    }
  } else {
    // It worked, not good!
    pNdb->closeTransaction(pCon);  
    delete pNdb;    
    return NDBT_FAILED;
  }

  int check = pCon->execute(Commit);
  if (check != 0){
    NDB_ERR(pCon->getNdbError());
  }
  
  pNdb->closeTransaction(pCon);  
  delete pNdb;

  return NDBT_OK;
}

int runUpdateWithoutValues(NDBT_Context* ctx, NDBT_Step* step){
  int result = NDBT_OK;
  const NdbDictionary::Table* pTab = ctx->getTab();

  HugoOperations hugoOps(*pTab);

  Ndb* pNdb = new Ndb(&ctx->m_cluster_connection, "TEST_DB");
  if (pNdb == NULL){
    ndbout << "pNdb == NULL" << endl;      
    return NDBT_FAILED;  
  }
  if (pNdb->init()){
    NDB_ERR(pNdb->getNdbError());
    delete pNdb;
    return NDBT_FAILED;
  }
  
  NdbConnection* pCon = pNdb->startTransaction();
  if (pCon == NULL){
    pNdb->closeTransaction(pCon);  
    delete pNdb;
    return NDBT_FAILED;
  }
    
  NdbOperation* pOp = pCon->getNdbOperation(pTab->getName());
  if (pOp == NULL){
    NDB_ERR(pCon->getNdbError());
    pNdb->closeTransaction(pCon);  
    delete pNdb;
    return NDBT_FAILED;
  }
  
  if (pOp->updateTuple() != 0){
    pNdb->closeTransaction(pCon);
    NDB_ERR(pOp->getNdbError());
    delete pNdb;
    return NDBT_FAILED;
  }

  for(int a = 0; a<pTab->getNoOfColumns(); a++){
    if (pTab->getColumn(a)->getPrimaryKey() == true){
      if(hugoOps.equalForAttr(pOp, a, 1) != 0){
	NDB_ERR(pCon->getNdbError());
	pNdb->closeTransaction(pCon);
	delete pNdb;
	return NDBT_FAILED;
      }
    }
  }

  // Dont' call any setValues

  // Execute should work
  int check = pCon->execute(Commit);
  if (check == 0){
    ndbout << "execute worked" << endl;
  } else {
    NDB_ERR(pCon->getNdbError());
    result = NDBT_FAILED;
  }
  
  pNdb->closeTransaction(pCon);  
  delete pNdb;

  return result;
}

int runUpdateWithoutKeys(NDBT_Context* ctx, NDBT_Step* step){
  int result = NDBT_OK;
  const NdbDictionary::Table* pTab = ctx->getTab();


  Ndb* pNdb = new Ndb(&ctx->m_cluster_connection, "TEST_DB");
  if (pNdb == NULL){
    ndbout << "pNdb == NULL" << endl;      
    return NDBT_FAILED;  
  }
  if (pNdb->init()){
    NDB_ERR(pNdb->getNdbError());
    delete pNdb;
    return NDBT_FAILED;
  }
  
  NdbConnection* pCon = pNdb->startTransaction();
  if (pCon == NULL){
    pNdb->closeTransaction(pCon);  
    delete pNdb;
    return NDBT_FAILED;
  }
    
  NdbOperation* pOp = pCon->getNdbOperation(pTab->getName());
  if (pOp == NULL){
    NDB_ERR(pCon->getNdbError());
    pNdb->closeTransaction(pCon);  
    delete pNdb;
    return NDBT_FAILED;
  }
  
  if (pOp->updateTuple() != 0){
    pNdb->closeTransaction(pCon);
    NDB_ERR(pOp->getNdbError());
    delete pNdb;
    return NDBT_FAILED;
  }

  // Dont' call any equal or setValues

  // Execute should not work
  int check = pCon->execute(Commit);
  if (check == 0){
    ndbout << "execute worked" << endl;
    result = NDBT_FAILED;
  } else {
    NDB_ERR(pCon->getNdbError());
  }
  
  pNdb->closeTransaction(pCon);  
  delete pNdb;

  return result;
}


int runReadWithoutGetValue(NDBT_Context* ctx, NDBT_Step* step){
  int result = NDBT_OK;
  const NdbDictionary::Table* pTab = ctx->getTab();

  HugoOperations hugoOps(*pTab);

  Ndb* pNdb = GETNDB(step);
  Uint32 lm;

  for(Uint32 cm= 0; cm < 2; cm++)
  {
    for(lm= 0; lm <= NdbOperation::LM_CommittedRead; lm++)
    {
      NdbConnection* pCon = pNdb->startTransaction();
      if (pCon == NULL){
	pNdb->closeTransaction(pCon);  
	return NDBT_FAILED;
      }
    
      NdbOperation* pOp = pCon->getNdbOperation(pTab->getName());
      if (pOp == NULL){
	NDB_ERR(pCon->getNdbError());
	pNdb->closeTransaction(pCon);  
	return NDBT_FAILED;
      }
  
      if (pOp->readTuple((NdbOperation::LockMode)lm) != 0){
	pNdb->closeTransaction(pCon);
	NDB_ERR(pOp->getNdbError());
	return NDBT_FAILED;
      }
    
      for(int a = 0; a<pTab->getNoOfColumns(); a++){
	if (pTab->getColumn(a)->getPrimaryKey() == true){
	  if(hugoOps.equalForAttr(pOp, a, 1) != 0){
	    NDB_ERR(pCon->getNdbError());
	    pNdb->closeTransaction(pCon);
	    return NDBT_FAILED;
	  }
	}
      }
    
      // Dont' call any getValues
    
      // Execute should work
      int check = pCon->execute(cm == 0 ? NoCommit : Commit);
      if (check == 0){
	ndbout << "execute worked" << endl;
      } else {
	NDB_ERR(pCon->getNdbError());
	result = NDBT_FAILED;
      }
    
      pNdb->closeTransaction(pCon);  
    }
  }

  /**
   * Now test scans
   */
  for(lm= 0; lm <= NdbOperation::LM_CommittedRead; lm++)
  {
    NdbConnection* pCon = pNdb->startTransaction();
    if (pCon == NULL){
      pNdb->closeTransaction(pCon);  
      return NDBT_FAILED;
    }
    
    NdbScanOperation* pOp = pCon->getNdbScanOperation(pTab->getName());
    if (pOp == NULL){
      NDB_ERR(pCon->getNdbError());
      pNdb->closeTransaction(pCon);  
      return NDBT_FAILED;
    }
    
    if ((pOp->readTuples((NdbOperation::LockMode)lm)) != 0){
      pNdb->closeTransaction(pCon);
      NDB_ERR(pOp->getNdbError());
      return NDBT_FAILED;
    }
    
    
    // Dont' call any getValues
    
    // Execute should work
    int check = pCon->execute(NoCommit);
    if (check == 0){
      ndbout << "execute worked" << endl;
    } else {
      NDB_ERR(pCon->getNdbError());
      result = NDBT_FAILED;
    }
  
    int res;
    while((res = pOp->nextResult()) == 0);
    pNdb->closeTransaction(pCon);  
    
    if(res != 1)
      result = NDBT_FAILED;
  }
  
  return result;
}


int runCheckGetNdbErrorOperation(NDBT_Context* ctx, NDBT_Step* step){
  int result = NDBT_OK;
  const NdbDictionary::Table* pTab = ctx->getTab();

  Ndb* pNdb = new Ndb(&ctx->m_cluster_connection, "TEST_DB");
  if (pNdb == NULL){
    ndbout << "pNdb == NULL" << endl;      
    return NDBT_FAILED;  
  }
  if (pNdb->init(2048)){
    NDB_ERR(pNdb->getNdbError());
    delete pNdb;
    return NDBT_FAILED;
  }

  HugoOperations hugoOps(*pTab);
  
  
  NdbConnection* pCon = pNdb->startTransaction();
  if (pCon == NULL){
    ndbout << "Could not start transaction" << endl;
    delete pNdb;
    return NDBT_FAILED;
  }
  
  NdbOperation* pOp = pCon->getNdbOperation(pTab->getName());
  if (pOp == NULL){
    NDB_ERR(pCon->getNdbError());
    pNdb->closeTransaction(pCon);
    delete pNdb;
    return NDBT_FAILED;
  }
  
  // Dont call readTuple here
  // That's the error!
  
  for(int a = 0; a<pTab->getNoOfColumns(); a++){
    if (pTab->getColumn(a)->getPrimaryKey() == true){
      if(hugoOps.equalForAttr(pOp, a, 1) != 0){
	// An error has occured, check that 
	// it's possible to get the NdbErrorOperation
	const NdbError err = pCon->getNdbError();
	NDB_ERR(err);
	if (err.code == 0)
	  result = NDBT_FAILED;

	NdbOperation* pOp2 = pCon->getNdbErrorOperation();
	if (pOp2 == NULL)
	  result = NDBT_FAILED;
	else {
	  const NdbError err2 = pOp2->getNdbError();
	  NDB_ERR(err2);
	  if (err.code == 0)
	    result = NDBT_FAILED;
	}
      }
    }
  }
  
  pNdb->closeTransaction(pCon);
    
  delete pNdb;
  return result;
}

#define C2(x) { int _x= (x); if(_x == 0){ ndbout << "line: " << __LINE__ << endl;  return NDBT_FAILED;} }

int runBug_11133(NDBT_Context* ctx, NDBT_Step* step){
  int result = NDBT_OK;
  const NdbDictionary::Table* pTab = ctx->getTab();

  HugoOperations hugoOps(*pTab);

  Ndb* pNdb = GETNDB(step);
  C2(hugoOps.startTransaction(pNdb) == 0);
  C2(hugoOps.pkInsertRecord(pNdb, 0, 1) == 0);
  C2(hugoOps.execute_NoCommit(pNdb) == 0);
  C2(hugoOps.pkDeleteRecord(pNdb, 0, 1) == 0);
  C2(hugoOps.execute_NoCommit(pNdb) == 0);
  C2(hugoOps.pkWriteRecord(pNdb, 0, 1) == 0);
  C2(hugoOps.execute_NoCommit(pNdb) == 0);
  C2(hugoOps.pkWriteRecord(pNdb, 0, 1) == 0);
  C2(hugoOps.execute_NoCommit(pNdb) == 0);
  C2(hugoOps.pkDeleteRecord(pNdb, 0, 1) == 0);
  C2(hugoOps.execute_Commit(pNdb) == 0);
  C2(hugoOps.closeTransaction(pNdb) == 0);

  C2(hugoOps.startTransaction(pNdb) == 0);
  C2(hugoOps.pkInsertRecord(pNdb, 0, 1) == 0);
  C2(hugoOps.execute_NoCommit(pNdb) == 0);
  C2(hugoOps.pkWriteRecord(pNdb, 0, 1) == 0);
  C2(hugoOps.execute_NoCommit(pNdb) == 0);
  C2(hugoOps.pkWriteRecord(pNdb, 0, 1) == 0);
  C2(hugoOps.execute_NoCommit(pNdb) == 0);
  C2(hugoOps.pkDeleteRecord(pNdb, 0, 1) == 0);
  C2(hugoOps.execute_Commit(pNdb) == 0);
  C2(hugoOps.closeTransaction(pNdb) == 0);

  C2(hugoOps.startTransaction(pNdb) == 0);
  C2(hugoOps.pkInsertRecord(pNdb, 0, 1) == 0);
  C2(hugoOps.execute_Commit(pNdb) == 0);
  C2(hugoOps.closeTransaction(pNdb) == 0);

  C2(hugoOps.startTransaction(pNdb) == 0);
  C2(hugoOps.pkReadRecord(pNdb, 0, 1, NdbOperation::LM_Exclusive) == 0);
  C2(hugoOps.execute_NoCommit(pNdb) == 0);
  C2(hugoOps.pkDeleteRecord(pNdb, 0, 1) == 0);
  C2(hugoOps.execute_NoCommit(pNdb) == 0);
  C2(hugoOps.pkWriteRecord(pNdb, 0, 1) == 0);
  C2(hugoOps.execute_NoCommit(pNdb) == 0);
  C2(hugoOps.pkWriteRecord(pNdb, 0, 1) == 0);
  C2(hugoOps.execute_NoCommit(pNdb) == 0);
  C2(hugoOps.pkDeleteRecord(pNdb, 0, 1) == 0);
  C2(hugoOps.execute_Commit(pNdb) == 0);
  C2(hugoOps.closeTransaction(pNdb) == 0);

  Ndb ndb2(&ctx->m_cluster_connection, "TEST_DB");
  C2(ndb2.init() == 0);
  C2(ndb2.waitUntilReady() == 0);
  HugoOperations hugoOps2(*pTab);  

  C2(hugoOps.startTransaction(pNdb) == 0);
  C2(hugoOps.pkInsertRecord(pNdb, 0, 1) == 0);
  C2(hugoOps.execute_NoCommit(pNdb) == 0);
  C2(hugoOps2.startTransaction(&ndb2) == 0);
  C2(hugoOps2.pkWritePartialRecord(&ndb2, 0) == 0);
  C2(hugoOps2.execute_async(&ndb2, NdbTransaction::NoCommit) == 0);
  C2(hugoOps.execute_Commit(pNdb) == 0);
  C2(hugoOps2.wait_async(&ndb2) == 0);
  C2(hugoOps.closeTransaction(pNdb) == 0);
  C2(hugoOps2.closeTransaction(&ndb2) == 0);  

  C2(hugoOps.startTransaction(pNdb) == 0);
  C2(hugoOps.pkDeleteRecord(pNdb, 0, 1) == 0);
  C2(hugoOps.execute_NoCommit(pNdb) == 0);
  C2(hugoOps2.startTransaction(&ndb2) == 0);
  C2(hugoOps2.pkWriteRecord(&ndb2, 0, 1) == 0);
  C2(hugoOps2.execute_async(&ndb2, NdbTransaction::NoCommit) == 0);
  C2(hugoOps.execute_Commit(pNdb) == 0);
  C2(hugoOps2.wait_async(&ndb2) == 0);
  C2(hugoOps2.execute_Commit(pNdb) == 0);
  C2(hugoOps.closeTransaction(pNdb) == 0);
  C2(hugoOps2.closeTransaction(&ndb2) == 0);  

  C2(hugoOps.startTransaction(pNdb) == 0);
  C2(hugoOps.pkUpdateRecord(pNdb, 0, 1) == 0);
  C2(hugoOps.execute_NoCommit(pNdb) == 0);
  C2(hugoOps2.startTransaction(&ndb2) == 0);
  C2(hugoOps2.pkWritePartialRecord(&ndb2, 0) == 0);
  C2(hugoOps2.execute_async(&ndb2, NdbTransaction::NoCommit) == 0);
  C2(hugoOps.execute_Commit(pNdb) == 0);
  C2(hugoOps2.wait_async(&ndb2) == 0);
  C2(hugoOps.closeTransaction(pNdb) == 0);
  C2(hugoOps2.closeTransaction(&ndb2) == 0);  

  C2(hugoOps.startTransaction(pNdb) == 0);
  C2(hugoOps.pkDeleteRecord(pNdb, 0, 1) == 0);
  C2(hugoOps.execute_NoCommit(pNdb) == 0);
  C2(hugoOps2.startTransaction(&ndb2) == 0);
  C2(hugoOps2.pkWritePartialRecord(&ndb2, 0) == 0);
  C2(hugoOps2.execute_async(&ndb2, NdbTransaction::NoCommit) == 0);
  C2(hugoOps.execute_Commit(pNdb) == 0);
  C2(hugoOps2.wait_async(&ndb2) != 0);
  C2(hugoOps.closeTransaction(pNdb) == 0);
  C2(hugoOps2.closeTransaction(&ndb2) == 0);  

  return result;
}

int runBug_WritePartialIgnoreError(NDBT_Context* ctx, NDBT_Step* step){
  int result = NDBT_OK;
  const NdbDictionary::Table* pTab = ctx->getTab();

  HugoOperations hugoOps(*pTab);

  Ndb* pNdb = GETNDB(step);
  C2(hugoOps.startTransaction(pNdb) == 0);
  C2(hugoOps.pkWritePartialRecord(pNdb, 0, 1) == 0);
  C2(hugoOps.execute_Commit(pNdb, AO_IgnoreError) == 839);
  C2(hugoOps.closeTransaction(pNdb) == 0);

  return result;
}

int runScan_4006(NDBT_Context* ctx, NDBT_Step* step){
  int result = NDBT_OK;
  const Uint32 max= 5;
  const NdbDictionary::Table* pTab = ctx->getTab();

  Ndb* pNdb = new Ndb(&ctx->m_cluster_connection, "TEST_DB");
  if (pNdb == NULL){
    ndbout << "pNdb == NULL" << endl;      
    return NDBT_FAILED;  
  }
  if (pNdb->init(max)){
    NDB_ERR(pNdb->getNdbError());
    delete pNdb;
    return NDBT_FAILED;
  }
  
  NdbConnection* pCon = pNdb->startTransaction();
  if (pCon == NULL){
    pNdb->closeTransaction(pCon);  
    delete pNdb;
    return NDBT_FAILED;
  }

  Uint32 i;
  Vector<NdbScanOperation*> scans;
  for(i = 0; i<10*max; i++)
  {
    NdbScanOperation* pOp = pCon->getNdbScanOperation(pTab->getName());
    if (pOp == NULL){
      NDB_ERR(pCon->getNdbError());
      pNdb->closeTransaction(pCon);  
      delete pNdb;
      return NDBT_FAILED;
    }
    
    if (pOp->readTuples() != 0){
      pNdb->closeTransaction(pCon);
      NDB_ERR(pOp->getNdbError());
      delete pNdb;
      return NDBT_FAILED;
    }
    scans.push_back(pOp);
  }

  // Dont' call any equal or setValues

  // Execute should not work
  int check = pCon->execute(NoCommit);
  if (check == 0){
    ndbout << "execute worked" << endl;
  } else {
    NDB_ERR(pCon->getNdbError());
  }
  
  for(i= 0; i<scans.size(); i++)
  {
    NdbScanOperation* pOp= scans[i];
    while((check= pOp->nextResult()) == 0);
    if(check != 1)
    {
      NDB_ERR(pOp->getNdbError());
      pNdb->closeTransaction(pCon);
      delete pNdb;
      return NDBT_FAILED;
    }
  }
  
  pNdb->closeTransaction(pCon);  

  Vector<NdbConnection*> cons;
  for(i= 0; i<10*max; i++)
  {
    pCon= pNdb->startTransaction();
    if(pCon)
      cons.push_back(pCon);
    else
      break;
  }
  
  for(i= 0; i<cons.size(); i++)
  {
    cons[i]->close();
  }
  
  if(cons.size() != max)
  {
    result= NDBT_FAILED;
  }
  
  delete pNdb;
  
  return result;
}

char pkIdxName[255];

int createPkIndex(NDBT_Context* ctx, NDBT_Step* step){
  bool orderedIndex = ctx->getProperty("OrderedIndex", (unsigned)0);

  const NdbDictionary::Table* pTab = ctx->getTab();
  Ndb* pNdb = GETNDB(step);

  bool logged = ctx->getProperty("LoggedIndexes", 1);

  // Create index    
  BaseString::snprintf(pkIdxName, 255, "IDC_PK_%s", pTab->getName());
  if (orderedIndex)
    ndbout << "Creating " << ((logged)?"logged ": "temporary ") << "ordered index "
	   << pkIdxName << " (";
  else
    ndbout << "Creating " << ((logged)?"logged ": "temporary ") << "unique index "
	   << pkIdxName << " (";

  NdbDictionary::Index pIdx(pkIdxName);
  pIdx.setTable(pTab->getName());
  if (orderedIndex)
    pIdx.setType(NdbDictionary::Index::OrderedIndex);
  else
    pIdx.setType(NdbDictionary::Index::UniqueHashIndex);
  for (int c = 0; c< pTab->getNoOfColumns(); c++){
    const NdbDictionary::Column * col = pTab->getColumn(c);
    if(col->getPrimaryKey()){
      pIdx.addIndexColumn(col->getName());
      ndbout << col->getName() <<" ";
    }
  }
  
  pIdx.setStoredIndex(logged);
  ndbout << ") ";
  if (pNdb->getDictionary()->createIndex(pIdx) != 0){
    ndbout << "FAILED!" << endl;
    const NdbError err = pNdb->getDictionary()->getNdbError();
    NDB_ERR(err);
    return NDBT_FAILED;
  }

  ndbout << "OK!" << endl;
  return NDBT_OK;
}

int createPkIndex_Drop(NDBT_Context* ctx, NDBT_Step* step){
  const NdbDictionary::Table* pTab = ctx->getTab();
  Ndb* pNdb = GETNDB(step);

  // Drop index
  ndbout << "Dropping index " << pkIdxName << " ";
  if (pNdb->getDictionary()->dropIndex(pkIdxName, 
				       pTab->getName()) != 0){
    ndbout << "FAILED!" << endl;
    NDB_ERR(pNdb->getDictionary()->getNdbError());
    return NDBT_FAILED;
  } else {
    ndbout << "OK!" << endl;
  }
  
  return NDBT_OK;
}

static
int
op_row(NdbTransaction* pTrans, HugoOperations& hugoOps,
       const NdbDictionary::Table* pTab, int op, int row)
{
  NdbOperation * pOp = 0;
  switch(op){
  case 0:
  case 1:
  case 2:
  case 3:
  case 4:
  case 5:
  case 12:
    pOp = pTrans->getNdbOperation(pTab->getName());
    break;
  case 9:
    return 0;
  case 6:
  case 7:
  case 8:
  case 10:
  case 11:
    pOp = pTrans->getNdbIndexOperation(pkIdxName, pTab->getName());
  default:
    break;
  }
  
  switch(op){
  case 0:
  case 6:
    pOp->readTuple();
    break;
  case 1:
  case 7:
    pOp->committedRead();
    break;
  case 2:
  case 8:
    pOp->readTupleExclusive();
    break;
  case 3:
  case 9:
    pOp->insertTuple();
    break;
  case 4:
  case 10:
    pOp->updateTuple();
    break;
  case 5:
  case 11:
    pOp->deleteTuple();
    break;
  case 12:
    CHECK(!pOp->simpleRead());
    break;
  default:
    abort();
  }

  for(int a = 0; a<pTab->getNoOfColumns(); a++){
    if (pTab->getColumn(a)->getPrimaryKey() == true){
      if(hugoOps.equalForAttr(pOp, a, row) != 0){
	return NDBT_FAILED;
      }
    }
  }

  switch(op){
  case 0:
  case 1:
  case 2:
  case 6:
  case 7:
  case 8:
  case 12:
    for(int a = 0; a<pTab->getNoOfColumns(); a++){
      CHECK(pOp->getValue(a));
    }
    break;
  case 3: 
  case 4:
  case 10:
    for(int a = 0; a<pTab->getNoOfColumns(); a++){
      if (pTab->getColumn(a)->getPrimaryKey() == false){
	if(hugoOps.setValueForAttr(pOp, a, row, 2) != 0){
	  return NDBT_FAILED;
	}
      }
    }
    break;
  case 5:
  case 11:
    pOp->deleteTuple();
    break;
  case 9:
  default:
    abort();
  }
  
  return NDBT_OK;
}

static void print(int op)
{
  const char * str = 0;
  switch(op){
  case 0:  str = "pk read-sh"; break;
  case 1:  str = "pk read-nl"; break;
  case 2:  str = "pk read-ex"; break;
  case 3:  str = "pk insert "; break;
  case 4:  str = "pk update "; break;
  case 5:  str = "pk delete "; break;
  case 6:  str = "uk read-sh"; break;
  case 7:  str = "uk read-nl"; break;
  case 8:  str = "uk read-ex"; break;
  case 9:  str = "noop      "; break;
  case 10: str = "uk update "; break;
  case 11: str = "uk delete "; break;
  case 12: str = "pk read-si"; break;

  default:
    abort();
  }
  printf("%s ", str);
}

int
runTestIgnoreError(NDBT_Context* ctx, NDBT_Step* step)
{
  Uint32 loops = ctx->getNumRecords();
  const NdbDictionary::Table* pTab = ctx->getTab();

  HugoOperations hugoOps(*pTab);
  HugoTransactions hugoTrans(*pTab);

  Ndb* pNdb = GETNDB(step);

  struct {
    ExecType et;
    AbortOption ao;
  } tests[] = {
    { Commit, AbortOnError },
    { Commit, AO_IgnoreError },
    { NoCommit, AbortOnError },
    { NoCommit, AO_IgnoreError },
  };

  printf("case: <op1>     <op2>       c/nc ao/ie\n");
  Uint32 tno = 0;
  for (Uint32 op1 = 0; op1 < 13; op1++)
  {
    // NOTE : I get a node crash if the following loop starts from 0!
    for (Uint32 op2 = op1; op2 < 13; op2++)
    {
      int ret;
      NdbTransaction* pTrans = 0;
      
      for (Uint32 i = 0; i<4; i++, tno++)
      {
	if (loops != 1000 && loops != tno)
	  continue;
	ExecType et = tests[i].et;
	AbortOption ao = tests[i].ao;
	
	printf("%.3d : ", tno);
	print(op1);
	print(op2);
	switch(et){
	case Commit: printf("c    "); break;
	case NoCommit: printf("nc   "); break;
        default: printf("bad exectype : %d\n", et); return NDBT_FAILED;
	}
	switch(ao){
	case AbortOnError: printf("aoe  "); break;
	case AO_IgnoreError: printf("ie   "); break;
        default: printf("bad abortoption : %d\n", ao); return NDBT_FAILED;
	}
	printf(": ");
	

	hugoTrans.loadTable(pNdb, 1);
	CHECK(pTrans = pNdb->startTransaction());
	CHECK(!op_row(pTrans, hugoOps, pTab, op1, 0));
	ret = pTrans->execute(et, ao);
	pTrans->close();
	printf("%d ", ret);
	hugoTrans.clearTable(pNdb);

	hugoTrans.loadTable(pNdb, 1);
	CHECK(pTrans = pNdb->startTransaction());
	CHECK(!op_row(pTrans, hugoOps, pTab, op1, 1));
	ret = pTrans->execute(et, ao);
	pTrans->close();
	printf("%d ", ret);
	hugoTrans.clearTable(pNdb);
      
	hugoTrans.loadTable(pNdb, 1);
	CHECK(pTrans = pNdb->startTransaction());
	CHECK(!op_row(pTrans, hugoOps, pTab, op1, 0));
	CHECK(!op_row(pTrans, hugoOps, pTab, op2, 1));
	ret = pTrans->execute(et, ao);
	pTrans->close();
	printf("%d\n", ret);
	hugoTrans.clearTable(pNdb);
	
	hugoTrans.clearTable(pNdb);
      }
    }
  }
  return NDBT_OK;
}

static
Uint32
do_cnt(Ndb_cluster_connection* con)
{
  Uint32 cnt = 0;
  const Ndb* p = 0;
  con->lock_ndb_objects();
  while ((p = con->get_next_ndb_object(p)) != 0) cnt++;
  con->unlock_ndb_objects();
  return cnt;
}

int runCheckNdbObjectList(NDBT_Context* ctx, NDBT_Step* step)
{
  Ndb_cluster_connection* con = &ctx->m_cluster_connection;
  
  Uint32 cnt1 = do_cnt(con);
  Vector<Ndb*> objs;
  for (Uint32 i = 0; i<100; i++)
  {
    Uint32 add = 1 + (rand() % 5);
    for (Uint32 j = 0; j<add; j++)
    {
      Ndb* pNdb = new Ndb(&ctx->m_cluster_connection, "TEST_DB");
      if (pNdb == NULL){
	ndbout << "pNdb == NULL" << endl;      
	return NDBT_FAILED;  
      }
      objs.push_back(pNdb);
    }
    if (do_cnt(con) != (cnt1 + objs.size()))
      return NDBT_FAILED;
  }
  
  for (Uint32 i = 0; i<100 && objs.size(); i++)
  {
    Uint32 sub = 1 + rand() % objs.size();
    for (Uint32 j = 0; j<sub && objs.size(); j++)
    {
      Uint32 idx = rand() % objs.size();
      delete objs[idx];
      objs.erase(idx);
    }
    if (do_cnt(con) != (cnt1 + objs.size()))
      return NDBT_FAILED;
  }
  
  for (Uint32 i = 0; i<objs.size(); i++)
    delete objs[i];
  
  return (cnt1 == do_cnt(con)) ? NDBT_OK : NDBT_FAILED;
}


static Ndb_cluster_connection* g_cluster_connection;

int runNdbClusterConnectionDelete_connection_owner(NDBT_Context* ctx,
                                                   NDBT_Step* step)
{
  // Get connectstring from main connection
  char constr[256];
  if (!ctx->m_cluster_connection.get_connectstring(constr,
                                                   sizeof(constr)))
  {
    g_err << "Too short buffer for connectstring" << endl;
    return NDBT_FAILED;
  }

  // Create a new cluster connection, connect it and assign
  // to pointer so the other thread can access it.
  Ndb_cluster_connection* con = new Ndb_cluster_connection(constr);

  const int retries = 12;
  const int retry_delay = 5;
  const int verbose = 1;
  if (con->connect(retries, retry_delay, verbose) != 0)
  {
    delete con;
    g_err << "Ndb_cluster_connection.connect failed" << endl;
    return NDBT_FAILED;
  }

  g_cluster_connection = con;

  // Signal other thread that cluster connection has been creted
  ctx->setProperty("CREATED", 1);

  // Now wait for the other thread to use the connection
  // until it signals this thread to continue and
  // delete the cluster connection(since the
  // other thread still have live Ndb objects created
  // in the connection, this thread should hang in
  // the delete until other thread has finished cleaning up)
  ctx->getPropertyWait("CREATED", 2);

  g_cluster_connection = NULL;
  delete con;

  return NDBT_OK;
}

int runNdbClusterConnectionDelete_connection_user(NDBT_Context* ctx, NDBT_Step* step)
{
  // Wait for the cluster connection to be created by other thread
  ctx->getPropertyWait("CREATED", 1);

  Ndb_cluster_connection* con = g_cluster_connection;

  // Create some Ndb objects and start transactions
  class ActiveTransactions
  {
    Vector<NdbTransaction*> m_transactions;

  public:
    void release()
    {
      while(m_transactions.size())
      {
        NdbTransaction* trans = m_transactions[0];
        Ndb* ndb = trans->getNdb();
        g_info << "Deleting Ndb object " << ndb <<
                  "and transaction " << trans << endl;
        ndb->closeTransaction(trans);
        delete ndb;
        m_transactions.erase(0);
      }
      // The list should be empty
      assert(m_transactions.size() == 0);
    }

    ~ActiveTransactions()
    {
      release();
    }

    void push_back(NdbTransaction* trans)
    {
      m_transactions.push_back(trans);
    }
  } active_transactions;

  g_info << "Creating Ndb objects and transactions.." << endl;
  for (Uint32 i = 0; i<100; i++)
  {
    Ndb* ndb = new Ndb(con, "TEST_DB");
    if (ndb == NULL){
      g_err << "ndb == NULL" << endl;
      return NDBT_FAILED;
    }
    if (ndb->init(256) != 0){
      NDB_ERR(ndb->getNdbError());
      delete ndb;
      return NDBT_FAILED;
    }

    if (ndb->waitUntilReady() != 0){
      NDB_ERR(ndb->getNdbError());
      delete ndb;
      return NDBT_FAILED;
    }

    NdbTransaction* trans = ndb->startTransaction();
    if (trans == NULL){
      g_err << "trans == NULL" << endl;
      NDB_ERR(ndb->getNdbError());
      delete ndb;
      return NDBT_FAILED;
    }

    active_transactions.push_back(trans);
  }
  g_info << "  ok!" << endl;

  // Signal to cluster connection owner that Ndb objects have been created
  ctx->setProperty("CREATED", 2);

  // Delay a little and then start closing transactions and
  // deleting the Ndb objects
  NdbSleep_SecSleep(1);

  g_info << "Releasing transactions and related Ndb objects..." << endl;
  active_transactions.release();
  g_info << "  ok!" << endl;
  return NDBT_OK;
}


  
static void
testExecuteAsynchCallback(int res, NdbTransaction *con, void *data_ptr)
{
  int *res_ptr= (int *)data_ptr;

  *res_ptr= res;
}

int runTestExecuteAsynch(NDBT_Context* ctx, NDBT_Step* step){
  /* Test that NdbTransaction::executeAsynch() works (BUG#27495). */
  int result = NDBT_OK;
  const NdbDictionary::Table* pTab = ctx->getTab();

  Ndb* pNdb = new Ndb(&ctx->m_cluster_connection, "TEST_DB");
  if (pNdb == NULL){
    ndbout << "pNdb == NULL" << endl;      
    return NDBT_FAILED;  
  }
  if (pNdb->init(2048)){
    NDB_ERR(pNdb->getNdbError());
    delete pNdb;
    return NDBT_FAILED;
  }

  NdbConnection* pCon = pNdb->startTransaction();
  if (pCon == NULL){
    NDB_ERR(pNdb->getNdbError());
    delete pNdb;
    return NDBT_FAILED;
  }

  NdbScanOperation* pOp = pCon->getNdbScanOperation(pTab->getName());
  if (pOp == NULL){
    NDB_ERR(pOp->getNdbError());
    pNdb->closeTransaction(pCon);
    delete pNdb;
    return NDBT_FAILED;
  }

  if (pOp->readTuples() != 0){
    NDB_ERR(pOp->getNdbError());
    pNdb->closeTransaction(pCon);
    delete pNdb;
    return NDBT_FAILED;
  }

  if (pOp->getValue(NdbDictionary::Column::FRAGMENT) == 0){
    NDB_ERR(pOp->getNdbError());
    pNdb->closeTransaction(pCon);
    delete pNdb;
    return NDBT_FAILED;
  }
  int res= 42;
  pCon->executeAsynch(NoCommit, testExecuteAsynchCallback, &res);
  while(pNdb->pollNdb(100000) == 0)
    ;
  if (res != 0){
    NDB_ERR(pCon->getNdbError());
    ndbout << "Error returned from execute: " << res << endl;
    result= NDBT_FAILED;
  }

  pNdb->closeTransaction(pCon);

  delete pNdb;

  return result;
}

template class Vector<NdbScanOperation*>;

int 
runBug28443(NDBT_Context* ctx, NDBT_Step* step)
{
  int result = NDBT_OK;
  int records = ctx->getNumRecords();
  
  NdbRestarter restarter;

  restarter.insertErrorInAllNodes(9003);

  for (int i = 0; i<ctx->getNumLoops(); i++)
  {
    HugoTransactions hugoTrans(*ctx->getTab());
    if (hugoTrans.loadTable(GETNDB(step), records, 2048) != 0)
    {
      result = NDBT_FAILED;
      goto done;
    }
    if (runClearTable(ctx, step) != 0)
    {
      result = NDBT_FAILED;
      goto done;
    }
  }
  
done:
  restarter.insertErrorInAllNodes(9003);

  return result;
}

int 
runBug37158(NDBT_Context* ctx, NDBT_Step* step)
{
  int result = NDBT_OK;
  Ndb* pNdb = GETNDB(step);

  for (int i = 0; i<ctx->getNumLoops(); i++)
  {
    HugoOperations hugoOps(*ctx->getTab());
    hugoOps.startTransaction(pNdb);
    if (hugoOps.pkWriteRecord(pNdb, 0) != 0)
    {
      result = NDBT_FAILED;
      goto done;
    }
    

    if (hugoOps.pkWritePartialRecord(pNdb, 1) != 0)
    {
      result = NDBT_FAILED;
      goto done;
    }
    
    if (hugoOps.pkWriteRecord(pNdb, 2) != 0)
    {
      result = NDBT_FAILED;
      goto done;
    }
    
    if (hugoOps.pkUpdateRecord(pNdb, 0) != 0)
    {
      result = NDBT_FAILED;
      goto done;
    }
    
    if (hugoOps.execute_Commit(pNdb, AO_IgnoreError) == 4011)
    {
      result = NDBT_FAILED;
      goto done;
    }
    hugoOps.closeTransaction(pNdb);

    if (runClearTable(ctx, step) != 0)
    {
      result = NDBT_FAILED;
      goto done;
    }
  }
  
done:

  return result;
}

int
simpleReadAbortOnError(NDBT_Context* ctx, NDBT_Step* step)
{
  /* Simple read has some error handling issues
   * Setting the operation to be AbortOnError can expose these
   */
  Ndb* pNdb = GETNDB(step);
  const NdbDictionary::Table* pTab= ctx->getTab();
  HugoOperations hugoOps(*pTab);
  NdbRestarter restarter;

  hugoOps.startTransaction(pNdb);
  CHECK(!hugoOps.pkWriteRecord(pNdb,0));
  CHECK(!hugoOps.execute_Commit(pNdb, AbortOnError));

  NdbTransaction* trans;
  
  CHECK(trans= pNdb->startTransaction());

  /* Insert error 5047 which causes next LQHKEYREQ to fail due
   * to 'transporter overload'
   * Error insert is self-clearing
   */
  restarter.insertErrorInAllNodes(5047);

  /* Create SimpleRead on row 0, which exists (though we'll get
   * 'transporter overload for this'
   */
  NdbOperation* op;
  CHECK(op= trans->getNdbOperation(pTab));

  CHECK(!op->simpleRead());

  for(int a = 0; a<pTab->getNoOfColumns(); a++){
    if (pTab->getColumn(a)->getPrimaryKey() == true){
      if(hugoOps.equalForAttr(op, a, 0) != 0){
        restarter.insertErrorInAllNodes(0);  
	return NDBT_FAILED;
      }
    }
  }
  for(int a = 0; a<pTab->getNoOfColumns(); a++){
    CHECK(op->getValue(a));
  }
  
  CHECK(!op->setAbortOption(NdbOperation::AbortOnError));

  /* Create normal read on row 0 which will succeed */
  NdbOperation* op2;
  CHECK(op2= trans->getNdbOperation(pTab));

  CHECK(!op2->readTuple());

  for(int a = 0; a<pTab->getNoOfColumns(); a++){
    if (pTab->getColumn(a)->getPrimaryKey() == true){
      if(hugoOps.equalForAttr(op2, a, 0) != 0){
        restarter.insertErrorInAllNodes(0);  
	return NDBT_FAILED;
      }
    }
  }
  for(int a = 0; a<pTab->getNoOfColumns(); a++){
    CHECK(op2->getValue(a));
  }
  
  CHECK(!op2->setAbortOption(NdbOperation::AbortOnError));


  CHECK(trans->execute(NoCommit) == -1);

  CHECK(trans->getNdbError().code == 1218); // Transporter Overload

  restarter.insertErrorInAllNodes(0);  

  return NDBT_OK;
  
}


int
testNdbRecordPkAmbiguity(NDBT_Context* ctx, NDBT_Step* step)
{
  /* NdbRecord Insert and Write can take 2 record and row ptrs
   * In all cases, the AttrInfo sent to TC for PK columns
   * should be the same as the KeyInfo sent to TC to avoid
   * inconsistency
   * Approach :
   *   1) Use Insert/Write to insert tuple with different 
   *      values for pks in attr row
   *   2) Read back all data, including PKs
   *   3) Verify all values.
   */
  Ndb* pNdb = GETNDB(step);
  const NdbDictionary::Table* pTab= ctx->getTab();
  const NdbRecord* tabRec= pTab->getDefaultRecord();
  const Uint32 sizeOfTabRec= NdbDictionary::getRecordRowLength(tabRec);
  char keyRowBuf[ NDB_MAX_TUPLE_SIZE_IN_WORDS << 2 ];
  char attrRowBuf[ NDB_MAX_TUPLE_SIZE_IN_WORDS << 2 ];
  bzero(keyRowBuf, sizeof(keyRowBuf));
  bzero(attrRowBuf, sizeof(attrRowBuf));

  HugoCalculator calc(*pTab);

  const int numRecords= 100;

  for (int optype=0; optype < 2; optype++)
  {
    /* First, let's calculate the correct Hugo values for this row */

    for (int record=0; record < numRecords; record++)
    {
      int updates= 0;
      for (int col=0; col<pTab->getNoOfColumns(); col++)
      {
        char* valPtr= NdbDictionary::getValuePtr(tabRec,
                                                 keyRowBuf,
                                                 col);
        CHECK(valPtr != NULL);
        
        int len= pTab->getColumn(col)->getSizeInBytes();
        Uint32 real_len;
        bool isNull= (calc.calcValue(record, col, updates, valPtr,
                                     len, &real_len) == NULL);
        if (pTab->getColumn(col)->getNullable())
        {
          NdbDictionary::setNull(tabRec,
                                 keyRowBuf,
                                 col,
                                 isNull);
        }
      }
      
      /* Now copy the values to the Attr record */
      memcpy(attrRowBuf, keyRowBuf, sizeOfTabRec);
      
      Uint32 mippleAttempts= 3;
      
      while (memcmp(keyRowBuf, attrRowBuf, sizeOfTabRec) == 0)
      {
        /* Now doctor the PK values in the Attr record */
        for (int col=0; col<pTab->getNoOfColumns(); col++)
        {
          if (pTab->getColumn(col)->getPrimaryKey())
          {
            char* valPtr= NdbDictionary::getValuePtr(tabRec,
                                                     attrRowBuf,
                                                     col);
            CHECK(valPtr != NULL);
            
            int len= pTab->getColumn(col)->getSizeInBytes();
            Uint32 real_len;
            /* We use the PK value for some other record */
            int badRecord= record + (rand() % 1000);
            bool isNull= (calc.calcValue(badRecord, col, updates, valPtr,
                                         len, &real_len) == NULL);
            CHECK(! isNull);
          }
        }
        
        /* Can try to get variance only a limited number of times */
        CHECK(mippleAttempts-- != 0);
      }
      
      /* Ok, now have key and attr records with different values for
       * PK cols, let's try to insert
       */
      NdbTransaction* trans=pNdb->startTransaction();
      CHECK(trans != 0);
      
      const NdbOperation* op= NULL;
      if (optype == 0)
      {
        // ndbout << "Using insertTuple" << endl;
        op= trans->insertTuple(tabRec,
                               keyRowBuf,
                               tabRec,
                               attrRowBuf);
      }
      else
      {
        // ndbout << "Using writeTuple" << endl;
        op= trans->writeTuple(tabRec,
                              keyRowBuf,
                              tabRec,
                              attrRowBuf);
      }
      CHECK(op != 0);
      
      CHECK(trans->execute(Commit) == 0);
      trans->close();
      
      /* Now read back */
      memset(attrRowBuf, 0, sizeOfTabRec);
      
      Uint32 pkVal= 0;
      memcpy(&pkVal, NdbDictionary::getValuePtr(tabRec,
                                                keyRowBuf,
                                                0),
             sizeof(pkVal));

      trans= pNdb->startTransaction();
      op= trans->readTuple(tabRec,
                           keyRowBuf,
                           tabRec,
                           attrRowBuf);
      CHECK(op != 0);
      CHECK(trans->execute(Commit) == 0);
      CHECK(trans->getNdbError().code == 0);
      trans->close();
      
      /* Verify the values read back */
      for (int col=0; col<pTab->getNoOfColumns(); col++)
      {
        const char* valPtr= NdbDictionary::getValuePtr(tabRec,
                                                       attrRowBuf,
                                                       col);
        CHECK(valPtr != NULL);
        
        char calcBuff[ NDB_MAX_TUPLE_SIZE_IN_WORDS << 2 ];
        int len= pTab->getColumn(col)->getSizeInBytes();
        Uint32 real_len;
        bool isNull= (calc.calcValue(record, col, updates, calcBuff,
                                     len, &real_len) == NULL);
        bool colIsNullable= pTab->getColumn(col)->getNullable();
        if (isNull)
        {
          CHECK(colIsNullable);
          if (!NdbDictionary::isNull(tabRec,
                                     attrRowBuf,
                                     col))
          {
            ndbout << "Error, col " << col 
                   << " (pk=" <<  pTab->getColumn(col)->getPrimaryKey()
                   << ") should be Null, but is not" << endl;
            return NDBT_FAILED;
          }
        }
        else
        {
          if (colIsNullable)
          {
            if (NdbDictionary::isNull(tabRec,
                                      attrRowBuf,
                                      col))
            {
              ndbout << "Error, col " << col 
                     << " (pk=" << pTab->getColumn(col)->getPrimaryKey()
                     << ") should be non-Null but is null" << endl;
              return NDBT_FAILED;
            };
          }
          
          /* Compare actual data read back */
          if( memcmp(calcBuff, valPtr, real_len) != 0 )
          {
            ndbout << "Error, col " << col 
                   << " (pk=" << pTab->getColumn(col)->getPrimaryKey()
                   << ") should be equal, but isn't for record "
                   << record << endl;
            ndbout << "Expected :";
            for (Uint32 i=0; i < real_len; i++)
            {
              ndbout_c("%x ", calcBuff[i]);
            }
            ndbout << endl << "Received :";
            for (Uint32 i=0; i < real_len; i++)
            {
              ndbout_c("%x ", valPtr[i]);
            }
            ndbout << endl;
            
            return NDBT_FAILED;
          }
        }
      }
      
      /* Now delete the tuple */
      trans= pNdb->startTransaction();
      op= trans->deleteTuple(tabRec,
                             keyRowBuf,
                             tabRec);
      CHECK(op != 0);
      CHECK(trans->execute(Commit) == 0);
      
      trans->close();
    }
  }

  return NDBT_OK;
  
}

int
testNdbRecordPKUpdate(NDBT_Context* ctx, NDBT_Step* step)
{
  /* In general, we should be able to update primary key
   * values.  We cannot *change* them, but for cases where
   * a collation maps several discrete values to a single
   * normalised value, it should be possible to modify
   * the discrete value of the key, as the normalised 
   * key value is unchanged.
   * Rather than testing with such a collation here, we 
   * cop out and test for errors with a 'null' change.
   */
  Ndb* pNdb = GETNDB(step);
  const NdbDictionary::Table* pTab= ctx->getTab();
  const NdbRecord* tabRec= pTab->getDefaultRecord();
  char rowBuf[ NDB_MAX_TUPLE_SIZE_IN_WORDS << 2 ];
  char badKeyRowBuf[ NDB_MAX_TUPLE_SIZE_IN_WORDS << 2 ];

  HugoCalculator calc(*pTab);

  const int numRecords= 100;

  /* First, let's calculate the correct Hugo values for this row */
  for (int record=0; record < numRecords; record++)
  {
    int updates= 0;
    for (int col=0; col<pTab->getNoOfColumns(); col++)
    {
      char* valPtr= NdbDictionary::getValuePtr(tabRec,
                                               rowBuf,
                                               col);
      CHECK(valPtr != NULL);
      
      int len= pTab->getColumn(col)->getSizeInBytes();
      Uint32 real_len;
      bool isNull= (calc.calcValue(record, col, updates, valPtr,
                                   len, &real_len) == NULL);
      if (pTab->getColumn(col)->getNullable())
      {
        NdbDictionary::setNull(tabRec,
                               rowBuf,
                               col,
                               isNull);
      }      
    }

    /* Create similar row, but with different id col (different
     * PK from p.o.v. of PK column update
     */
    memcpy(badKeyRowBuf, rowBuf, NDB_MAX_TUPLE_SIZE_IN_WORDS << 2);
    for (int col=0; col<pTab->getNoOfColumns(); col++)
    {
      if (calc.isIdCol(col))
      {
        char* valPtr= NdbDictionary::getValuePtr(tabRec,
                                                 badKeyRowBuf,
                                                 col);
        Uint32 badId= record+333;
        memcpy(valPtr, &badId, sizeof(badId));
      }
    }

    NdbTransaction* trans=pNdb->startTransaction();
    CHECK(trans != 0);
    
    const NdbOperation* op= trans->insertTuple(tabRec,
                                               rowBuf);
    CHECK(op != 0);
    
    CHECK(trans->execute(Commit) == 0);
    trans->close();
    
    /* Now update the PK columns */
    trans= pNdb->startTransaction();
    op= trans->updateTuple(tabRec,
                           rowBuf,
                           tabRec,
                           rowBuf);
    CHECK(op != 0);
    CHECK(trans->execute(Commit) == 0);
    CHECK(trans->getNdbError().code == 0);
    trans->close();

    /* Now update PK with scan takeover op */
    trans= pNdb->startTransaction();

    NdbScanOperation* scanOp=trans->scanTable(tabRec,
                                              NdbOperation::LM_Exclusive);
    CHECK(scanOp != 0);
    
    CHECK(trans->execute(NoCommit) == 0);
    
    /* Now update PK with lock takeover op */
    const char* rowPtr;
    CHECK(scanOp->nextResult(&rowPtr, true, true) == 0);
    
    op= scanOp->updateCurrentTuple(trans,
                                   tabRec,
                                   rowBuf);
    CHECK(op != NULL);
    
    CHECK(trans->execute(Commit) == 0);
    
    trans->close();

    /* Now attempt bad PK update with lock takeover op 
     * This is interesting as NDBAPI normally takes the
     * value of PK columns in an update from the key
     * row - so it's not possible to pass a 'different'
     * value (except when collations are used).
     * Scan Takeover update takes the PK values from the
     * attribute record and so different values can 
     * be supplied.
     * Here we check that different values result in the
     * kernel complaining.
     */
    trans= pNdb->startTransaction();

    scanOp=trans->scanTable(tabRec,
                            NdbOperation::LM_Exclusive);
    CHECK(scanOp != 0);
    
    CHECK(trans->execute(NoCommit) == 0);
    
    /* Now update PK with lock takeover op */
    CHECK(scanOp->nextResult(&rowPtr, true, true) == 0);
    
    op= scanOp->updateCurrentTuple(trans,
                                   tabRec,
                                   badKeyRowBuf);
    CHECK(op != NULL);
    
    CHECK(trans->execute(Commit) == -1);
    CHECK(trans->getNdbError().code == 897);

    trans->close();

    /* Now delete the tuple */
    trans= pNdb->startTransaction();
    op= trans->deleteTuple(tabRec,
                           rowBuf,
                           tabRec);
    CHECK(op != 0);
    CHECK(trans->execute(Commit) == 0);
    
    trans->close();
  }

  return NDBT_OK;
  
}

static 
BaseString getKeyVal(int record, bool upper)
{
  /* Create VARCHAR format key with upper or
   * lower case leading char
   */
  BaseString keyData;
  char c= 'a' + (record % ('z' - 'a'));
  
  keyData.appfmt("%cblahblah%d", c, record);
  
  if (upper)
    keyData.ndb_toupper();

  BaseString varCharKey;
  varCharKey.appfmt("%c%s", keyData.length(), keyData.c_str());
  
  return varCharKey;
}

int
testNdbRecordCICharPKUpdate(NDBT_Context* ctx, NDBT_Step* step)
{
  /* Test a change to a CHAR primary key with a case insensitive
   * collation.
   */
  Ndb* pNdb = GETNDB(step);
  const NdbDictionary::Table* pTab= ctx->getTab();
  
  /* Run as a 'T1' testcase - do nothing for other tables */
  if (strcmp(pTab->getName(), "T1") != 0)
    return NDBT_OK;

  CHARSET_INFO* charset= NULL;
  const char* csname="latin1_general_ci";
  charset= get_charset_by_name(csname, MYF(0));
  
  if (charset == NULL)
  {
    ndbout << "Couldn't get charset " << csname << endl;
    return NDBT_FAILED;
  }

  /* Create table with required schema */
  NdbDictionary::Table tab;
  tab.setName("TAB_CICHARPKUPD");
  
  NdbDictionary::Column pk;
  pk.setName("PK");
  pk.setType(NdbDictionary::Column::Varchar);
  pk.setLength(20);
  pk.setNullable(false);
  pk.setPrimaryKey(true);
  pk.setCharset(charset);
  tab.addColumn(pk);

  NdbDictionary::Column data;
  data.setName("DATA");
  data.setType(NdbDictionary::Column::Unsigned);
  data.setNullable(false);
  data.setPrimaryKey(false);
  tab.addColumn(data);

  pNdb->getDictionary()->dropTable(tab.getName());
  if(pNdb->getDictionary()->createTable(tab) != 0)
  {
    ndbout << "Create table failed with error : "
           << pNdb->getDictionary()->getNdbError().code
           << pNdb->getDictionary()->getNdbError().message
           << endl;
    return NDBT_FAILED;
  }
  
  ndbout << (NDBT_Table&)tab << endl;

  pTab= pNdb->getDictionary()->getTable(tab.getName());
  
  const NdbRecord* tabRec= pTab->getDefaultRecord();
  const Uint32 rowLen= NDB_MAX_TUPLE_SIZE_IN_WORDS << 2;
  char ucRowBuf[ rowLen ];
  char lcRowBuf[ rowLen ];
  char readBuf[ rowLen ];
  char* ucPkPtr= NdbDictionary::getValuePtr(tabRec,
                                            ucRowBuf,
                                            0);
  Uint32* ucDataPtr= (Uint32*) NdbDictionary::getValuePtr(tabRec,
                                                          ucRowBuf,
                                                          1);
  char* lcPkPtr= NdbDictionary::getValuePtr(tabRec,
                                            lcRowBuf,
                                            0);
  Uint32* lcDataPtr= (Uint32*) NdbDictionary::getValuePtr(tabRec,
                                                          lcRowBuf,
                                                          1);

  char* readPkPtr= NdbDictionary::getValuePtr(tabRec,
                                              readBuf,
                                              0);
  Uint32* readDataPtr= (Uint32*) NdbDictionary::getValuePtr(tabRec,
                                                            readBuf,
                                                            1);
    

  const int numRecords= 100;
  BaseString upperKey;
  BaseString lowerKey;

  for (int record=0; record < numRecords; record++)
  {
    upperKey.assign(getKeyVal(record, true).c_str());
    lowerKey.assign(getKeyVal(record, false).c_str());
    
    memcpy(ucPkPtr, upperKey.c_str(), upperKey.length());
    memcpy(lcPkPtr, lowerKey.c_str(), lowerKey.length());
    memcpy(ucDataPtr, &record, sizeof(record));
    memcpy(lcDataPtr, &record, sizeof(record));

    /* Insert with upper case */
    NdbTransaction* trans=pNdb->startTransaction();
    CHECK(trans != 0);
    
    const NdbOperation* op= trans->insertTuple(tabRec,
                                               ucRowBuf);
    CHECK(op != 0);
    
    int rc= trans->execute(Commit);
    if (rc != 0)
      ndbout << "Error " << trans->getNdbError().message << endl;
    CHECK(rc == 0);
    trans->close();

    /* Read with upper case */
    trans=pNdb->startTransaction();
    CHECK(trans != 0);
    op= trans->readTuple(tabRec,
                         ucRowBuf,
                         tabRec,
                         readBuf);
    CHECK(op != 0);
    CHECK(trans->execute(Commit) == 0);
    trans->close();

    /* Check key and data read */
    CHECK(memcmp(ucPkPtr, readPkPtr, ucPkPtr[0]) == 0);
    CHECK(memcmp(ucDataPtr, readDataPtr, sizeof(int)) == 0);
    
    memset(readBuf, 0, NDB_MAX_TUPLE_SIZE_IN_WORDS << 2);

    /* Read with lower case */
    trans=pNdb->startTransaction();
    CHECK(trans != 0);
    op= trans->readTuple(tabRec,
                         lcRowBuf,
                         tabRec,
                         readBuf);
    CHECK(op != 0);
    CHECK(trans->execute(Commit) == 0);
    trans->close();

    /* Check key and data read */
    CHECK(memcmp(ucPkPtr, readPkPtr, ucPkPtr[0]) == 0);
    CHECK(memcmp(ucDataPtr, readDataPtr, sizeof(int)) == 0);
    
    memset(readBuf, 0, NDB_MAX_TUPLE_SIZE_IN_WORDS << 2);

    /* Now update just the PK column to lower case */
    trans= pNdb->startTransaction();
    unsigned char mask[1];
    mask[0]= 1;
    op= trans->updateTuple(tabRec,
                           lcRowBuf,
                           tabRec,
                           lcRowBuf,
                           mask);
    CHECK(op != 0);
    CHECK(trans->execute(Commit) == 0);
    CHECK(trans->getNdbError().code == 0);
    trans->close();

    /* Now check that we can read with the upper case key */
    memset(readBuf, 0, NDB_MAX_TUPLE_SIZE_IN_WORDS << 2);
    
    trans=pNdb->startTransaction();
    CHECK(trans != 0);
    op= trans->readTuple(tabRec,
                         ucRowBuf,
                         tabRec,
                         readBuf);
    CHECK(op != 0);
    CHECK(trans->execute(Commit) == 0);
    trans->close();

    /* Check key and data read */
    CHECK(memcmp(lcPkPtr, readPkPtr, lcPkPtr[0]) == 0);
    CHECK(memcmp(lcDataPtr, readDataPtr, sizeof(int)) == 0);

    /* Now check that we can read with the lower case key */
    memset(readBuf, 0, NDB_MAX_TUPLE_SIZE_IN_WORDS << 2);
    
    trans=pNdb->startTransaction();
    CHECK(trans != 0);
    op= trans->readTuple(tabRec,
                         lcRowBuf,
                         tabRec,
                         readBuf);
    CHECK(op != 0);
    CHECK(trans->execute(Commit) == 0);
    trans->close();

    /* Check key and data read */
    CHECK(memcmp(lcPkPtr, readPkPtr, lcPkPtr[0]) == 0);
    CHECK(memcmp(lcDataPtr, readDataPtr, sizeof(int)) == 0);


    /* Now delete the tuple */
    trans= pNdb->startTransaction();
    op= trans->deleteTuple(tabRec,
                           ucRowBuf,
                           tabRec);
     CHECK(op != 0);
     CHECK(trans->execute(Commit) == 0);
   
     trans->close();
  }

  pNdb->getDictionary()->dropTable(tab.getName());

  return NDBT_OK;
  
}

int
testNdbRecordRowLength(NDBT_Context* ctx, NDBT_Step* step)
{
  /* Bug#43891 ignored null bits at the end of an row
   * when calculating the row length, leading to various
   * problems
   */
  Ndb* pNdb = GETNDB(step);
  const NdbDictionary::Table* pTab= ctx->getTab();
  int numCols= pTab->getNoOfColumns();
  const NdbRecord* defaultRecord= pTab->getDefaultRecord();

  /* Create an NdbRecord structure with all the Null
   * bits at the end - to test that they are included
   * correctly in row length calculations.
   */
  NdbDictionary::RecordSpecification rsArray[ NDB_MAX_ATTRIBUTES_IN_TABLE ];

  bool hasNullable= false;
  Uint32 highestUsed= 9000;
  for (int attrId=0; attrId< numCols; attrId++)
  {
    NdbDictionary::RecordSpecification& rs= rsArray[attrId];
    
    rs.column= pTab->getColumn(attrId);
    CHECK(NdbDictionary::getOffset(defaultRecord,
                                   attrId,
                                   rs.offset));
    CHECK(NdbDictionary::getNullBitOffset(defaultRecord,
                                          attrId,
                                          rs.nullbit_byte_offset,
                                          rs.nullbit_bit_in_byte));
    if (rs.column->getNullable())
    {
      /* Shift null bit(s) to bytes beyond the end of the record */
      hasNullable= true;
      rs.nullbit_byte_offset= highestUsed++;
      rs.nullbit_bit_in_byte= 0;
    }
  }
  
  if (hasNullable)
  {
    printf("Testing");
    const NdbRecord* myRecord= pNdb->getDictionary()->createRecord(pTab,
                                                                   rsArray,
                                                                   numCols,
                                                                   sizeof(NdbDictionary::RecordSpecification));
    CHECK(myRecord != 0);
    Uint32 rowLength= NdbDictionary::getRecordRowLength(myRecord);
    if (rowLength != highestUsed)
    {
      ndbout << "Failure, expected row length " << highestUsed
             << " got row length " << rowLength
             << endl;
      return NDBT_FAILED;
    }
  }
  
  return NDBT_OK;
}

int
runBug44015(NDBT_Context* ctx, NDBT_Step* step)
{
  /* testNdbApi -n WeirdAssertFail
   * Generates phrase "here2" on 6.3 which is 
   * output by DbtupExecQuery::handleReadReq()
   * detecting that the record's tuple checksum
   * is incorrect.
   * Later can generate assertion failure in 
   * prepare_read
   *         ndbassert(src_len >= (dynstart - src_data));
   * resulting in node failure
   */
  Ndb* pNdb = GETNDB(step);
  const NdbDictionary::Table* pTab= ctx->getTab();
  
  int numIterations= 100;
  int numRecords= 1024;
  
  NdbTransaction* trans;
  HugoOperations hugoOps(*pTab);
  
  for (int iter=0; iter < numIterations; iter++)
  {
    ndbout << "Iter : " << iter << endl;
    CHECK((trans= pNdb->startTransaction()) != 0);
    
    CHECK(hugoOps.setTransaction(trans) == 0);
    
    CHECK(hugoOps.pkInsertRecord(pNdb,
                                 0,
                                 numRecords) == 0);
    
    /* Now execute the transaction */
    if ((trans->execute(NdbTransaction::NoCommit) != 0))
    {
      ndbout << "Execute failed, error is " 
             << trans->getNdbError().code << " "
             << trans->getNdbError().message << endl;
      CHECK(0);
    }

    CHECK(trans->getNdbError().code == 0);
    
    /* Now delete the records in the same transaction
     * Need to do this manually as Hugo doesn't support it
     */
    CHECK(hugoOps.pkDeleteRecord(pNdb,
                                 0,
                                 numRecords) == 0);
    
    CHECK(trans->execute(NdbTransaction::NoCommit) == 0);
    CHECK(trans->getNdbError().code == 0);
    
    /* Now abort the transaction by closing it */
    trans->close();

    /* Force Hugo Transaction back to NULL */
    hugoOps.setTransaction(NULL, true);
  }

  ctx->stopTest();

  return NDBT_OK;
}

int runScanReadUntilStopped(NDBT_Context* ctx, NDBT_Step* step){
  int result = NDBT_OK;
  int i = 0;
  int scan_flags = NdbScanOperation::SF_TupScan;
  NdbOperation::LockMode lm = 
    (NdbOperation::LockMode)
    ctx->getProperty("ReadLockMode", (Uint32)NdbOperation::LM_CommittedRead);

  HugoTransactions hugoTrans(*ctx->getTab());
  while (ctx->isTestStopped() == false) {
    g_info << i << ": ";
    if (hugoTrans.scanReadRecords(GETNDB(step), 0, 0, 0,
                                  lm, scan_flags) != 0){
      return NDBT_FAILED;
    }
    i++;
  }
  return result;
}

int
runBug44065_org(NDBT_Context* ctx, NDBT_Step* step)
{
  /* testNdbApi -n WeirdAssertFail2
   * Results in assertion failure in DbtupCommit::execTUP_DEALLOCREQ()
   *   ndbassert(ptr->m_header_bits & Tuple_header::FREE);
   * Results in node failure
   */
  Ndb* pNdb = GETNDB(step);
  const NdbDictionary::Table* pTab= ctx->getTab();
  
  int numOuterIterations= 50;
  int numInnerIterations= 20;
  int numRecords= 200;
  
  NdbTransaction* trans;
  
  for (int outerIter=0; outerIter < numOuterIterations; outerIter++)
  {
    HugoOperations hugoOps(*pTab);

    int offset= (outerIter * numRecords);
    ndbout << "Outer Iter : " << outerIter 
           << " " << offset << "-" << (offset + numRecords - 1) << endl;

    {
      HugoTransactions trans(*pTab);
      CHECK(trans.loadTableStartFrom(pNdb, offset, numRecords) == 0);
    }

    for (int iter=0; iter < numInnerIterations; iter++)
    {
      //ndbout << "Inner Iter : " << iter << endl;
      CHECK((trans= pNdb->startTransaction()) != 0);
      
      CHECK(hugoOps.setTransaction(trans) == 0);
      
      /* Delete the records */
      CHECK(hugoOps.pkDeleteRecord(pNdb,
                                   offset,
                                   numRecords) == 0);
      
      /* Re-insert them */
      CHECK(hugoOps.pkInsertRecord(pNdb,
                                   offset,
                                   numRecords) == 0);
      
      /* Now execute the transaction, with IgnoreError */
      if ((trans->execute(NdbTransaction::NoCommit,
                          NdbOperation::AO_IgnoreError) != 0))
      {
        NdbError err = trans->getNdbError();
        ndbout << "Execute failed, error is " 
               << err.code << " " << endl;
        CHECK((err.classification == NdbError::TemporaryResourceError ||
               err.classification == NdbError::OverloadError ||
               err.classification == NdbError::TimeoutExpired));
        NdbSleep_MilliSleep(50);
      }
      
      /* Now abort the transaction by closing it without committing */
      trans->close();
      
      /* Force Hugo Transaction back to NULL */
      hugoOps.setTransaction(NULL, true);
    }
  }

  ctx->stopTest();

  return NDBT_OK;
}

static volatile int aValue = 0;

void
a_callback(int, NdbTransaction*, void*)
{
  ndbout_c("callback received!");
  aValue = 1;
}

int
runBug44065(NDBT_Context* ctx, NDBT_Step* step)
{
  /* testNdbApi -n WeirdAssertFail2
   * Results in assertion failure in DbtupCommit::execTUP_DEALLOCREQ()
   *   ndbassert(ptr->m_header_bits & Tuple_header::FREE);
   * Results in node failure
   */
  int rowno = 0;
  aValue = 0;
  Ndb* pNdb = GETNDB(step);
  Ndb * pNdb2 = new Ndb(&ctx->m_cluster_connection, "TEST_DB");
  pNdb2->init();
  pNdb2->waitUntilReady();

  const NdbDictionary::Table* pTab= ctx->getTab();
  
  HugoOperations hugoOps1(*pTab);
  CHECK(hugoOps1.startTransaction(pNdb) == 0);
  CHECK(hugoOps1.pkInsertRecord(pNdb, rowno) == 0);
  CHECK(hugoOps1.execute_NoCommit(pNdb) == 0);

  {
    HugoOperations hugoOps2(*pTab);
    CHECK(hugoOps2.startTransaction(pNdb2) == 0);
    
    CHECK(hugoOps2.pkDeleteRecord(pNdb2, rowno) == 0);
    CHECK(hugoOps2.pkInsertRecord(pNdb2, rowno) == 0);
    
    NdbTransaction* trans = hugoOps2.getTransaction();
    aValue = 0;
    
    trans->executeAsynch(NdbTransaction::NoCommit, a_callback, 0);
    pNdb2->sendPreparedTransactions(1);
    CHECK(hugoOps1.execute_Commit(pNdb) == 0);
    ndbout_c("waiting for callback");
    while (aValue == 0)
    {
      pNdb2->pollNdb();
      NdbSleep_MilliSleep(100);
    }
    CHECK(hugoOps2.execute_Rollback(pNdb2) == 0);
  }

  delete pNdb2; // need to delete hugoOps2 before pNdb2
  ctx->stopTest();

  return NDBT_OK;
}

int testApiFailReqImpl(NDBT_Context* ctx, NDBT_Step* step)
{
  /* Setup a separate connection for running PK updates
   * with that will be disconnected without affecting
   * the test framework
   */
  if (otherConnection != NULL)
  {
    ndbout << "Connection not null" << endl;
    return NDBT_FAILED;
  }
  
  char connectString[256];
  ctx->m_cluster_connection.get_connectstring(connectString,
                                              sizeof(connectString));
  
  otherConnection= new Ndb_cluster_connection(connectString);
  
  if (otherConnection == NULL)
  {
    ndbout << "Connection is null" << endl;
    return NDBT_FAILED;
  }
  
  int rc= otherConnection->connect();
  
  if (rc!= 0)
  {
    ndbout << "Connect failed with rc " << rc << endl;
    return NDBT_FAILED;
  }
  
  /* Check that all nodes are alive - if one has failed
   * then probably we exposed bad API_FAILREQ handling
   */
  if (otherConnection->wait_until_ready(10,10) != 0)
  {
    ndbout << "Cluster connection was not ready" << endl;
    return NDBT_FAILED;
  }
  
  for (int i=0; i < MAX_STEPS; i++)
  {
    /* We must create the Ndb objects here as we 
     * are still single threaded
     */
    stepNdbs[i]= new Ndb(otherConnection,
                         "TEST_DB");
    stepNdbs[i]->init();
    int rc= stepNdbs[i]->waitUntilReady(10);
    
    if (rc != 0)
    {
      ndbout << "Ndb " << i << " was not ready" << endl;
      return NDBT_FAILED;
    }
    
  }
  
  /* Now signal the 'worker' threads to start sending Pk
   * reads
   */
  ctx->setProperty(ApiFailTestRun, 1);
  
  /* Wait until all of them are running before proceeding */
  ctx->getPropertyWait(ApiFailTestsRunning, 
                       ctx->getProperty(ApiFailNumberPkSteps));

  if (ctx->isTestStopped())
  {
    return NDBT_OK;
  }
  
  /* Clear the test-run flag so that they'll wait after
   * they hit an error
   */
  ctx->setProperty(ApiFailTestRun, (Uint32)0);

  /* Wait a little */
  sleep(1);

  /* Active more stringent checking of behaviour after
   * API_FAILREQ
   */
  NdbRestarter restarter;
    
  /* Activate 8078 - TCs will abort() if they get a TCKEYREQ
   * from the failed API after an API_FAILREQ message
   */
  ndbout << "Activating 8078" << endl;
  restarter.insertErrorInAllNodes(8078);
  
  /* Wait a little longer */
  sleep(1);
  
  /* Now cause our connection to disconnect
   * This results in TC receiving an API_FAILREQ
   * If there's an issue with API_FAILREQ 'cleanly'
   * stopping further signals, there should be
   * an assertion failure in TC 
   */
  int otherNodeId = otherConnection->node_id();
  
  ndbout << "Forcing disconnect of node " 
         << otherNodeId << endl;
  
  /* All dump 900 <nodeId> */
  int args[2]= {900, otherNodeId};
  
  restarter.dumpStateAllNodes( args, 2 );
  

  /* Now wait for all workers to finish
   * (Running worker count to get down to zero
   */
  ctx->getPropertyWait(ApiFailTestsRunning, (Uint32)0);

  if (ctx->isTestStopped())
  {
    return NDBT_OK;
  }
  
  /* Clean up error insert */
  restarter.insertErrorInAllNodes(0);
  
  /* Clean up allocated resources */
  for (int i= 0; i < MAX_STEPS; i++)
  {
    delete stepNdbs[i];
    stepNdbs[i]= NULL;
  }
  
  delete otherConnection;
  otherConnection= NULL;
  
  return NDBT_OK;
}


int testApiFailReq(NDBT_Context* ctx, NDBT_Step* step)
{  
  /* Perform a number of iterations, connecting,
   * sending lots of PK updates, inserting error
   * and then causing node failure
   */
  Uint32 iterations = 10;
  int rc = NDBT_OK;

  while (iterations --)
  {
    rc= testApiFailReqImpl(ctx, step);
    
    if (rc == NDBT_FAILED)
    {
      break;
    }
  } // while(iterations --)
    
  /* Avoid PkRead worker threads getting stuck */
  ctx->setProperty(ApiFailTestComplete, (Uint32) 1);

  return rc;
}

int runBulkPkReads(NDBT_Context* ctx, NDBT_Step* step)
{
  /* Run batched Pk reads */

  while(true)
  {
    /* Wait to be signalled to start running */
    while ((ctx->getProperty(ApiFailTestRun) == 0) &&
           (ctx->getProperty(ApiFailTestComplete) == 0) &&
           !ctx->isTestStopped())
    {
      ctx->wait_timeout(500); /* 500 millis */
    }

    if (ctx->isTestStopped() ||
        (ctx->getProperty(ApiFailTestComplete) != 0))
    {
      /* Asked to stop by main test thread */
      return NDBT_OK;
    }
    /* Indicate that we're underway */
    ctx->incProperty(ApiFailTestsRunning);
      
    Ndb* otherNdb = stepNdbs[step->getStepNo()];
    HugoOperations hugoOps(*ctx->getTab());
    Uint32 numRecords = ctx->getNumRecords();
    Uint32 batchSize = (1000 < numRecords)? 1000 : numRecords;
    
    ndbout << "Step number " << step->getStepNo()
           << " reading batches of " << batchSize 
           << " rows " << endl;
    
    while(true)
    {
      if (hugoOps.startTransaction(otherNdb) != 0)
      {
        if (otherNdb->getNdbError().code == 4009) 
        {
          /* Api disconnect sometimes manifests as Cluster failure
           * from API's point of view as it cannot seize() a 
           * transaction from any Ndbd node
           * We treat this the same way as the later error cases
           */
          break;
        }
          
        ndbout << "Failed to start transaction.  Error : "
               << otherNdb->getNdbError().message << endl;
        return NDBT_FAILED;
      }
      
      for (Uint32 op = 0; op < batchSize; op++)
      {
        if (hugoOps.pkReadRecord(otherNdb,
                                 op) != 0)
        {
          ndbout << "Failed to define read of record number " << op << endl;
          ndbout << "Error : " << hugoOps.getTransaction()->getNdbError().message 
                 << endl;
          return NDBT_FAILED;
        }
      }
      
      if (hugoOps.execute_Commit(otherNdb) != 0)
      {
        NdbError err = hugoOps.getTransaction()->getNdbError();
        ndbout << "Execute failed with Error : " 
               << err.message
               << endl;
        
        hugoOps.closeTransaction(otherNdb);
        
        if ((err.code == 4002) || // send failed
            (err.code == 4010) || // Node failure
            (err.code == 4025) || // Node failure
            (err.code == 1218))   // Send buffer overload (reading larger tables)
        {
          /* Expected scenario due to injected Api disconnect 
           * If there was a node failure due to assertion failure
           * then we'll detect it when we try to setup a new
           * connection
           */
          break; 
        }
        return NDBT_FAILED;
      }
      
      hugoOps.closeTransaction(otherNdb);
    }

    /* Signal that we've finished running this iteration */
    ctx->decProperty(ApiFailTestsRunning);
  }
 
  return NDBT_OK;
}
  
int runReadColumnDuplicates(NDBT_Context* ctx, NDBT_Step* step){

  int result = NDBT_OK;
  const NdbDictionary::Table* pTab = ctx->getTab();
  HugoCalculator hc(*pTab);
  Uint32 numRecords = ctx->getNumRecords();

  Ndb* pNdb = new Ndb(&ctx->m_cluster_connection, "TEST_DB");
  if (pNdb == NULL){
    ndbout << "pNdb == NULL" << endl;      
    return NDBT_FAILED;  
  }
  if (pNdb->init()){
    NDB_ERR(pNdb->getNdbError());
    delete pNdb;
    return NDBT_FAILED;
  }

  HugoOperations hugoOps(*pTab);
  
  for (int m = 1; m < 100; m++){
    Uint32 record = (100 - m) % numRecords;
    NdbConnection* pCon = pNdb->startTransaction();
    if (pCon == NULL){
      delete pNdb;
      return NDBT_FAILED;
    }
      
    NdbOperation* pOp = pCon->getNdbOperation(pTab->getName());
    if (pOp == NULL){
      pNdb->closeTransaction(pCon);
      delete pNdb;
      return NDBT_FAILED;
    }
      
    if (pOp->readTuple() != 0){
      pNdb->closeTransaction(pCon);
      delete pNdb;
      return NDBT_FAILED;
    }
    
    int numCols= pTab->getNoOfColumns();

    for(int a = 0; a < numCols; a++){
      if (pTab->getColumn(a)->getPrimaryKey() == true){
	if(hugoOps.equalForAttr(pOp, a, record) != 0){
	  NDB_ERR(pCon->getNdbError());
	  pNdb->closeTransaction(pCon);
	  delete pNdb;
	  return NDBT_FAILED;
	}
      }
    }
      
    int dupColNum = m % numCols;
    int numReads = m + 1;
    
    NdbRecAttr* first = NULL;
    ndbout << "Reading record " 
           << record << " Column "
           << dupColNum << " " << numReads
           << " times" << endl;
    while (numReads--)
    {
      NdbRecAttr* recAttr = pOp->getValue(dupColNum);
      if (recAttr == NULL) {
	const NdbError err = pCon->getNdbError();
	NDB_ERR(err);
        result = NDBT_FAILED;
        pNdb->closeTransaction(pCon);	
	break;
      }
      first = (first == NULL) ? recAttr : first;
    };
    
    if (result == NDBT_FAILED)
      break;

    if (pCon->execute(Commit) != 0){
      const NdbError err = pCon->getNdbError();
      NDB_ERR(err);
      result = NDBT_FAILED;
      pNdb->closeTransaction(pCon);
      break;
    }

    if (pCon->getNdbError().code != 0)
    {
      NdbError err = pCon->getNdbError();
      if (err.code == 880)
      {
        /* Tried to read too much error - this column
         * is probably too large.
         * Skip to next iteration
         */
        ndbout << "Reading too much in one op, skipping..." << endl;
        pNdb->closeTransaction(pCon);
        continue;
      }
      ndbout << "Error at execute time : " << err.code
             << ":" << err.message << endl;
      pNdb->closeTransaction(pCon);
      result = NDBT_FAILED;
      break;
    }

    /* Let's check the results */

    
    const NdbRecAttr* curr = first;

    for (int c= 0; c < (m+1); c++)
    {
      if (hc.verifyRecAttr(record,
                           0,
                           curr))
      {
        ndbout << "Mismatch on record "
                 << record << " column "
                 << dupColNum << " read number "
                 << c+1 << endl;
        result =  NDBT_FAILED;
        break;
      }

      ndbout << "/";
      
      curr = curr->next();
    }

    ndbout << endl;

    pNdb->closeTransaction(pCon);

    if (result == NDBT_FAILED)
      break;

    if (curr != NULL)
    {
      ndbout << "Error - extra RecAttr(s) found" << endl;
      result = NDBT_FAILED;
      break;
    }

  }// m

  delete pNdb;

  return result;
}

class TransGuard
{
  NdbTransaction* pTrans;
public:
  TransGuard(NdbTransaction * p) : pTrans(p) {}
  ~TransGuard() { if (pTrans) pTrans->close(); pTrans = 0; }
};

int
runBug51775(NDBT_Context* ctx, NDBT_Step* step)
{
  Ndb* pNdb = GETNDB(step);

  NdbTransaction * pTrans1 = pNdb->startTransaction();
  if (pTrans1 == NULL)
  {
    NDB_ERR(pNdb->getNdbError());
    return NDBT_FAILED;
  }
  TransGuard g1(pTrans1);

  NdbTransaction * pTrans2 = pNdb->startTransaction();
  if (pTrans2 == NULL)
  {
    pTrans1->close();
    NDB_ERR(pNdb->getNdbError());
    return NDBT_FAILED;
  }

  TransGuard g2(pTrans2);

  {
    NdbOperation * pOp = pTrans1->getNdbOperation(ctx->getTab()->getName());
    if (pOp == NULL)
    {
      NDB_ERR(pOp->getNdbError());
      return NDBT_FAILED;
    }
    
    if (pOp->insertTuple() != 0)
    {
      NDB_ERR(pOp->getNdbError());
      return NDBT_FAILED;
    }
    
    HugoOperations hugoOps(* ctx->getTab());
    hugoOps.setValues(pOp, 0, 0);
  }

  {
    NdbOperation * pOp = pTrans2->getNdbOperation(ctx->getTab()->getName());
    if (pOp == NULL)
    {
      NDB_ERR(pOp->getNdbError());
      return NDBT_FAILED;
    }
    
    if (pOp->readTuple() != 0)
    {
      NDB_ERR(pOp->getNdbError());
      return NDBT_FAILED;
    }
    
    HugoOperations hugoOps(* ctx->getTab());
    hugoOps.equalForRow(pOp, 0);
    pOp->getValue(NdbDictionary::Column::FRAGMENT);
  }


  pTrans1->execute(NoCommit); // We now have un uncommitted insert

  /**
   * Now send a read...which will get 266
   */
  pTrans2->executeAsynch(NoCommit, 0, 0);
  int res = pNdb->pollNdb(1, 1000);
  ndbout_c("res: %u", res);
  
  NdbSleep_SecSleep(10);
  ndbout_c("pollNdb()");
  while (pNdb->pollNdb() + res == 0);

  return NDBT_OK;
}  

int testFragmentedApiFailImpl(NDBT_Context* ctx, NDBT_Step* step)
{
  /* Setup a separate connection for running scan operations
   * with that will be disconnected without affecting
   * the test framework
   */
  if (otherConnection != NULL)
  {
    g_err.println("FragApiFail : Connection not null");
    return NDBT_FAILED;
  }
  
  char connectString[256];
  ctx->m_cluster_connection.get_connectstring(connectString,
                                              sizeof(connectString));
  
  otherConnection= new Ndb_cluster_connection(connectString);
  
  if (otherConnection == NULL)
  {
    g_err.println("FragApiFail : Connection is null");
    return NDBT_FAILED;
  }
  
  int rc= otherConnection->connect();
  
  if (rc!= 0)
  {
    g_err.println("FragApiFail : Connect failed with rc %d", rc);
    return NDBT_FAILED;
  }
  
  /* Check that all nodes are alive - if one has failed
   * then probably we exposed bad API_FAILREQ handling
   */
  if (otherConnection->wait_until_ready(10,10) != 0)
  {
    g_err.println("FragApiFail : Cluster connection was not ready");
    return NDBT_FAILED;
  }
  
  for (int i=0; i < MAX_STEPS; i++)
  {
    /* We must create the Ndb objects here as we 
     * are still single threaded
     */
    stepNdbs[i]= new Ndb(otherConnection,
                         "TEST_DB");
    stepNdbs[i]->init();
    int rc= stepNdbs[i]->waitUntilReady(10);
    
    if (rc != 0)
    {
      g_err.println("FragApiFail : Ndb %d was not ready", i);
      return NDBT_FAILED;
    }
    
  }
  
  /* Now signal the 'worker' threads to start sending Pk
   * reads
   */
  ctx->setProperty(ApiFailTestRun, 1);
  
  /* Wait until all of them are running before proceeding */
  ctx->getPropertyWait(ApiFailTestsRunning, 
                       ctx->getProperty(ApiFailNumberPkSteps));

  if (ctx->isTestStopped())
  {
    return NDBT_OK;
  }
  
  /* Clear the test-run flag so that they'll wait after
   * they hit an error
   */
  ctx->setProperty(ApiFailTestRun, (Uint32)0);

  /* Wait a little */
  sleep(1);

  /* Now cause our connection to disconnect
   * This results in NDBD running API failure
   * code and cleaning up any in-assembly fragmented
   * signals
   */
  int otherNodeId = otherConnection->node_id();
  
  g_info.println("FragApiFail : Forcing disconnect of node %u", otherNodeId);
  
  /* All dump 900 <nodeId> */
  int args[2]= {900, otherNodeId};
  
  NdbRestarter restarter;
  restarter.dumpStateAllNodes( args, 2 );
  
  /* Now wait for all workers to finish
   * (Running worker count to get down to zero
   */
  ctx->getPropertyWait(ApiFailTestsRunning, (Uint32)0);

  if (ctx->isTestStopped())
  {
    return NDBT_OK;
  }
  
  /* Clean up allocated resources */
  for (int i= 0; i < MAX_STEPS; i++)
  {
    delete stepNdbs[i];
    stepNdbs[i]= NULL;
  }
  
  delete otherConnection;
  otherConnection= NULL;
  
  return NDBT_OK;
}

int testFragmentedApiFail(NDBT_Context* ctx, NDBT_Step* step)
{  
  /* Perform a number of iterations, connecting,
   * sending lots of PK updates, inserting error
   * and then causing node failure
   */
  Uint32 iterations = 10;
  int rc = NDBT_OK;

  while (iterations --)
  {
    rc= testFragmentedApiFailImpl(ctx, step);
    
    if (rc == NDBT_FAILED)
    {
      break;
    }
  } // while(iterations --)
    
  /* Avoid scan worker threads getting stuck */
  ctx->setProperty(ApiFailTestComplete, (Uint32) 1);

  return rc;
}

int runFragmentedScanOtherApi(NDBT_Context* ctx, NDBT_Step* step)
{
  /* We run a loop sending large scan requests that will be
   * fragmented.
   * The requests are so large that they actually fail on 
   * arrival at TUP as there is too much ATTRINFO
   * That doesn't affect this testcase though, as it is
   * testing TC cleanup of fragmented signals from a 
   * failed API
   */
  /* SEND > ((2 * MAX_SEND_MESSAGE_BYTESIZE) + SOME EXTRA) 
   * This way we get at least 3 fragments
   * However, as this is generally > 64kB, it's too much AttrInfo for
   * a ScanTabReq, so the 'success' case returns error 874
   */
  const Uint32 PROG_WORDS= 16500; 
  
  /* Use heap rather than stack as stack is too small in
   * STEP thread
   */
  Uint32* buff= new Uint32[ PROG_WORDS + 10 ]; // 10 extra for final 'return' etc.
  Uint32 stepNo = step->getStepNo();

  while(true)
  {
    /* Wait to be signalled to start running */
    while ((ctx->getProperty(ApiFailTestRun) == 0) &&
           (ctx->getProperty(ApiFailTestComplete) == 0) &&
           !ctx->isTestStopped())
    {
      ctx->wait_timeout(500); /* 500 millis */
    }

    if (ctx->isTestStopped() ||
        (ctx->getProperty(ApiFailTestComplete) != 0))
    {
      g_info.println("%u: Test stopped, exiting thread", stepNo);
      /* Asked to stop by main test thread */
      delete[] buff;
      return NDBT_OK;
    }
    /* Indicate that we're underway */
    ctx->incProperty(ApiFailTestsRunning);

    Ndb* otherNdb = stepNdbs[stepNo];
    
    while (true)
    {
      /* Start a transaction */
      NdbTransaction* trans= otherNdb->startTransaction();
      if (!trans)
      {
        const NdbError err = otherNdb->getNdbError();
        
        /* During this test, if we attempt to get a transaction
         * when the API is disconnected, we can get error 4009
         * (Cluster failure).  We treat this similarly to the
         * "Node failure caused abort of transaction" case
         */
        if (err.code == 4009)
        {
          g_info.println("%u: Failed to start transaction from Ndb object Error : %u %s",
                   stepNo, err.code, err.message);
          break;
        }
        g_err.println("ERR: %u: %u: Failed to start transaction from Ndb object Error : %u %s",
                      __LINE__, stepNo, err.code, err.message);
        delete[] buff;
        return NDBT_FAILED;
      }
      
      NdbScanOperation* scan= trans->getNdbScanOperation(ctx->getTab());
      
      if (scan == NULL)
      {
        /* getNdbScanOperation can fail in same way as startTransaction
         * since it starts a buddy transaction for scan operations.
         */
        const NdbError err = trans->getNdbError();
        if (err.code == 4009)
        {
          g_info.println("%u: Failed to get scan operation transaction Error : %u %s",
                   stepNo, err.code, err.message);
          trans->close();
          break;
        }
        g_err.println("ERR: %u: %u: Failed to get scan operation transaction Error : %u %s",
                 __LINE__, stepNo, err.code, err.message);
        trans->close();
        delete[] buff;
        return NDBT_FAILED;
      }
      
      CHECK(0 == scan->readTuples());
      
      /* Create a large program, to give a large SCANTABREQ */
      NdbInterpretedCode prog(ctx->getTab(), 
                              buff, PROG_WORDS + 10);
      
      for (Uint32 w=0; w < PROG_WORDS; w++)
        CHECK(0 == prog.load_const_null(1));
    
      CHECK(0 == prog.interpret_exit_ok());
      CHECK(0 == prog.finalise());
      
      CHECK(0 == scan->setInterpretedCode(&prog));
      
      int ret = trans->execute(NdbTransaction::NoCommit);

      const NdbError execError= trans->getNdbError();

      if (ret != 0)
      {
        /* Transaction was aborted.  Should be due to node disconnect. */
        if(execError.classification != NdbError::NodeRecoveryError)
        {
          g_err.println("ERR: %u: %u: Execute aborted transaction with invalid error code: %u",
                   __LINE__, stepNo, execError.code);
          NDB_ERR_OUT(g_err, execError);
          trans->close();
          delete[] buff;
          return NDBT_FAILED;
        }
        g_info.println("%u: Execute aborted transaction with NR error code: %u",
                 stepNo, execError.code);
        trans->close();
        break;
      }

      /* Can get success (0), or 874 for too much AttrInfo, depending
       * on timing
       */
      if ((execError.code != 0) &&
          (execError.code != 874) &&
          (execError.code != 4002))
      {
        g_err.println("ERR: %u: %u: incorrect error code: %u", __LINE__, stepNo, execError.code);
        NDB_ERR_OUT(g_err, execError);
        trans->close();
        delete[] buff;
        return NDBT_FAILED;
      }

      /* nextResult will always fail */  
      CHECK(-1 == scan->nextResult());
      
      NdbError scanError= scan->getNdbError();
      
      /* 'Success case' is 874 for too much AttrInfo */
      if (scanError.code != 874)
      {
       /* When disconnected, we get should get a node failure related error */
        if (scanError.classification == NdbError::NodeRecoveryError)
        {
          g_info.println("%u: Scan failed due to node failure/disconnect with error code %u",
                         stepNo, scanError.code);
          trans->close();
          break;
        }
        else
        {
          g_err.println("ERR: %u: %u: incorrect error code: %u", __LINE__, stepNo, scanError.code);
          NDB_ERR_OUT(g_err, scanError);
          trans->close();
          delete[] buff;
          return NDBT_FAILED;
        }
      }
      
      scan->close();
      
      trans->close();
    } // while (true)
    
    /* Node failure case - as expected */
    g_info.println("%u: Scan thread finished iteration", stepNo);

    /* Signal that we've finished running this iteration */
    ctx->decProperty(ApiFailTestsRunning);
  } 

  delete[] buff;
  return NDBT_OK;
}
  
void outputLockMode(NdbOperation::LockMode lm)
{
  switch(lm)
  {
  case NdbOperation::LM_Exclusive:
    ndbout << "LM_Exclusive";
    break;
  case NdbOperation::LM_Read:
    ndbout << "LM_Read";
    break;
  case NdbOperation::LM_SimpleRead:
    ndbout << "LM_SimpleRead";
    break;
  case NdbOperation::LM_CommittedRead:
    ndbout << "LM_CommittedRead";
    break;
  }
}

NdbOperation::LockMode chooseLockMode(bool onlyRealLocks = false)
{
  Uint32 choice;
  
  if (onlyRealLocks)
  {
    choice = rand() % 2;
  }
  else
  {
    choice = rand() % 4;
  }

  NdbOperation::LockMode lm = NdbOperation::LM_Exclusive;

  switch(choice)
  {
  case 0:
    lm = NdbOperation::LM_Exclusive;
    break;
  case 1:
    lm = NdbOperation::LM_Read;
    break;
  case 2:
    lm = NdbOperation::LM_SimpleRead;
    break;
  case 3:
  default:
    lm = NdbOperation::LM_CommittedRead;
    break;
  }

  outputLockMode(lm);
  ndbout << endl;

  return lm;
}

NdbOperation::LockMode chooseConflictingLockMode(NdbOperation::LockMode lm)
{
  NdbOperation::LockMode conflicting = NdbOperation::LM_Exclusive;

  switch (lm) 
  {
  case NdbOperation::LM_Exclusive:
    conflicting = (((rand() % 2) == 0) ? 
                   NdbOperation::LM_Exclusive :
                   NdbOperation::LM_Read);

    break;
  case NdbOperation::LM_Read:
    conflicting = NdbOperation::LM_Exclusive;
    break;
  default:
    abort(); // SimpleRead + CommittedRead can't conflict reliably
  }

  ndbout << "conflicting with ";
  outputLockMode(lm);
  ndbout << " using ";
  outputLockMode(conflicting);
  ndbout << endl;
  return conflicting;
}   

#define CHECKN(c, o, e) { if (!(c)) {                     \
    ndbout << "Failed on line " << __LINE__ << endl;    \
    ndbout << (o)->getNdbError() << endl;               \
    return e; } }

NdbOperation* defineReadAllColsOp(HugoOperations* hugoOps,
                                  NdbTransaction* trans,
                                  const NdbDictionary::Table* pTab,
                                  NdbOperation::LockMode lm,
                                  Uint32 rowNum)
{
  NdbOperation* op = trans->getNdbOperation(pTab);
  CHECKN(op != NULL, trans, NULL);
    
  CHECKN(op->readTuple(lm) == 0, op, NULL);
  
  hugoOps->equalForRow(op, rowNum);
  
  for(int c = 0; c < pTab->getNoOfColumns(); c++)
  {
    if(!pTab->getColumn(c)->getPrimaryKey())
    {
      CHECKN(op->getValue(pTab->getColumn(c)->getName()) != NULL, op, NULL);
    }
  }
  
  return op;
}

bool checkReadRc(HugoOperations* hugoOps,
                 Ndb* ndb,
                 const NdbDictionary::Table* pTab,
                 NdbOperation::LockMode lm,
                 Uint32 rowNum,
                 int expectedRc)
{
  NdbTransaction* trans = ndb->startTransaction();
  CHECKN(trans != NULL, ndb, false);
  
  NdbOperation* readOp = defineReadAllColsOp(hugoOps,
                                             trans,
                                             pTab,
                                             lm,
                                             rowNum);
  CHECKN(readOp != NULL, trans, false);

  int execRc = trans->execute(Commit);
  
  if (expectedRc)
  {
    /* Here we assume that the error is on the transaction
     * which may not be the case for some errors
     */
    if (trans->getNdbError().code != expectedRc)
    {
      ndbout << "Expected " << expectedRc << " at " << __LINE__ << endl;
      ndbout << "Got " << trans->getNdbError() << endl;
      return false;
    }
  }
  else
  {
    CHECKN(execRc == 0, trans, false);
    CHECKN(readOp->getNdbError().code == 0, readOp, false);
  }
  
  trans->close();

  return true;
}

bool checkReadDeadlocks(HugoOperations* hugoOps,
                        Ndb* ndb,
                        const NdbDictionary::Table* pTab,
                        NdbOperation::LockMode lm,
                        Uint32 rowNum)
{
  return checkReadRc(hugoOps, ndb, pTab, lm, rowNum, 266);
}

bool checkReadSucceeds(HugoOperations* hugoOps,
                       Ndb* ndb,
                       const NdbDictionary::Table* pTab,
                       NdbOperation::LockMode lm,
                       Uint32 rowNum)
{
  return checkReadRc(hugoOps, ndb, pTab, lm, rowNum, 0);
}

int runTestUnlockBasic(NDBT_Context* ctx, NDBT_Step* step)
{
  /* Basic tests that we can lock and unlock rows
   * using the unlock mechanism
   * Some minor side-validation that the API rejects
   * readLockInfo for non Exclusive / Shared lock modes
   * and that double-release of the lockhandle is caught
   */
  const NdbDictionary::Table* pTab = ctx->getTab();
  
  HugoOperations hugoOps(*pTab);
  
  const Uint32 iterations = 200;

  for (Uint32 iter = 0; iter < iterations; iter++)
  {
    Uint32 rowNum = iter % ctx->getNumRecords();

    NdbTransaction* trans = GETNDB(step)->startTransaction();
    CHECKN(trans != NULL, GETNDB(step), NDBT_FAILED);
    
    ndbout << "First transaction operation using ";
    NdbOperation::LockMode lm = chooseLockMode();

    NdbOperation* op = defineReadAllColsOp(&hugoOps,
                                           trans,
                                           pTab,
                                           lm,
                                           rowNum);
    CHECKN(op != NULL, trans, NDBT_FAILED);
    
    if (op->getLockHandle() == NULL)
    {
      if ((lm == NdbOperation::LM_CommittedRead) ||
          (lm == NdbOperation::LM_SimpleRead))
      {
        if (op->getNdbError().code == 4549)
        {
          /* As expected, go to next iteration */
          ndbout << "Definition error as expected, moving to next" << endl;
          trans->close();
          continue;
        }
        ndbout << "Expected 4549, got :" << endl;
      }
      ndbout << op->getNdbError() << endl;
      ndbout << " at "<<__FILE__ << ":" <<__LINE__ << endl;
      return NDBT_FAILED;
    }
    
    CHECKN(trans->execute(NoCommit) == 0, trans, NDBT_FAILED);
    
    const NdbLockHandle* lh = op->getLockHandle();
    CHECKN(lh != NULL, op, NDBT_FAILED);

    /* Ok, let's use another transaction to try and get a
     * lock on the row (exclusive or shared)
     */
    NdbTransaction* trans2 = GETNDB(step)->startTransaction();
    CHECKN(trans2 != NULL, GETNDB(step), NDBT_FAILED);


    ndbout << "Second transaction operation using ";
    NdbOperation::LockMode lm2 = chooseLockMode();

    NdbOperation* op2 = defineReadAllColsOp(&hugoOps,
                                            trans2,
                                            pTab,
                                            lm2,
                                            rowNum);
    CHECKN(op2 != NULL, trans2, NDBT_FAILED);

    /* Execute can succeed if both lock modes are LM read
     * otherwise we'll deadlock (266)
     */
    bool expectOk = ((lm2 == NdbOperation::LM_CommittedRead) ||
                     ((lm == NdbOperation::LM_Read) &&
                      ((lm2 == NdbOperation::LM_Read) ||
                       (lm2 == NdbOperation::LM_SimpleRead))));

    /* Exclusive read locks primary only, and SimpleRead locks
     * Primary or Backup, so SimpleRead may or may not succeed
     */
    bool unknownCase = ((lm == NdbOperation::LM_Exclusive) &&
                        (lm2 == NdbOperation::LM_SimpleRead));
    
    if (trans2->execute(NoCommit) != 0)
    {
      if (expectOk ||
          (trans2->getNdbError().code != 266))
      {
        ndbout << trans2->getNdbError() << endl;
        ndbout << " at "<<__FILE__ << ":" <<__LINE__ << endl;
        return NDBT_FAILED;
      }
    }
    else
    {
      if (!expectOk  && !unknownCase)
      {
        ndbout << "Expected deadlock but had success!" << endl;
        return NDBT_FAILED;
      }
    }
    trans2->close();

    /* Now let's try to create an unlockRow operation, and
     * execute it 
     */
    const NdbOperation* unlockOp = trans->unlock(lh);
    
    CHECKN(unlockOp != NULL, trans, NDBT_FAILED);

    CHECKN(trans->execute(NoCommit) == 0, trans, NDBT_FAILED);

    /* Now let's try to get an exclusive lock on the row from
     * another transaction which can only be possible if the
     * original lock has been removed.
     */
    CHECK(checkReadSucceeds(&hugoOps,
                            GETNDB(step),
                            pTab,
                            NdbOperation::LM_Exclusive,
                            rowNum));
    ndbout << "Third transaction operation using LM_Exclusive succeeded" << endl;

    Uint32 choice = rand() % 3;
    switch(choice)
    {
    case 0:
      ndbout << "Closing transaction" << endl;
      trans->close();
      break;
    case 1:
      ndbout << "Releasing handle and closing transaction" << endl;
      CHECKN(trans->releaseLockHandle(lh) == 0, trans, NDBT_FAILED);
      trans->close();
      break;
    case 2:
      ndbout << "Attempting to release the handle twice" << endl;
      CHECKN(trans->releaseLockHandle(lh) == 0, trans, NDBT_FAILED);
      
      if ((trans->releaseLockHandle(lh) != -1) ||
          (trans->getNdbError().code != 4551))
      {
        ndbout << "Expected 4551, but got no error " << endl;
        ndbout << " at "<<__FILE__ << ":" <<__LINE__ << endl;
        return NDBT_FAILED;
      }
      
      trans->close();
      break;
    default:
      abort();
      break;
    } 
  } // for (Uint32 iter

  return NDBT_OK;
}

int runTestUnlockRepeat(NDBT_Context* ctx, NDBT_Step* step)
{
  /* Transaction A locks 2 rows
   * It repeatedly unlocks and re-locks one row, but leaves
   * the other locked
   * Transaction B verifies that it can only lock the unlocked
   * row when it is unlocked, and can never lock the row which
   * is never unlocked!
   */

  const NdbDictionary::Table* pTab = ctx->getTab();
  
  HugoOperations hugoOps(*pTab);

  const Uint32 outerLoops = 2;
  const Uint32 iterations = 10;

  Ndb* ndb = GETNDB(step);

  /* Transaction A will take a lock on otherRowNum and hold it
   * throughout.
   * RowNum will be locked and unlocked each iteration
   */
  Uint32 otherRowNum = ctx->getNumRecords() - 1;
  
  for (Uint32 outerLoop = 0; outerLoop < outerLoops; outerLoop ++)
  {
    NdbTransaction* transA = ndb->startTransaction();
    CHECKN(transA != NULL, ndb, NDBT_FAILED);

    NdbOperation::LockMode lockAOtherMode;
    ndbout << "TransA : Try to lock otherRowNum in mode ";

    switch (outerLoop % 2) {
    case 0:
      ndbout << "LM_Exclusive" << endl;
      lockAOtherMode = NdbOperation::LM_Exclusive;
      break;
    default:
      ndbout << "LM_Read" << endl;
      lockAOtherMode = NdbOperation::LM_Read;
      break;
    }
  
    NdbOperation* lockAOtherRowNum = defineReadAllColsOp(&hugoOps,
                                                         transA,
                                                         pTab,
                                                         lockAOtherMode,
                                                         otherRowNum);
    CHECKN(lockAOtherRowNum != NULL, transA, NDBT_FAILED);

    CHECKN(transA->execute(NoCommit) == 0, transA, NDBT_FAILED);

    ndbout << "TransA : Got initial lock on otherRowNum" << endl;

    for (Uint32 iter = 0; iter < iterations; iter++)
    {
      Uint32 rowNum = iter % (ctx->getNumRecords() - 1);
  
      ndbout << "  TransA : Try to lock rowNum with mode ";
      NdbOperation::LockMode lockAMode = chooseLockMode(true); // Exclusive or LM_Read
  
      /* Transaction A takes a lock on rowNum */
      NdbOperation* lockARowNum = defineReadAllColsOp(&hugoOps,
                                                      transA,
                                                      pTab,
                                                      lockAMode,
                                                      rowNum);
      CHECKN(lockARowNum != NULL, transA, NDBT_FAILED);
    
      const NdbLockHandle* lockAHandle = lockARowNum->getLockHandle();
      CHECKN(lockAHandle != NULL, lockARowNum, NDBT_FAILED);

      CHECKN(transA->execute(NoCommit) == 0, transA, NDBT_FAILED);

      ndbout << "    TransA : Got lock on rowNum" << endl; 

      /* Now transaction B checks that it cannot get a conflicting lock 
       * on rowNum 
       */
      ndbout << "  TransB : Try to lock rowNum by ";

      CHECK(checkReadDeadlocks(&hugoOps,
                               ndb,
                               pTab,
                               chooseConflictingLockMode(lockAMode),
                               rowNum));

      ndbout << "    TransB : Failed to get lock on rowNum as expected" << endl;

      /* Now transaction A unlocks rowNum */
      const NdbOperation* unlockOpA = transA->unlock(lockAHandle);
      CHECKN(unlockOpA != NULL, transA, NDBT_FAILED);

      CHECKN(transA->execute(NoCommit) == 0, transA, NDBT_FAILED);

      ndbout << "  TransA : Unlocked rowNum" << endl;
    
      /* Now transaction B attempts to gain a lock on RowNum */
      NdbTransaction* transB = ndb->startTransaction();
      CHECKN(transB != NULL, ndb, NDBT_FAILED);

      ndbout << "  TransB : Try to lock rowNum with mode ";
      NdbOperation::LockMode lockBMode = chooseLockMode(true);

      NdbOperation* tryLockBRowNum2 = defineReadAllColsOp(&hugoOps,
                                                          transB,
                                                          pTab,
                                                          lockBMode,
                                                          rowNum);
      CHECKN(tryLockBRowNum2 != NULL, transB, NDBT_FAILED);

      CHECKN(transB->execute(NoCommit) == 0, transB, NDBT_FAILED);
    
      ndbout << "    TransB : Got lock on rowNum" << endl;

      ndbout << "  TransB : Try to lock other row by ";
      NdbOperation::LockMode lockBOtherMode = chooseConflictingLockMode(lockAOtherMode);

      /* Now transaction B attempts to gain a lock on OtherRowNum
       * which should fail as transaction A still has it locked
       */
      NdbOperation* tryLockBOtherRowNum = defineReadAllColsOp(&hugoOps,
                                                              transB,
                                                              pTab,
                                                              lockBOtherMode,
                                                              otherRowNum);
      CHECKN(tryLockBOtherRowNum != NULL, transB, NDBT_FAILED);

      CHECKN(transB->execute(NoCommit) == -1, transB, NDBT_FAILED);
    
      if (transB->getNdbError().code != 266)
      {
        ndbout << "Error was expecting 266, but got " << transB->getNdbError() << endl;
        ndbout << "At line " << __LINE__ << endl;
        return NDBT_FAILED;
      }

      ndbout << "    TransB : Failed to get lock on otherRowNum as expected" << endl;

      transB->close();
    }

    transA->close();
  }

  return NDBT_OK;
}


int runTestUnlockMulti(NDBT_Context* ctx, NDBT_Step* step)
{
  const NdbDictionary::Table* pTab = ctx->getTab();

  /* Verifies that a single transaction (or multiple
   * transactions) taking multiple locks on the same
   * row using multiple operations behaves correctly
   * as the operations unlock their locks.
   * 
   * Transaction A will lock the row to depth A
   * Transaction A may use an exclusive lock as its first lock
   * Transaction B will lock the row to depth B
   *   iff transaction A did not use exclusive locks
   * 
   * Once all locks are in place, the locks placed are
   * removed.
   * The code checks that the row remains locked until
   * all locking operations are unlocked
   * The code checks that the row is unlocked when all
   * locking operations are unlocked.
   *
   * Depth A and B and whether A uses exclusive or not
   * are varied.
   */
  
  HugoOperations hugoOps(*pTab);

  const Uint32 MinLocks = 3;
  const Uint32 MaxLocksPerTrans = 20;
  Uint32 rowNum = ctx->getNumRecords() - 1;
  Uint32 numLocksInTransA = rand() % MaxLocksPerTrans;
  numLocksInTransA = (numLocksInTransA > MinLocks) ?
    numLocksInTransA : MinLocks;
  bool useExclusiveInA = ((rand() % 2) == 0);

  Uint32 numLocksInTransB = useExclusiveInA ? 0 :
    (rand() % MaxLocksPerTrans);
  
  Uint32 maxLocks = (numLocksInTransA > numLocksInTransB) ?
    numLocksInTransA : numLocksInTransB;
  
  ndbout << "NumLocksInTransA " << numLocksInTransA 
         << " NumLocksInTransB " << numLocksInTransB
         << " useExclusiveInA " << useExclusiveInA
         << endl;

  NdbOperation* transAOps[ MaxLocksPerTrans ];
  NdbOperation* transBOps[ MaxLocksPerTrans ];

  /* First the lock phase when transA and transB
   * claim locks (with LockHandles)
   * As this occurs, transC attempts to obtain
   * a conflicting lock and fails.
   */
  Ndb* ndb = GETNDB(step);

  NdbTransaction* transA = ndb->startTransaction();
  CHECKN(transA != NULL, ndb, NDBT_FAILED);
  
  NdbTransaction* transB = ndb->startTransaction();
  CHECKN(transB != NULL, ndb, NDBT_FAILED);
  
  ndbout << "Locking phase" << endl << endl;
  for(Uint32 depth=0; depth < maxLocks; depth++)
  {
    ndbout << "Depth " << depth << endl;
    NdbOperation::LockMode lmA;
    /* TransA */
    if (depth < numLocksInTransA)
    {
      ndbout << "  TransA : Locking with mode ";
      if ((depth == 0) && useExclusiveInA)
      {
        lmA = NdbOperation::LM_Exclusive;
        ndbout << "LM_Exclusive" << endl;
      }
      else if (!useExclusiveInA)
      {
        lmA = NdbOperation::LM_Read;
        ndbout << "LM_Read" << endl;
      }
      else
      {
        lmA = chooseLockMode(true); // LM_Exclusive or LM_Read;
      }
      
      NdbOperation* lockA = defineReadAllColsOp(&hugoOps,
                                                transA,
                                                pTab,
                                                lmA,
                                                rowNum);
      CHECKN(lockA != NULL, transA, NDBT_FAILED);
      CHECKN(lockA->getLockHandle() != NULL, lockA, NDBT_FAILED);
      
      transAOps[ depth ] = lockA;
      
      CHECKN(transA->execute(NoCommit) == 0, transA, NDBT_FAILED);
      ndbout << "  TransA : Succeeded" << endl;
    }
    
    /* TransB */
    if (depth < numLocksInTransB)
    {
      ndbout << "  TransB : Locking with mode LM_Read" << endl;
      
      NdbOperation* lockB = defineReadAllColsOp(&hugoOps,
                                                transB,
                                                pTab,
                                                NdbOperation::LM_Read,
                                                rowNum);
      CHECKN(lockB != NULL, transB, NDBT_FAILED);
      CHECKN(lockB->getLockHandle() != NULL, lockB, NDBT_FAILED);
      
      transBOps[ depth ] = lockB;
      
      CHECKN(transB->execute(NoCommit) == 0, transB, NDBT_FAILED);
      ndbout << "  TransB : Succeeded" << endl;
    }
  }

  ndbout << "Unlocking phase" << endl << endl;

  for(Uint32 depth = 0; depth < maxLocks; depth++)
  {
    Uint32 level = maxLocks - depth - 1;

    ndbout << "Depth " << level << endl;

    ndbout << "  TransC : Trying to lock row with lockmode ";
    NdbOperation::LockMode lmC;
    if (useExclusiveInA)
    {
      lmC = chooseLockMode(true); // LM_Exclusive or LM_Read;
    }
    else
    {
      ndbout << "LM_Exclusive" << endl;
      lmC = NdbOperation::LM_Exclusive;
    }

    CHECK(checkReadDeadlocks(&hugoOps,
                             ndb,
                             pTab,
                             lmC,
                             rowNum));

    ndbout << "  TransC failed as expected" << endl;

    if (level < numLocksInTransB)
    {
      const NdbLockHandle* lockHandleB = transBOps[ level ]->getLockHandle();
      CHECKN(lockHandleB != NULL, transBOps[ level ], NDBT_FAILED);

      const NdbOperation* unlockB = transB->unlock(lockHandleB);
      CHECKN(unlockB != NULL, transB, NDBT_FAILED);
      
      CHECKN(transB->execute(NoCommit) == 0, transB, NDBT_FAILED);
      ndbout << "  TransB unlock succeeded" << endl;
    }

    if (level < numLocksInTransA)
    {
      const NdbLockHandle* lockHandleA = transAOps[ level ]->getLockHandle();
      CHECKN(lockHandleA != NULL, transAOps[ level ], NDBT_FAILED);
      
      const NdbOperation* unlockA = transA->unlock(lockHandleA);
      CHECKN(unlockA != NULL, transA, NDBT_FAILED);
      
      CHECKN(transA->execute(NoCommit) == 0, transA, NDBT_FAILED);
      ndbout << "  TransA unlock succeeded" << endl;
    }
  }


  /* Finally, all are unlocked and transC can successfully
   * obtain a conflicting lock
   */
  CHECK(checkReadSucceeds(&hugoOps,
                          ndb,
                          pTab,
                          NdbOperation::LM_Exclusive,
                          rowNum));

  ndbout << "TransC LM_Exclusive lock succeeded" << endl;
  
  transA->close();
  transB->close();

  return NDBT_OK;
}
                    

int runTestUnlockScan(NDBT_Context* ctx, NDBT_Step* step)
{
  /* Performs a table scan with LM_Read or LM_Exclusive 
   * and lock takeovers for a number of the rows returned
   * Validates that some of the taken-over locks are held
   * before unlocking them and validating that they 
   * are released.
   */
  const NdbDictionary::Table* pTab = ctx->getTab();
  
  HugoCalculator calc(*pTab);
  HugoOperations hugoOps(*pTab);

  /* 
     1) Perform scan of the table with LM_Read / LM_Exclusive
     2) Takeover some of the rows with read and lockinfo
     3) Unlock the rows
     4) Check that they are unlocked
  */
  Ndb* ndb = GETNDB(step);
  
  const int iterations = 2;

  const int maxNumTakeovers = 15;
  NdbOperation* takeoverOps[ maxNumTakeovers ];
  Uint32 takeoverColIds[ maxNumTakeovers ];
  
  int numTakeovers = MIN(maxNumTakeovers, ctx->getNumRecords());
  int takeoverMod = ctx->getNumRecords() / numTakeovers;

  ndbout << "numTakeovers is " << numTakeovers
         << " takeoverMod is " << takeoverMod << endl;

  for (int iter = 0; iter < iterations; iter++)
  {
    ndbout << "Scanning table with lock mode : ";
    NdbOperation::LockMode lmScan = chooseLockMode(true); // LM_Exclusive or LM_Read

    NdbTransaction* trans = ndb->startTransaction();
    CHECKN(trans != NULL, ndb, NDBT_FAILED);
    
    /* Define scan */
    NdbScanOperation* scan = trans->getNdbScanOperation(pTab);
    CHECKN(scan != NULL, trans, NDBT_FAILED);

    Uint32 scanFlags = NdbScanOperation::SF_KeyInfo;

    CHECKN(scan->readTuples(lmScan, scanFlags) == 0, scan, NDBT_FAILED);

    NdbRecAttr* idColRecAttr = NULL;

    for(int c = 0; c < pTab->getNoOfColumns(); c++)
    {
      NdbRecAttr* ra = scan->getValue(pTab->getColumn(c)->getName());
      CHECKN(ra != NULL, scan, NDBT_FAILED);
      if (calc.isIdCol(c))
      {
        CHECK(idColRecAttr == NULL);
        idColRecAttr = ra;
      }
    }
    CHECK(idColRecAttr != NULL);

    CHECKN(trans->execute(NoCommit) == 0, trans, NDBT_FAILED);
    
    int rowsRead = 0;
    int rowsTakenover = 0;
    while (scan->nextResult(true) == 0)
    {      
      if ((rowsTakenover < maxNumTakeovers) &&
          (0 == (rowsRead % takeoverMod)))
      {
        /* We're going to take the lock for this row into 
         * a separate operation
         */
        Uint32 rowId = idColRecAttr->u_32_value();
        ndbout << "  Taking over lock on result num " << rowsRead 
               << " row (" << rowId << ")" << endl;
        NdbOperation* readTakeoverOp = scan->lockCurrentTuple();
        CHECKN(readTakeoverOp != NULL, scan, NDBT_FAILED);
        
        CHECKN(readTakeoverOp->getLockHandle() != NULL, readTakeoverOp, NDBT_FAILED);
        takeoverOps[ rowsTakenover ] = readTakeoverOp;
        takeoverColIds[ rowsTakenover ] = rowId;

        CHECKN(trans->execute(NoCommit) == 0, trans, NDBT_FAILED);

        CHECKN(readTakeoverOp->getNdbError().code == 0, readTakeoverOp, NDBT_FAILED);

// // Uncomment to check that takeover keeps lock.
//         if (0 == (rowsTakenover % 7))
//         {
//           ndbout << "  Validating taken-over lock holds on rowid "
//                  << takeoverColIds[ rowsTakenover ] 
//                  << " by ";
//           /* Occasionally validate the lock held by the scan */
//           CHECK(checkReadDeadlocks(&hugoOps,
//                                    ndb,
//                                    pTab,
//                                    chooseConflictingLockMode(lmScan),
//                                    takeoverColIds[ rowsTakenover ]));
//         }
        
        rowsTakenover ++;

      }

      rowsRead ++;
    }
    
    scan->close();

    ndbout << "Scan complete : rows read : " << rowsRead 
           << " rows locked : " << rowsTakenover << endl;

    ndbout << "Now unlocking rows individually" << endl;
    for (int lockedRows = 0; lockedRows < rowsTakenover; lockedRows ++)
    {
      if (0 == (lockedRows % 3))
      {
        ndbout << "  First validating that lock holds on rowid "
               << takeoverColIds[ lockedRows ]
               << " by ";
        /* Occasionally check that the lock held by the scan still holds */
        CHECK(checkReadDeadlocks(&hugoOps,
                                 ndb,
                                 pTab,
                                 chooseConflictingLockMode(lmScan),
                                 takeoverColIds[ lockedRows ]));
        ndbout << "  Lock is held" << endl;
      }

      /* Unlock the row */
      const NdbLockHandle* lockHandle = takeoverOps[ lockedRows ]->getLockHandle();
      CHECKN(lockHandle != NULL, takeoverOps[ lockedRows ], NDBT_FAILED);

      const NdbOperation* unlockOp = trans->unlock(lockHandle);
      CHECKN(unlockOp, trans, NDBT_FAILED);

      CHECKN(trans->execute(NoCommit) == 0, trans, NDBT_FAILED);
      
      /* Now check that the row's unlocked */
      CHECK(checkReadSucceeds(&hugoOps,
                              ndb,
                              pTab,
                              NdbOperation::LM_Exclusive,
                              takeoverColIds[ lockedRows ]));
      ndbout << "  Row " << takeoverColIds[ lockedRows ] 
             << " unlocked successfully" << endl;
    }

    /* Lastly, verify that scan with LM_Exclusive in separate transaction 
     * can scan whole table without locking on anything
     */
    ndbout << "Validating unlocking code with LM_Exclusive table scan" << endl;

    NdbTransaction* otherTrans = ndb->startTransaction();
    CHECKN(otherTrans != NULL, ndb, NDBT_FAILED);

    NdbScanOperation* otherScan = otherTrans->getNdbScanOperation(pTab);
    CHECKN(otherScan != NULL, otherTrans, NDBT_FAILED);

    CHECKN(otherScan->readTuples(NdbOperation::LM_Exclusive) == 0, otherScan, NDBT_FAILED);

    for(int c = 0; c < pTab->getNoOfColumns(); c++)
    {
      NdbRecAttr* ra = otherScan->getValue(pTab->getColumn(c)->getName());
      CHECKN(ra != NULL, otherScan, NDBT_FAILED);
    }

    CHECKN(otherTrans->execute(NoCommit) == 0, trans, NDBT_FAILED);
    
    int nextRc = 0;
    while (0 == (nextRc = otherScan->nextResult(true)))
    {};

    if (nextRc != 1)
    {
      ndbout << "Final scan with lock did not complete successfully" << endl;
      ndbout << otherScan->getNdbError() << endl;
      ndbout << "at line " << __LINE__ << endl;
      return NDBT_FAILED;
    }

    otherScan->close();
    otherTrans->close();

    ndbout << "All locked rows unlocked" << endl;

    trans->close();
  }

  return NDBT_OK;
}

#include <NdbMgmd.hpp>

class NodeIdReservations {
  bool m_ids[MAX_NODES];
  NdbMutex m_mutex;
public:
  void lock(unsigned id)
  {
    require(id < NDB_ARRAY_SIZE(m_ids));
    NdbMutex_Lock(&m_mutex);
    //ndbout  << "locking nodeid: " << id << endl;
    if (m_ids[id])
    {
      //already locked!
      g_err << "Nodeid " << id << " is already locked! Crashing!" << endl;
      abort();
    }
    m_ids[id] = true;
    NdbMutex_Unlock(&m_mutex);
  }

  void unlock(unsigned id)
  {
    require(id < NDB_ARRAY_SIZE(m_ids));
    NdbMutex_Lock(&m_mutex);
    //ndbout  << "unlocking nodeid: " << id << endl;
    if (!m_ids[id])
    {
      //already unlocked!
      abort();
    }
    m_ids[id] = false;
    NdbMutex_Unlock(&m_mutex);
  }

  NodeIdReservations() {
    bzero(m_ids, sizeof(m_ids));
    NdbMutex_Init(&m_mutex);
  }

  class Reserve {
    unsigned m_id;
    NodeIdReservations& m_res;

    Reserve(); // Not impl.
    Reserve(const Reserve&); // Not impl.
  public:
    Reserve(NodeIdReservations& res, unsigned id) :
        m_id(id), m_res(res) {
      m_res.lock(m_id);
    }

    void unlock() {
      m_res.unlock(m_id);
      m_id = 0;
    }

    ~Reserve(){
      if (m_id)
      {
        m_res.unlock(m_id);
      }
    }
  };
};

NodeIdReservations g_reservations;


int runNdbClusterConnectInit(NDBT_Context* ctx, NDBT_Step* step)
{
  // Find number of unconnected API nodes slot to use for test
  Uint32 api_nodes = 0;
  {
    NdbMgmd mgmd;

    if (!mgmd.connect())
      return NDBT_FAILED;

    ndb_mgm_node_type
      node_types[2] = { NDB_MGM_NODE_TYPE_API,
                        NDB_MGM_NODE_TYPE_UNKNOWN };

    ndb_mgm_cluster_state *cs = ndb_mgm_get_status2(mgmd.handle(), node_types);
    if (cs == NULL)
    {
      printf("ndb_mgm_get_status2 failed, error: %d - %s\n",
             ndb_mgm_get_latest_error(mgmd.handle()),
             ndb_mgm_get_latest_error_msg(mgmd.handle()));
      return NDBT_FAILED;
    }

    for(int i = 0; i < cs->no_of_nodes; i++ )
    {
      ndb_mgm_node_state *ns = cs->node_states + i;
      require(ns->node_type == NDB_MGM_NODE_TYPE_API);
      if (ns->node_status == NDB_MGM_NODE_STATUS_CONNECTED)
      {
        // Node is already connected, don't use in test
        continue;
      }
      api_nodes++;
    }
    free(cs);
  }

  if (api_nodes <= 1)
  {
    ndbout << "Too few API node slots available, failing test" << endl;
    return NDBT_FAILED;
  }
  // Don't try to use nodeid allocated by main cluster connection
  api_nodes--;

  ndbout << "Found " << api_nodes << " unconnected API nodes" << endl;
  ctx->setProperty("API_NODES", api_nodes);
  return NDBT_OK;
}


int runNdbClusterConnect(NDBT_Context* ctx, NDBT_Step* step)
{
  const Uint32 api_nodes = ctx->getProperty("API_NODES");
  const Uint32 step_no = step->getStepNo();
  const Uint32 timeout_after_first_alive = ctx->getProperty("TimeoutAfterFirst",
                                                            30);
  if (step_no > api_nodes)
  {
    // Don't run with more threads than API node slots
    return NDBT_OK;
  }

  // Get connectstring from main connection
  char constr[256];
  if (!ctx->m_cluster_connection.get_connectstring(constr,
                                                   sizeof(constr)))
  {
    g_err << "Too short buffer for connectstring" << endl;
    return NDBT_FAILED;
  }

  Uint32 l = 0;
  const Uint32 loops = ctx->getNumLoops();
  while (l < loops && !ctx->isTestStopped())
  {
    g_info << "loop: " << l << endl;
    if (ctx->getProperty("WAIT") > 0)
    {
      ndbout_c("thread %u waiting", step_no);
      ctx->incProperty("WAITING");
      while (ctx->getProperty("WAIT") > 0 && !ctx->isTestStopped())
        NdbSleep_MilliSleep(10);
      ndbout_c("thread %u waiting complete", step_no);
    }
    Ndb_cluster_connection con(constr);

    const int retries = 12;
    const int retry_delay = 5;
    const int verbose = 1;
    if (con.connect(retries, retry_delay, verbose) != 0)
    {
      g_err << "Ndb_cluster_connection.connect failed" << endl;
      return NDBT_FAILED;
    }

    // Check that the connection got a unique nodeid
    NodeIdReservations::Reserve res(g_reservations, con.node_id());

    const int timeout = 30;
    int ret = con.wait_until_ready(timeout, timeout_after_first_alive);
    if (! (ret == 0 || (timeout_after_first_alive == 0 && ret > 0)))
    {
      g_err << "Cluster connection was not ready, nodeid: "
            << con.node_id() << endl;
      abort();
      return NDBT_FAILED;
    }

    // Create and init Ndb object
    Ndb ndb(&con, "TEST_DB");
    if (ndb.init() != 0)
    {
      NDB_ERR(ndb.getNdbError());
      return NDBT_FAILED;
    }

    const int max_sleep = 25;
    NdbSleep_MilliSleep(10 + rand() % max_sleep);

    l++;
    res.unlock(); // make sure it's called before ~Ndb_cluster_connection
  }

  ctx->incProperty("runNdbClusterConnect_FINISHED");

  return NDBT_OK;
}

int
runRestarts(NDBT_Context* ctx, NDBT_Step* step)
{
  int result = NDBT_OK;
  Uint32 threads = ctx->getProperty("API_NODES", (unsigned)0);
  Uint32 sr = ctx->getProperty("ClusterRestart", (unsigned)0);
  Uint32 master = ctx->getProperty("Master", (unsigned)0);
  Uint32 slow = ctx->getProperty("SlowNR", (unsigned)0);
  NdbRestarter restarter;

  if (restarter.waitClusterStarted() != 0)
  {
    g_err << "Cluster failed to start" << endl;
    return NDBT_FAILED;
  }

  if (sr == 0 && restarter.getNumDbNodes() < 2)
    return NDBT_OK;

  while (ctx->getProperty("runNdbClusterConnect_FINISHED") < threads
         && !ctx->isTestStopped())
  {
    ndbout_c("%u %u",
             ctx->getProperty("runNdbClusterConnect_FINISHED"),
             threads);
    if (sr == 0)
    {
      int id = rand() % restarter.getNumDbNodes();
      int nodeId = restarter.getDbNodeId(id);
      if (master == 1)
      {
        nodeId = restarter.getMasterNodeId();
      }
      else if (master == 2)
      {
        nodeId = restarter.getRandomNotMasterNodeId(rand());
      }
      ndbout << "Restart node " << nodeId
             << "(master: " << restarter.getMasterNodeId() << ")"
             << endl;
      if (restarter.restartOneDbNode(nodeId, false, true, true) != 0)
      {
        g_err << "Failed to restartNextDbNode" << endl;
        result = NDBT_FAILED;
        break;
      }

      if (restarter.waitNodesNoStart(&nodeId, 1))
      {
        g_err << "Failed to waitNodesNoStart" << endl;
        result = NDBT_FAILED;
        break;
      }

      if (slow)
      {
        /**
         * Block starting node in sp4
         */
        int dump[] = { 71, 4 };
        restarter.dumpStateOneNode(nodeId, dump, NDB_ARRAY_SIZE(dump));
      }

      if (restarter.startNodes(&nodeId, 1))
      {
        g_err << "Failed to start node" << endl;
        result = NDBT_FAILED;
        break;
      }

      if (slow)
      {
        Uint32 blockTime = 3 * 60 * 1000;
        Uint64 end = NdbTick_CurrentMillisecond() + blockTime;
        while (ctx->getProperty("runNdbClusterConnect_FINISHED") < threads
               && !ctx->isTestStopped() &&
               NdbTick_CurrentMillisecond() < end)
        {
          NdbSleep_MilliSleep(100);
        }

        // unblock
        int dump[] = { 71 };
        restarter.dumpStateOneNode(nodeId, dump, NDB_ARRAY_SIZE(dump));
      }
    }
    else
    {
      ndbout << "Blocking threads" << endl;
      ctx->setProperty("WAITING", Uint32(0));
      ctx->setProperty("WAIT", 1);
      while (ctx->getProperty("WAITING") <
             (threads - ctx->getProperty("runNdbClusterConnect_FINISHED")) &&
             !ctx->isTestStopped())
      {
        NdbSleep_MilliSleep(10);
      }

      ndbout << "Restart cluster" << endl;
      if (restarter.restartAll2(Uint32(NdbRestarter::NRRF_NOSTART |
                                       NdbRestarter::NRRF_ABORT)) != 0)
      {
        g_err << "Failed to restartAll" << endl;
        result = NDBT_FAILED;
        break;
      }

      ctx->setProperty("WAITING", Uint32(0));
      ctx->setProperty("WAIT", Uint32(0));

      ndbout << "Starting cluster" << endl;
      restarter.startAll();
    }

    if (restarter.waitClusterStarted() != 0)
    {
      g_err << "Cluster failed to start" << endl;
      result = NDBT_FAILED;
      break;
    }
  }

  return result;
}

int runCheckAllNodesStarted(NDBT_Context* ctx, NDBT_Step* step){
  NdbRestarter restarter;

  if (restarter.waitClusterStarted(1) != 0)
  {
    g_err << "All nodes was not started " << endl;
    return NDBT_FAILED;
  }

  return NDBT_OK;
}



static bool
check_connect_no_such_host()
{
  for (int i = 0; i < 3; i++)
  {
    const char* no_such_host = "no_such_host:1186";
    Ndb_cluster_connection con(no_such_host);

    const int verbose = 1;
    int res = con.connect(i, i, verbose);
    if (res != 1)
    {
      g_err << "Ndb_cluster_connection.connect(" << i << "," << i
            << ", 1) to '" << no_such_host << "' returned " << res
            << " instead of expected 1" << endl;
      return false;
    }
    g_info << "Ndb_cluster_connection.connect(" << i << "," << i
           << ", 1) to '" << no_such_host << "' returned " << res
           << " and message '" << con.get_latest_error_msg() << "'"<< endl;
  }
  return true;
}


static bool
check_connect_until_no_more_nodeid(const char* constr)
{
  bool result = true;
  Vector<Ndb_cluster_connection*> connections;
  while(true)
  {
    Ndb_cluster_connection* con = new Ndb_cluster_connection(constr);
    if (!con)
    {
      g_err << "Failed to create another Ndb_cluster_connection" << endl;
      result = false;
      break;
    }
    connections.push_back(con);
    g_info << "connections: " << connections.size() << endl;

    const int verbose = 1;
    int res = con->connect(0, 0, verbose);
    if (res != 0)
    {
      g_info << "Ndb_cluster_connection.connect(0,0,1) returned " << res
             << " and error message set to : '" << con->get_latest_error_msg()
             << "'" << endl;

      if (res != 1)
      {
        // The error returned should be 1
        g_err << "Unexpected return code " << res << " returned" << endl;
        result = false;
      }
      else if (strstr(con->get_latest_error_msg(),
                      "No free node id found for mysqld(API)") == NULL)
      {
        // The error message should end with "No free node id
        // found for mysqld(API)" since this host is configured in the config
        g_err << "Unexpected error message " << con->get_latest_error_msg()
              << " returned" << endl;
        result = false;
      }
      else
      {
        ndbout << "check_connect_until_no_more_nodeid OK!" << endl;
      }
      break;
    }
  }

  while(connections.size())
  {
    Ndb_cluster_connection* con = connections[0];
    g_info << "releasing connection, size: " << connections.size() << endl;
    delete con;
    connections.erase(0);
  }
  require(connections.size() == 0);

  return result;
}


int runNdbClusterConnectionConnect(NDBT_Context* ctx, NDBT_Step* step)
{
  // Get connectstring from main connection
  char constr[256];
  if(!ctx->m_cluster_connection.get_connectstring(constr,
                                                  sizeof(constr)))
  {
    g_err << "Too short buffer for connectstring" << endl;
    return NDBT_FAILED;
  }

  if (!check_connect_no_such_host() ||
      !check_connect_until_no_more_nodeid(constr))
  {
    return NDBT_FAILED;
  }

  return NDBT_OK;
}

/* Testing fragmented signal send/receive */

/*
  SectionStore

  Abstraction of long section storage api.
  Used by FragmentAssembler to assemble received long sections
*/
class SectionStore
{
public:
  virtual ~SectionStore() {};
  virtual int appendToSection(Uint32 secId, LinearSectionPtr ptr) = 0;
};

/*
  Basic Section Store

  Naive implementation using malloc.  Real usage might use something better.
*/
class BasicSectionStore : public SectionStore
{
public:
  BasicSectionStore()
  {
    init();
  };

  ~BasicSectionStore()
  {
    freeStorage();
  };

  void init()
  {
    ptrs[0].p = NULL;
    ptrs[0].sz = 0;

    ptrs[2] = ptrs[1] = ptrs[0];
  }

  void freeStorage()
  {
    free(ptrs[0].p);
    free(ptrs[1].p);
    free(ptrs[2].p);
  }

  virtual int appendToSection(Uint32 secId, LinearSectionPtr ptr)
  {
    /* Potentially expensive re-alloc + copy */
    require(secId < 3);
    
    Uint32 existingSz = ptrs[secId].sz;
    Uint32* existingBuff = ptrs[secId].p;

    Uint32 newSize = existingSz + ptr.sz;
    Uint32* newBuff = (Uint32*) realloc(existingBuff, newSize * 4);

    if (!newBuff)
      return -1;
    
    memcpy(newBuff + existingSz, ptr.p, ptr.sz * 4);
    
    ptrs[secId].p = newBuff;
    ptrs[secId].sz = existingSz + ptr.sz;

    return 0;
  }
    
  LinearSectionPtr ptrs[3];
};



/*
  FragmentAssembler

  Used to assemble sections from multiple fragment signals, and 
  produce a 'normal' signal.
  
  Requires a SectionStore implementation to accumulate the section
  fragments

  Might be useful generic utility, or not.

  Usage : 
    FragmentAssembler fa(ss);
    while (!fa.isComplete())
    {
      sig = waitSignal();
      ss.handleSignal(sig, sections);
    }

    fa.getSignalHeader();
    fa.getSignalBody();
    fa.getSectionStore(); ..

*/
class FragmentAssembler
{
public:
  enum AssemblyError
  {
    NoError = 0,
    FragmentSequence = 1,
    FragmentSource = 2,
    FragmentIdentity = 3,
    SectionAppend = 4
  };

  FragmentAssembler(SectionStore* _secStore):
    secsReceived(0),
    secStore(_secStore),
    complete(false),
    fragId(0),
    sourceNode(0),
    error(NoError)
  {}

  int handleSignal(const SignalHeader* sigHead,
                   const Uint32* sigBody,
                   LinearSectionPtr* sections)
  {
    Uint32 sigLen = sigHead->theLength;
    
    if (fragId == 0)
    {
      switch (sigHead->m_fragmentInfo)
      {
      case 0:
      {
        /* Not fragmented, pass through */
        sh = *sigHead;
        memcpy(signalBody, sigBody, sigLen * 4);
        Uint32 numSecs = sigHead->m_noOfSections;
        for (Uint32 i=0; i<numSecs; i++)
        {
          if (secStore->appendToSection(i, sections[i]) != 0)
          {
            error = SectionAppend;
            return -1;
          }
        }
        complete = true;
        break;
      }
      case 1:
      {
        /* Start of fragmented signal */
        Uint32 incomingFragId;
        Uint32 incomingSourceNode;
        Uint32 numSecsInFragment;
        
        if (handleFragmentSections(sigHead, sigBody, sections,
                                   &incomingFragId, &incomingSourceNode,
                                   &numSecsInFragment) != 0)
          return -1;
        
        require(incomingFragId != 0);
        fragId = incomingFragId;
        sourceNode = incomingSourceNode;
        require(numSecsInFragment > 0);
        
        break;
      }
      default:
      {
        /* Error, out of sequence fragment */
        error = FragmentSequence;
        return -1;
        break;
      }
      }
    }
    else
    {
      /* FragId != 0 */
      switch (sigHead->m_fragmentInfo)
      {
      case 0:
      case 1:
      {
        /* Error, out of sequence fragment */
        error = FragmentSequence;
        return -1;
      }
      case 2:
        /* Fall through */
      case 3:
      {
        /* Body fragment */
        Uint32 incomingFragId;
        Uint32 incomingSourceNode;
        Uint32 numSecsInFragment;
        
        if (handleFragmentSections(sigHead, sigBody, sections,
                                   &incomingFragId, &incomingSourceNode,
                                   &numSecsInFragment) != 0)
          return -1;

        if (incomingSourceNode != sourceNode)
        {
          /* Error in source node */
          error = FragmentSource;
          return -1;
        }
        if (incomingFragId != fragId)
        {
          error = FragmentIdentity;
          return -1;
        }
        
        if (sigHead->m_fragmentInfo == 3)
        {
          /* Final fragment, contains actual signal body */
          memcpy(signalBody,
                 sigBody,
                 sigLen * 4);
          sh = *sigHead;
          sh.theLength = sigLen - (numSecsInFragment + 1);
          sh.m_noOfSections = 
            ((secsReceived & 4)? 1 : 0) +
            ((secsReceived & 2)? 1 : 0) +
            ((secsReceived & 1)? 1 : 0);
          sh.m_fragmentInfo = 0;
          
          complete=true;
        }
        break;
      }
      default:
      {
        /* Bad fragmentinfo field */
        error = FragmentSequence;
        return -1;
      }
      }
    }

    return 0;
  }

  int handleSignal(NdbApiSignal* signal,
                   LinearSectionPtr* sections)
  {
    return handleSignal(signal, signal->getDataPtr(), sections);
  }

  bool isComplete()
  {
    return complete;
  }

  /* Valid if isComplete() */
  SignalHeader getSignalHeader()
  {
    return sh;
  }
  
  /* Valid if isComplete() */
  Uint32* getSignalBody()
  {
    return signalBody;
  }

  /* Valid if isComplete() */
  Uint32 getSourceNode()
  {
    return sourceNode;
  }

  SectionStore* getSectionStore()
  {
    return secStore;
  }

  AssemblyError getError() const
  {
    return error;
  }
  
private:
  int handleFragmentSections(const SignalHeader* sigHead,
                             const Uint32* sigBody,
                             LinearSectionPtr* sections,
                             Uint32* incomingFragId,
                             Uint32* incomingSourceNode,
                             Uint32* numSecsInFragment)
  {
    Uint32 sigLen = sigHead->theLength;
    
    *numSecsInFragment = sigHead->m_noOfSections;
    require(sigLen >= (1 + *numSecsInFragment));
           
    *incomingFragId = sigBody[sigLen - 1];
    *incomingSourceNode = refToNode(sigHead->theSendersBlockRef);
    const Uint32* secIds = &sigBody[sigLen - (*numSecsInFragment) - 1];
    
    for (Uint32 i=0; i < *numSecsInFragment; i++)
    {
      secsReceived |= (1 < secIds[i]);
      
      if (secStore->appendToSection(secIds[i], sections[i]) != 0)
      {
        error = SectionAppend;
        return -1;
      }
    }
    
    return 0;
  }

  Uint32 secsReceived;
  SectionStore* secStore;
  bool complete;
  Uint32 fragId;
  Uint32 sourceNode;
  SignalHeader sh;
  Uint32 signalBody[NdbApiSignal::MaxSignalWords];
  AssemblyError error;
};                 

static const Uint32 MAX_SEND_BYTES=32768; /* Align with TransporterDefinitions.hpp */
static const Uint32 MAX_SEND_WORDS=MAX_SEND_BYTES/4;
static const Uint32 SEGMENT_WORDS= 60; /* Align with SSPool etc */
static const Uint32 SEGMENT_BYTES = SEGMENT_WORDS * 4;
//static const Uint32 MAX_SEGS_PER_SEND=64; /* 6.3 */
static const Uint32 MAX_SEGS_PER_SEND = (MAX_SEND_BYTES / SEGMENT_BYTES) - 2; /* Align with TransporterFacade.cpp */
static const Uint32 MAX_WORDS_PER_SEND = MAX_SEGS_PER_SEND * SEGMENT_WORDS;
static const Uint32 HALF_MAX_WORDS_PER_SEND = MAX_WORDS_PER_SEND / 2;
static const Uint32 THIRD_MAX_WORDS_PER_SEND = MAX_WORDS_PER_SEND / 3;
static const Uint32 MEDIUM_SIZE = 5000;

/* Most problems occurred with sections lengths around the boundary
 * of the max amount sent - MAX_WORDS_PER_SEND, so we define interesting
 * sizes so that we test behavior around these boundaries
 */
static Uint32 interestingSizes[] = 
{
  0,
  1, 
  MEDIUM_SIZE,
  THIRD_MAX_WORDS_PER_SEND -1,
  THIRD_MAX_WORDS_PER_SEND,
  THIRD_MAX_WORDS_PER_SEND +1,
  HALF_MAX_WORDS_PER_SEND -1,
  HALF_MAX_WORDS_PER_SEND,
  HALF_MAX_WORDS_PER_SEND + 1,
  MAX_WORDS_PER_SEND -1, 
  MAX_WORDS_PER_SEND, 
  MAX_WORDS_PER_SEND + 1,
  (2* MAX_SEND_WORDS) + 1,
  1234 /* Random */
};


/* 
   FragSignalChecker

   Class for testing fragmented signal send + receive
*/
class FragSignalChecker
{
public:

  Uint32* buffer;

  FragSignalChecker()
  {
    buffer= NULL;
    init();
  }

  ~FragSignalChecker()
  {
    free(buffer);
  }

  void init()
  {
    buffer = (Uint32*) malloc(getBufferSize());

    if (buffer)
    {
      /* Init to a known pattern */
      for (Uint32 i = 0; i < (getBufferSize()/4); i++)
      {
        buffer[i] = i;
      }
    }
  }

  static Uint32 getNumInterestingSizes()
  {
    return sizeof(interestingSizes) / sizeof(Uint32);
  }

  static Uint32 getNumIterationsRequired()
  {
    /* To get combinatorial coverage, need each of 3
     * sections with each of the interesting sizes
     */
    Uint32 numSizes = getNumInterestingSizes();
    return numSizes * numSizes * numSizes;
  }

  static Uint32 getSecSz(Uint32 secNum, Uint32 iter)
  {
    require(secNum < 3);
    Uint32 numSizes = getNumInterestingSizes();
    Uint32 divisor = (secNum == 0 ? 1 : 
                      secNum == 1 ? numSizes :
                      numSizes * numSizes);
    /* offset ensures only end sections are 0 length */
    Uint32 index = (iter / divisor) % numSizes;
    if ((index == 0) && (iter >= (divisor * numSizes)))
      index = 1; /* Avoid lower numbered section being empty */
    Uint32 value = interestingSizes[index];
    if(value == 1234)
    {
      value = 1 + (rand() % (2* MAX_WORDS_PER_SEND));
    }
    return value;
  }

  static Uint32 getBufferSize()
  {
    const Uint32 MaxSectionWords = (2 * MAX_SEND_WORDS) + 1;
    const Uint32 MaxTotalSectionsWords = MaxSectionWords * 3;
    return MaxTotalSectionsWords * 4;
  }

  int sendRequest(SignalSender* ss, 
                  Uint32* sizes)
  {
    /* 
     * We want to try out various interactions between the
     * 3 sections and the length of the data sent
     * - All fit in one 'chunk'
     * - None fit in one 'chunk'
     * - Each ends on a chunk boundary
     *
     * Max send size is ~ 32kB
     * Segment size is 60 words / 240 bytes
     *  -> 136 segments / chunk
     *  -> 134 segments / chunk 'normally' sent
     *  -> 32160 bytes
     */
    g_err << "Sending "
          << sizes[0]
          << " " << sizes[1]
          << " " << sizes[2]
          << endl;
    
    const Uint32 numSections = 
      (sizes[0] ? 1 : 0) + 
      (sizes[1] ? 1 : 0) + 
      (sizes[2] ? 1 : 0);
    const Uint32 testType = 40;
    const Uint32 fragmentLength = 1;
    const Uint32 print = 0;
    const Uint32 len = 5 + numSections;
    SimpleSignal request(false);
    
    Uint32* signalBody = request.getDataPtrSend();
    signalBody[0] = ss->getOwnRef();
    signalBody[1] = testType;
    signalBody[2] = fragmentLength;
    signalBody[3] = print;
    signalBody[4] = 0; /* Return count */
    signalBody[5] = sizes[0];
    signalBody[6] = sizes[1];
    signalBody[7] = sizes[2];
    
    
    request.ptr[0].sz = sizes[0];
    request.ptr[0].p = &buffer[0];
    request.ptr[1].sz = sizes[1];
    request.ptr[1].p = &buffer[sizes[0]];
    request.ptr[2].sz = sizes[2];
    request.ptr[2].p = &buffer[sizes[0] + sizes[1]];
    
    request.header.m_noOfSections= numSections;
    
    int rc = 0;
    ss->lock();
    rc = ss->sendFragmentedSignal(ss->get_an_alive_node(),
                                  request,
                                  CMVMI,
                                  GSN_TESTSIG,
                                  len);
    ss->unlock();
    
    if (rc != 0)
    {
      g_err << "Error sending signal" << endl;
      return rc;
    }
    
    return 0;
  }

  int waitResponse(SignalSender* ss,
                   Uint32* expectedSz)
  {
    /* Here we need to wait for all of the signals which
     * comprise a fragmented send, and check that
     * the data is as expected
     */
    BasicSectionStore bss;
    FragmentAssembler fa(&bss);
    
    while(true)
    {
      ss->lock();
      SimpleSignal* response = ss->waitFor(10000);
      ss->unlock();
      
      if (!response)
      {
        g_err << "Timed out waiting for response" << endl;
        return -1;
      }
      
      //response->print();
      
      if (response->header.theVerId_signalNumber == GSN_TESTSIG)
      {
        if (fa.handleSignal(&response->header,
                            response->getDataPtr(),
                            response->ptr) != 0)
        {
          g_err << "Error assembling fragmented signal."
                << "  Error is "
                << (Uint32) fa.getError()
                << endl;
          return -1;
        }
        
        if (fa.isComplete())
        {
          Uint32 expectedWord = 0;
          for (Uint32 i=0; i < 3; i++)
          {
            if (bss.ptrs[i].sz != expectedSz[i])
            {
              g_err << "Wrong size for section : "
                    << i
                    << " expected " << expectedSz[i]
                    << " but received " << bss.ptrs[i].sz
                    << endl;
              return -1;
            }
            
            for (Uint32 d=0; d < expectedSz[i]; d++)
            {
              if (bss.ptrs[i].p[d] != expectedWord)
              {
                g_err << "Bad data in section "
                      << i
                      << " at word number "
                      << d
                      << ".  Expected "
                      << expectedWord
                      << " but found "
                      << bss.ptrs[i].p[d]
                      << endl;
                return -1;
              }
              expectedWord++;
            }
          }
          
          break;
        }
        
      }
    }
    
    return 0;
  }
  
  int runTest(SignalSender* ss)
  {
    for (Uint32 iter=0; 
         iter < getNumIterationsRequired(); 
         iter++)
    {
      int rc;
      Uint32 sizes[3];
      sizes[0] = getSecSz(0, iter);
      sizes[1] = getSecSz(1, iter);
      sizes[2] = getSecSz(2, iter);
      
      /* Build request, including sections */
      rc = sendRequest(ss, sizes);
      if (rc != 0)
      {
        g_err << "Failed sending request on iteration " << iter 
              << " with rc " << rc << endl;
        return NDBT_FAILED;
      }
      
      /* Wait for response */
      rc = waitResponse(ss, sizes);
      if (rc != 0)
      {
        g_err << "Failed waiting for response on iteration " << iter
              << " with rc " << rc << endl;
        return NDBT_FAILED;
      }
    }
    
    return NDBT_OK;
  }
};


int testFragmentedSend(NDBT_Context* ctx, NDBT_Step* step){
  Ndb* pNdb= GETNDB(step);
  Ndb_cluster_connection* conn = &pNdb->get_ndb_cluster_connection();
  SignalSender ss(conn);
  FragSignalChecker fsc;
  
  return fsc.runTest(&ss);
}

static int
runReceiveTRANSIDAIAfterRollback(NDBT_Context* ctx, NDBT_Step* step)
{
  Ndb* const ndb = GETNDB(step);
  NdbRestarter restarter;

  do { 
    // fill table with 10 rows.
    const NdbDictionary::Table * pTab = ctx->getTab();
    HugoTransactions hugoTrans(*pTab);
    if(hugoTrans.loadTable(ndb, 10) != 0) {
      g_err << "Failed to load table" << endl;
      break;
    }
    // do error injection in data nodes
    if (restarter.insertErrorInAllNodes(8107) != 0){
      g_err << "Failed to insert error 8107" << endl;
      break;
    }
    if (restarter.insertErrorInAllNodes(4037) != 0){
      g_err << "Failed to insert error 4037" << endl;
      break;
    }
  
    // do error injection in ndbapi
    DBUG_SET_INITIAL("+d,ndb_delay_close_txn,ndb_delay_transid_ai");
  
    // start transaction
    NdbTransaction* const trans = ndb->startTransaction();
    if (trans == NULL)
    {
      g_err << "ndb->startTransaction() gave unexpected error : "
            << ndb->getNdbError() << endl;
      break;
    }
    NdbOperation* const op = trans->getNdbOperation(pTab);
    if (op == NULL)
    {
      g_err << "trans->getNdbOperation() gave unexpected error : "
            << trans->getNdbError() << endl;
      break;
    }
  
    // start primary key read with shared lock
    HugoOperations hugoOps(*ctx->getTab());
    if(hugoOps.startTransaction(ndb)) {
      g_err << "hugoOps.startTransaction() gave unexpected error : " 
            << hugoOps.getTransaction()->getNdbError() << endl;
      break;
    }
    if(hugoOps.pkReadRecord(ndb, 1, 1, NdbOperation::LM_Read)) {
      g_err << "hugoOps.pkReadRecord() gave unexpected error : " 
            << hugoOps.getTransaction()->getNdbError() << endl;
      break;
    }
    if(hugoOps.execute_Commit(ndb) != 0) {
      g_err << "hugoOps.execute_Commit() gave unexpected error : " 
            << hugoOps.getTransaction()->getNdbError() << endl;
      break;
    }
  
    // all ok, test passes 
    ndb->closeTransaction(trans);
  
    // clean up 
    DBUG_SET_INITIAL("-d,ndb_delay_close_txn,ndb_delay_transid_ai");
    restarter.insertErrorInAllNodes(0);
    return NDBT_OK;
  } while(0);

  // clean up for error path 
  DBUG_SET_INITIAL("-d,ndb_delay_close_txn,ndb_delay_transid_ai");
  restarter.insertErrorInAllNodes(0);
  return NDBT_FAILED;
}

int
testNdbRecordSpecificationCompatibility(NDBT_Context* ctx, NDBT_Step* step)
{
  /* Test for checking the compatibility of RecordSpecification
   * when compiling old code with newer header.
   * Create an instance of RecordSpecification_v1 and try to pass
   * it to the NdbApi createRecord.
   */

  Ndb* pNdb = GETNDB(step);
  const NdbDictionary::Table* pTab= ctx->getTab();
  int numCols= pTab->getNoOfColumns();
  const NdbRecord* defaultRecord= pTab->getDefaultRecord();

  NdbDictionary::RecordSpecification_v1 rsArray[ NDB_MAX_ATTRIBUTES_IN_TABLE ];

  for (int attrId=0; attrId< numCols; attrId++)
  {
    NdbDictionary::RecordSpecification_v1& rs= rsArray[attrId];

    rs.column= pTab->getColumn(attrId);
    rs.offset= 0;
    rs.nullbit_byte_offset= 0;
    rs.nullbit_bit_in_byte= 0;
    CHECK(NdbDictionary::getOffset(defaultRecord,
                                   attrId,
                                   rs.offset));
    CHECK(NdbDictionary::getNullBitOffset(defaultRecord,
                                          attrId,
                                          rs.nullbit_byte_offset,
                                          rs.nullbit_bit_in_byte));
  }
  const NdbRecord* tabRec= pNdb->getDictionary()->createRecord(pTab,
                              (NdbDictionary::RecordSpecification*)rsArray,
                              numCols,
                              sizeof(NdbDictionary::RecordSpecification_v1));
  CHECK(tabRec != 0);

  char keyRowBuf[ NDB_MAX_TUPLE_SIZE_IN_WORDS << 2 ];
  char attrRowBuf[ NDB_MAX_TUPLE_SIZE_IN_WORDS << 2 ];
  bzero(keyRowBuf, sizeof(keyRowBuf));
  bzero(attrRowBuf, sizeof(attrRowBuf));

  HugoCalculator calc(*pTab);

  const int numRecords= 100;

  for (int record=0; record < numRecords; record++)
  {
    int updates= 0;
    /* calculate the Hugo values for this row */
    for (int col=0; col<pTab->getNoOfColumns(); col++)
    {
      char* valPtr= NdbDictionary::getValuePtr(tabRec,
                                               keyRowBuf,
                                               col);
      CHECK(valPtr != NULL);
      int len= pTab->getColumn(col)->getSizeInBytes();
      Uint32 real_len;
      bool isNull= (calc.calcValue(record, col, updates, valPtr,
                                   len, &real_len) == NULL);
      if (pTab->getColumn(col)->getNullable())
      {
        NdbDictionary::setNull(tabRec,
                               keyRowBuf,
                               col,
                               isNull);
      }
    }

    /* insert the row */
    NdbTransaction* trans=pNdb->startTransaction();
    CHECK(trans != 0);
    CHECK(trans->getNdbError().code == 0);

    const NdbOperation* op= NULL;
    op= trans->insertTuple(tabRec,
                           keyRowBuf);
    CHECK(op != 0);

    CHECK(trans->execute(Commit) == 0);
    trans->close();

    /* Now read back */
    Uint32 pkVal= 0;
    memcpy(&pkVal, NdbDictionary::getValuePtr(tabRec,
                                              keyRowBuf,
                                              0),
           sizeof(pkVal));

    trans= pNdb->startTransaction();
    op= trans->readTuple(tabRec,
                         keyRowBuf,
                         tabRec,
                         attrRowBuf);
    CHECK(op != 0);
    CHECK(trans->execute(Commit) == 0);
    CHECK(trans->getNdbError().code == 0);
    trans->close();

    /* Verify the values read back */
    for (int col=0; col<pTab->getNoOfColumns(); col++)
    {
      const char* valPtr= NdbDictionary::getValuePtr(tabRec,
                                                     attrRowBuf,
                                                     col);
      CHECK(valPtr != NULL);

      char calcBuff[ NDB_MAX_TUPLE_SIZE_IN_WORDS << 2 ];
      int len= pTab->getColumn(col)->getSizeInBytes();
      Uint32 real_len;
      bool isNull= (calc.calcValue(record, col, updates, calcBuff,
                                   len, &real_len) == NULL);
      bool colIsNullable= pTab->getColumn(col)->getNullable();
      if (isNull)
      {
        CHECK(colIsNullable);
        if (!NdbDictionary::isNull(tabRec,
                                   attrRowBuf,
                                   col))
        {
          ndbout << "Error, col " << col
              << " (pk=" <<  pTab->getColumn(col)->getPrimaryKey()
                  << ") should be Null, but is not" << endl;
          return NDBT_FAILED;
        }
      }
      else
      {
        if (colIsNullable)
        {
          if (NdbDictionary::isNull(tabRec,
                                    attrRowBuf,
                                    col))
          {
            ndbout << "Error, col " << col
                << " (pk=" << pTab->getColumn(col)->getPrimaryKey()
                << ") should be non-Null but is null" << endl;
            return NDBT_FAILED;
          };
        }

        /* Compare actual data read back */
        if( memcmp(calcBuff, valPtr, real_len) != 0 )
        {
          ndbout << "Error, col " << col
              << " (pk=" << pTab->getColumn(col)->getPrimaryKey()
              << ") should be equal, but isn't for record "
              << record << endl;
          ndbout << "Expected :";
          for (Uint32 i=0; i < real_len; i++)
          {
            ndbout_c("%x ", calcBuff[i]);
          }
          ndbout << endl << "Received :";
          for (Uint32 i=0; i < real_len; i++)
          {
            ndbout_c("%x ", valPtr[i]);
          }
          ndbout << endl;

          return NDBT_FAILED;
        }
      }
    }

    /* Now delete the tuple */
    trans= pNdb->startTransaction();
    op= trans->deleteTuple(tabRec,
                           keyRowBuf,
                           tabRec);
    CHECK(op != 0);
    CHECK(trans->execute(Commit) == 0);

    trans->close();
  }

  return NDBT_OK;
}

int testSchemaObjectOwnerCheck(NDBT_Context* ctx, NDBT_Step* step)
{
  Ndb* const ndb = GETNDB(step);
  Ndb *otherNdb = NULL;
  NdbDictionary::Dictionary* const dict = ndb->getDictionary();
  NdbTransaction *trans = ndb->startTransaction();
  NdbRestarter restarter;
  int result = NDBT_OK;

  do
  {
    ndbout << "Creating table with index" << endl;
    NdbDictionary::Table tab;
    NdbDictionary::Index idx;
    tab.setName("SchemaObjOwnerCheck_tab");
    tab.setLogging(true);

    // create column
    NdbDictionary::Column col("col1");
    col.setType(NdbDictionary::Column::Unsigned);
    col.setPrimaryKey(true);
    tab.addColumn(col);

    // create index on column
    idx.setTable("SchemaObjOwnerCheck_tab");
    idx.setName("SchemaObjOwnerCheck_idx");
    idx.setType(NdbDictionary::Index::UniqueHashIndex);
    idx.setLogging(false);
    idx.addColumnName("col1");

    NdbError error;
    if(tab.validate(error) == -1)
    {
      ndbout << "Failed to create table" << endl;
      break;
    }
    
    if (dict->createTable(tab) == -1) {
      g_err << "Failed to create SchemaObjOwnerCheck_tab table." << endl;
      result = NDBT_FAILED;
      break;
    }
    if (dict->createIndex(idx) == -1) {
      g_err << "Failed to create index, error: " << dict->getNdbError() << endl;
      result = NDBT_FAILED;
      break;
    }

    ndbout << "Setting up other connection to acquire schema objects." << endl;
    char connectString[256];
    ctx->m_cluster_connection.get_connectstring(connectString,
                                                sizeof(connectString));
    otherConnection= new Ndb_cluster_connection(connectString);
    if (otherConnection == NULL)
    {
      ndbout << "otherConnection is null" << endl;
      result = NDBT_FAILED;
      break;
    }
    int rc= otherConnection->connect();
    if (rc != 0)
    {
      ndbout << "Connect of otherConnection failed with rc " << rc << endl;
      result = NDBT_FAILED;
      break;
    }
    if (otherConnection->wait_until_ready(10,10) != 0)
    {
      ndbout << "Cluster connection otherConnection was not ready" << endl;
      result = NDBT_FAILED;
      break;
    }
    otherNdb = new Ndb(otherConnection, "TEST_DB");
    if(!otherNdb)
    {
      ndbout << "Failed to acquire Ndb object from otherConnection" << endl;
      result = NDBT_FAILED;
      break;
    }
    otherNdb->init();
    if(otherNdb->waitUntilReady(10) != 0)
    {
      ndbout << "Failed to init Ndb object from otherConnection" << endl;
      result = NDBT_FAILED;
      break;
    }
    const NdbDictionary::Table *otherTable = otherNdb->getDictionary()->getTable("SchemaObjOwnerCheck_tab");
    if(!otherTable)
    {
      ndbout << "Failed to get Ndb table from otherConnection" << endl;
      result = NDBT_FAILED;
      break;
    }
    const NdbDictionary::Index *otherIndex = otherNdb->getDictionary()->getIndex("SchemaObjOwnerCheck_idx", "SchemaObjOwnerCheck_tab");
    if(!otherIndex)
    {
      ndbout << "Failed to get Ndb index from otherConnection" << endl;
      result = NDBT_FAILED;
      break;
    }
  
    ndbout << "Enabling schema object ownership check on ctx connection" << endl;
    trans->setSchemaObjOwnerChecks(true);
  
    ndbout << "Attempting to acquire Ndb*Operations on schema objects ";
    ndbout << "which belong to other connection" << endl;
    NdbOperation *op = trans->getNdbOperation(otherTable);
    const NdbError err1 = trans->getNdbError();
    if(err1.code != 1231)
    {
      ndbout << "Failed to detect Table with wrong owner for NdbOperation" << endl;
      result = NDBT_FAILED;
      break;
    } 
    NdbScanOperation *scanop = trans->getNdbScanOperation(otherTable);
    const NdbError err2 = trans->getNdbError();
    if(err2.code != 1231)
    {
      ndbout << "Failed to detect Table with wrong owner for NdbScanOperation" << endl;
      result = NDBT_FAILED;
      break;
    } 
    NdbIndexScanOperation *idxscanop = trans->getNdbIndexScanOperation(otherIndex, otherTable);
    const NdbError err3 = trans->getNdbError();
    if(err3.code != 1231)
    {
      ndbout << "Failed to detect Table/Index with wrong owner for NdbIndexScanOperation" << endl;
      result = NDBT_FAILED;
      break;
    } 
    NdbIndexOperation *idxop = trans->getNdbIndexOperation(otherIndex);
    const NdbError err4 = trans->getNdbError();
    if(err4.code != 1231)
    {
      ndbout << "Failed to detect Index with wrong owner for NdbIndexOperation" << endl;
      result = NDBT_FAILED;
      break;
    } 
    ndbout << "Success: ownership check detected wrong owner" << endl;   
 
    ndbout << "Disabling schema object ownership check on valid connection" << endl;
    trans->setSchemaObjOwnerChecks(false);
  
    ndbout << "Attempting to acquire Ndb*Operations ";
    ndbout << "on valid schema objects from other connection" << endl;
    op = trans->getNdbOperation(otherTable);
    scanop = trans->getNdbScanOperation(otherTable);
    idxscanop = trans->getNdbIndexScanOperation(otherIndex, otherTable);
    idxop = trans->getNdbIndexOperation(otherIndex);
    
    if(!op || !scanop || !idxscanop || !idxop)  // failure to acquire at least one op
    {
      ndbout << "Failed to acquire ";
      if(!op)        ndbout << "NdbOperation, ";
      if(!scanop)    ndbout << "NdbScanOperation, ";
      if(!idxscanop) ndbout << "NdbIndexScanOperation, ";
      if(!idxop)     ndbout << "NdbIndexOperation, ";
      ndbout << "error: " << trans->getNdbError().message << endl;
      result = NDBT_FAILED;
      break;
    }
    ndbout << "Success: ownership check skipped, wrong owner not detected" << endl;   

    ndbout << "Enabling schema object ownership check on valid connection" << endl;
    trans->setSchemaObjOwnerChecks(true);
 
    ndbout << "Acquiring schema objects from current connection" << endl;
    const NdbDictionary::Table *table = ndb->getDictionary()->getTable("SchemaObjOwnerCheck_tab");
    if(!table)
    {
      ndbout << "Failed to get Ndb table from connection" << endl;
      result = NDBT_FAILED;
      break;
    }
    const NdbDictionary::Index *index = ndb->getDictionary()->getIndex("SchemaObjOwnerCheck_idx", "SchemaObjOwnerCheck_tab");
    if(!index)
    {
      ndbout << "Failed to get Ndb index from connection" << endl;
      result = NDBT_FAILED;
      break;
    }
 
    ndbout << "Attempting to acquire Ndb*Operations ";
    ndbout << "on owned schema objects with different db" << endl;
    ndb->setDatabaseName("notexist");
    NdbOperation *op2 = trans->getNdbOperation(table);
    NdbScanOperation *scanop2 = trans->getNdbScanOperation(table);
    NdbIndexScanOperation *idxscanop2 = trans->getNdbIndexScanOperation(index, table);
    NdbIndexOperation *idxop2 = trans->getNdbIndexOperation(index, table);

    if(!op2 || !scanop2 || !idxscanop2 || !idxop2)  // failure to acquire at least one op
    {
      ndbout << "Failed to acquire ";
      if(!op)        ndbout << "NdbOperation, ";
      if(!scanop)    ndbout << "NdbScanOperation, ";
      if(!idxscanop) ndbout << "NdbIndexScanOperation, ";
      if(!idxop)     ndbout << "NdbIndexOperation, ";
      ndbout << "error: " << trans->getNdbError().message << endl;
      result = NDBT_FAILED;
      break;
    }
    ndbout << "Success: acquired Ndb*Operations on owned schema objects" << endl;   
  } while(false);

  ndbout << "Cleanup" << endl; 
  ndb->setDatabaseName("TEST_DB");
  if (dict->dropIndex("SchemaObjOwnerCheck_idx", "SchemaObjOwnerCheck_tab") == -1) 
  {
    g_err << "Failed to drop SchemaObjOwnerCheck_idx index." << endl;
    result = NDBT_FAILED;
  }
  if (dict->dropTable("SchemaObjOwnerCheck_tab") == -1) 
  {
    g_err << "Failed to drop SchemaObjOwnerCheck_tab table." << endl;
    result = NDBT_FAILED;
  }

  trans->setSchemaObjOwnerChecks(false);
  ndb->closeTransaction(trans);

  if(otherNdb)
  {
    delete otherNdb;
    otherNdb = NULL;
  }
  if(otherConnection)
  {
    delete otherConnection;
    otherConnection = NULL;
  }
  return result;
}

int 
testMgmdSendBufferExhaust(NDBT_Context* ctx, NDBT_Step* step)
{
  /* 1 : Get MGMD node id
   * 2 : Get a data node node id
   * 3 : Consume most SB in MGMD
   * 4 : Block sending from MGMD -> data node
   * 5 : Observe whether MGMD is alive + well
   * 6 : Unblock sending
   * 7 : Release SB
   * 8 : Completed
   */
  NdbRestarter restarter;
  
  int dataNodeId = restarter.getNode(NdbRestarter::NS_RANDOM);
  int mgmdNodeId = ndb_mgm_get_mgmd_nodeid(restarter.handle);

  ndbout << "MGMD node id : " << mgmdNodeId << endl;
  ndbout << "Data node id : " << dataNodeId << endl;
  
  ndbout << "Reducing MGMD SB memory + blocking send to data node" << endl;
  const int leftSbBytes = 96 * 1024;
  const int dumpCodeConsumeSb [] = {9996, leftSbBytes};
  const int dumpCodeBlockSend [] = {9994, dataNodeId};
  CHECK(restarter.dumpStateOneNode(mgmdNodeId, dumpCodeConsumeSb, 2) == 0);
  CHECK(restarter.dumpStateOneNode(mgmdNodeId, dumpCodeBlockSend, 2) == 0);

  ndbout << "Checking ability of MGMD to respond to requests" << endl;
  
  Uint32 count = 30;

  while (count--)
  {
    ndbout << "  - Getting node status " << count;
    ndb_mgm_cluster_state* state = ndb_mgm_get_status(restarter.handle);

    ndbout << " - ok." << endl;

    if (state)
      free(state);
    
    NdbSleep_MilliSleep(1000);
  }

  ndbout << "Cleaning up" << endl;
  const int dumpCodeUnblockSend [] = {9995, dataNodeId};
  const int dumpCodeReleaseSb [] = {9997};
  CHECK(restarter.dumpStateOneNode(mgmdNodeId, dumpCodeUnblockSend, 2) == 0);
  CHECK(restarter.dumpStateOneNode(mgmdNodeId, dumpCodeReleaseSb, 1) == 0);
  CHECK(ndb_mgm_get_latest_error(restarter.handle) == 0);

  return NDBT_OK;
}

/*
 * Create Unique Index in the given table using ndbapi
 * Returns
 *   NDBT_OK     if index creation was successful
 *   NDBT_FAILED if the index creation failed
 * */
int
createUniqueIndex(NdbDictionary::Dictionary* pDict,
                  const char* tableName,
                  const char* indexName,
                  const char* columnName)
{
  /* create a new index on the table */
  NdbDictionary::Index tmpIndex;
  tmpIndex.setName(indexName);
  tmpIndex.setTable(tableName);
  tmpIndex.setType(NdbDictionary::Index::UniqueHashIndex);
  tmpIndex.setLogging(false);
  tmpIndex.addIndexColumn(columnName);

  /* create an index on the table */
  ndbout << "Creating index " << indexName
         << " on " << tableName << endl;
  CHECKN(pDict->createIndex(tmpIndex) == 0, pDict, NDBT_FAILED);
  return NDBT_OK;
}

/**
 * Runs a transaction using the passed index data.
 * Returns the errorCode on failure. 0 on success.
 */
int
runTransactionUsingNdbIndexOperation(Ndb* pNdb,
                                     Vector<const NdbDictionary::Index*> pIndexes,
                                     const NdbDictionary::Table *tab)
{
  /*
   * 1. Start a transaction and fetch NdbIndexOperations using the
   *    sent indexes.
   * 2. Execute the transaction.
   * 3. Return the error-code or 0
   */
  /* start a transaction */
  NdbTransaction *pTransaction= pNdb->startTransaction();
  CHECKN(pTransaction != NULL, pNdb, pNdb->getNdbError().code);

  for(uint i = 0; i < pIndexes.size(); i++){
    /* use the obsolete index to fetch a NdbIndexOperation */
    NdbIndexOperation *pIndexOperation=
        pTransaction->getNdbIndexOperation(pIndexes[i], tab);
    CHECKN(pIndexOperation != NULL, pTransaction,
           pTransaction->getNdbError().code);

    /* add where field */
    pIndexOperation->readTuple(NdbOperation::LM_Read);
    pIndexOperation->equal(pIndexes[i]->getColumn(0)->getName(), 10);

    /* add select field */
    NdbRecAttr *pRecAttr= pIndexOperation->getValue(1, NULL);
    CHECKN(pRecAttr != NULL, pTransaction, pTransaction->getNdbError().code);
  }

  /* execute the transaction */
  ndbout << "Executing the transaction." << endl;
  if(pTransaction->execute( NdbTransaction::Commit,
                            NdbOperation::AbortOnError) == -1)
  {
    /* Transaction failed. */
    NdbError ndbError = pTransaction->getNdbError();
    /* Ignore - Tuple did not exist errors */
    if(ndbError.code != 626)
    {
      pNdb->closeTransaction(pTransaction);
      NDB_ERR(ndbError);
      return ndbError.code;
    }
  }
  pNdb->closeTransaction(pTransaction);
  ndbout << "Transaction ran successfully." << endl;
  return NDBT_OK;
}

int
runGetNdbIndexOperationTest(NDBT_Context* ctx, NDBT_Step* step)
{
  /**
   * 1. Obtain the index using getIndex()
   * 2. Drop that index from that table.
   * 3. Execute transaction using that index
   * 5. Verify that the transaction returns error code 284.
   * 6. Create another index - this will take the same index id as the
   *    one previously dropped.
   * 7. Repeat 3 the previously dropped index object.
   * 8. Verify that the transaction returns error code 241.
   */
  Ndb* pNdb = GETNDB(step);
  const char* tableName = "I3";
  const char* indexName = "I3$NDBT_IDX0";
  const NdbDictionary::Table *tab = ctx->getTab();
  NdbDictionary::Dictionary* pDict = pNdb->getDictionary();

  /* load the index */
  const NdbDictionary::Index *pIndex;
  Vector<const NdbDictionary::Index*> pIndexes;
  CHECKN((pIndex = pDict->getIndex(indexName,tableName)) != NULL,
         pDict, NDBT_FAILED);
  pIndexes.push_back(pIndex);
  /* drop the index from the table */
  ndbout << "Dropping index " << indexName << " from " << tableName << endl;
  CHECKN(pDict->dropIndexGlobal(*pIndex) == 0, pDict, NDBT_FAILED);
  /*
    perform a transaction using the dropped index
    Expected Error : 284 - Table not defined in transaction coordinator
   */
  if(runTransactionUsingNdbIndexOperation(pNdb, pIndexes, tab) != 284)
  {
    ndberr << "Transaction was supposed to fail with error 284 but didn't."
           << endl;
    return NDBT_FAILED;
  }

  /* create a new index on the table */
  CHECK(createUniqueIndex(pDict, tableName, indexName,
                          pIndex->getColumn(0)->getName()) != NDBT_FAILED);

  /*
    perform a transaction using the dropped index
    Expected Error : 241 - Invalid schema object version
   */
  if(runTransactionUsingNdbIndexOperation(pNdb, pIndexes, tab) != 241)
  {
    ndberr << "Transaction was supposed to fail with error 241 but didn't."
           << endl;
    return NDBT_FAILED;
  }

  return NDBT_OK;
}

int
runCreateIndexesOnI3(NDBT_Context* ctx, NDBT_Step* step)
{
  /* Create indexes on table I3 */
  Ndb* pNdb = GETNDB(step);
  const char* tableName = "I3";
  const uint numOfIndexes = 4;
  const char* columnNames[] = {"PORT", "MAC", "HOSTNAME", "GW"};
  ctx->setProperty("numOfIndexes", numOfIndexes);
  NdbDictionary::Dictionary* pDict = pNdb->getDictionary();

  /* create the indexes */
  Vector<const NdbDictionary::Index*> pIndexes;
  for(uint i = 0; i < numOfIndexes; i++)
  {
    BaseString name;
    name.assfmt("I3$NDBT_UIDX%d", i);
    CHECK(createUniqueIndex(pDict, tableName, name.c_str(),
                            columnNames[i]) != NDBT_FAILED);
  }
  return NDBT_OK;
}

int
runGetNdbIndexOperationBatchTest(NDBT_Context* ctx, NDBT_Step* step)
{
  /**
   * 1. In a loop, use all the indexes to perform batch transactions
   *    but, drop an index at every turn at different positions.
   * 2. Verify that the transactions fail with expected error.
   */
  Ndb* pNdb = GETNDB(step);
  const char* tableName = "I3";
  const NdbDictionary::Table *tab = ctx->getTab();
  NdbDictionary::Dictionary* pDict = pNdb->getDictionary();
  const uint numOfIndexes = ctx->getProperty("numOfIndexes");

  /* load the indexes */
  Vector<const NdbDictionary::Index*> pIndexes;
  for(uint i = 0; i < numOfIndexes; i++)
  {
    BaseString name;
    const NdbDictionary::Index *pIndex;
    name.assfmt("I3$NDBT_UIDX%d", i);
    CHECKN((pIndex = pDict->getIndex(name.c_str(),tableName)) != NULL,
           pDict, NDBT_FAILED);
    pIndexes.push_back(pIndex);
  }

  /* start batch operations */
  ndbout << "Starting batch transactions." << endl;
  for(uint i=0; i < numOfIndexes; i++)
  {
    /* drop ith index */
    ndbout << "Dropping index " << pIndexes[i]->getName()
           << " from " << tableName << endl;
    CHECKN(pDict->dropIndexGlobal(*pIndexes[i]) == 0, pDict, NDBT_FAILED);

    /* run batch operations in a loop,
     * changing the position of dropped indexes every time */
    for(uint loops = 0; loops < numOfIndexes; loops++)
    {
      /*
      perform a transaction using the dropped index
      Expected Error : 284 - Table not defined in transaction coordinator
       */
      if(runTransactionUsingNdbIndexOperation(pNdb, pIndexes, tab) != 284)
      {
        ndberr << "Transaction was supposed to fail with error 284 but didn't."
               << endl;
        return NDBT_FAILED;
      }

      /* rotate positions of obsolete indexes */
      pIndexes.push_back(pIndexes[0]);
      pIndexes.erase(0);
    }
  }

  return NDBT_OK;
}

int
runGetNdbIndexOperationTransactions(NDBT_Context* ctx, NDBT_Step* step)
{
  /**
   * 1. In a loop, use all the indexes to perform batch transactions
   * 2. Verify that the transactions fail with one of the expected error.
   */
  Ndb* pNdb = GETNDB(step);
  const char* tableName = "I3";
  const NdbDictionary::Table *tab = ctx->getTab();
  NdbDictionary::Dictionary* pDict = pNdb->getDictionary();
  const uint numOfIndexes = ctx->getProperty("numOfIndexes");

  /* start batch operations */
  ndbout << "Starting batch transactions." << endl;
  uint l = 0;
  while(ctx->getProperty("StopTransactions") == 0)
  {
    Vector<const NdbDictionary::Index*> pIndexes;
    if(l++ % 50 == 0)
    {
      /* load the indexes every 50th loop */
      pIndexes.clear();
      for(uint i = 0; i < numOfIndexes; i++)
      {
        BaseString name;
        const NdbDictionary::Index *pIndex;
        name.assfmt("I3$NDBT_UIDX%d", i);
        pIndex = pDict->getIndex(name.c_str(),tableName);
        if(pIndex != NULL)
          pIndexes.push_back(pIndex);
      }
    }

    /*
      perform a transaction
      Expected Errors : 284 - Table not defined in transaction coordinator (or)
                        241 - Invalid schema object version (or)
                   283/1226 - Table is being dropped
    */
    int result = runTransactionUsingNdbIndexOperation(pNdb, pIndexes, tab);
    if(result != NDBT_OK && result != 241 && result != 284 &&
       result != 283 && result != 1226)
    {
      /* Transaction failed with an unexpected error */
      ndberr << "Transaction failed with an unexpected error : " << result << endl;
      return NDBT_FAILED;
    }
  }

  return NDBT_OK;
}

int
runDropIndexesOnI3(NDBT_Context* ctx, NDBT_Step* step)
{
  Ndb* pNdb = GETNDB(step);
  const char* tableName = "I3";
  NdbDictionary::Dictionary* pDict = pNdb->getDictionary();
  const uint numOfIndexes = ctx->getProperty("numOfIndexes");
  uint loops = ctx->getNumLoops();

  while(loops-- > 0)
  {
    for(uint i =0; i < numOfIndexes; i++)
    {
      BaseString name;
      name.assfmt("I3$NDBT_UIDX%d", i);
      /* drop the index. */
      ndbout << "Dropping index " << name.c_str()
                 << " from " << tableName << endl;
      CHECKN(pDict->dropIndex(name.c_str(), tableName) == 0,
             pDict, NDBT_FAILED);

      /* sleep for a random ms */
      const int max_sleep = 100;
      NdbSleep_MilliSleep(rand() % max_sleep);
    }

    /* recreate the indexes and start again */
    runCreateIndexesOnI3(ctx, step);
  }
  ctx->setProperty("StopTransactions", 1);

  return NDBT_OK;
}

<<<<<<< HEAD
=======
int 
testMgmdSendBufferExhaust(NDBT_Context* ctx, NDBT_Step* step)
{
  /* 1 : Get MGMD node id
   * 2 : Get a data node node id
   * 3 : Consume most SB in MGMD
   * 4 : Block sending from MGMD -> data node
   * 5 : Observe whether MGMD is alive + well
   * 6 : Unblock sending
   * 7 : Release SB
   * 8 : Completed
   */
  NdbRestarter restarter;
  
  int dataNodeId = restarter.getNode(NdbRestarter::NS_RANDOM);
  int mgmdNodeId = ndb_mgm_get_mgmd_nodeid(restarter.handle);

  ndbout << "MGMD node id : " << mgmdNodeId << endl;
  ndbout << "Data node id : " << dataNodeId << endl;
  
  ndbout << "Reducing MGMD SB memory + blocking send to data node" << endl;
  const int leftSbBytes = 96 * 1024;
  const int dumpCodeConsumeSb [] = {9996, leftSbBytes};
  const int dumpCodeBlockSend [] = {9994, dataNodeId};
  CHECK(restarter.dumpStateOneNode(mgmdNodeId, dumpCodeConsumeSb, 2) == 0);
  CHECK(restarter.dumpStateOneNode(mgmdNodeId, dumpCodeBlockSend, 2) == 0);

  ndbout << "Checking ability of MGMD to respond to requests" << endl;
  
  Uint32 count = 30;

  while (count--)
  {
    ndbout << "  - Getting node status " << count;
    ndb_mgm_cluster_state* state = ndb_mgm_get_status(restarter.handle);

    ndbout << " - ok." << endl;

    if (state)
      free(state);
    
    NdbSleep_MilliSleep(1000);
  }

  ndbout << "Cleaning up" << endl;
  const int dumpCodeUnblockSend [] = {9995, dataNodeId};
  const int dumpCodeReleaseSb [] = {9997};
  CHECK(restarter.dumpStateOneNode(mgmdNodeId, dumpCodeUnblockSend, 2) == 0);
  CHECK(restarter.dumpStateOneNode(mgmdNodeId, dumpCodeReleaseSb, 1) == 0);
  CHECK(ndb_mgm_get_latest_error(restarter.handle) == 0);

  return NDBT_OK;
}


int
runCheckTransId(NDBT_Context* ctx, NDBT_Step* step)
{
  Ndb* stepNdb = GETNDB(step);
  Ndb_cluster_connection* ncc = &stepNdb->get_ndb_cluster_connection();

  /**
   * Coverage of problem in bug#23709232
   *
   * Shared 'max transid' concept assumes that when a block
   * reference is reused, the old Ndb's 'max transid' is passed 
   * to the new Ndb.
   * However this had a bug, exposed by interleaving of
   * Ndb(), Ndb->init(), and ~Ndb(), which might be expected
   * to occur in any multithreaded environment.
   */
  
  Ndb* ndb1 = new Ndb(ncc); // Init transid from connection

  ndb1->init(); // Determine block-ref

  NdbTransaction* trans1 = ndb1->startTransaction();
  Uint64 transId1 = trans1->getTransactionId();
  trans1->close();

  ndbout << "Transid1 : " << transId1 << endl;

  Ndb* ndb2 = new Ndb(ncc); // Init transid from connection

  delete ndb1;  // Free block-ref

  ndb2->init(); // Determine block-ref

  NdbTransaction* trans2 = ndb2->startTransaction();
  Uint64 transId2 = trans2->getTransactionId();
  trans2->close();

  ndbout << "Transid2 : " << transId2 << endl;
  
  delete ndb2;
  
  if (transId1 == transId2)
  {
    return NDBT_FAILED;
  }

  return NDBT_OK;
}

/* CheckTransIdMt
 * Can control threading + iterations here
 */
const int CheckTransIdSteps = 8;
const Uint32 CheckTransIdIterations = 10000;
const Uint32 CheckTransIdEntries = CheckTransIdSteps * CheckTransIdIterations;

static Uint64* g_checkTransIdArrays;

int
runInitCheckTransIdMt(NDBT_Context* ctx, NDBT_Step* step)
{
  g_checkTransIdArrays = new Uint64[CheckTransIdEntries];

  ndbout << "Running" << endl;

  return NDBT_OK;
}

int
runCheckTransIdMt(NDBT_Context* ctx, NDBT_Step* step)
{
  Ndb* stepNdb = GETNDB(step);
  Ndb_cluster_connection* ncc = &stepNdb->get_ndb_cluster_connection();
  
  Uint32 stepIdx = step->getStepNo() - 1;
  Uint64* myIds = g_checkTransIdArrays + (stepIdx * CheckTransIdIterations);
  
  for (Uint32 i=0; i<CheckTransIdIterations; i++)
  {
    /* New Ndb, create a transaction, get id, close it, delete Ndb */
    Ndb newNdb(ncc);
    newNdb.init();
    
    NdbTransaction* newTrans = newNdb.startTransaction();
    myIds[i] = newTrans->getTransactionId();
    newTrans->close();
  }

  return NDBT_OK;
}

int cmpUint64(const void* a, const void* b)
{
  Uint64 va = *((const Uint64*)a);
  Uint64 vb = *((const Uint64*)b);
  
  return ((va > vb)? 1 :
          (vb > va)? -1 :
          0);
} 

int
runVerifyCheckTransIdMt(NDBT_Context* ctx, NDBT_Step* step)
{
  /* Look for duplicates */
  ndbout << "Checking" << endl;
  
  /* First sort */
  qsort(g_checkTransIdArrays, CheckTransIdEntries, sizeof(Uint64), cmpUint64);
  
  int result = NDBT_OK;
  Uint32 contigCount = 0;
  Uint32 errorCount = 0;
  Uint32 maxContigError = 0;
  Uint32 contigErrorCount = 0;

  /* Then check */
  for (Uint32 i=1; i<CheckTransIdEntries; i++)
  {
    //ndbout << g_checkTransIdArrays[i-1] << endl;
    if (g_checkTransIdArrays[i] == g_checkTransIdArrays[i-1])
    {
      ndbout << "Error : Duplicate transid found "
             << " (" << g_checkTransIdArrays[i]
             << ")" << endl;
      errorCount ++;
      contigErrorCount++;
      
      result = NDBT_FAILED;
    }
    else
    {
      if (contigErrorCount > 0)
      {
        if (contigErrorCount > maxContigError)
        {
          maxContigError = contigErrorCount;
        }
        contigErrorCount = 0;
      }
      if (g_checkTransIdArrays[i] == g_checkTransIdArrays[i-1] + 1)
      {
        contigCount++;
      }
    }
  }

  ndbout << CheckTransIdEntries << " transaction ids of which "
         << contigCount << " are contiguous, giving "
         << CheckTransIdEntries - contigCount << " gaps." << endl;

  ndbout << errorCount << " duplicates found, with max of "
         << maxContigError + 1 << " uses of the same transaction id" << endl;

  return result;
}

int
runFinaliseCheckTransIdMt(NDBT_Context* ctx, NDBT_Step* step)
{
  /* Free the storage */
  delete g_checkTransIdArrays;

  return NDBT_OK;
}


>>>>>>> 72361f97
NDBT_TESTSUITE(testNdbApi);
TESTCASE("MaxNdb", 
	 "Create Ndb objects until no more can be created\n"){ 
  INITIALIZER(runTestMaxNdb);
}
TESTCASE("MaxTransactions", 
	 "Start transactions until no more can be created\n"){ 
  INITIALIZER(runTestMaxTransaction);
}
TESTCASE("MaxOperations", 
	"Get operations until no more can be created\n"){ 
  INITIALIZER(runLoadTable);
  INITIALIZER(runTestMaxOperations);
  FINALIZER(runClearTable);
}
TESTCASE("MaxGetValue", 
	"Call getValue loads of time\n"){ 
  INITIALIZER(runLoadTable);
  INITIALIZER(runTestGetValue);
  FINALIZER(runClearTable);
}
TESTCASE("MaxEqual", 
	"Call equal loads of time\n"){ 
  INITIALIZER(runTestEqual);
}
TESTCASE("DeleteNdb", 
	"Make sure that a deleted Ndb object is properly deleted\n"
	"and removed from transporter\n"){ 
  INITIALIZER(runLoadTable);
  INITIALIZER(runTestDeleteNdb);
  FINALIZER(runClearTable);
}
TESTCASE("WaitUntilReady", 
	"Make sure you get an error message when calling waitUntilReady\n"
	"without an init'ed Ndb\n"){ 
  INITIALIZER(runTestWaitUntilReady);
}
TESTCASE("GetOperationNoTab", 
	"Call getNdbOperation on a table that does not exist\n"){ 
  INITIALIZER(runGetNdbOperationNoTab);
}
TESTCASE("BadColNameHandling",
         "Call methods with an invalid column name and check error handling\n"){
  INITIALIZER(runBadColNameHandling);
}
TESTCASE("MissingOperation", 
	"Missing operation request(insertTuple) should give an error code\n"){ 
  INITIALIZER(runMissingOperation);
}
TESTCASE("GetValueInUpdate", 
	"Test that it's not possible to perform getValue in an update\n"){ 
  INITIALIZER(runLoadTable);
  INITIALIZER(runGetValueInUpdate);
  FINALIZER(runClearTable);
}
TESTCASE("UpdateWithoutKeys", 
	"Test that it's not possible to perform update without setting\n"
	 "PKs"){ 
  INITIALIZER(runLoadTable);
  INITIALIZER(runUpdateWithoutKeys);
  FINALIZER(runClearTable);
}
TESTCASE("UpdateWithoutValues", 
	"Test that it's not possible to perform update without setValues\n"){ 
  INITIALIZER(runLoadTable);
  INITIALIZER(runUpdateWithoutValues);
  FINALIZER(runClearTable);
}
TESTCASE("NdbErrorOperation", 
	 "Test that NdbErrorOperation is properly set"){
  INITIALIZER(runCheckGetNdbErrorOperation);
}
TESTCASE("ReadWithoutGetValue", 
	 "Test that it's possible to perform read wo/ getvalue's\n"){ 
  INITIALIZER(runLoadTable);
  INITIALIZER(runReadWithoutGetValue);
  FINALIZER(runClearTable);
}
TESTCASE("Bug_11133", 
	 "Test ReadEx-Delete-Write\n"){ 
  INITIALIZER(runBug_11133);
  FINALIZER(runClearTable);
}
TESTCASE("Bug_WritePartialIgnoreError", 
	 "Test WritePartialIgnoreError\n"){ 
  INITIALIZER(runBug_WritePartialIgnoreError);
  FINALIZER(runClearTable);
}
TESTCASE("Scan_4006", 
	 "Check that getNdbScanOperation does not get 4006\n"){ 
  INITIALIZER(runLoadTable);
  INITIALIZER(runScan_4006);
  FINALIZER(runClearTable);
}
TESTCASE("IgnoreError", ""){
  INITIALIZER(createPkIndex);
  STEP(runTestIgnoreError);
  FINALIZER(runClearTable);
  FINALIZER(createPkIndex_Drop);
}
TESTCASE("CheckNdbObjectList", 
	 ""){ 
  INITIALIZER(runCheckNdbObjectList);
}
TESTCASE("DeleteClusterConnectionWhileUsed",
         "Make sure that deleting of Ndb_cluster_connection will"
         "not return until all it's Ndb objects has been deleted."){
  STEP(runNdbClusterConnectionDelete_connection_owner)
  STEP(runNdbClusterConnectionDelete_connection_user);
}
TESTCASE("ExecuteAsynch", 
	 "Check that executeAsync() works (BUG#27495)\n"){ 
  INITIALIZER(runTestExecuteAsynch);
}
TESTCASE("Bug28443", 
	 ""){ 
  INITIALIZER(runBug28443);
}
TESTCASE("Bug37158", 
	 ""){ 
  INITIALIZER(runBug37158);
}
TESTCASE("SimpleReadAbortOnError",
         "Test behaviour of Simple reads with Abort On Error"){
  INITIALIZER(simpleReadAbortOnError);
}
TESTCASE("NdbRecordPKAmbiguity",
         "Test behaviour of NdbRecord insert with ambig. pk values"){
  INITIALIZER(testNdbRecordPkAmbiguity);
}
TESTCASE("NdbRecordPKUpdate",
         "Verify that primary key columns can be updated"){
  INITIALIZER(testNdbRecordPKUpdate);
}
TESTCASE("NdbRecordCICharPKUpdate",
         "Verify that a case-insensitive char pk column can be updated"){
  INITIALIZER(testNdbRecordCICharPKUpdate);
}
TESTCASE("NdbRecordRowLength",
         "Verify that the record row length calculation is correct") {
  INITIALIZER(testNdbRecordRowLength);
}
TESTCASE("Bug44015",
         "Rollback insert followed by delete to get corruption") {
  STEP(runBug44015);
  STEPS(runScanReadUntilStopped, 10);
}
TESTCASE("Bug44065_org",
         "Rollback no-change update on top of existing data") {
  INITIALIZER(runBug44065_org);
}
TESTCASE("Bug44065",
         "Rollback no-change update on top of existing data") {
  INITIALIZER(runBug44065);
}
TESTCASE("ApiFailReqBehaviour",
         "Check ApiFailReq cleanly marks Api disconnect") {
  // Some flags to enable the various threads to cooperate
  TC_PROPERTY(ApiFailTestRun, (Uint32)0);
  TC_PROPERTY(ApiFailTestComplete, (Uint32)0);
  TC_PROPERTY(ApiFailTestsRunning, (Uint32)0);
  TC_PROPERTY(ApiFailNumberPkSteps, (Uint32)5); // Num threads below
  INITIALIZER(runLoadTable);
  // 5 threads to increase probability of pending
  // TCKEYREQ after API_FAILREQ
  STEP(runBulkPkReads);
  STEP(runBulkPkReads);
  STEP(runBulkPkReads);
  STEP(runBulkPkReads);
  STEP(runBulkPkReads);
  STEP(testApiFailReq);
  FINALIZER(runClearTable);
}
TESTCASE("ReadColumnDuplicates",
         "Check NdbApi behaves ok when reading same column multiple times") {
  INITIALIZER(runLoadTable);
  STEP(runReadColumnDuplicates);
  FINALIZER(runClearTable);
}
TESTCASE("Bug51775", "")
{
  INITIALIZER(runBug51775);
}
TESTCASE("FragmentedApiFailure",
         "Test in-assembly fragment cleanup code for API failure") {
  // We reuse some of the infrastructure from ApiFailReqBehaviour here
  TC_PROPERTY(ApiFailTestRun, (Uint32)0);
  TC_PROPERTY(ApiFailTestComplete, (Uint32)0);
  TC_PROPERTY(ApiFailTestsRunning, (Uint32)0);
  TC_PROPERTY(ApiFailNumberPkSteps, (Uint32)5); // Num threads below
  // 5 threads to increase probability of fragmented signal being
  // in-assembly when disconnect occurs
  STEP(runFragmentedScanOtherApi);
  STEP(runFragmentedScanOtherApi);
  STEP(runFragmentedScanOtherApi);
  STEP(runFragmentedScanOtherApi);
  STEP(runFragmentedScanOtherApi);
  STEP(testFragmentedApiFail);
};
TESTCASE("UnlockBasic",
         "Check basic op unlock behaviour") {
  INITIALIZER(runLoadTable);
  STEP(runTestUnlockBasic);
  FINALIZER(runClearTable);
}
TESTCASE("UnlockRepeat",
         "Check repeated lock/unlock behaviour") {
  INITIALIZER(runLoadTable);
  STEP(runTestUnlockRepeat);
  FINALIZER(runClearTable);
}
TESTCASE("UnlockMulti",
         "Check unlock behaviour with multiple operations") {
  INITIALIZER(runLoadTable);
  STEP(runTestUnlockMulti);
  FINALIZER(runClearTable);
}
TESTCASE("UnlockScan",
         "Check unlock behaviour with scan lock-takeover") {
  INITIALIZER(runLoadTable);
  STEP(runTestUnlockScan);
  FINALIZER(runClearTable);
}
TESTCASE("NdbClusterConnect",
         "Make sure that every Ndb_cluster_connection get a unique nodeid")
{
  INITIALIZER(runNdbClusterConnectInit);
  STEPS(runNdbClusterConnect, MAX_NODES);
}
TESTCASE("NdbClusterConnectionConnect",
         "Test Ndb_cluster_connection::connect()")
{
  INITIALIZER(runNdbClusterConnectionConnect);
}
TESTCASE("NdbClusterConnectNR",
         "Make sure that every Ndb_cluster_connection get a unique nodeid")
{
  TC_PROPERTY("TimeoutAfterFirst", (Uint32)0);
  INITIALIZER(runNdbClusterConnectInit);
  STEPS(runNdbClusterConnect, MAX_NODES);
  STEP(runRestarts); // Note after runNdbClusterConnect or else counting wrong
}
TESTCASE("NdbClusterConnectNR_master",
         "Make sure that every Ndb_cluster_connection get a unique nodeid")
{
  TC_PROPERTY("Master", 1);
  TC_PROPERTY("TimeoutAfterFirst", (Uint32)0);
  INITIALIZER(runNdbClusterConnectInit);
  STEPS(runNdbClusterConnect, MAX_NODES);
  STEP(runRestarts); // Note after runNdbClusterConnect or else counting wrong
}
TESTCASE("NdbClusterConnectNR_non_master",
         "Make sure that every Ndb_cluster_connection get a unique nodeid")
{
  TC_PROPERTY("Master", 2);
  TC_PROPERTY("TimeoutAfterFirst", (Uint32)0);
  INITIALIZER(runNdbClusterConnectInit);
  STEPS(runNdbClusterConnect, MAX_NODES);
  STEP(runRestarts); // Note after runNdbClusterConnect or else counting wrong
}
TESTCASE("NdbClusterConnectNR_slow",
         "Make sure that every Ndb_cluster_connection get a unique nodeid")
{
  TC_PROPERTY("Master", 2);
  TC_PROPERTY("TimeoutAfterFirst", (Uint32)0);
  TC_PROPERTY("SlowNR", 1);
  INITIALIZER(runNdbClusterConnectInit);
  STEPS(runNdbClusterConnect, MAX_NODES);
  STEP(runRestarts); // Note after runNdbClusterConnect or else counting wrong
}
TESTCASE("NdbClusterConnectSR",
         "Make sure that every Ndb_cluster_connection get a unique nodeid")
{
  TC_PROPERTY("ClusterRestart", (Uint32)1);
  INITIALIZER(runNdbClusterConnectInit);
  STEPS(runNdbClusterConnect, MAX_NODES);
  STEP(runRestarts); // Note after runNdbClusterConnect or else counting wrong
}
TESTCASE("TestFragmentedSend",
         "Test fragmented send behaviour"){
  INITIALIZER(testFragmentedSend);
}
TESTCASE("ReceiveTRANSIDAIAfterRollback",
         "Delay the delivery of TRANSID_AI results from the data node." \
         "Abort a transaction with a timeout so that the "\
         "transaction closing and TRANSID_AI processing are interleaved." \
         "Confirm that this interleaving does not result in a core."
){
  STEP(runReceiveTRANSIDAIAfterRollback);
  FINALIZER(runClearTable);
}
TESTCASE("RecordSpecificationBackwardCompatibility",
         "Test RecordSpecification struct's backward compatibility"){
  STEP(testNdbRecordSpecificationCompatibility);
}
TESTCASE("SchemaObjectOwnerCheck",
         "Test use of schema objects with non-owning connections"){
  STEP(testSchemaObjectOwnerCheck);
}
TESTCASE("MgmdSendbufferExhaust",
         "")
{
  INITIALIZER(testMgmdSendBufferExhaust);
}
TESTCASE("GetNdbIndexOperationTest",
         "Send an obsolete index into getNdbIndexOperation and execute." \
         "Confirm that this doesn't crash the ndbd.")
{
  //To be run only on Table I3
  INITIALIZER(runLoadTable);
  STEP(runGetNdbIndexOperationTest);
  VERIFIER(runCheckAllNodesStarted);
  FINALIZER(runClearTable)
}
TESTCASE("GetNdbIndexOperationBatchTest",
         "Send an obsolete index into getNdbIndexOperation in a batch" \
         "and execute. Confirm that this doesn't crash the ndbd.")
{
  //To be run only on Table I3
  INITIALIZER(runCreateIndexesOnI3);
  INITIALIZER(runLoadTable);
  STEP(runGetNdbIndexOperationBatchTest);
  VERIFIER(runCheckAllNodesStarted);
  FINALIZER(runClearTable)
}
TESTCASE("GetNdbIndexOperationParallelDroppingTest",
         "1. Start transactions batch/normal in a step" \
         "2. Start dropping/creating indexes in a parallel thread " \
         "Confirm that this doesn't crash the ndbd.")
{
  //To be run only on Table I3
  INITIALIZER(runCreateIndexesOnI3);
  INITIALIZER(runLoadTable);
  STEPS(runGetNdbIndexOperationTransactions, 100);
  STEP(runDropIndexesOnI3);
  VERIFIER(runCheckAllNodesStarted);
  FINALIZER(runClearTable)
}
<<<<<<< HEAD
=======
TESTCASE("MgmdSendbufferExhaust",
         "")
{
  INITIALIZER(testMgmdSendBufferExhaust);
}
TESTCASE("CheckTransId",
         "Check transid uniqueness across multiple Ndb instances")
{
  INITIALIZER(runCheckTransId);
}
TESTCASE("CheckTransIdMt",
         "Check transid uniqueness across multiple threads")
{
  INITIALIZER(runInitCheckTransIdMt);
  STEPS(runCheckTransIdMt, CheckTransIdSteps);
  VERIFIER(runVerifyCheckTransIdMt);
  FINALIZER(runFinaliseCheckTransIdMt);
}
>>>>>>> 72361f97

NDBT_TESTSUITE_END(testNdbApi);

int main(int argc, const char** argv){
  ndb_init();
  NDBT_TESTSUITE_INSTANCE(testNdbApi);
  //  TABLE("T1");
  return testNdbApi.execute(argc, argv);
}

template class Vector<Ndb*>;
template class Vector<NdbConnection*>;
template class Vector<Ndb_cluster_connection*>;<|MERGE_RESOLUTION|>--- conflicted
+++ resolved
@@ -6625,63 +6625,6 @@
   return NDBT_OK;
 }
 
-<<<<<<< HEAD
-=======
-int 
-testMgmdSendBufferExhaust(NDBT_Context* ctx, NDBT_Step* step)
-{
-  /* 1 : Get MGMD node id
-   * 2 : Get a data node node id
-   * 3 : Consume most SB in MGMD
-   * 4 : Block sending from MGMD -> data node
-   * 5 : Observe whether MGMD is alive + well
-   * 6 : Unblock sending
-   * 7 : Release SB
-   * 8 : Completed
-   */
-  NdbRestarter restarter;
-  
-  int dataNodeId = restarter.getNode(NdbRestarter::NS_RANDOM);
-  int mgmdNodeId = ndb_mgm_get_mgmd_nodeid(restarter.handle);
-
-  ndbout << "MGMD node id : " << mgmdNodeId << endl;
-  ndbout << "Data node id : " << dataNodeId << endl;
-  
-  ndbout << "Reducing MGMD SB memory + blocking send to data node" << endl;
-  const int leftSbBytes = 96 * 1024;
-  const int dumpCodeConsumeSb [] = {9996, leftSbBytes};
-  const int dumpCodeBlockSend [] = {9994, dataNodeId};
-  CHECK(restarter.dumpStateOneNode(mgmdNodeId, dumpCodeConsumeSb, 2) == 0);
-  CHECK(restarter.dumpStateOneNode(mgmdNodeId, dumpCodeBlockSend, 2) == 0);
-
-  ndbout << "Checking ability of MGMD to respond to requests" << endl;
-  
-  Uint32 count = 30;
-
-  while (count--)
-  {
-    ndbout << "  - Getting node status " << count;
-    ndb_mgm_cluster_state* state = ndb_mgm_get_status(restarter.handle);
-
-    ndbout << " - ok." << endl;
-
-    if (state)
-      free(state);
-    
-    NdbSleep_MilliSleep(1000);
-  }
-
-  ndbout << "Cleaning up" << endl;
-  const int dumpCodeUnblockSend [] = {9995, dataNodeId};
-  const int dumpCodeReleaseSb [] = {9997};
-  CHECK(restarter.dumpStateOneNode(mgmdNodeId, dumpCodeUnblockSend, 2) == 0);
-  CHECK(restarter.dumpStateOneNode(mgmdNodeId, dumpCodeReleaseSb, 1) == 0);
-  CHECK(ndb_mgm_get_latest_error(restarter.handle) == 0);
-
-  return NDBT_OK;
-}
-
-
 int
 runCheckTransId(NDBT_Context* ctx, NDBT_Step* step)
 {
@@ -6849,7 +6792,6 @@
 }
 
 
->>>>>>> 72361f97
 NDBT_TESTSUITE(testNdbApi);
 TESTCASE("MaxNdb", 
 	 "Create Ndb objects until no more can be created\n"){ 
@@ -7188,13 +7130,6 @@
   VERIFIER(runCheckAllNodesStarted);
   FINALIZER(runClearTable)
 }
-<<<<<<< HEAD
-=======
-TESTCASE("MgmdSendbufferExhaust",
-         "")
-{
-  INITIALIZER(testMgmdSendBufferExhaust);
-}
 TESTCASE("CheckTransId",
          "Check transid uniqueness across multiple Ndb instances")
 {
@@ -7208,7 +7143,6 @@
   VERIFIER(runVerifyCheckTransIdMt);
   FINALIZER(runFinaliseCheckTransIdMt);
 }
->>>>>>> 72361f97
 
 NDBT_TESTSUITE_END(testNdbApi);
 

/*
   Copyright (c) 2003, 2015, Oracle and/or its affiliates. All rights reserved.

   This program is free software; you can redistribute it and/or modify
   it under the terms of the GNU General Public License as published by
   the Free Software Foundation; version 2 of the License.

   This program is distributed in the hope that it will be useful,
   but WITHOUT ANY WARRANTY; without even the implied warranty of
   MERCHANTABILITY or FITNESS FOR A PARTICULAR PURPOSE.  See the
   GNU General Public License for more details.

   You should have received a copy of the GNU General Public License
   along with this program; if not, write to the Free Software
   Foundation, Inc., 51 Franklin St, Fifth Floor, Boston, MA 02110-1301  USA
*/

#include <NDBT.hpp>
#include <NDBT_Test.hpp>
#include <HugoTransactions.hpp>
#include <UtilTransactions.hpp>
#include <NdbRestarter.hpp>
#include <Vector.hpp>
#include <signaldata/DumpStateOrd.hpp>
#include <NdbBackup.hpp>
#include <Bitmask.hpp>
#include <DbUtil.hpp>
<<<<<<< HEAD
=======
#include <NdbMgmd.hpp>
>>>>>>> 64c88599

int runLoadTable(NDBT_Context* ctx, NDBT_Step* step){

  int records = ctx->getNumRecords();
  HugoTransactions hugoTrans(*ctx->getTab());
  if (hugoTrans.loadTable(GETNDB(step), records) != 0){
    return NDBT_FAILED;
  }
  return NDBT_OK;
}

int runFillTable(NDBT_Context* ctx, NDBT_Step* step){
  Ndb* pNdb = GETNDB(step);
  NdbDictionary::Table tab(*ctx->getTab());

  /* fill table until its full */
  HugoTransactions hugoTrans(tab);
  if(hugoTrans.fillTable(pNdb) != 0){
    return NDBT_FAILED;
  }

  /* store the number of rows */
  int cnt;
  UtilTransactions utilTrans(tab);
  if(utilTrans.selectCount(pNdb, 0, &cnt) != 0){
    g_err << "Select count failed." << endl;
    return NDBT_FAILED;
  }
  ctx->setProperty("recordCount", cnt);
  return NDBT_OK;
}

int runVerifyFilledTables(NDBT_Context* ctx, NDBT_Step* step)
{
  /* verify the number of rows is intact */
  Ndb* pNdb = GETNDB(step);
  int countOld= ctx->getProperty("recordCount");
  if (countOld == 0){
    /* table was not filled using fillTable */
    g_err << "Table initial row count not available" << endl;
    return NDBT_FAILED;
  }
  /* ctx's tab gets invalidated in alter table reorganize partition
          Hence reloading table again to verify */
  const char *tableName= ctx->getTableName(0);
  const NdbDictionary::Table* pTab =
      NDBT_Table::discoverTableFromDb(pNdb, tableName);
  if (pTab == NULL){
    g_err << tableName << " was lost during the test." << endl;
    return NDBT_FAILED;
  }

  /* compare new record count with old */
  int cnt;
  UtilTransactions utilTrans(*pTab);
  if(utilTrans.selectCount(pNdb, 0, &cnt) != 0){
    g_err << "Select count failed." << endl;
    return NDBT_FAILED;
  }
  if(cnt != countOld){
    g_err << "Number of rows in result table different from expected" << endl;
    return NDBT_FAILED;
  }
  return NDBT_OK;
}

int
clearOldBackups(NDBT_Context* ctx, NDBT_Step* step)
{
  NdbBackup backup;
  backup.clearOldBackups();
  return NDBT_OK;
}

#define CHECK(b) if (!(b)) { \
  g_err << "ERR: "<< step->getName() \
         << " failed on line " << __LINE__ << endl; \
  result = NDBT_FAILED; \
  continue; } 

int runSystemRestart1(NDBT_Context* ctx, NDBT_Step* step){
  Ndb* pNdb = GETNDB(step);
  int result = NDBT_OK;
  int timeout = 300;
  Uint32 loops = ctx->getNumLoops();
  int records = ctx->getNumRecords();
  int count;
  NdbRestarter restarter;
  Uint32 i = 1;

  UtilTransactions utilTrans(*ctx->getTab());
  HugoTransactions hugoTrans(*ctx->getTab());
  while(i<=loops && result != NDBT_FAILED){

    ndbout << "Loop " << i << "/"<< loops <<" started" << endl;
    /*
      1. Load data
      2. Restart cluster and verify records
      3. Update records
      4. Restart cluster and verify records
      5. Delete half of the records
      6. Restart cluster and verify records
      7. Delete all records
      8. Restart cluster and verify records
      9. Insert, update, delete records
      10. Restart cluster and verify records
      11. Insert, update, delete records
      12. Restart cluster with error insert 5020 and verify records
    */
    ndbout << "Loading records..." << endl;
    CHECK(hugoTrans.loadTable(pNdb, records) == 0);

    ndbout << "Restarting cluster" << endl;
    CHECK(restarter.restartAll() == 0);
    CHECK(restarter.waitClusterStarted(timeout) == 0);
    CHECK(pNdb->waitUntilReady(timeout) == 0);

    ndbout << "Verifying records..." << endl;
    CHECK(hugoTrans.pkReadRecords(pNdb, records) == 0);
    CHECK(utilTrans.selectCount(pNdb, 64, &count) == 0);
    CHECK(count == records);

    ndbout << "Updating records..." << endl;
    CHECK(hugoTrans.pkUpdateRecords(pNdb, records) == 0);

    ndbout << "Restarting cluster..." << endl;
    CHECK(restarter.restartAll() == 0);
    CHECK(restarter.waitClusterStarted(timeout) == 0);
    CHECK(pNdb->waitUntilReady(timeout) == 0);

    ndbout << "Verifying records..." << endl;
    CHECK(hugoTrans.pkReadRecords(pNdb, records) == 0);
    CHECK(utilTrans.selectCount(pNdb, 64, &count) == 0);
    CHECK(count == records);
    
    ndbout << "Deleting 50% of records..." << endl;
    CHECK(hugoTrans.pkDelRecords(pNdb, records/2) == 0);

    ndbout << "Restarting cluster..." << endl;
    CHECK(restarter.restartAll() == 0);
    CHECK(restarter.waitClusterStarted(timeout) == 0);
    CHECK(pNdb->waitUntilReady(timeout) == 0);

    ndbout << "Verifying records..." << endl;
    CHECK(hugoTrans.scanReadRecords(pNdb, records/2, 0, 64) == 0);
    CHECK(utilTrans.selectCount(pNdb, 64, &count) == 0);
    CHECK(count == (records/2));

    ndbout << "Deleting all records..." << endl;
    CHECK(utilTrans.clearTable(pNdb, records/2) == 0);

    ndbout << "Restarting cluster..." << endl;
    CHECK(restarter.restartAll() == 0);
    CHECK(restarter.waitClusterStarted(timeout) == 0);
    CHECK(pNdb->waitUntilReady(timeout) == 0);

    ndbout << "Verifying records..." << endl;
    CHECK(utilTrans.selectCount(pNdb, 64, &count) == 0);
    CHECK(count == 0);

    ndbout << "Doing it all..." << endl;
    CHECK(hugoTrans.loadTable(pNdb, records) == 0);
    CHECK(hugoTrans.pkUpdateRecords(pNdb, records) == 0);
    CHECK(hugoTrans.pkDelRecords(pNdb, records/2) == 0);
    CHECK(hugoTrans.scanUpdateRecords(pNdb, records/2) == 0);
    CHECK(utilTrans.clearTable(pNdb, records) == 0);
    CHECK(hugoTrans.loadTable(pNdb, records) == 0);
    CHECK(utilTrans.clearTable(pNdb, records) == 0);
    CHECK(hugoTrans.loadTable(pNdb, records) == 0);
    CHECK(hugoTrans.pkUpdateRecords(pNdb, records) == 0);
    CHECK(utilTrans.clearTable(pNdb, records) == 0);

    ndbout << "Restarting cluster..." << endl;
    CHECK(restarter.restartAll() == 0);
    CHECK(restarter.waitClusterStarted(timeout) == 0);
    CHECK(pNdb->waitUntilReady(timeout) == 0);

    ndbout << "Verifying records..." << endl;
    CHECK(utilTrans.selectCount(pNdb, 64, &count) == 0);
    CHECK(count == 0);

    ndbout << "Doing it all..." << endl;
    CHECK(hugoTrans.loadTable(pNdb, records) == 0);
    CHECK(hugoTrans.pkUpdateRecords(pNdb, records) == 0);
    CHECK(hugoTrans.pkDelRecords(pNdb, records/2) == 0);
    CHECK(hugoTrans.scanUpdateRecords(pNdb, records/2) == 0);
    CHECK(utilTrans.clearTable(pNdb, records) == 0);
    CHECK(hugoTrans.loadTable(pNdb, records) == 0);
    CHECK(utilTrans.clearTable(pNdb, records) == 0);

    ndbout << "Restarting cluster with error insert 5020..." << endl;
    CHECK(restarter.restartAll(false, true) == 0);
    CHECK(restarter.waitClusterNoStart(timeout) == 0);
    CHECK(restarter.insertErrorInAllNodes(5020) == 0);
    CHECK(restarter.startAll() == 0);
    CHECK(restarter.waitClusterStarted(timeout) == 0);
    CHECK(pNdb->waitUntilReady(timeout) == 0);
    
    i++;
  }

  ndbout << "runSystemRestart1 finished" << endl;  

  return result;
}

int runSystemRestart2(NDBT_Context* ctx, NDBT_Step* step){
  Ndb* pNdb = GETNDB(step);
  int result = NDBT_OK;
///  int timeout = 300;
  int timeout = 120;
  Uint32 loops = ctx->getNumLoops();
  int records = ctx->getNumRecords();
  int count;
  NdbRestarter restarter;
  Uint32 i = 1;

  UtilTransactions utilTrans(*ctx->getTab());
  HugoTransactions hugoTrans(*ctx->getTab());
  while(i<=loops && result != NDBT_FAILED && !ctx->isTestStopped()){

    ndbout << "Loop " << i << "/"<< loops <<" started" << endl;
    /* Use error 7070 to set time between LCP to it's min value
      1. Load data
      2. Restart cluster and verify records
      3. Update records
      4. Restart cluster and verify records
      5. Delete half of the records
      6. Restart cluster and verify records
      7. Delete all records
      8. Restart cluster and verify records
      9. Insert, update, delete records
      10. Restart cluster and verify records
    */
    int val = DumpStateOrd::DihMinTimeBetweenLCP;
    CHECK(restarter.dumpStateAllNodes(&val, 1) == 0);

    ndbout << "Loading records..." << endl;
    CHECK(hugoTrans.loadTable(pNdb, records) == 0);

    ndbout << "Restarting cluster" << endl;
    CHECK(restarter.restartAll() == 0);
    CHECK(restarter.waitClusterStarted(timeout) == 0);
    {
      int val = DumpStateOrd::DihMinTimeBetweenLCP;
      CHECK(restarter.dumpStateAllNodes(&val, 1) == 0);
    }
    CHECK(pNdb->waitUntilReady(timeout) == 0);

    ndbout << "Verifying records..." << endl;
    CHECK(hugoTrans.pkReadRecords(pNdb, records) == 0);
    CHECK(utilTrans.selectCount(pNdb, 64, &count) == 0);
    CHECK(count == records);

    ndbout << "Updating records..." << endl;
    CHECK(hugoTrans.pkUpdateRecords(pNdb, records) == 0);

    ndbout << "Restarting cluster..." << endl;
    CHECK(restarter.restartAll() == 0);
    CHECK(restarter.waitClusterStarted(timeout) == 0);
    {
      int val = DumpStateOrd::DihMinTimeBetweenLCP;
      CHECK(restarter.dumpStateAllNodes(&val, 1) == 0);
    }
    CHECK(pNdb->waitUntilReady(timeout) == 0);

    ndbout << "Verifying records..." << endl;
    CHECK(hugoTrans.pkReadRecords(pNdb, records) == 0);
    CHECK(utilTrans.selectCount(pNdb, 64, &count) == 0);
    CHECK(count == records);
    
    ndbout << "Deleting 50% of records..." << endl;
    CHECK(hugoTrans.pkDelRecords(pNdb, records/2) == 0);

    ndbout << "Restarting cluster..." << endl;
    CHECK(restarter.restartAll() == 0);
    CHECK(restarter.waitClusterStarted(timeout) == 0);
    {
      int val = DumpStateOrd::DihMinTimeBetweenLCP;
      CHECK(restarter.dumpStateAllNodes(&val, 1) == 0);
    }
    CHECK(pNdb->waitUntilReady(timeout) == 0);

    ndbout << "Verifying records..." << endl;
    CHECK(hugoTrans.scanReadRecords(pNdb, records/2, 0, 64) == 0);
    CHECK(utilTrans.selectCount(pNdb, 64, &count) == 0);
    CHECK(count == (records/2));

    ndbout << "Deleting all records..." << endl;
    CHECK(utilTrans.clearTable(pNdb, records/2) == 0);

    ndbout << "Restarting cluster..." << endl;
    CHECK(restarter.restartAll() == 0);
    CHECK(restarter.waitClusterStarted(timeout) == 0);
    {
      int val = DumpStateOrd::DihMinTimeBetweenLCP;
      CHECK(restarter.dumpStateAllNodes(&val, 1) == 0);
    }
    CHECK(pNdb->waitUntilReady(timeout) == 0);

    ndbout << "Verifying records..." << endl;
    CHECK(utilTrans.selectCount(pNdb, 64, &count) == 0);
    CHECK(count == 0);

    ndbout << "Doing it all..." << endl;
    CHECK(hugoTrans.loadTable(pNdb, records) == 0);
    CHECK(hugoTrans.pkUpdateRecords(pNdb, records) == 0);
    CHECK(hugoTrans.pkDelRecords(pNdb, records/2) == 0);
    CHECK(hugoTrans.scanUpdateRecords(pNdb, records/2) == 0);
    CHECK(utilTrans.clearTable(pNdb, records) == 0);
    CHECK(hugoTrans.loadTable(pNdb, records) == 0);
    CHECK(utilTrans.clearTable(pNdb, records) == 0);
    CHECK(hugoTrans.loadTable(pNdb, records) == 0);
    CHECK(hugoTrans.pkUpdateRecords(pNdb, records) == 0);
    CHECK(utilTrans.clearTable(pNdb, records) == 0);

    ndbout << "Restarting cluster..." << endl;
    CHECK(restarter.restartAll() == 0);
    CHECK(restarter.waitClusterStarted(timeout) == 0);
    {
      int val = DumpStateOrd::DihMinTimeBetweenLCP;
      CHECK(restarter.dumpStateAllNodes(&val, 1) == 0);
    }
    CHECK(pNdb->waitUntilReady(timeout) == 0);

    ndbout << "Verifying records..." << endl;
    CHECK(utilTrans.selectCount(pNdb, 64, &count) == 0);
    CHECK(count == 0);

    i++;
  }

  ndbout << "runSystemRestart2 finished" << endl;  

  return result;
}

int runSystemRestartTestUndoLog(NDBT_Context* ctx, NDBT_Step* step){
  Ndb* pNdb = GETNDB(step);
  int result = NDBT_OK;
  int timeout = 300;
  Uint32 loops = ctx->getNumLoops();
  int records = ctx->getNumRecords();
  int count;
  NdbRestarter restarter;
  Uint32 i = 1;

  int dump7080[2];
  dump7080[0] = 7080;
  dump7080[1] = ctx->getTab()->getTableId();

  UtilTransactions utilTrans(*ctx->getTab());
  HugoTransactions hugoTrans(*ctx->getTab());
  while(i<=loops && result != NDBT_FAILED){

    ndbout << "Loop " << i << "/"<< loops <<" started" << endl;
    /*
      1. Start LCP, turn on undologging but delay write of datapages.
      2. Insert, update, delete records
      3. Complete writing of data pages and finish LCP.
      4. Restart cluster and verify records
    */
    // Use dump state 7080 to delay writing of datapages
    // for the current table
    ndbout << "Dump state: "<<dump7080[0]<<", "<<dump7080[1]<<endl;
    CHECK(restarter.dumpStateAllNodes(dump7080, 2) == 0);    
    NdbSleep_SecSleep(10);

    ndbout << "Doing it all..." << endl;
    CHECK(hugoTrans.loadTable(pNdb, records) == 0);
    CHECK(hugoTrans.pkUpdateRecords(pNdb, records) == 0);
    CHECK(hugoTrans.pkDelRecords(pNdb, records/2) == 0);
    CHECK(hugoTrans.scanUpdateRecords(pNdb, records/2) == 0);
    CHECK(utilTrans.clearTable(pNdb, records) == 0);
    CHECK(hugoTrans.loadTable(pNdb, records) == 0);
    CHECK(utilTrans.clearTable(pNdb, records) == 0);

    // Reset error and let LCP continue
    CHECK(restarter.insertErrorInAllNodes(0) == 0);
    NdbSleep_SecSleep(60);

    ndbout << "Restarting cluster..." << endl;
    CHECK(restarter.restartAll() == 0);
    CHECK(restarter.waitClusterStarted(timeout) == 0);
    CHECK(pNdb->waitUntilReady(timeout) == 0);

    ndbout << "Verifying records..." << endl;
    CHECK(utilTrans.selectCount(pNdb, 64, &count) == 0);
    CHECK(count == 0);

    // Use dump state 7080 to delay writing of datapages
    // for the current table
    ndbout << "Dump state: "<<dump7080[0]<<", "<<dump7080[1]<<endl;
    CHECK(restarter.dumpStateAllNodes(dump7080, 2) == 0);
    NdbSleep_SecSleep(10);

    ndbout << "Doing it all, delete 50%..." << endl;
    CHECK(hugoTrans.loadTable(pNdb, records) == 0);
    CHECK(hugoTrans.pkUpdateRecords(pNdb, records) == 0);
    CHECK(hugoTrans.pkDelRecords(pNdb, records/2) == 0);

    // Reset error and let LCP continue
    CHECK(restarter.insertErrorInAllNodes(0) == 0);
    NdbSleep_SecSleep(20);

    ndbout << "Restarting cluster..." << endl;
    CHECK(restarter.restartAll() == 0);
    CHECK(restarter.waitClusterStarted(timeout) == 0);
    CHECK(pNdb->waitUntilReady(timeout) == 0);

    ndbout << "Verifying records..." << endl;
    CHECK(hugoTrans.scanReadRecords(pNdb, records/2, 0, 64) == 0);
    CHECK(utilTrans.selectCount(pNdb, 64, &count) == 0);
    CHECK(count == (records/2));
    CHECK(utilTrans.clearTable(pNdb, records) == 0);

    i++;
  }

  ndbout << "runSystemRestartTestUndoLog finished" << endl;  

  return result;
}

int runSystemRestartTestFullDb(NDBT_Context* ctx, NDBT_Step* step){
  Ndb* pNdb = GETNDB(step);
  int result = NDBT_OK;
  int timeout = 300;
  Uint32 loops = ctx->getNumLoops();
  int count1, count2;
  NdbRestarter restarter;
  Uint32 i = 1;

  UtilTransactions utilTrans(*ctx->getTab());
  HugoTransactions hugoTrans(*ctx->getTab());
  while(i<=loops && result != NDBT_FAILED){

    ndbout << "Loop " << i << "/"<< loops <<" started" << endl;
    /*
      1. Load data until db reports it's full
      2. Restart cluster and verify records
    */
    ndbout << "Filling up table..." << endl;
    CHECK(hugoTrans.fillTable(pNdb) == 0);
    CHECK(utilTrans.selectCount(pNdb, 64, &count1) == 0);
    ndbout << "Db is full. Table has "<<count1 <<" records."<< endl;
    
    ndbout << "Restarting cluster" << endl;
    CHECK(restarter.restartAll() == 0);
    CHECK(restarter.waitClusterStarted(timeout) == 0);
    CHECK(pNdb->waitUntilReady(timeout) == 0);

    ndbout << "Verifying records..." << endl;
    CHECK(hugoTrans.scanReadRecords(pNdb, count1) == 0);
    CHECK(utilTrans.selectCount(pNdb, 64, &count2) == 0);
    CHECK(count1 == count2);

    ndbout << "Deleting all records..." << endl;
    CHECK(utilTrans.clearTable2(pNdb, count1) == 0);

    ndbout << "Restarting cluster..." << endl;
    CHECK(restarter.restartAll() == 0);
    CHECK(restarter.waitClusterStarted(timeout) == 0);
    CHECK(pNdb->waitUntilReady(timeout) == 0);

    ndbout << "Verifying records..." << endl;
    CHECK(utilTrans.selectCount(pNdb, 64, &count1) == 0);
    CHECK(count1 == 0);

    i++;
  }

  ndbout << "runSystemRestartTestFullDb finished" << endl;  

  return result;
}

int runSystemRestart3(NDBT_Context* ctx, NDBT_Step* step){
  Ndb* pNdb = GETNDB(step);
  int result = NDBT_OK;
  int timeout = 300;
  Uint32 loops = ctx->getNumLoops();
  int records = ctx->getNumRecords();
  int count;
  NdbRestarter restarter;
  Uint32 i = 1;

  const Uint32 nodeCount = restarter.getNumDbNodes();
  if(nodeCount < 2){
    g_info << "SR3 - Needs atleast 2 nodes to test" << endl;
    return NDBT_OK;
  }

  Vector<int> nodeIds;
  for(i = 0; i<nodeCount; i++)
    nodeIds.push_back(restarter.getDbNodeId(i));
  
  Uint32 currentRestartNodeIndex = 0;
  UtilTransactions utilTrans(*ctx->getTab());
  HugoTransactions hugoTrans(*ctx->getTab());
  
  while(i<=loops && result != NDBT_FAILED){
    
    g_info << "Loop " << i << "/"<< loops <<" started" << endl;
    /**
     * 1. Load data
     * 2. Restart 1 node -nostart
     * 3. Update records
     * 4. Restart cluster and verify records
     * 5. Restart 1 node -nostart
     * 6. Delete half of the records
     * 7. Restart cluster and verify records
     * 8. Restart 1 node -nostart
     * 9. Delete all records
     * 10. Restart cluster and verify records
     */
    g_info << "Loading records..." << endl;
    CHECK(hugoTrans.loadTable(pNdb, records) == 0);

    /*** 1 ***/
    g_info << "1 - Stopping one node" << endl;
    CHECK(restarter.restartOneDbNode(nodeIds[currentRestartNodeIndex],
				     false, 
				     true,
				     false) == 0);
    currentRestartNodeIndex = (currentRestartNodeIndex + 1 ) % nodeCount;

    g_info << "Updating records..." << endl;
    CHECK(hugoTrans.pkUpdateRecords(pNdb, records) == 0);
    
    g_info << "Restarting cluster..." << endl;
    CHECK(restarter.restartAll() == 0);
    CHECK(restarter.waitClusterStarted(timeout) == 0);
    CHECK(pNdb->waitUntilReady(timeout) == 0);

    g_info << "Verifying records..." << endl;
    CHECK(hugoTrans.pkReadRecords(pNdb, records) == 0);
    CHECK(utilTrans.selectCount(pNdb, 64, &count) == 0);
    CHECK(count == records);

    g_info << "2 - Stopping one node" << endl;
    CHECK(restarter.restartOneDbNode(nodeIds[currentRestartNodeIndex],
				     false, 
				     true,
				     false) == 0);
    currentRestartNodeIndex = (currentRestartNodeIndex + 1 ) % nodeCount;

    g_info << "Deleting 50% of records..." << endl;
    CHECK(hugoTrans.pkDelRecords(pNdb, records/2) == 0);
    
    g_info << "Restarting cluster..." << endl;
    CHECK(restarter.restartAll() == 0);
    CHECK(restarter.waitClusterStarted(timeout) == 0);
    CHECK(pNdb->waitUntilReady(timeout) == 0);

    g_info << "Verifying records..." << endl;
    CHECK(hugoTrans.scanReadRecords(pNdb, records/2, 0, 64) == 0);
    CHECK(utilTrans.selectCount(pNdb, 64, &count) == 0);
    CHECK(count == (records/2));

    g_info << "3 - Stopping one node" << endl;
    CHECK(restarter.restartOneDbNode(nodeIds[currentRestartNodeIndex],
				     false, 
				     true,
				     false) == 0);
    currentRestartNodeIndex = (currentRestartNodeIndex + 1 ) % nodeCount;
    g_info << "Deleting all records..." << endl;
    CHECK(utilTrans.clearTable(pNdb, records/2) == 0);

    g_info << "Restarting cluster..." << endl;
    CHECK(restarter.restartAll() == 0);
    CHECK(restarter.waitClusterStarted(timeout) == 0);
    CHECK(pNdb->waitUntilReady(timeout) == 0);
    
    ndbout << "Verifying records..." << endl;
    CHECK(utilTrans.selectCount(pNdb, 64, &count) == 0);
    CHECK(count == 0);
    
    i++;
  }

  g_info << "runSystemRestart3 finished" << endl;  

  return result;
}

int runSystemRestart4(NDBT_Context* ctx, NDBT_Step* step){
  Ndb* pNdb = GETNDB(step);
  int result = NDBT_OK;
  int timeout = 300;
  Uint32 loops = ctx->getNumLoops();
  int records = ctx->getNumRecords();
  int count;
  NdbRestarter restarter;
  Uint32 i = 1;

  const Uint32 nodeCount = restarter.getNumDbNodes();
  if(nodeCount < 2){
    g_info << "SR4 - Needs atleast 2 nodes to test" << endl;
    return NDBT_OK;
  }

  Vector<int> nodeIds;
  for(i = 0; i<nodeCount; i++)
    nodeIds.push_back(restarter.getDbNodeId(i));
  
  Uint32 currentRestartNodeIndex = 0;
  UtilTransactions utilTrans(*ctx->getTab());
  HugoTransactions hugoTrans(*ctx->getTab());

  {
    int val = DumpStateOrd::DihMinTimeBetweenLCP;
    if(restarter.dumpStateAllNodes(&val, 1) != 0){
      g_err << "ERR: "<< step->getName() 
	    << " failed on line " << __LINE__ << endl; 
      return NDBT_FAILED;
    }
  }
  
  while(i<=loops && result != NDBT_FAILED){
    
    g_info << "Loop " << i << "/"<< loops <<" started" << endl;
    /**
     * 1. Load data
     * 2. Restart 1 node -nostart
     * 3. Update records
     * 4. Restart cluster and verify records
     * 5. Restart 1 node -nostart
     * 6. Delete half of the records
     * 7. Restart cluster and verify records
     * 8. Restart 1 node -nostart
     * 9. Delete all records
     * 10. Restart cluster and verify records
     */
    g_info << "Loading records..." << endl;
    CHECK(hugoTrans.loadTable(pNdb, records) == 0);

    /*** 1 ***/
    g_info << "1 - Stopping one node" << endl;
    CHECK(restarter.restartOneDbNode(nodeIds[currentRestartNodeIndex],
				     false, 
				     true,
				     false) == 0);
    currentRestartNodeIndex = (currentRestartNodeIndex + 1 ) % nodeCount;

    g_info << "Updating records..." << endl;
    CHECK(hugoTrans.pkUpdateRecords(pNdb, records) == 0);
    
    g_info << "Restarting cluster..." << endl;
    CHECK(restarter.restartAll() == 0);
    CHECK(restarter.waitClusterStarted(timeout) == 0);
    {
      int val = DumpStateOrd::DihMinTimeBetweenLCP;
      CHECK(restarter.dumpStateAllNodes(&val, 1) == 0);
    }
    CHECK(pNdb->waitUntilReady(timeout) == 0);

    g_info << "Verifying records..." << endl;
    CHECK(hugoTrans.pkReadRecords(pNdb, records) == 0);
    CHECK(utilTrans.selectCount(pNdb, 64, &count) == 0);
    CHECK(count == records);

    g_info << "2 - Stopping one node" << endl;
    CHECK(restarter.restartOneDbNode(nodeIds[currentRestartNodeIndex],
				     false, 
				     true,
				     false) == 0);
    currentRestartNodeIndex = (currentRestartNodeIndex + 1 ) % nodeCount;

    g_info << "Deleting 50% of records..." << endl;
    CHECK(hugoTrans.pkDelRecords(pNdb, records/2) == 0);
    
    g_info << "Restarting cluster..." << endl;
    CHECK(restarter.restartAll() == 0);
    CHECK(restarter.waitClusterStarted(timeout) == 0);
    {
      int val = DumpStateOrd::DihMinTimeBetweenLCP;
      CHECK(restarter.dumpStateAllNodes(&val, 1) == 0);
    }
    CHECK(pNdb->waitUntilReady(timeout) == 0);

    g_info << "Verifying records..." << endl;
    CHECK(hugoTrans.scanReadRecords(pNdb, records/2, 0, 64) == 0);
    CHECK(utilTrans.selectCount(pNdb, 64, &count) == 0);
    CHECK(count == (records/2));

    g_info << "3 - Stopping one node" << endl;
    CHECK(restarter.restartOneDbNode(nodeIds[currentRestartNodeIndex],
				     false, 
				     true,
				     false) == 0);
    currentRestartNodeIndex = (currentRestartNodeIndex + 1 ) % nodeCount;
    g_info << "Deleting all records..." << endl;
    CHECK(utilTrans.clearTable(pNdb, records/2) == 0);

    g_info << "Restarting cluster..." << endl;
    CHECK(restarter.restartAll() == 0);
    CHECK(restarter.waitClusterStarted(timeout) == 0);
    {
      int val = DumpStateOrd::DihMinTimeBetweenLCP;
      CHECK(restarter.dumpStateAllNodes(&val, 1) == 0);
    }
    CHECK(pNdb->waitUntilReady(timeout) == 0);
    
    ndbout << "Verifying records..." << endl;
    CHECK(utilTrans.selectCount(pNdb, 64, &count) == 0);
    CHECK(count == 0);
    
    i++;
  }

  g_info << "runSystemRestart4 finished" << endl;  

  return result;
}

int runSystemRestart5(NDBT_Context* ctx, NDBT_Step* step){
  Ndb* pNdb = GETNDB(step);
  int result = NDBT_OK;
  int timeout = 300;
  Uint32 loops = ctx->getNumLoops();
  int records = ctx->getNumRecords();
  int count;
  NdbRestarter restarter;
  Uint32 i = 1;

  const Uint32 nodeCount = restarter.getNumDbNodes();
  if(nodeCount < 2){
    g_info << "SR5 - Needs atleast 2 nodes to test" << endl;
    return NDBT_OK;
  }

  Vector<int> nodeIds;
  for(i = 0; i<nodeCount; i++)
    nodeIds.push_back(restarter.getDbNodeId(i));
  
  Uint32 currentRestartNodeIndex = 0;
  UtilTransactions utilTrans(*ctx->getTab());
  HugoTransactions hugoTrans(*ctx->getTab());

  {
    int val = DumpStateOrd::DihMinTimeBetweenLCP;
    if(restarter.dumpStateAllNodes(&val, 1) != 0){
      g_err << "ERR: "<< step->getName() 
	    << " failed on line " << __LINE__ << endl; 
      return NDBT_FAILED;
    }
  }
  
  while(i<=loops && result != NDBT_FAILED){
    
    g_info << "Loop " << i << "/"<< loops <<" started" << endl;
    /**
     * 1. Load data
     * 2. Restart 1 node -nostart
     * 3. Update records
     * 4. Restart cluster and verify records
     * 5. Restart 1 node -nostart
     * 6. Delete half of the records
     * 7. Restart cluster and verify records
     * 8. Restart 1 node -nostart
     * 9. Delete all records
     * 10. Restart cluster and verify records
     */
    g_info << "Loading records..." << endl;
    hugoTrans.loadTable(pNdb, records);

    /*** 1 ***/
    g_info << "1 - Stopping one node" << endl;
    CHECK(restarter.restartOneDbNode(nodeIds[currentRestartNodeIndex],
				     false, 
				     true,
				     false) == 0);
    currentRestartNodeIndex = (currentRestartNodeIndex + 1 ) % nodeCount;

    g_info << "Updating records..." << endl;
    hugoTrans.pkUpdateRecords(pNdb, records);
    
    g_info << "Restarting cluster..." << endl;
    CHECK(restarter.restartAll(false, false, true) == 0);
    CHECK(restarter.waitClusterStarted(timeout) == 0);
    {
      int val = DumpStateOrd::DihMinTimeBetweenLCP;
      CHECK(restarter.dumpStateAllNodes(&val, 1) == 0);
    }
    CHECK(pNdb->waitUntilReady(timeout) == 0);

    g_info << "Verifying records..." << endl;
    hugoTrans.pkReadRecords(pNdb, records);
    CHECK(utilTrans.selectCount(pNdb, 64, &count) == 0);
    //CHECK(count == records);

    g_info << "2 - Stopping one node" << endl;
    CHECK(restarter.restartOneDbNode(nodeIds[currentRestartNodeIndex],
				     false, 
				     true,
				     false) == 0);
    currentRestartNodeIndex = (currentRestartNodeIndex + 1 ) % nodeCount;

    g_info << "Deleting 50% of records..." << endl;
    hugoTrans.pkDelRecords(pNdb, records/2);
    
    g_info << "Restarting cluster..." << endl;
    CHECK(restarter.restartAll(false, false, true) == 0);
    CHECK(restarter.waitClusterStarted(timeout) == 0);
    {
      int val = DumpStateOrd::DihMinTimeBetweenLCP;
      CHECK(restarter.dumpStateAllNodes(&val, 1) == 0);
    }
    CHECK(pNdb->waitUntilReady(timeout) == 0);

    g_info << "Verifying records..." << endl;
    hugoTrans.scanReadRecords(pNdb, records/2, 0, 64);
    CHECK(utilTrans.selectCount(pNdb, 64, &count) == 0);
    //CHECK(count == (records/2));

    g_info << "3 - Stopping one node" << endl;
    CHECK(restarter.restartOneDbNode(nodeIds[currentRestartNodeIndex],
				     false, 
				     true,
				     false) == 0);
    currentRestartNodeIndex = (currentRestartNodeIndex + 1 ) % nodeCount;
    g_info << "Deleting all records..." << endl;
    utilTrans.clearTable(pNdb, records/2);

    g_info << "Restarting cluster..." << endl;
    CHECK(restarter.restartAll(false, false, true) == 0);
    CHECK(restarter.waitClusterStarted(timeout) == 0);
    {
      int val = DumpStateOrd::DihMinTimeBetweenLCP;
      CHECK(restarter.dumpStateAllNodes(&val, 1) == 0);
    }
    CHECK(pNdb->waitUntilReady(timeout) == 0);
    
    ndbout << "Verifying records..." << endl;
    CHECK(utilTrans.selectCount(pNdb, 64, &count) == 0);
    //CHECK(count == 0);
    
    CHECK(utilTrans.clearTable(pNdb) == 0);    
    i++;
  }

  g_info << "runSystemRestart5 finished" << endl;  

  return result;
}

int runSystemRestart6(NDBT_Context* ctx, NDBT_Step* step){
  Ndb* pNdb = GETNDB(step);
  int result = NDBT_OK;
  int timeout = 300;
  Uint32 loops = ctx->getNumLoops();
  int records = ctx->getNumRecords();
  NdbRestarter restarter;
  Uint32 i = 1;

  const Uint32 nodeCount = restarter.getNumDbNodes();
  if(nodeCount < 2){
    g_info << "SR6 - Needs atleast 2 nodes to test" << endl;
    return NDBT_OK;
  }

  Vector<int> nodeIds;
  for(i = 0; i<nodeCount; i++)
    nodeIds.push_back(restarter.getDbNodeId(i));
  
  Uint32 currentRestartNodeIndex = 0;
  UtilTransactions utilTrans(*ctx->getTab());
  HugoTransactions hugoTrans(*ctx->getTab());

  while(i<=loops && result != NDBT_FAILED){
    
    g_info << "Loop " << i << "/"<< loops <<" started" << endl;
    /**
     * 1. Load data
     * 2. Restart all node -nostart
     * 3. Restart some nodes -i -nostart
     * 4. Start all nodes verify records
     */
    g_info << "Loading records..." << endl;
    hugoTrans.loadTable(pNdb, records);

    CHECK(restarter.restartAll(false, true, false) == 0);

    Uint32 nodeId = nodeIds[currentRestartNodeIndex];
    currentRestartNodeIndex = (currentRestartNodeIndex + 1 ) % nodeCount;
    
    CHECK(restarter.restartOneDbNode(nodeId, true, true,false) == 0);
    CHECK(restarter.waitClusterNoStart(timeout) == 0);
    CHECK(restarter.startAll() == 0);
    CHECK(restarter.waitClusterStarted(timeout) == 0);
    CHECK(pNdb->waitUntilReady(timeout) == 0);
    int count = records - 1;
    CHECK(utilTrans.selectCount(pNdb, 64, &count) == 0);
    CHECK(count == records);
    CHECK(utilTrans.clearTable(pNdb) == 0);    
    i++;
  }

  g_info << "runSystemRestart6 finished" << endl;  

  return result;
}

int runSystemRestart7(NDBT_Context* ctx, NDBT_Step* step){
  Ndb* pNdb = GETNDB(step);
  int result = NDBT_OK;
  Uint32 loops = ctx->getNumLoops();
  int records = ctx->getNumRecords();
  NdbRestarter restarter;
  Uint32 i = 1;

  const Uint32 nodeCount = restarter.getNumDbNodes();
  if(nodeCount < 2){
    g_info << "SR7 - Needs atleast 2 nodes to test" << endl;
    return NDBT_OK;
  }

  Vector<int> nodeIds;
  for(i = 0; i<nodeCount; i++)
    nodeIds.push_back(restarter.getDbNodeId(i));

  int a_nodeIds[64];
  if(nodeCount > 64)
    abort();

  Uint32 currentRestartNodeIndex = 1;
  UtilTransactions utilTrans(*ctx->getTab());
  HugoTransactions hugoTrans(*ctx->getTab());

  while(i<=loops && result != NDBT_FAILED){
    
    g_info << "Loop " << i << "/"<< loops <<" started" << endl;
    /**
     * 1. Load data
     * 2. Restart all node -nostart
     * 3. Start all but one node
     * 4. Wait for startphase >= 2
     * 5. Start last node
     * 6. Verify records
     */
    g_info << "Loading records..." << endl;
    hugoTrans.loadTable(pNdb, records);
    
    CHECK(restarter.restartAll(false, true, false) == 0);
    
    int nodeId = nodeIds[currentRestartNodeIndex];
    currentRestartNodeIndex = (currentRestartNodeIndex + 1 ) % nodeCount;

    Uint32 j = 0;
    for(Uint32 k = 0; k<nodeCount; k++){
      if(nodeIds[k] != nodeId){
	a_nodeIds[j++] = nodeIds[k];
      }
    }

    CHECK(restarter.startNodes(a_nodeIds, nodeCount - 1) == 0);
    CHECK(restarter.waitNodesStarted(a_nodeIds, nodeCount - 1, 120) == 0);
    CHECK(pNdb->waitUntilReady(5) == 0);
    int count = records - 1;
    CHECK(utilTrans.selectCount(pNdb, 64, &count) == 0);
    CHECK(count == records);
    
    CHECK(restarter.startNodes(&nodeId, 1) == 0);
    CHECK(restarter.waitNodesStarted(&nodeId, 1, 120) == 0);
    
    CHECK(utilTrans.selectCount(pNdb, 64, &count) == 0);
    CHECK(count == records);
    CHECK(utilTrans.clearTable(pNdb) == 0);    

    i++;
  }
  
  g_info << "runSystemRestart7 finished" << endl;  

  return result;
}

int runSystemRestart8(NDBT_Context* ctx, NDBT_Step* step){
  Ndb* pNdb = GETNDB(step);
  int result = NDBT_OK;
  int timeout = 300;
  Uint32 loops = ctx->getNumLoops();
  int records = ctx->getNumRecords();
  NdbRestarter restarter;
  Uint32 i = 1;

  const Uint32 nodeCount = restarter.getNumDbNodes();
  if(nodeCount < 2){
    g_info << "SR8 - Needs atleast 2 nodes to test" << endl;
    return NDBT_OK;
  }

  Vector<int> nodeIds;
  for(i = 0; i<nodeCount; i++)
    nodeIds.push_back(restarter.getDbNodeId(i));

  int a_nodeIds[64];
  if(nodeCount > 64)
    abort();

  Uint32 currentRestartNodeIndex = 1;
  UtilTransactions utilTrans(*ctx->getTab());
  HugoTransactions hugoTrans(*ctx->getTab());

  while(i<=loops && result != NDBT_FAILED){
    
    g_info << "Loop " << i << "/"<< loops <<" started" << endl;
    /**
     * 1. Load data
     * 2. Restart all node -nostart
     * 3. Start all but one node
     * 4. Verify records
     * 5. Start last node
     * 6. Verify records
     */
    g_info << "Loading records..." << endl;
    hugoTrans.loadTable(pNdb, records);
    
    CHECK(restarter.restartAll(false, true, false) == 0);
    
    int nodeId = nodeIds[currentRestartNodeIndex];
    currentRestartNodeIndex = (currentRestartNodeIndex + 1 ) % nodeCount;

    Uint32 j = 0;
    for(Uint32 k = 0; k<nodeCount; k++){
      if(nodeIds[k] != nodeId){
	a_nodeIds[j++] = nodeIds[k];
      }
    }
    
    CHECK(restarter.startNodes(a_nodeIds, nodeCount-1) == 0);
    CHECK(restarter.waitNodesStartPhase(a_nodeIds, nodeCount-1, 3, 120) == 0);
    CHECK(restarter.startNodes(&nodeId, 1) == 0);
    CHECK(restarter.waitClusterStarted(timeout) == 0);
    CHECK(pNdb->waitUntilReady() == 0);
    
    int count = records - 1;
    CHECK(utilTrans.selectCount(pNdb, 64, &count) == 0);
    CHECK(count == records);
    CHECK(utilTrans.clearTable(pNdb) == 0);    
    i++;
  }
  
  g_info << "runSystemRestart8 finished" << endl;  

  return result;
}

int runSystemRestart9(NDBT_Context* ctx, NDBT_Step* step){
  Ndb* pNdb = GETNDB(step);
  int result = NDBT_OK;
  int timeout = 300;
  NdbRestarter restarter;
  Uint32 i = 1;
  
  UtilTransactions utilTrans(*ctx->getTab());
  HugoTransactions hugoTrans(*ctx->getTab());

  int args[] = { DumpStateOrd::DihMaxTimeBetweenLCP };
  int dump[] = { DumpStateOrd::DihStartLcpImmediately };
  
  do {
    CHECK(restarter.dumpStateAllNodes(args, 1) == 0);
    
    HugoOperations ops(* ctx->getTab());
    CHECK(ops.startTransaction(pNdb) == 0);
    for(i = 0; i<10; i++){
      CHECK(ops.pkInsertRecord(pNdb, i, 1, 1) == 0);
      CHECK(ops.execute_NoCommit(pNdb) == 0);
    }
    for(i = 0; i<10; i++){
      CHECK(ops.pkUpdateRecord(pNdb, i, 1) == 0);
      CHECK(ops.execute_NoCommit(pNdb) == 0);
    }
    NdbSleep_SecSleep(10);
    CHECK(restarter.dumpStateAllNodes(dump, 1) == 0);
    NdbSleep_SecSleep(10);
    CHECK(ops.execute_Commit(pNdb) == 0);  
    
    CHECK(restarter.restartAll() == 0);
    CHECK(restarter.waitClusterStarted(timeout) == 0);
    CHECK(pNdb->waitUntilReady(timeout) == 0);
    ops.closeTransaction(pNdb);
  } while(0);
  
  g_info << "runSystemRestart9 finished" << endl;  

  return result;
}

int runSystemRestart10(NDBT_Context* ctx, NDBT_Step* step)
{
  Ndb* pNdb = GETNDB(step);
  int result = NDBT_OK;
  //Uint32 loops = ctx->getNumLoops();
  Uint32 loops = 3;
  int records = ctx->getNumRecords();
  NdbRestarter restarter;
  Uint32 i = 1;

  const Uint32 nodeCount = restarter.getNumDbNodes();
  if(nodeCount < 4){
    g_info << "SR10 - Needs atleast 4 nodes to test" << endl;
    return NDBT_OK;
  }

  Vector<int> nodeIds;
  for(i = 0; i<nodeCount; i++)
    nodeIds.push_back(restarter.getDbNodeId(i));

  int a_nodeIds[64];
  if(nodeCount > 64)
    abort();

  UtilTransactions utilTrans(*ctx->getTab());
  HugoTransactions hugoTrans(*ctx->getTab());

  i = 1;
  while(i < loops && result != NDBT_FAILED){
    
    g_info << "Loop " << i << "/"<< loops <<" started" << endl;
    /**
     * 1. Load data
     * 2. Stop one node X (restart -nostart)
     * 3. Wait 10 seconds to ensure some GCPs are executed.
     * 4. Stop the rest of the nodes
     * 5. Start all nodes, but insert an error into the 2nd
     *    node to prevent it from passing phase 3 for 10
     *    seconds. The cluster should wait for these 10
     *    seconds, it cannot proceed at this point without
     *    it. If it tries to start without it, there will
     *    be a crash of the system restart.
     * 6. Verify records
     */

    g_info << "Loading records..." << endl;
    hugoTrans.loadTable(pNdb, records);
   
    Uint32 j = 0;
    for(Uint32 k = 0; k<nodeCount; k++)
    {
      a_nodeIds[j++] = nodeIds[k];
    }

    g_info << "Stop 2nd last node" << endl;
    CHECK(restarter.restartOneDbNode(a_nodeIds[nodeCount - 2],
				     false, 
				     true,
				     false) == 0);

    NdbSleep_SecSleep(10);
    g_info << "Stop rest of the nodes" << endl;
    CHECK(restarter.restartAll(false, true, false) == 0);
    
    int nodeId = a_nodeIds[nodeCount - 1];

    if (i == 0)
    {
      g_info << "Inject Error 1021 into last node to stop it in phase 1" << endl;
      CHECK(restarter.insertErrorInNode(nodeId, 1021) == 0);
    }
    else if (i == 1)
    {
      g_info << "Inject Error 1010 into last node to stop it in phase 4" << endl;
      CHECK(restarter.insertErrorInNode(nodeId, 1010) == 0);
    }
    if (i == 2)
    {
      g_info << "Start all nodes except the last node" << endl;
      CHECK(restarter.startNodes(a_nodeIds, nodeCount - 1) == 0);
      g_info << "Wait for those nodes to start, expect failure" << endl;
      CHECK(restarter.waitNodesStarted(a_nodeIds, nodeCount - 1, 30) != 0);
      g_info << "Start the last node" << endl;
      CHECK(restarter.startNodes(&nodeId, 1) == 0);
      g_info << "Wait for cluster to be started" << endl;
      CHECK(restarter.waitNodesStarted(a_nodeIds, nodeCount, 120) == 0);
    }
    else
    {
      CHECK(restarter.startNodes(a_nodeIds, nodeCount) == 0);
      g_info << "Wait for cluster to be started" << endl;
      CHECK(restarter.waitNodesStarted(a_nodeIds, nodeCount, 120) == 0);
    }
    g_info << "Perform consistency checks" << endl;
    CHECK(pNdb->waitUntilReady(5) == 0);
    int count = records - 1;
    CHECK(utilTrans.selectCount(pNdb, 64, &count) == 0);
    CHECK(count == records);
    
    CHECK(utilTrans.selectCount(pNdb, 64, &count) == 0);
    CHECK(count == records);
    CHECK(utilTrans.clearTable(pNdb) == 0);    

    i++;
  }
  
  g_info << "runSystemRestart10 finished" << endl;  

  return result;
}

int runBug18385(NDBT_Context* ctx, NDBT_Step* step){
  NdbRestarter restarter;
  const Uint32 nodeCount = restarter.getNumDbNodes();
  if(nodeCount < 2){
    g_info << "Bug18385 - Needs atleast 2 nodes to test" << endl;
    return NDBT_OK;
  }

  int node1 = restarter.getDbNodeId(rand() % nodeCount);
  int node2 = restarter.getRandomNodeSameNodeGroup(node1, rand());

  if (node1 == -1 || node2 == -1)
    return NDBT_OK;
  
  int dump[] = { DumpStateOrd::DihSetTimeBetweenGcp, 300 };
  
  int result = NDBT_OK;
  do {
    CHECK(restarter.dumpStateAllNodes(dump, 2) == 0);
    CHECK(restarter.restartOneDbNode(node1, false, true, false) == 0);
    NdbSleep_SecSleep(3);
    CHECK(restarter.restartAll(false, true, false) == 0);
    
    Uint32 cnt = 0;
    int nodes[128];
    for(Uint32 i = 0; i<nodeCount; i++)
      if ((nodes[cnt] = restarter.getDbNodeId(i)) != node2)
	cnt++;
    
    require(cnt == nodeCount - 1);
    
    CHECK(restarter.startNodes(nodes, cnt) == 0);
    CHECK(restarter.waitNodesStarted(nodes, cnt, 300) == 0);
    
    CHECK(restarter.insertErrorInNode(node2, 7170) == 0);
    CHECK(restarter.waitNodesNoStart(&node2, 1) == 0);
    CHECK(restarter.restartOneDbNode(node2, true, false, true) == 0);
    CHECK(restarter.waitNodesStarted(&node2, 1) == 0);

  } while(0);
  
  g_info << "Bug18385 finished" << endl;  
  
  return result;
}

int runWaitStarted(NDBT_Context* ctx, NDBT_Step* step){

  NdbRestarter restarter;
  restarter.waitClusterStarted(300);

  NdbSleep_SecSleep(3);
  return NDBT_OK;
}

int runClearTable(NDBT_Context* ctx, NDBT_Step* step){
  int records = ctx->getNumRecords();
  
  Ndb* pNdb = GETNDB(step);
  if(pNdb->waitUntilReady(5) != 0){
    return NDBT_FAILED;
  }

  UtilTransactions utilTrans(*ctx->getTab());  
  if (utilTrans.clearTable2(pNdb,  records) != 0){
    return NDBT_FAILED;
  }
  return NDBT_OK;
}

int 
runBug21536(NDBT_Context* ctx, NDBT_Step* step)
{
  NdbRestarter restarter;
  const Uint32 nodeCount = restarter.getNumDbNodes();
  if(nodeCount != 2){
    g_info << "Bug21536 - 2 nodes to test" << endl;
    return NDBT_OK;
  }

  int node1 = restarter.getDbNodeId(rand() % nodeCount);
  int node2 = restarter.getRandomNodeSameNodeGroup(node1, rand());

  if (node1 == -1 || node2 == -1)
    return NDBT_OK;
  
  int result = NDBT_OK;
  do {
    CHECK(restarter.restartOneDbNode(node1, false, true, true) == 0);
    CHECK(restarter.waitNodesNoStart(&node1, 1) == 0);    
    CHECK(restarter.insertErrorInNode(node1, 1000) == 0);    
    int val2[] = { DumpStateOrd::CmvmiSetRestartOnErrorInsert, 1 };
    CHECK(restarter.dumpStateOneNode(node1, val2, 2) == 0);
    CHECK(restarter.startNodes(&node1, 1) == 0);    
    restarter.waitNodesStartPhase(&node1, 1, 3, 120);
    CHECK(restarter.waitNodesNoStart(&node1, 1) == 0);    
    
    CHECK(restarter.restartOneDbNode(node2, true, true, true) == 0);
    CHECK(restarter.waitNodesNoStart(&node2, 1) == 0);    
    CHECK(restarter.startNodes(&node1, 1) == 0);   
    CHECK(restarter.waitNodesStarted(&node1, 1) == 0);
    CHECK(restarter.startNodes(&node2, 1) == 0);   
    CHECK(restarter.waitClusterStarted() == 0);

  } while(0);
  
  g_info << "Bug21536 finished" << endl;  
  
  return result;
}

int 
runBug24664(NDBT_Context* ctx, NDBT_Step* step)
{
  int result = NDBT_OK;
  NdbRestarter restarter;
  Ndb* pNdb = GETNDB(step);

  int records = ctx->getNumRecords();
  UtilTransactions utilTrans(*ctx->getTab());
  HugoTransactions hugoTrans(*ctx->getTab());

  int args[] = { DumpStateOrd::DihMaxTimeBetweenLCP };
  int dump[] = { DumpStateOrd::DihStartLcpImmediately };
  
  restarter.getNumDbNodes();
  int filter[] = { 15, NDB_MGM_EVENT_CATEGORY_CHECKPOINT, 0 };
  NdbLogEventHandle handle = 
    ndb_mgm_create_logevent_handle(restarter.handle, filter);

  struct ndb_logevent event;

  do {
    CHECK(restarter.dumpStateAllNodes(args, 1) == 0);
    CHECK(restarter.dumpStateAllNodes(dump, 1) == 0);
    while(ndb_logevent_get_next(handle, &event, 0) >= 0 &&
	  event.type != NDB_LE_LocalCheckpointStarted);
    while(ndb_logevent_get_next(handle, &event, 0) >= 0 &&
	  event.type != NDB_LE_LocalCheckpointCompleted);
    
    if (hugoTrans.loadTable(GETNDB(step), records) != 0){
      return NDBT_FAILED;
    }
  
    restarter.insertErrorInAllNodes(10039); // Hang LCP
    CHECK(restarter.dumpStateAllNodes(dump, 1) == 0);
    while(ndb_logevent_get_next(handle, &event, 0) >= 0 &&
	  event.type != NDB_LE_LocalCheckpointStarted);
    NdbSleep_SecSleep(3);
    CHECK(utilTrans.clearTable(pNdb,  records) == 0);
    if (hugoTrans.loadTable(GETNDB(step), records) != 0){
      return NDBT_FAILED;
    }

    restarter.insertErrorInAllNodes(10040); // Resume LCP
    while(ndb_logevent_get_next(handle, &event, 0) >= 0 &&
	  event.type != NDB_LE_LocalCheckpointCompleted);

    while(ndb_logevent_get_next(handle, &event, 0) >= 0 &&
	  event.type != NDB_LE_GlobalCheckpointCompleted);
    while(ndb_logevent_get_next(handle, &event, 0) >= 0 &&
	  event.type != NDB_LE_GlobalCheckpointCompleted);
    restarter.restartAll(false, false, true);
    CHECK(restarter.waitClusterStarted() == 0);
  } while(false);
  
  return result;
}

int 
runBug27434(NDBT_Context* ctx, NDBT_Step* step)
{
  int result = NDBT_OK;
  NdbRestarter restarter;
  const Uint32 nodeCount = restarter.getNumDbNodes();

  if (nodeCount < 2)
    return NDBT_OK;

  int args[] = { DumpStateOrd::DihMaxTimeBetweenLCP };
  int dump[] = { DumpStateOrd::DihStartLcpImmediately };

  int filter[] = { 15, NDB_MGM_EVENT_CATEGORY_CHECKPOINT, 0 };
  NdbLogEventHandle handle = 
    ndb_mgm_create_logevent_handle(restarter.handle, filter);

  struct ndb_logevent event;

  do {
    int node1 = restarter.getDbNodeId(rand() % nodeCount);
    CHECK(restarter.restartOneDbNode(node1, false, true, true) == 0);
    NdbSleep_SecSleep(3);
    CHECK(restarter.waitNodesNoStart(&node1, 1) == 0);

    CHECK(restarter.dumpStateAllNodes(args, 1) == 0);

    for (Uint32 i = 0; i<3; i++)
    {
      CHECK(restarter.dumpStateAllNodes(dump, 1) == 0);
      while(ndb_logevent_get_next(handle, &event, 0) >= 0 &&
	    event.type != NDB_LE_LocalCheckpointStarted);
      while(ndb_logevent_get_next(handle, &event, 0) >= 0 &&
	    event.type != NDB_LE_LocalCheckpointCompleted);
    }      
    
    restarter.restartAll(false, true, true);
    NdbSleep_SecSleep(3);
    CHECK(restarter.waitClusterNoStart() == 0);
    restarter.insertErrorInNode(node1, 5046);
    restarter.startAll();
    CHECK(restarter.waitClusterStarted() == 0);
  } while(false);
  
  return result;
}

int
runBug29167(NDBT_Context* ctx, NDBT_Step* step)
{
  int result = NDBT_OK;
  NdbRestarter restarter;
  const Uint32 nodeCount = restarter.getNumDbNodes();

  if (nodeCount < 4)
    return NDBT_OK;

  struct ndb_logevent event;
  int master = restarter.getMasterNodeId();
  do {
    int node1 = restarter.getRandomNodeOtherNodeGroup(master, rand());
    int node2 = restarter.getRandomNodeSameNodeGroup(node1, rand());
    
    ndbout_c("node1: %u node2: %u", node1, node2);

    int val2[] = { DumpStateOrd::CmvmiSetRestartOnErrorInsert, 1 };    
    restarter.dumpStateAllNodes(val2, 2);
    int dump[] = { DumpStateOrd::DihSetTimeBetweenGcp, 30000 };
    restarter.dumpStateAllNodes(dump, 2);
    
    int filter[] = { 15, NDB_MGM_EVENT_CATEGORY_CHECKPOINT, 0 };
    NdbLogEventHandle handle =
      ndb_mgm_create_logevent_handle(restarter.handle, filter);

    while(ndb_logevent_get_next(handle, &event, 0) >= 0 &&
          event.type != NDB_LE_GlobalCheckpointCompleted);
    
    ndb_mgm_destroy_logevent_handle(&handle);

    CHECK(restarter.insertErrorInAllNodes(932) == 0);
    
    CHECK(restarter.insertErrorInNode(node1, 7183) == 0);
    CHECK(restarter.insertErrorInNode(node2, 7183) == 0);

    CHECK(restarter.waitClusterNoStart() == 0);
    restarter.startAll();
    CHECK(restarter.waitClusterStarted() == 0);  
  } while(false);
  
  return result;
}
int
runOneNodeWithCleanFilesystem(NDBT_Context* ctx, NDBT_Step* step)
{
  int result = NDBT_OK;
  NdbRestarter restarter;

  const int nodeCount = restarter.getNumDbNodes();
  int master = restarter.getMasterNodeId();
  int other_ng_node = restarter.getRandomNodeOtherNodeGroup(master, rand());
  int other_ng = restarter.getNodeGroup(other_ng_node);
  Vector<int> nodeIds;
  for(int i = 0; i<nodeCount; i++)
  {
    int node = restarter.getDbNodeId(i);
    if (restarter.getNodeGroup(node) == other_ng)
      nodeIds.push_back(node);
  }

  if (nodeIds.size() == 0) {
    g_err << "[SKIPPED] Test skipped.  Need at least two node groups." << endl;
    return NDBT_OK;
  }

  /**
   * All nodes but one in a node group will be taken down early so
   * that their filesystem are too old for recreating node group.
   * The last node is taken down late and causing cluster down, and
   * before restarted that nodes file system is cleared.
   * Restarting cluster should now fail in a controlled.
   */
  do {
    ndbout_c("master: %u, victim node group: %u", master, other_ng);

    int val2[] = { DumpStateOrd::CmvmiSetRestartOnErrorInsert, 1 };
    restarter.dumpStateAllNodes(val2, 2);

    int filter[] = { 15, NDB_MGM_EVENT_CATEGORY_CHECKPOINT, 0 };

    NdbLogEventHandle handle =
      ndb_mgm_create_logevent_handle(restarter.handle, filter);
    struct ndb_logevent event;

    while(ndb_logevent_get_next(handle, &event, 0) >= 0 &&
          event.type != NDB_LE_GlobalCheckpointCompleted);

    for(unsigned i=1; i < nodeIds.size(); i++)
    {
      int node = nodeIds[i];
      g_info << "Crashing node " << node << ", will have old logs" << endl;
      CHECK(restarter.insertErrorInNode(node, 7183) == 0);
      CHECK(restarter.waitNodesNoStart(&node, 1) == 0);

      // Wait for an global checkpoint to complete
      while(ndb_logevent_get_next(handle, &event, 0) >= 0 &&
          event.type != NDB_LE_GlobalCheckpointCompleted);
    }

    // Wait for some more global checkpoint to complete
    while(ndb_logevent_get_next(handle, &event, 0) >= 0 &&
          event.type != NDB_LE_GlobalCheckpointCompleted);
    while(ndb_logevent_get_next(handle, &event, 0) >= 0 &&
          event.type != NDB_LE_GlobalCheckpointCompleted);
    while(ndb_logevent_get_next(handle, &event, 0) >= 0 &&
          event.type != NDB_LE_GlobalCheckpointCompleted);
    ndb_mgm_destroy_logevent_handle(&handle);

    // Crash last node in victim node group
    int node = nodeIds[0];
    CHECK(restarter.insertErrorInAllNodes(944) == 0);
    g_info << "Crashing node " << node << endl;
    CHECK(restarter.insertErrorInNode(node, 7183) == 0);
    CHECK(restarter.waitNodesNoStart(&node, 1) == 0);
    CHECK(restarter.waitClusterNoStart() == 0);

    restarter.dumpStateAllNodes(val2, 2);
    CHECK(restarter.insertErrorInAllNodes(944) == 0);
    g_info << "Save file system clean on restart for node " << node << endl;
    CHECK(restarter.insertError2InNode(node, 2000, 944) == 0);

    restarter.startAll();
    // Wait a short while for start phase 0, but cluster might already stopped again
    (void) restarter.waitClusterStartPhase(0, 5 /* attempts */);
    CHECK(restarter.waitClusterNoStart() == 0);
    g_info << "Cluster failed start as expected" << endl;

    // A successul test must leave a live cluster behind
    g_info << "Restore file system on restart for node " << node << endl;
    CHECK(restarter.insertError2InNode(node, 2001, 0) == 0);
    restarter.startAll();
  } while(false);

  return result;
}

int
runBug28770(NDBT_Context* ctx, NDBT_Step* step) {
  Ndb* pNdb = GETNDB(step);
  NdbRestarter restarter;
  int result = NDBT_OK;
  int count = 0;
  Uint32 i = 0;
  Uint32 loops = ctx->getNumLoops();
  int records = ctx->getNumRecords();
  UtilTransactions utilTrans(*ctx->getTab());
  HugoTransactions hugoTrans(*ctx->getTab());

  g_info << "Loading records..." << endl;  hugoTrans.loadTable(pNdb, 
 records);


  while(i<=loops && result != NDBT_FAILED)
  {
    g_info << "Loop " << i << "/"<< loops <<" started" << endl;
    if (i == 0)
    {
      CHECK(restarter.restartAll(false, true, false) == 0); // graceful
    }
    else
    {
      CHECK(restarter.restartAll(false, true, true) == 0); // abort
    }
    CHECK(restarter.waitClusterNoStart() == 0);
    restarter.insertErrorInAllNodes(6024);
    CHECK(restarter.startAll()== 0);
    CHECK(restarter.waitClusterStarted() == 0);
    CHECK(pNdb->waitUntilReady() == 0);
    CHECK(utilTrans.selectCount(pNdb, 64, &count) == 0);
    CHECK(count == records);
    i++;
  }
  ndbout << " runBug28770 finished" << endl;
  return result;
}

int
runStopper(NDBT_Context* ctx, NDBT_Step* step)
{
  NdbRestarter restarter;
  Uint32 stop = 0;
loop:
  while (!ctx->isTestStopped() && 
	 ((stop = ctx->getProperty("StopAbort", Uint32(0))) == 0))
  {
    NdbSleep_MilliSleep(30);
  }

  if (ctx->isTestStopped())
  {
    return NDBT_OK;
  }

  ctx->setProperty("StopAbort", Uint32(0));
  
  ndbout << "Killing in " << stop << "ms..." << flush;
  NdbSleep_MilliSleep(stop);
  restarter.restartAll(false, true, true);
  goto loop;
}

int runSR_DD_1(NDBT_Context* ctx, NDBT_Step* step)
{
  Ndb* pNdb = GETNDB(step);
  int result = NDBT_OK;
  Uint32 loops = ctx->getNumLoops();
  NdbRestarter restarter;
  NdbBackup backup;
  bool lcploop = ctx->getProperty("LCP", (unsigned)0);
  bool all = ctx->getProperty("ALL", (unsigned)0);

  Uint32 i = 1;

  int val[] = { DumpStateOrd::CmvmiSetRestartOnErrorInsert, 1 };
  int lcp = DumpStateOrd::DihMinTimeBetweenLCP;

  int startFrom = 0;

  HugoTransactions hugoTrans(*ctx->getTab());
  while(i<=loops && result != NDBT_FAILED)
  {
    if (i > 0 && ctx->closeToTimeout(30))
      break;

    if (lcploop)
    {
      CHECK(restarter.dumpStateAllNodes(&lcp, 1) == 0);
    }

    int nodeId = restarter.getDbNodeId(rand() % restarter.getNumDbNodes());
    //CHECK(restarter.dumpStateAllNodes(&val, 1) == 0);
    
    ndbout << "Loop " << i << "/"<< loops <<" started" << endl;
    ndbout << "Loading records..." << startFrom << endl;
    CHECK(hugoTrans.loadTable(pNdb, startFrom) == 0);

    if (!all)
    {
      ndbout << "Making " << nodeId << " crash" << endl;
      int kill[] = { 9999, 1000, 3000 };
      CHECK(restarter.dumpStateOneNode(nodeId, val, 2) == 0);
      CHECK(restarter.dumpStateOneNode(nodeId, kill, 3) == 0);
    }
    else
    {
      ndbout << "Crashing cluster" << endl;
      ctx->setProperty("StopAbort", 1000 + rand() % (3000 - 1000));
    }
    Uint64 end = NdbTick_CurrentMillisecond() + 4000;
    Uint32 row = startFrom;
    do {
      ndbout << "Loading from " << row << " to " << row + 1000 << endl;
      if (hugoTrans.loadTableStartFrom(pNdb, row, 1000) != 0)
	break;
      row += 1000;
    } while (NdbTick_CurrentMillisecond() < end);

    if (!all)
    {
      ndbout << "Waiting for " << nodeId << " to restart" << endl;
      CHECK(restarter.waitNodesNoStart(&nodeId, 1) == 0);
      ndbout << "Restarting cluster" << endl;
      CHECK(restarter.restartAll(false, true, true) == 0);
    }
    else
    {
      ndbout << "Waiting for cluster to restart" << endl;
    }
    CHECK(restarter.waitClusterNoStart() == 0);
    CHECK(restarter.startAll() == 0);
    CHECK(restarter.waitClusterStarted() == 0);
    CHECK(pNdb->waitUntilReady() == 0);

    ndbout << "Starting backup..." << flush;
    CHECK(backup.start() == 0);
    ndbout << "done" << endl;

    int cnt = 0;
    CHECK(hugoTrans.selectCount(pNdb, 0, &cnt) == 0);
    ndbout << "Found " << cnt << " records..." << endl;
    ndbout << "Updating..." << endl;
    CHECK(hugoTrans.scanUpdateRecords(pNdb,
                                      NdbScanOperation::SF_TupScan, cnt) == 0
          || hugoTrans.getRetryMaxReached());
    ndbout << "Clearing..." << endl;    
    CHECK(hugoTrans.clearTable(pNdb,
                               NdbScanOperation::SF_TupScan, cnt) == 0);
    
    if (cnt > startFrom)
    {
      startFrom = cnt;
    }
    startFrom += 1000;
    i++;
  }
  
  ndbout << "runSR_DD_1 finished" << endl;  
  ctx->stopTest();
  return result;
}

int runSR_DD_2(NDBT_Context* ctx, NDBT_Step* step)
{
  Ndb* pNdb = GETNDB(step);
  int result = NDBT_OK;
  Uint32 loops = ctx->getNumLoops();
  Uint32 rows = ctx->getNumRecords();
  NdbRestarter restarter;
  NdbBackup backup;
  bool lcploop = ctx->getProperty("LCP", (unsigned)0);
  bool all = ctx->getProperty("ALL", (unsigned)0);
  int error = (int)ctx->getProperty("ERROR", (unsigned)0);
  rows = ctx->getProperty("ROWS", rows);

  Uint32 i = 1;

  int val[] = { DumpStateOrd::CmvmiSetRestartOnErrorInsert, 1 };
  int lcp = DumpStateOrd::DihMinTimeBetweenLCP;

  if (error)
  {
    restarter.insertErrorInAllNodes(error);
  }

  HugoTransactions hugoTrans(*ctx->getTab());
  while(i<=loops && result != NDBT_FAILED)
  {
    if (i > 0 && ctx->closeToTimeout(30))
      break;

    if (lcploop)
    {
      CHECK(restarter.dumpStateAllNodes(&lcp, 1) == 0);
    }

    int nodeId = restarter.getDbNodeId(rand() % restarter.getNumDbNodes());
    
    if (!all)
    {
      ndbout << "Making " << nodeId << " crash" << endl;
      int kill[] = { 9999, 3000, 10000 };
      CHECK(restarter.dumpStateOneNode(nodeId, val, 2) == 0);
      CHECK(restarter.dumpStateOneNode(nodeId, kill, 3) == 0);
    }
    else
    {
      ndbout << "Crashing cluster" << endl;
      ctx->setProperty("StopAbort", 3000 + rand() % (10000 - 3000));
    }

    Uint64 end = NdbTick_CurrentMillisecond() + 11000;
    do {
      if (hugoTrans.loadTable(pNdb, rows) != 0)
	break;
      
      if (hugoTrans.clearTable(pNdb, NdbScanOperation::SF_TupScan, rows) != 0)
	break;
    } while (NdbTick_CurrentMillisecond() < end);
    
    if (!all)
    {
      ndbout << "Waiting for " << nodeId << " to restart" << endl;
      CHECK(restarter.waitNodesNoStart(&nodeId, 1) == 0);
      ndbout << "Restarting cluster" << endl;
      CHECK(restarter.restartAll(false, true, true) == 0);
    }
    else
    {
      ndbout << "Waiting for cluster to restart" << endl;
    }

    CHECK(restarter.waitClusterNoStart() == 0);
    CHECK(restarter.startAll() == 0);
    CHECK(restarter.waitClusterStarted() == 0);
    CHECK(pNdb->waitUntilReady() == 0);

    if (error)
    {
      restarter.insertErrorInAllNodes(error);
    }

    ndbout << "Starting backup..." << flush;
    CHECK(backup.start() == 0);
    ndbout << "done" << endl;

    int cnt = 0;
    CHECK(hugoTrans.selectCount(pNdb, 0, &cnt) == 0);
    ndbout << "Found " << cnt << " records..." << endl;
    ndbout << "Updating..." << endl;
    CHECK(hugoTrans.scanUpdateRecords(pNdb,
                                      NdbScanOperation::SF_TupScan, cnt) == 0
          || hugoTrans.getRetryMaxReached());
    ndbout << "Clearing..." << endl;    
    CHECK(hugoTrans.clearTable(pNdb,
                               NdbScanOperation::SF_TupScan, cnt) == 0);
    i++;
  }

  if (error)
  {
    restarter.insertErrorInAllNodes(0);
  }
  
  ndbout << "runSR_DD_2 finished" << endl;  
  ctx->stopTest();  
  return result;
}

int runSR_DD_3(NDBT_Context* ctx, NDBT_Step* step)
{
  Ndb* pNdb = GETNDB(step);
  int result = NDBT_OK;
  Uint32 loops = ctx->getNumLoops();
  Uint32 rows = ctx->getNumRecords();
  NdbRestarter restarter;
  NdbBackup backup;
  bool lcploop = ctx->getProperty("LCP", (unsigned)0);
  bool all = ctx->getProperty("ALL", (unsigned)0);
  int error = (int)ctx->getProperty("ERROR", (unsigned)0);
  rows = ctx->getProperty("ROWS", rows);

  Uint32 i = 1;

  int val[] = { DumpStateOrd::CmvmiSetRestartOnErrorInsert, 1 };
  int lcp = DumpStateOrd::DihMinTimeBetweenLCP;

  if (error)
  {
    restarter.insertErrorInAllNodes(error);
  }

  HugoTransactions hugoTrans(*ctx->getTab());
  while(i<=loops && result != NDBT_FAILED)
  {
    if (i > 0 && ctx->closeToTimeout(30))
      break;

    if (lcploop)
    {
      CHECK(restarter.dumpStateAllNodes(&lcp, 1) == 0);
    }

    int nodeId = restarter.getDbNodeId(rand() % restarter.getNumDbNodes());

    if (hugoTrans.loadTable(pNdb, rows) != 0)
    {
      return NDBT_FAILED;
    }

    if (!all)
    {
      ndbout << "Making " << nodeId << " crash" << endl;
      int kill[] = { 9999, 3000, 10000 };
      CHECK(restarter.dumpStateOneNode(nodeId, val, 2) == 0);
      CHECK(restarter.dumpStateOneNode(nodeId, kill, 3) == 0);
    }
    else
    {
      ndbout << "Crashing cluster" << endl;
      ctx->setProperty("StopAbort", 3000 + rand() % (10000 - 3000));
    }

    int deletedrows[100];
    Uint64 end = NdbTick_CurrentMillisecond() + 13000;
    do {
      Uint32 cnt = 0;
      for (; cnt<NDB_ARRAY_SIZE(deletedrows); cnt++)
      {
        deletedrows[cnt] = rand() % rows;
        if (hugoTrans.startTransaction(pNdb))
          break;
        if (hugoTrans.pkDeleteRecord(pNdb, deletedrows[cnt]))
          break;
        if (hugoTrans.execute_Commit(pNdb))
          break;
        hugoTrans.closeTransaction(pNdb);
      }
      if (hugoTrans.getTransaction() != 0)
        hugoTrans.closeTransaction(pNdb);

      if (hugoTrans.scanUpdateRecords(pNdb, NdbScanOperation::SF_TupScan,0)!=0)
	break;

      for (Uint32 n = 0; n<cnt; n++)
      {
        if (hugoTrans.startTransaction(pNdb))
          break;
        if (hugoTrans.pkInsertRecord(pNdb, deletedrows[n], 1, rand()))
          break;
        if (hugoTrans.execute_Commit(pNdb))
          break;
        hugoTrans.closeTransaction(pNdb);
      }
      if (hugoTrans.getTransaction() != 0)
        hugoTrans.closeTransaction(pNdb);

      if (hugoTrans.scanUpdateRecords(pNdb, NdbScanOperation::SF_TupScan,0)!=0
          && !hugoTrans.getRetryMaxReached())
	break;
    } while (NdbTick_CurrentMillisecond() < end);

    if (!all)
    {
      ndbout << "Waiting for " << nodeId << " to restart" << endl;
      CHECK(restarter.waitNodesNoStart(&nodeId, 1) == 0);
      ndbout << "Restarting cluster" << endl;
      CHECK(restarter.restartAll(false, true, true) == 0);
    }
    else
    {
      ndbout << "Waiting for cluster to restart" << endl;
    }

    CHECK(restarter.waitClusterNoStart() == 0);
    CHECK(restarter.startAll() == 0);
    CHECK(restarter.waitClusterStarted() == 0);
    if (error)
    {
      restarter.insertErrorInAllNodes(error);
    }

    ndbout << "Starting backup..." << flush;
    CHECK(backup.start() == 0);
    ndbout << "done" << endl;

    int cnt = 0;
    CHECK(hugoTrans.selectCount(pNdb, 0, &cnt) == 0);
    ndbout << "Found " << cnt << " records..." << endl;
    ndbout << "Updating..." << endl;
    CHECK(hugoTrans.scanUpdateRecords(pNdb,
                                      NdbScanOperation::SF_TupScan, cnt) == 0);
    ndbout << "Clearing..." << endl;
    CHECK(hugoTrans.clearTable(pNdb,
                               NdbScanOperation::SF_TupScan, cnt) == 0);
    i++;
  }

  if (error)
  {
    restarter.insertErrorInAllNodes(0);
  }

  ndbout << "runSR_DD_3 finished" << endl;
  ctx->stopTest();
  return result;
}

int runBug22696(NDBT_Context* ctx, NDBT_Step* step)
{
  Ndb* pNdb = GETNDB(step);
  int result = NDBT_OK;
  Uint32 loops = ctx->getNumLoops();
  Uint32 rows = ctx->getNumRecords();
  NdbRestarter restarter;
  HugoTransactions hugoTrans(*ctx->getTab());

  Uint32 i = 0;
  while(i<=loops && result != NDBT_FAILED)
  {
    ndbout_c("loop %u", i);
    for (Uint32 j = 0; j<10 && result != NDBT_FAILED; j++)
      CHECK(hugoTrans.scanUpdateRecords(pNdb, rows) == 0);
    
    CHECK(restarter.restartAll(false, true, i > 0 ? true : false) == 0);
    CHECK(restarter.waitClusterNoStart() == 0);
    CHECK(restarter.insertErrorInAllNodes(7072) == 0);
    CHECK(restarter.startAll() == 0);
    CHECK(restarter.waitClusterStarted() == 0);
    CHECK(pNdb->waitUntilReady() == 0);

    i++;
    if (i < loops)
    {
      NdbSleep_SecSleep(5); // Wait for a few gcp
    }
  }
  
  ctx->stopTest();  
  return result;
}

int 
runCreateAllTables(NDBT_Context* ctx, NDBT_Step* step)
{
  if (NDBT_Tables::createAllTables(GETNDB(step), false, true))
    return NDBT_FAILED;
  return NDBT_OK;
}

int
runBasic(NDBT_Context* ctx, NDBT_Step* step)
{
  Ndb* pNdb = GETNDB(step);
  NdbDictionary::Dictionary * pDict = pNdb->getDictionary();
  int loops = ctx->getNumLoops();
  int records = ctx->getNumRecords();
  NdbRestarter restarter;
  int result = NDBT_OK;

  for (int l = 0; l<loops; l++)
  {
    for (int i = 0; i<NDBT_Tables::getNumTables(); i++)
    {
      const NdbDictionary::Table* tab = 
        pDict->getTable(NDBT_Tables::getTable(i)->getName());
      HugoTransactions trans(* tab);
      switch(l % 3){
      case 0:
        trans.loadTable(pNdb, records);
        trans.scanUpdateRecords(pNdb, records);
        break;
      case 1:
        trans.scanUpdateRecords(pNdb, records);
        trans.clearTable(pNdb, records/2);
        trans.loadTable(pNdb, records/2);
        break;
      case 2:
        trans.clearTable(pNdb, records/2);
        trans.loadTable(pNdb, records/2);
        trans.clearTable(pNdb, records/2);
        break;
      }
    }

    ndbout << "Restarting cluster..." << endl;
    CHECK(restarter.restartAll(false, true, false) == 0);
    CHECK(restarter.waitClusterNoStart() == 0);
    CHECK(restarter.startAll() == 0);
    CHECK(restarter.waitClusterStarted() == 0);
    CHECK(pNdb->waitUntilReady() == 0);

    for (int i = 0; i<NDBT_Tables::getNumTables(); i++)
    {
      const NdbDictionary::Table* tab = 
        pDict->getTable(NDBT_Tables::getTable(i)->getName());
      HugoTransactions trans(* tab);
      trans.scanUpdateRecords(pNdb, records);
    }
  }

  return result;
}

int 
runDropAllTables(NDBT_Context* ctx, NDBT_Step* step)
{
  NDBT_Tables::dropAllTables(GETNDB(step));
  return NDBT_OK;
}

int 
runTO(NDBT_Context* ctx, NDBT_Step* step)
{
  Ndb* pNdb = GETNDB(step);
  int result = NDBT_OK;
  Uint32 loops = ctx->getNumLoops();
  Uint32 rows = ctx->getNumRecords();
  NdbRestarter res;
  HugoTransactions hugoTrans(*ctx->getTab());

  if (res.getNumDbNodes() < 2)
    return NDBT_OK;

  Uint32 nodeGroups[256];
  Bitmask<256/32> nodeGroupMap;
  for (int j = 0; j<res.getNumDbNodes(); j++)
  {
    int node = res.getDbNodeId(j);
    nodeGroups[node] = res.getNodeGroup(node);
    nodeGroupMap.set(nodeGroups[node]);
  }

  struct ndb_logevent event;
  int val[] = { DumpStateOrd::DihMinTimeBetweenLCP, 0 };

  Uint32 i = 0;
  while(i<=loops && result != NDBT_FAILED)
  {
    if (i > 0 && ctx->closeToTimeout(35))
      break;

    CHECK(res.dumpStateAllNodes(val, 1) == 0);

    int filter[] = { 15, NDB_MGM_EVENT_CATEGORY_CHECKPOINT, 0 };
    NdbLogEventHandle handle = 
      ndb_mgm_create_logevent_handle(res.handle, filter);
    
    Bitmask<256/32> notstopped = nodeGroupMap;
    while(!notstopped.isclear())
    {
      int node;
      do {
        node = res.getDbNodeId(rand() % res.getNumDbNodes());
      } while (!notstopped.get(nodeGroups[node]));
      
      notstopped.clear(nodeGroups[node]);
      ndbout_c("stopping %u", node);
      CHECK(res.restartOneDbNode(node, false, true, true) == 0);
      CHECK(res.waitNodesNoStart(&node, 1) == 0);
      for (Uint32 j = 0; j<25; j++)
      {
        if (! (hugoTrans.scanUpdateRecords(pNdb, 0) == 0))
          break;
      }
      while(ndb_logevent_get_next(handle, &event, 0) >= 0 &&
            event.type != NDB_LE_LocalCheckpointCompleted);
    }

    while(ndb_logevent_get_next(handle, &event, 0) >= 0 &&
	  event.type != NDB_LE_LocalCheckpointCompleted);
    
    Uint32 LCP = event.LocalCheckpointCompleted.lci;
    ndbout_c("LCP: %u", LCP);
    
    do 
    {
      bzero(&event, sizeof(event));
      while(ndb_logevent_get_next(handle, &event, 0) >= 0 &&
            event.type != NDB_LE_LocalCheckpointCompleted)
        bzero(&event, sizeof(event));
      
      if (event.type == NDB_LE_LocalCheckpointCompleted &&
          event.LocalCheckpointCompleted.lci < LCP + 3)
      {
        hugoTrans.scanUpdateRecords(pNdb, 0);
      }
      else
      {
        break;
      }
    } while (true);
    
    ndbout_c("LCP: %u", event.LocalCheckpointCompleted.lci);
    
    CHECK(res.restartAll(false, true, true) == 0);
    CHECK(res.waitClusterNoStart() == 0);
    CHECK(res.startAll() == 0);
    Uint64 now = NdbTick_CurrentMillisecond();
    /**
     * running transaction while cluster is down...
     * causes *lots* of printouts...redirect to /dev/null
     * so that log files doe't get megabytes
     */
    NullOutputStream null;
    OutputStream * save[1];
    save[0] = g_err.m_out;
    g_err.m_out = &null;
    do
    {
      hugoTrans.scanUpdateRecords(pNdb, 0);
    } while (NdbTick_CurrentMillisecond() < (now + 30000));
    g_err.m_out = save[0];
    CHECK(res.waitClusterStarted() == 0);
    CHECK(pNdb->waitUntilReady() == 0);

    hugoTrans.clearTable(pNdb);
    hugoTrans.loadTable(pNdb, rows);
    
    CHECK(res.dumpStateAllNodes(val, 1) == 0);
    
    while(ndb_logevent_get_next(handle, &event, 0) >= 0 &&
          event.type != NDB_LE_LocalCheckpointCompleted);

    ndb_mgm_destroy_logevent_handle(&handle);
    
    i++;
  }

  res.dumpStateAllNodes(val, 2); // Reset LCP time

  ctx->stopTest();  
  return result;
}

int runBug45154(NDBT_Context* ctx, NDBT_Step* step)
{
  Ndb* pNdb = GETNDB(step);
  NdbDictionary::Dictionary * pDict = pNdb->getDictionary();
  int result = NDBT_OK;
  Uint32 loops = ctx->getNumLoops();
  Uint32 rows = ctx->getNumRecords();
  NdbRestarter restarter;

  restarter.getNumDbNodes();
  int filter[] = { 15, NDB_MGM_EVENT_CATEGORY_CHECKPOINT, 0 };
  NdbLogEventHandle handle =
    ndb_mgm_create_logevent_handle(restarter.handle, filter);

  struct ndb_logevent event;

  Uint32 frag_data[128];
  bzero(frag_data, sizeof(frag_data));

  NdbDictionary::HashMap map;
  pDict->getDefaultHashMap(map, 2*restarter.getNumDbNodes());
  pDict->createHashMap(map);

  pDict->getDefaultHashMap(map, restarter.getNumDbNodes());
  pDict->createHashMap(map);  

  for(Uint32 i = 0; i < loops && result != NDBT_FAILED; i++)
  {
    ndbout_c("loop %u", i);

    NdbDictionary::Table copy = *ctx->getTab();
    copy.setName("BUG_45154");
    copy.setFragmentType(NdbDictionary::Object::DistrKeyLin);
    copy.setFragmentCount(2 * restarter.getNumDbNodes());
    copy.setFragmentData(frag_data, 2*restarter.getNumDbNodes());
    pDict->dropTable("BUG_45154");
    int res = pDict->createTable(copy);
    if (res != 0)
    {
      ndbout << pDict->getNdbError() << endl;
      return NDBT_FAILED;
    }
    const NdbDictionary::Table* copyptr= pDict->getTable("BUG_45154");

    {
      HugoTransactions hugoTrans(*copyptr);
      hugoTrans.loadTable(pNdb, rows);
    }

    int dump[] = { DumpStateOrd::DihStartLcpImmediately };
    for (int l = 0; l<2; l++)
    {
      CHECK(restarter.dumpStateAllNodes(dump, 1) == 0);
      while(ndb_logevent_get_next(handle, &event, 0) >= 0 &&
            event.type != NDB_LE_LocalCheckpointStarted);
      while(ndb_logevent_get_next(handle, &event, 0) >= 0 &&
            event.type != NDB_LE_LocalCheckpointCompleted);
    }

    pDict->dropTable("BUG_45154");
    copy.setFragmentCount(restarter.getNumDbNodes());
    copy.setFragmentData(frag_data, restarter.getNumDbNodes());
    res = pDict->createTable(copy);
    if (res != 0)
    {
      ndbout << pDict->getNdbError() << endl;
      return NDBT_FAILED;
    }
    copyptr = pDict->getTable("BUG_45154");

    {
      HugoTransactions hugoTrans(*copyptr);
      hugoTrans.loadTable(pNdb, rows);
      for (Uint32 pp = 0; pp<3; pp++)
        hugoTrans.scanUpdateRecords(pNdb, rows);
    }
    restarter.restartAll(false, true, true);
    restarter.waitClusterNoStart();
    restarter.startAll();
    restarter.waitClusterStarted();

    pDict->dropTable("BUG_45154");
  }

  ctx->stopTest();
  return result;
}

int runBug46651(NDBT_Context* ctx, NDBT_Step* step)
{
  Ndb* pNdb = GETNDB(step);
  NdbDictionary::Dictionary * pDict = pNdb->getDictionary();
  Uint32 rows = ctx->getNumRecords();
  NdbRestarter res;

  NdbDictionary::Table tab;
  tab.setName("BUG_46651");

  NdbDictionary::Column col;
  col.setName("ATTR1");
  col.setType(NdbDictionary::Column::Unsigned);
  col.setLength(1);
  col.setPrimaryKey(true);
  col.setNullable(false);
  col.setAutoIncrement(false);
  tab.addColumn(col);
  col.setName("ATTR2");
  col.setType(NdbDictionary::Column::Unsigned);
  col.setLength(1);
  col.setPrimaryKey(false);
  col.setNullable(false);
  tab.addColumn(col);
  col.setName("ATTR3");
  col.setType(NdbDictionary::Column::Unsigned);
  col.setLength(1);
  col.setPrimaryKey(false);
  col.setNullable(false);
  tab.addColumn(col);
  tab.setForceVarPart(true);
  pDict->dropTable(tab.getName());
  if (pDict->createTable(tab))
  {
    ndbout << pDict->getNdbError() << endl;
    return NDBT_FAILED;
  }

  const NdbDictionary::Table* pTab = pDict->getTable(tab.getName());
  if (pTab == 0)
  {
    ndbout << pDict->getNdbError() << endl;
    return NDBT_FAILED;
  }

  {
    HugoTransactions trans(* pTab);
    if (trans.loadTable(pNdb, rows) != 0)
    {
      return NDBT_FAILED;
    }
  }

  res.restartAll2(NdbRestarter::NRRF_NOSTART);
  if (res.waitClusterNoStart())
    return NDBT_FAILED;
  res.startAll();
  if (res.waitClusterStarted())
    return NDBT_FAILED;

  pNdb->waitUntilReady();

  NdbDictionary::Table newTab = *pTab;
  col.setName("ATTR4");
  col.setType(NdbDictionary::Column::Varbinary);
  col.setLength(25);
  col.setPrimaryKey(false);
  col.setNullable(true);
  col.setDynamic(true);
  newTab.addColumn(col);

  if (pDict->alterTable(*pTab, newTab))
  {
    ndbout << pDict->getNdbError() << endl;
    return NDBT_FAILED;
  }

  res.restartAll2(NdbRestarter::NRRF_NOSTART | NdbRestarter::NRRF_ABORT);
  if (res.waitClusterNoStart())
    return NDBT_FAILED;
  res.startAll();
  if (res.waitClusterStarted())
    return NDBT_FAILED;

  pNdb->waitUntilReady();
  pDict->dropTable(tab.getName());

  return NDBT_OK;
}

int
runBug46412(NDBT_Context* ctx, NDBT_Step* step)
{
  Uint32 loops = ctx->getNumLoops();
  NdbRestarter res;
  const Uint32 nodeCount = res.getNumDbNodes();
  if(nodeCount < 2)
  {
    return NDBT_OK;
  }

  for (Uint32 l = 0; l<loops; l++)
  {
loop:
    printf("checking nodegroups of getNextMasterNodeId(): ");
    int nodes[256];
    bzero(nodes, sizeof(nodes));
    nodes[0] = res.getMasterNodeId();
    printf("%d ", nodes[0]);
    for (Uint32 i = 1; i<nodeCount; i++)
    {
      nodes[i] = res.getNextMasterNodeId(nodes[i-1]);
      printf("%d ", nodes[i]);
    }
    printf("\n");

    Bitmask<256/32> ng;
    int cnt = 0;
    int restartnodes[256];

    Uint32 limit = (nodeCount / 2);
    for (Uint32 i = 0; i<limit; i++)
    {
      int tmp = res.getNodeGroup(nodes[i]);
      printf("node %d ng: %d", nodes[i], tmp);
      if (ng.get(tmp))
      {
        restartnodes[cnt++] = nodes[i];
        ndbout_c(" COLLISION");
        limit++;
        if (limit > nodeCount)
          limit = nodeCount;
      }
      else
      {
        ng.set(tmp);
        ndbout_c(" OK");
      }
    }

    if (cnt)
    {
      printf("restarting nodes: ");
      for (int i = 0; i<cnt; i++)
        printf("%d ", restartnodes[i]);
      printf("\n");
      for (int i = 0; i<cnt; i++)
      {
        res.restartOneDbNode(restartnodes[i], false, true, true);
      }
      res.waitNodesNoStart(restartnodes, cnt);
      res.startNodes(restartnodes, cnt);
      if (res.waitClusterStarted())
        return NDBT_FAILED;

      goto loop;
    }

    int val2[] = { DumpStateOrd::CmvmiSetRestartOnErrorInsert, 1 };
    res.dumpStateAllNodes(val2, 2);

    Bitmask<256/32> mask;
    for (Uint32 i = 0; i<(nodeCount / 2); i++)
    {
      int node = nodes[(nodeCount / 2) - (i + 1)];
      mask.set(node);
      res.insertErrorInNode(node, 7218);
    }
    
    for (Uint32 i = 0; i<nodeCount; i++)
    {
      int node = nodes[i];
      if (mask.get(node))
        continue;
      res.insertErrorInNode(node, 7220);
    }

    int lcp = 7099;
    res.dumpStateAllNodes(&lcp, 1);

    res.waitClusterNoStart();
    res.startAll();
    if (res.waitClusterStarted())
      return NDBT_FAILED;
  }

  return NDBT_OK;
}

int
runScanUpdateUntilStopped(NDBT_Context* ctx, NDBT_Step* step)
{
  Ndb* pNdb = GETNDB(step);
  HugoTransactions hugoTrans(*ctx->getTab());

  NullOutputStream null;
  OutputStream * save[1];
  save[0] = g_err.m_out;
  g_err.m_out = &null;
  while (!ctx->isTestStopped())
  {
    hugoTrans.scanUpdateRecords(pNdb, 0);
  }
  g_err.m_out = save[0];
  return NDBT_OK;
}

int
runBug48436(NDBT_Context* ctx, NDBT_Step* step)
{
  NdbRestarter res;
  Uint32 loops = ctx->getNumLoops();
  const Uint32 nodeCount = res.getNumDbNodes();
  if(nodeCount < 2)
  {
    return NDBT_OK;
  }

  for (Uint32 l = 0; l<loops; l++)
  {
    int nodes[2];
    nodes[0] = res.getNode(NdbRestarter::NS_RANDOM);
    nodes[1] = res.getRandomNodeSameNodeGroup(nodes[0], rand());
    int val = 7099;
    int val2[] = { DumpStateOrd::CmvmiSetRestartOnErrorInsert, 1 };

    ndbout_c("nodes %u %u", nodes[0], nodes[1]);

    for (Uint32 j = 0; j<5; j++)
    {
      int c = (rand()) % 11;
      ndbout_c("case: %u", c);
      switch(c){
      case 0:
      case 1:
        res.dumpStateAllNodes(&val, 1);
      case 2:
      case 3:
      case 4:
      case 5:
        res.restartOneDbNode(nodes[0], false, true, true);
        res.waitNodesNoStart(nodes+0,1);
        res.dumpStateOneNode(nodes[0], val2, 2);
        res.insertErrorInNode(nodes[0], 5054); // crash during restart
        res.startAll();
        sleep(3);
        res.waitNodesNoStart(nodes+0,1);
        res.startAll();
        break;
      case 6:
        res.restartOneDbNode(nodes[0], false, true, true);
        res.waitNodesNoStart(nodes+0, 1);
        res.startAll();
        break;
      case 7:
        res.dumpStateAllNodes(&val, 1);
      case 8:
        res.restartOneDbNode(nodes[1], false, true, true);
        res.waitNodesNoStart(nodes+1,1);
        res.dumpStateOneNode(nodes[1], val2, 2);
        res.insertErrorInNode(nodes[1], 5054); // crash during restart
        res.startAll();
        sleep(3);
        res.waitNodesNoStart(nodes+1,1);
        res.startAll();
        break;
      case 9:
        res.restartAll(false, true, true);
        res.waitClusterNoStart();
        res.startAll();
        break;
      case 10:
      {
        res.dumpStateAllNodes(val2, 2);
        int node = res.getMasterNodeId();
        res.insertErrorInNode(node, 7222);
        res.waitClusterNoStart();
        res.startAll();
        break;
      }
      }
      res.waitClusterStarted();
    }
    res.restartAll(false, true, true);
    res.waitClusterNoStart();
    res.startAll();
    res.waitClusterStarted();
  }
  ctx->stopTest();

  return NDBT_OK;
}

int
runBug54611(NDBT_Context* ctx, NDBT_Step* step)
{
  NdbRestarter res;
  Uint32 loops = ctx->getNumLoops();
  Ndb* pNdb = GETNDB(step);
  int rows = ctx->getNumRecords();

  HugoTransactions hugoTrans(*ctx->getTab());

  for (Uint32 l = 0; l<loops; l++)
  {
    int val = DumpStateOrd::DihMinTimeBetweenLCP;
    res.dumpStateAllNodes(&val, 1);

    for (Uint32 i = 0; i < 5; i++)
    {
      hugoTrans.scanUpdateRecords(pNdb, rows);
    }

    int val2[] = { DumpStateOrd::CmvmiSetRestartOnErrorInsert, 1 };
    res.dumpStateAllNodes(val2, 2);

    int node = res.getMasterNodeId();
    res.insertErrorInNode(node, 7222);

    while (hugoTrans.scanUpdateRecords(pNdb, rows) == 0);
    res.waitClusterNoStart();

    res.insertErrorInAllNodes(5055);
    res.startAll();
    res.waitClusterStarted();
    pNdb->waitUntilReady();
  }

  return NDBT_OK;
}

int
runBug56961(NDBT_Context* ctx, NDBT_Step* step)
{
  NdbRestarter res;
  Uint32 loops = ctx->getNumLoops();
  Ndb* pNdb = GETNDB(step);
  int rows = ctx->getNumRecords();

  int node = res.getNode(NdbRestarter::NS_RANDOM);
  int val2[] = { DumpStateOrd::CmvmiSetRestartOnErrorInsert, 1 };
  HugoTransactions hugoTrans(*ctx->getTab());

  for (Uint32 l = 0; l<loops; l++)
  {
    ndbout_c("Waiting for %d to restart (5058)", node);
    res.dumpStateOneNode(node, val2, 2);
    res.insertErrorInNode(node, 5058);

    hugoTrans.clearTable(pNdb);
    hugoTrans.loadTable(pNdb, rows);
    while (hugoTrans.scanUpdateRecords(pNdb, rows) == NDBT_OK &&
           res.getNodeStatus(node) != NDB_MGM_NODE_STATUS_NOT_STARTED &&
           res.getNodeStatus(node) != NDB_MGM_NODE_STATUS_NO_CONTACT);
    res.waitNodesNoStart(&node, 1);
    res.startNodes(&node, 1);
    ndbout_c("Waiting for %d to start", node);
    res.waitClusterStarted();

    ndbout_c("Waiting for %d to restart (5059)", node);
    res.dumpStateOneNode(node, val2, 2);
    res.insertErrorInNode(node, 5059);

    hugoTrans.clearTable(pNdb);
    hugoTrans.loadTable(pNdb, rows);
    while (hugoTrans.scanUpdateRecords(pNdb, rows) == NDBT_OK &&
           res.getNodeStatus(node) != NDB_MGM_NODE_STATUS_NOT_STARTED &&
           res.getNodeStatus(node) != NDB_MGM_NODE_STATUS_NO_CONTACT);
    res.waitNodesNoStart(&node, 1);
    res.startNodes(&node, 1);
    ndbout_c("Waiting for %d to start", node);
    res.waitClusterStarted();
    pNdb->waitUntilReady();
  }

  return NDBT_OK;
}

int runAddNodes(NDBT_Context* ctx, NDBT_Step* step)
{
  /*
   To add new nodes online, the two nodes should be already up in the cluster,
   with nodegroup 65536. Then they can be added to the cluster online using the
   ndb_mgm command create nodegroup. Here,
   1. we retrieve the list of such nodes with ng 65536(internally -256) and
   2. add them to the cluster by passing them to the mgmapi function
      ndb_mgm_create_nodegroup().
   */
  NdbRestarter restarter;

  Vector<int> newNodes;
  int ng;

  /* Retrieve the list of nodes with nodegroup 65536(-256) */
  for(int i= 0; i < restarter.getNumDbNodes(); i++ )
  {
    int _node_id= restarter.getDbNodeId(i);
    if(restarter.getNodeGroup(_node_id) == -256)
    {
      /* nodes that don't have a nodegroup yet */
      newNodes.push_back(_node_id);
    }
  }

  /* if there are no new nodes, can't test add node restart */
  if(newNodes.size() == 0)
  {
    g_err << "ERR: "<< step->getName()
        << " failed on line " << __LINE__ << endl;
    g_err << "Incorrect cluster configuration."
        << "Requires additional nodes with nodegroup 65536." << endl;
    return NDBT_FAILED;
  }

  /* end of array value for newNodes */
  newNodes.push_back(0);

  /* include the new nodes into cluster using ndb_mgm_create_nodegroup() */
  if(ndb_mgm_create_nodegroup(restarter.handle, newNodes.getBase(),
                              &ng, NULL) != 0)
  {
    g_err << "ERR: "<< step->getName()
        << " failed on line " << __LINE__ << endl;
    g_err << ndb_mgm_get_latest_error_desc(restarter.handle) << endl;
    return NDBT_FAILED;
  }
  g_info << "New nodes added to nodegroup " << ng << endl;

  return NDBT_OK;
}

int runAlterTableAndOptimize(NDBT_Context* ctx, NDBT_Step* step)
{
  NdbRestarter restarter;
  /* check if there is a possibility of node killing during redistribution */
  bool nodesKilledDuringStep= ctx->getProperty("NodesKilledDuringStep");

  /* Redistribute existing cluster data */
  DbUtil sql("TEST_DB");
  {
    BaseString query;
    int numOfTables = ctx->getNumTables();

    /* ALTER ONLINE TABLE <tbl_name> REORGANIZE PARTITION */
    for(int i= 0; i < numOfTables; i++ )
    {
      SqlResultSet resultSet;
      query.assfmt("ALTER ONLINE TABLE %s REORGANIZE PARTITION",
                   ctx->getTableName(i));
      g_info << "Executing query : "<< query.c_str() << endl;

      if(!sql.doQuery(query.c_str(), resultSet)){
        if(nodesKilledDuringStep &&
           sql.getErrorNumber() == 0)
        {
          /* query failed probably because of a node kill in another step.
             wait for the nodes to get into start phase before retrying */
          if(restarter.waitClusterStarted() != 0){
            g_err << "Cluster went down during reorganize partition" << endl;
            return NDBT_FAILED;
          }
          /* retry the query for same table */
          i--;
          nodesKilledDuringStep= false;
          continue;
        } else {
          /* either the query failed due to returning error code from server
           or cluster crash */
          g_err << "QUERY : "<< query.c_str() << "; failed" << endl;
          return NDBT_FAILED;
        }
      }
    }

    if(nodesKilledDuringStep){
      /* Nodes were supposed to be killed during alter table,
         but they never were. Test lost its purpose. Mark it as failed
         Mostly won't happen. Just insuring. */
      g_err << "Nodes were never killed during alter table." << endl;
      return NDBT_FAILED;
    }

    /* Reclaim freed space by running optimize table */
    for(int i= 0; i < numOfTables; i++ )
    {
      SqlResultSet result;
      BaseString query;
      query.assfmt("OPTIMIZE TABLE %s", ctx->getTableName(i));
      g_info << "Executing query : "<< query.c_str() << endl;
      if (!sql.doQuery(query.c_str(), result)){
        g_err << "Failed executing optimize table" << endl;
        return NDBT_FAILED;
      }
    }
  }
  return NDBT_OK;
}

int runKillTwoNodes(NDBT_Context* ctx, NDBT_Step* step)
{
  NdbRestarter restarter;
  int val[] = { DumpStateOrd::CmvmiSetRestartOnErrorInsert, 1 };
  int kill[] = { 9999, 3000, 10000 };
  int result = NDBT_OK;

  Vector<int> nodes;

  /* choose first victim */
  nodes.push_back(restarter.getDbNodeId(rand() % restarter.getNumDbNodes()));
  /* select a node from different group as next victim */
  nodes.push_back(restarter.getRandomNodeOtherNodeGroup(nodes[0], rand()));
  for(int i = 0; i < 2; i++){
    g_info << "Killing node " << nodes[i] << "..." << endl;
    CHECK(restarter.dumpStateOneNode(nodes[i], val, 2) == 0);
    CHECK(restarter.dumpStateOneNode(nodes[i], kill, 3) == 0);
  }

  /* wait for both of them to come into no start */
  if(restarter.waitNodesNoStart(nodes.getBase(), 2) != 0)
  {
    g_err << "Nodes never restarted" << endl;
    return NDBT_FAILED;
  }

  /* start the killed nodes */
  if(restarter.startNodes(nodes.getBase(), 2) != 0)
  {
    g_err << "Unable to start killed node." << endl;
    return NDBT_FAILED;
  }

  /* wait for nodes to get started */
  if(restarter.waitNodesStarted(nodes.getBase(), nodes.size()) != 0)
  {
    g_err << "Killed nodes stuck in start phase." << endl;
    return NDBT_FAILED;
  }

  return result;
}

int runRestartOneNode(NDBT_Context* ctx, NDBT_Step* step){
  Ndb* pNdb = GETNDB(step);
  int result = NDBT_OK;
  int timeout = 300;
  int records = ctx->getNumRecords();
  int count;
  NdbRestarter restarter;
  const int nodeCount = restarter.getNumDbNodes();
  if(nodeCount < 2){
    g_info << "RestartOneNode - Needs atleast 2 nodes to test" << endl;
    return NDBT_OK;
  }
  Vector<int> nodeIds;
  for(int i = 0; i<nodeCount; i++)
    nodeIds.push_back(restarter.getDbNodeId(i));
  Uint32 currentRestartNodeIndex = 0;
  HugoTransactions hugoTrans(*ctx->getTab());
  int cnt = nodeCount;
  /**
  1. Load data
  2. One by one restart all nodes with -nostart
  3. Verify records
  **/

  /*** 1 ***/
  g_info << "1- Loading Data " << endl;
  hugoTrans.loadTable(pNdb, records);

  while(cnt-- && result != NDBT_FAILED)
  {
    /*** 2 ***/
    g_info << "2- Restarting node : " << nodeIds[currentRestartNodeIndex]<< endl;

    CHECK(restarter.restartOneDbNode(nodeIds[currentRestartNodeIndex],
                                          false,//Initial
                                          true,//nostart
                                          false//abort
                                          ) == 0);
    CHECK(restarter.waitNodesNoStart(&nodeIds[currentRestartNodeIndex], 1, timeout) == 0);
    CHECK(restarter.startNodes(&nodeIds[currentRestartNodeIndex], 1) == 0);
    CHECK(restarter.waitNodesStarted(&nodeIds[currentRestartNodeIndex], 1, timeout) == 0);
    currentRestartNodeIndex = (currentRestartNodeIndex + 1 ) % nodeCount;
  }

  /*** 3 ***/
  ndbout << "3- Verifying records..." << endl;
  if(hugoTrans.selectCount(pNdb, 64, &count) )
    return NDBT_FAILED;
  if(hugoTrans.clearTable(pNdb))
    return NDBT_FAILED;

  /*** done ***/
  g_info << "runRestartOneNode finished" << endl;
  return result;
}

int runMixedModeRestart(NDBT_Context* ctx, NDBT_Step* step){
  int result = NDBT_OK;
  int timeout = 300;
  NdbRestarter restarter;
  const int nodeCount = restarter.getNumDbNodes();
  if(nodeCount < 4){
    g_info << "MixedModeRestart - Needs atleast 4 nodes to test" << endl;
    return NDBT_OK;
  }
  Vector<int> nodeIds;
  for(int i = 0; i<nodeCount; i++)
    nodeIds.push_back(restarter.getDbNodeId(i));
  int nodeToKill = nodeIds[0];
  int val[] = { DumpStateOrd::CmvmiSetRestartOnErrorInsert, 1 };
  /**
  1. Killing two nodes of diffrent groups.
  2. Starting nodes with and without --initial option.
  **/

  /*** 1 ***/
  g_info << "1- Killing two nodes..." << endl;
  int otherNodeToKill = restarter.getRandomNodeOtherNodeGroup(nodeToKill,rand());
  if(otherNodeToKill == -1)
    return NDBT_FAILED;

  int kill[] = { 9999, 3000, 10000 };

  g_info <<"    Killing node : "<< nodeToKill << endl;
  if(restarter.dumpStateOneNode(nodeToKill, val, 2))
    return NDBT_FAILED;
  if(restarter.dumpStateOneNode(nodeToKill, kill, 3))
    return NDBT_FAILED;

  g_info <<"    Killing node : "<< otherNodeToKill << endl;
  if(restarter.dumpStateOneNode(otherNodeToKill, val, 2))
    return NDBT_FAILED;
  if(restarter.dumpStateOneNode(otherNodeToKill, kill, 3))
    return NDBT_FAILED;

  /*** 2 ***/
  g_info << "2 - Starting nodes with and without --initial option..." << endl;

  if(restarter.restartOneDbNode(nodeToKill,
                                false,//Initial
                                true,//nostart
                                false//abort
                                ))
    return NDBT_FAILED;
  if(restarter.waitNodesNoStart(&nodeToKill, 1, timeout))
    return NDBT_FAILED;
  if(restarter.startNodes(&nodeToKill, 1))
    return NDBT_FAILED;
  if(restarter.waitNodesStarted(&nodeToKill, 1, timeout))
    return NDBT_FAILED;

  if(restarter.restartOneDbNode(otherNodeToKill,
                                true,//Initial
                                true,//nostart
                                false//abort
                                ))
    return NDBT_FAILED;
  if(restarter.waitNodesNoStart(&otherNodeToKill, 1, timeout))
    return NDBT_FAILED;
  if(restarter.startNodes(&otherNodeToKill, 1))
    return NDBT_FAILED;
  if(restarter.waitNodesStarted(&otherNodeToKill, 1, timeout))
    return NDBT_FAILED;

  /*** done ***/
  g_info << "runMixedModeRestart finished" << endl;
  return result;
}

int runStartWithNodeGroupZero(NDBT_Context* ctx, NDBT_Step* step){
  int result = NDBT_OK;
  int timeout = 300;
  NdbRestarter restarter;
  const int nodeCount = restarter.getNumDbNodes();
  if(nodeCount < 4){
    g_info << "StartWithNodeGroupZero - Needs atleast 4 nodes to test" << endl;
    return NDBT_OK;
  }
  Vector<int> nodeIds;
  for(int i = 0; i<nodeCount; i++)
    nodeIds.push_back(restarter.getDbNodeId(i));
  int nodeId = nodeIds[0];
  int cnt = nodeCount;
  int nodeGroup = 0;
  while(cnt-- && nodeGroup == 0 && result != NDBT_FAILED)
  {
    /**
    1. Finding a node of group id other then 0.
    2. Restart that node
    3. Check the group id of the above node
    **/
    /*** 1 ***/
    g_info << "1- Findind a node of group id other then 0" << endl;
    nodeGroup = restarter.getNodeGroup(nodeId);
    g_info << "    Current node group : " << nodeGroup << endl;
    if(nodeGroup == 0)
    {
      g_info << "    Skiping this node" << endl;
      nodeId = restarter.getRandomNodeOtherNodeGroup(nodeId, 4);
      continue;
    }

    /*** 2 ***/
    g_info << "2- Restarting node : " << nodeId << " whose Group id is "
           << nodeGroup << endl;

    CHECK(restarter.restartOneDbNode(nodeId,
                                     true,//Initial
                                     true,//nostart
                                     false//abort
                                     ) == 0);
    CHECK(restarter.waitNodesNoStart(&nodeId, 1, timeout) == 0);
    CHECK(restarter.startNodes(&nodeId, 1) == 0);
    CHECK(restarter.waitNodesStarted(&nodeId, 1, timeout) == 0);
    nodeGroup = restarter.getNodeGroup(nodeId);
    /*** 3 ***/
    g_info << "3- Checking its group id" << endl;
    CHECK(nodeGroup !=0)
    g_info << "    current node group : " << nodeGroup << endl;
  }

  /*** done ***/
  g_info << "runStartWithNodeGroupZero finished" << endl;

  return result;
}

int runMixedModeRestart4Node(NDBT_Context* ctx, NDBT_Step* step){
  int result = NDBT_OK;
  NdbRestarter restarter;
  const int nodeCount = restarter.getNumDbNodes();
  if(nodeCount < 8){
    g_info << "MixedModeRestart4Node - Needs atleast 8 nodes to test" << endl;
    return NDBT_OK;
  }
  Vector<int> nodeIds;
  for(int i = 0; i<nodeCount; i++)
    nodeIds.push_back(restarter.getDbNodeId(i));
  int val[] = { DumpStateOrd::CmvmiSetRestartOnErrorInsert, 1 };
  /**
  1. Killing four nodes of diffrent groups.
  2. Starting nodes with and without --initial option.
  **/

  /*** 1 ***/
  g_info << "1- Killing four nodes of diffrent groups." << endl;
  int nodesarray[256];
  int cnt = 0;
  int timeout = 300;
  Bitmask<4> seen_groups;
  for(int i = 0; i< nodeCount; i++)
  {
    int nodeGroup=restarter.getNodeGroup(nodeIds[i]);
    if (seen_groups.get(nodeGroup))
    {
      // One node in this node group already down
      g_info << "    Continuing as one node from this group is already killed."
             << " NodeGroup = " << nodeGroup << endl;
      continue;
    }
    seen_groups.set(nodeGroup);
    int kill[] = { 9999, 3000, 10000 };
    g_info <<"    Killing node : "<< nodeIds[i] << endl;
    CHECK(restarter.dumpStateOneNode(nodeIds[i], val, 2) == 0);
    CHECK(restarter.dumpStateOneNode(nodeIds[i], kill, 3) == 0);
    nodesarray[cnt++] = nodeIds[i];
  }

  /*** 2 ***/
  g_info << "2- Starting nodes with and without --initial option." << endl;
  bool flag = true;
  for(int i = 0; i < cnt; i++)
  {
    CHECK(restarter.restartOneDbNode(nodesarray[i],
                                     flag,//Initial
                                     true,//nostart
                                     false//abort
                                     ) == 0);
    CHECK(restarter.waitNodesNoStart(&nodesarray[i], 1, timeout) == 0);
    CHECK(restarter.startNodes(&nodesarray[i], 1) == 0);
    CHECK(restarter.waitNodesStarted(&nodesarray[i], 1, timeout) == 0);
    flag = false;
  }

   /*** done ***/
  g_info << "runMixedModeRestart4Node finished" << endl;
  return result;
}

int runKillMasterNodes(NDBT_Context* ctx, NDBT_Step* step){
  int result = NDBT_OK;
  NdbRestarter restarter;
  const int nodeCount = restarter.getNumDbNodes();
  if(nodeCount < 4){
    g_info << "KillMasterNodes - Needs atleast 4 nodes to test" << endl;
    return NDBT_OK;
  }

  Vector<int> nodeIds;
  for(int i = 0; i<nodeCount; i++)
    nodeIds.push_back(restarter.getDbNodeId(i));
  int val[] = { DumpStateOrd::CmvmiSetRestartOnErrorInsert, 1 };
  int kill[] = { 9999, 3000, 10000 };
  /**
  1. Killing only master node one by one.
  2. Start nodes without --initial option.
  **/

  /*** 1 ***/
  g_info << "1- Killing only master node one by one." << endl;
  int nodesarray[256];
  int timeout = 120;
  int cnt= 0;
  Bitmask<8> seen_groups;
  int master = restarter.getMasterNodeId();
  int newMaster;
  for(int i = 0; i< nodeCount; i++)
  {
    g_info << "Master Node Id : " << master << endl;
    int nodeGroup = restarter.getNodeGroup(master);
    CHECK(nodeGroup != -1);
    if (seen_groups.get(nodeGroup))
    {
      // One node in this node group already down
      g_info << "Breaking because master node belongs to the group whoes one"
      << "node is already down. Master = " << master << ", node Group = "
      << nodeGroup << endl;
      break;
    }
    seen_groups.set(nodeGroup);
    nodesarray[cnt++] = master;
    newMaster = restarter.getNextMasterNodeId(master);
    g_info <<"   killing node : "<< master << " group : " << nodeGroup << endl;
    CHECK(restarter.dumpStateOneNode(master, val, 2) == 0);
    CHECK(restarter.dumpStateOneNode(master, kill, 3) == 0);
    CHECK(restarter.waitNodesNoStart(&master, 1) == 0);
    master = newMaster;
  }

  /*** 2 ***/
  g_info << "2- Starting nodes without --initial option..." << endl;
  for(int i = 0; i<cnt; i++)
  {
    CHECK(restarter.startNodes(&nodesarray[i], 1) == 0);
    CHECK(restarter.waitNodesStarted(&nodesarray[i], 1, timeout) == 0);
  }

  /*** done ***/
  g_info << "runKillMasterNodes finished" << endl;
  return result;
}

NDBT_TESTSUITE(testSystemRestart);
TESTCASE("SR1", 
	 "Basic system restart test. Focus on testing restart from REDO log.\n"
	 "NOTE! Time between lcp's and gcp's should be left at default, \n"
	 "so that Ndb  uses the Redo log when restarting\n" 
	 "1. Load records\n"
	 "2. Restart cluster and verify records \n"
	 "3. Update records\n"
	 "4. Restart cluster and verify records \n"
	 "5. Delete half of the records \n"
	 "6. Restart cluster and verify records \n"
	 "7. Delete all records \n"
	 "8. Restart cluster and verify records \n"
	 "9. Insert, update, delete records \n"
	 "10. Restart cluster and verify records\n"
	 "11. Insert, update, delete records \n"
	 "12. Restart cluster with error insert 5020 and verify records\n"){ 
  INITIALIZER(runWaitStarted);
  STEP(runSystemRestart1);
}
TESTCASE("SR2", 
	 "Basic system restart test. Focus on testing restart from LCP\n"
	 "NOTE! Time between lcp's is automatically set to it's  min value\n"
	 "so that Ndb  uses LCP's when restarting.\n" 
	 "1. Load records\n"
	 "2. Restart cluster and verify records \n"
	 "3. Update records\n"
	 "4. Restart cluster and verify records \n"
	 "5. Delete half of the records \n"
	 "6. Restart cluster and verify records \n"
	 "7. Delete all records \n"
	 "8. Restart cluster and verify records \n"
	 "9. Insert, update, delete records \n"
	 "10. Restart cluster and verify records\n"){
  INITIALIZER(runWaitStarted);
  STEP(runSystemRestart2);
}
TESTCASE("SR_UNDO", 
	 "System restart test. Focus on testing of undologging\n"
	 "in DBACC and DBTUP.\n"
	 "This is done by starting a LCP, turn on undologging \n"
	 "but don't start writing the datapages. This will force all\n"
	 "operations to be written into the undolog.\n"
	 "Then write datapages and complete LCP.\n"
	 "Restart the system\n"){
  INITIALIZER(runWaitStarted);
  STEP(runSystemRestartTestUndoLog);
}
TESTCASE("SR_FULLDB", 
	 "System restart test. Test to restart when DB is full.\n"){
  INITIALIZER(runWaitStarted);
  STEP(runSystemRestartTestFullDb);
}
TESTCASE("SR3", 
	 "System restart test. Focus on testing restart from with\n"
	 "not all nodes alive when system went down\n"
	 "* 1. Load data\n"
	 "* 2. Restart 1 node -nostart\n"
	 "* 3. Update records\n"
	 "* 4. Restart cluster and verify records\n"
	 "* 5. Restart 1 node -nostart\n"
	 "* 6. Delete half of the records\n"
	 "* 7. Restart cluster and verify records\n"
	 "* 8. Restart 1 node -nostart\n"
	 "* 9. Delete all records\n"
	 "* 10. Restart cluster and verify records\n"){
  INITIALIZER(runWaitStarted);
  STEP(runSystemRestart3);
}
TESTCASE("SR4", 
	 "System restart test. Focus on testing restart from with\n"
	 "not all nodes alive when system went down but running LCP at\n"
	 "high speed so that sometimes a TO is required to start cluster\n"
	 "* 1. Load data\n"
	 "* 2. Restart 1 node -nostart\n"
	 "* 3. Update records\n"
	 "* 4. Restart cluster and verify records\n"
	 "* 5. Restart 1 node -nostart\n"
	 "* 6. Delete half of the records\n"
	 "* 7. Restart cluster and verify records\n"
	 "* 8. Restart 1 node -nostart\n"
	 "* 9. Delete all records\n"
	 "* 10. Restart cluster and verify records\n"){
  INITIALIZER(runWaitStarted);
  STEP(runSystemRestart4);
}
TESTCASE("SR5", 
	 "As SR4 but making restart aborts\n"
	 "* 1. Load data\n"
	 "* 2. Restart 1 node -nostart\n"
	 "* 3. Update records\n"
	 "* 4. Restart cluster and verify records\n"
	 "* 5. Restart 1 node -nostart\n"
	 "* 6. Delete half of the records\n"
	 "* 7. Restart cluster and verify records\n"
	 "* 8. Restart 1 node -nostart\n"
	 "* 9. Delete all records\n"
	 "* 10. Restart cluster and verify records\n"){
  INITIALIZER(runWaitStarted);
  STEP(runSystemRestart5);
}
TESTCASE("SR6", 
	 "Perform system restart with some nodes having FS others wo/\n"
	 "* 1. Load data\n"
	 "* 2. Restart all node -nostart\n"
	 "* 3. Restart some nodes -i -nostart\n"
	 "* 4. Start all nodes verify records\n"){
  INITIALIZER(runWaitStarted);
  INITIALIZER(runClearTable);
  STEP(runSystemRestart6);
}
TESTCASE("SR7", 
	 "Perform partition win system restart\n"
	 "* 1. Load data\n"
	 "* 2. Restart all node -nostart\n"
	 "* 3. Start all but one node\n"
	 "* 4. Verify records\n"
	 "* 5. Start last node\n"
	 "* 6. Verify records\n"){
  INITIALIZER(runWaitStarted);
  INITIALIZER(runClearTable);
  STEP(runSystemRestart7);
}
TESTCASE("SR8", 
	 "Perform partition win system restart with other nodes delayed\n"
	 "* 1. Load data\n"
	 "* 2. Restart all node -nostart\n"
	 "* 3. Start all but one node\n"
	 "* 4. Wait for startphase >= 2\n"
	 "* 5. Start last node\n"
	 "* 6. Verify records\n"){
  INITIALIZER(runWaitStarted);
  INITIALIZER(runClearTable);
  STEP(runSystemRestart8);
}
TESTCASE("SR9", 
	 "Perform partition win system restart with other nodes delayed\n"
	 "* 1. Start transaction\n"
	 "* 2. insert (1,1)\n"
	 "* 3. update (1,2)\n"
	 "* 4. start lcp\n"
	 "* 5. commit\n"
	 "* 6. restart\n"){
  INITIALIZER(runWaitStarted);
  INITIALIZER(runClearTable);
  STEP(runSystemRestart9);
}
TESTCASE("SR10", 
     "More tests of partitioned system restarts\n")
{
  INITIALIZER(runWaitStarted);
  INITIALIZER(runClearTable);
  STEP(runSystemRestart10);
}
TESTCASE("Bug18385", 
	 "Perform partition system restart with other nodes with higher GCI"){
  INITIALIZER(runWaitStarted);
  INITIALIZER(runClearTable);
  STEP(runBug18385);
}
TESTCASE("Bug21536", 
	 "Perform partition system restart with other nodes with higher GCI"){
  INITIALIZER(runWaitStarted);
  INITIALIZER(runClearTable);
  STEP(runBug21536);
}
TESTCASE("Bug24664",
	 "Check handling of LCP skip/keep")
{
  INITIALIZER(runWaitStarted);
  INITIALIZER(runClearTable);
  STEP(runBug24664);
}
TESTCASE("Bug27434",
	 "")
{
  INITIALIZER(runWaitStarted);
  STEP(runBug27434);
}
TESTCASE("SR_DD_1", "")
{
  TC_PROPERTY("ALL", 1);
  INITIALIZER(runWaitStarted);
  INITIALIZER(clearOldBackups);
  STEP(runStopper);
  STEP(runSR_DD_1);
}
TESTCASE("SR_DD_1b", "")
{
  INITIALIZER(runWaitStarted);
  INITIALIZER(clearOldBackups);
  STEP(runSR_DD_1);
}
TESTCASE("SR_DD_1_LCP", "")
{
  TC_PROPERTY("ALL", 1);
  TC_PROPERTY("LCP", 1);
  INITIALIZER(runWaitStarted);
  INITIALIZER(clearOldBackups);
  STEP(runStopper);
  STEP(runSR_DD_1);
}
TESTCASE("SR_DD_1b_LCP", "")
{
  TC_PROPERTY("LCP", 1);
  INITIALIZER(runWaitStarted);
  INITIALIZER(clearOldBackups);
  STEP(runSR_DD_1);
}
TESTCASE("SR_DD_2", "")
{
  TC_PROPERTY("ALL", 1);
  INITIALIZER(runWaitStarted);
  INITIALIZER(clearOldBackups);
  STEP(runStopper);
  STEP(runSR_DD_2);
}
TESTCASE("SR_DD_2b", "")
{
  INITIALIZER(runWaitStarted);
  INITIALIZER(clearOldBackups);
  STEP(runSR_DD_2);
}
TESTCASE("SR_DD_2_LCP", "")
{
  TC_PROPERTY("ALL", 1);
  TC_PROPERTY("LCP", 1);
  INITIALIZER(runWaitStarted);
  INITIALIZER(clearOldBackups);
  STEP(runStopper);
  STEP(runSR_DD_2);
}
TESTCASE("SR_DD_2b_LCP", "")
{
  TC_PROPERTY("LCP", 1);
  INITIALIZER(runWaitStarted);
  INITIALIZER(clearOldBackups);
  STEP(runSR_DD_2);
}
TESTCASE("SR_DD_3", "")
{
  TC_PROPERTY("ALL", 1);
  INITIALIZER(runWaitStarted);
  INITIALIZER(clearOldBackups);
  STEP(runStopper);
  STEP(runSR_DD_3);
}
TESTCASE("SR_DD_3b", "")
{
  INITIALIZER(runWaitStarted);
  INITIALIZER(clearOldBackups);
  STEP(runSR_DD_3);
}
TESTCASE("SR_DD_3_LCP", "")
{
  TC_PROPERTY("ALL", 1);
  TC_PROPERTY("LCP", 1);
  INITIALIZER(runWaitStarted);
  INITIALIZER(clearOldBackups);
  STEP(runStopper);
  STEP(runSR_DD_3);
}
TESTCASE("SR_DD_3b_LCP", "")
{
  TC_PROPERTY("LCP", 1);
  INITIALIZER(runWaitStarted);
  INITIALIZER(clearOldBackups);
  STEP(runSR_DD_3);
}
TESTCASE("Bug29167", "")
{
  INITIALIZER(runWaitStarted);
  STEP(runBug29167);
}
TESTCASE("OneNodeWithCleanFilesystem",
         "Test system restart with a nodegroup there one node "
         "was up to date when cluster went down but filesystem "
         "is gone on restart, and the other nodes died earlier "
         "having too old redo logs to use for restart.")
{
  INITIALIZER(runWaitStarted);
  STEP(runOneNodeWithCleanFilesystem);
}
TESTCASE("Bug28770",
         "Check readTableFile1 fails, readTableFile2 succeeds\n"
         "1. Restart all node -nostart\n"
         "2. Insert error 6100 into all nodes\n"
         "3. Start all nodes\n"
         "4. Ensure cluster start\n"
         "5. Read and verify reocrds\n"
         "6. Repeat until looping is completed\n"){
  INITIALIZER(runWaitStarted);
  INITIALIZER(runClearTable);
  STEP(runBug28770);
}
TESTCASE("Bug22696", "")
{
  INITIALIZER(runWaitStarted);
  INITIALIZER(runLoadTable);
  INITIALIZER(runBug22696);
}
TESTCASE("to", "Take-over during SR")
{
  INITIALIZER(runWaitStarted);
  INITIALIZER(runLoadTable);
  INITIALIZER(runTO);
}
TESTCASE("basic", "")
{
  INITIALIZER(runWaitStarted);
  INITIALIZER(runCreateAllTables);
  STEP(runBasic);
  FINALIZER(runDropAllTables);
}
TESTCASE("Bug41915", "")
{
  TC_PROPERTY("ALL", 1);
  TC_PROPERTY("ERROR", 5053);
  TC_PROPERTY("ROWS", 30);
  INITIALIZER(runWaitStarted);
  STEP(runStopper);
  STEP(runSR_DD_2);
}
TESTCASE("Bug45154", "")
{
  INITIALIZER(runBug45154);
}
TESTCASE("Bug46651", "")
{
  INITIALIZER(runBug46651);
}
TESTCASE("Bug46412", "")
{
  INITIALIZER(runBug46412);
}
TESTCASE("Bug48436", "")
{
  INITIALIZER(runLoadTable);
  STEP(runBug48436);
  STEP(runScanUpdateUntilStopped);
}
TESTCASE("Bug54611", "")
{
  INITIALIZER(runLoadTable);
  INITIALIZER(runBug54611);
}
TESTCASE("Bug56961", "")
{
  INITIALIZER(runLoadTable);
  INITIALIZER(runBug56961);
}
TESTCASE("MTR_AddNodesAndRestart1",
         "1. Insert few rows to table"
         "2. Add nodes to the cluster"
         "3. Reorganize partition and optimize table"
         "Should be run only once")
{
  ALL_TABLES();
  INITIALIZER(runWaitStarted);
  INITIALIZER(runFillTable);
  INITIALIZER(runAddNodes);
  STEP(runAlterTableAndOptimize);
  VERIFIER(runVerifyFilledTables);
}
TESTCASE("MTR_AddNodesAndRestart2",
         "1. Fill the table fully"
         "2. Add nodes to the cluster"
         "3. Reorganize partition and optimize table"
         "4. Kill 2 nodes during reorganization"
         "Should be run only once")
{
  ALL_TABLES();
  TC_PROPERTY("NodesKilledDuringStep", true);
  INITIALIZER(runWaitStarted);
  INITIALIZER(runFillTable);
  INITIALIZER(runAddNodes);
  STEP(runAlterTableAndOptimize);
  STEP(runKillTwoNodes);
  VERIFIER(runVerifyFilledTables);
}
TESTCASE("RestartOneNode",
	 "Perform one nodes restart\n"
	 "* 1. Load data\n"
	 "* 2. Restart 1 node\n"
	 "* 3. Verify records\n"){
  INITIALIZER(runWaitStarted);
  STEP(runRestartOneNode);
}
TESTCASE("MixedModeRestart",
         "Perform kiiling of two node and starting them\n"
         "* 1. Killing two nodes of diffrent groups\n"
         "* 2. Starting nodes with and without --initial option\n"){
  INITIALIZER(runWaitStarted);
  STEP(runMixedModeRestart);
}
TESTCASE("StartWithNodeGroupZero",
         "check that a node doesn't always attached to group 0 while restart\n"
         "* 1. Finding a node of group id other then 0\n"
         "* 2. Restart that node\n"
         "* 3. Check the group id of the above node\n"){
  INITIALIZER(runWaitStarted);
  STEP(runStartWithNodeGroupZero);
}
TESTCASE("MixedModeRestart4Node",
         "Perform killing of four nodes and starting them\n"
         "* 1. Killing four nodes of diffrent groups\n"
         "* 2. Starting nodes with and without --initial option\n"){
  INITIALIZER(runWaitStarted);
  STEP(runMixedModeRestart4Node);
}
TESTCASE("KillMasterNodes",
	 "perform Killing of master node and then starting them\n"
	 "* 1. Killing only the master nodes one by one\n"
         "* 2. Start without --initial option\n"){
  INITIALIZER(runWaitStarted);
  STEP(runKillMasterNodes);
}
NDBT_TESTSUITE_END(testSystemRestart);

int main(int argc, const char** argv){
  ndb_init();
  NDBT_TESTSUITE_INSTANCE(testSystemRestart);
  return testSystemRestart.execute(argc, argv);
}<|MERGE_RESOLUTION|>--- conflicted
+++ resolved
@@ -25,10 +25,7 @@
 #include <NdbBackup.hpp>
 #include <Bitmask.hpp>
 #include <DbUtil.hpp>
-<<<<<<< HEAD
-=======
 #include <NdbMgmd.hpp>
->>>>>>> 64c88599
 
 int runLoadTable(NDBT_Context* ctx, NDBT_Step* step){
 

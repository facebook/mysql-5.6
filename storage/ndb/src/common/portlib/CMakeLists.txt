# Copyright (c) 2008, 2019, Oracle and/or its affiliates. All rights reserved.
#
# This program is free software; you can redistribute it and/or modify
# it under the terms of the GNU General Public License, version 2.0,
# as published by the Free Software Foundation.
#
# This program is also distributed with certain software (including
# but not limited to OpenSSL) that is licensed under separate terms,
# as designated in a particular file or component or in included license
# documentation.  The authors of MySQL hereby grant you an additional
# permission to link the program and your derivative works with the
# separately licensed software that they have included with MySQL.
#
# This program is distributed in the hope that it will be useful,
# but WITHOUT ANY WARRANTY; without even the implied warranty of
# MERCHANTABILITY or FITNESS FOR A PARTICULAR PURPOSE.  See the
# GNU General Public License, version 2.0, for more details.
#
# You should have received a copy of the GNU General Public License
# along with this program; if not, write to the Free Software
# Foundation, Inc., 51 Franklin St, Fifth Floor, Boston, MA 02110-1301  USA


INCLUDE(${CMAKE_SOURCE_DIR}/storage/ndb/config/type_util.cmake)
INCLUDE_DIRECTORIES(${CMAKE_SOURCE_DIR}/storage/ndb/include/ndbapi)

IF(WIN32)

# Bug#27303447 - WL#9809 declared function "signal_event()" in
# "nt_servc.cc" and defined the same in server library. But "nt_servc.cc"
# is a general file also used in cluster libraries. So, when building cluster,
# compiler gives linking error for cluster libraries as the definition for the
# symbol "signal_event()" is not found in cluster libraries. Untill the issue
# with "nt_servc.cc" gets fixed as a temporary solution have forked the old code
# of "nt_servc.cc" into "ndb_nt_servc.cc"

# SET(EXTRA_SRC ${CMAKE_SOURCE_DIR}/sql/nt_servc.cc)
  SET(EXTRA_SRC ndb_nt_servc.cc)
ENDIF(WIN32)

ADD_CONVENIENCE_LIBRARY(ndbportlib
<<<<<<< HEAD
            NdbCondition.cpp NdbMutex.cpp ndb_socket.cpp
            NdbEnv.cpp NdbThread.cpp NdbHost.cpp NdbTCP.cpp
            NdbMem.cpp NdbConfig.cpp NdbTick.cpp NdbDir.cpp
            ndb_daemon.cpp ${EXTRA_SRC}
            NdbNuma.cpp NdbMutex_DeadlockDetector.cpp
            NdbGetRUsage.cpp NdbLockCpuUtil.cpp
            ndb_stacktrace.cpp)
TARGET_LINK_LIBRARIES(ndbportlib mysys ${LIBSOCKET})

NDB_ADD_TEST(NdbDir-t NdbDir.cpp
             LIBS ndbportlib)
=======
  NdbCondition.cpp
  NdbMutex.cpp
  ndb_socket.cpp
  NdbEnv.cpp
  NdbThread.cpp
  NdbHost.cpp
  NdbTCP.cpp
  NdbMem.cpp
  NdbConfig.cpp
  NdbTick.cpp
  NdbDir.cpp
  ndb_daemon.cpp
  ${EXTRA_SRC}
  NdbNuma.cpp
  NdbMutex_DeadlockDetector.cpp
  NdbGetRUsage.cpp
  NdbLockCpuUtil.cpp
  LINK_LIBRARIES mysys ${LIBSOCKET}
  )

NDB_ADD_TEST(NdbDir-t NdbDir.cpp LIBS ndbportlib)
>>>>>>> 4de4f0de

NDB_ADD_TEST(NdbGetInAddr-t NdbTCP.cpp LIBS ${LIBSOCKET} ${LIBNSL})<|MERGE_RESOLUTION|>--- conflicted
+++ resolved
@@ -39,19 +39,6 @@
 ENDIF(WIN32)
 
 ADD_CONVENIENCE_LIBRARY(ndbportlib
-<<<<<<< HEAD
-            NdbCondition.cpp NdbMutex.cpp ndb_socket.cpp
-            NdbEnv.cpp NdbThread.cpp NdbHost.cpp NdbTCP.cpp
-            NdbMem.cpp NdbConfig.cpp NdbTick.cpp NdbDir.cpp
-            ndb_daemon.cpp ${EXTRA_SRC}
-            NdbNuma.cpp NdbMutex_DeadlockDetector.cpp
-            NdbGetRUsage.cpp NdbLockCpuUtil.cpp
-            ndb_stacktrace.cpp)
-TARGET_LINK_LIBRARIES(ndbportlib mysys ${LIBSOCKET})
-
-NDB_ADD_TEST(NdbDir-t NdbDir.cpp
-             LIBS ndbportlib)
-=======
   NdbCondition.cpp
   NdbMutex.cpp
   ndb_socket.cpp
@@ -64,6 +51,7 @@
   NdbTick.cpp
   NdbDir.cpp
   ndb_daemon.cpp
+  ndb_stacktrace.cpp
   ${EXTRA_SRC}
   NdbNuma.cpp
   NdbMutex_DeadlockDetector.cpp
@@ -73,6 +61,5 @@
   )
 
 NDB_ADD_TEST(NdbDir-t NdbDir.cpp LIBS ndbportlib)
->>>>>>> 4de4f0de
 
 NDB_ADD_TEST(NdbGetInAddr-t NdbTCP.cpp LIBS ${LIBSOCKET} ${LIBNSL})
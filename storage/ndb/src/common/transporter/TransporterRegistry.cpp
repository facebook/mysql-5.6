/*
   Copyright (c) 2003, 2016, Oracle and/or its affiliates. All rights reserved.

   This program is free software; you can redistribute it and/or modify
<<<<<<< HEAD
   it under the terms of the GNU General Public License as published by
   the Free Software Foundation; version 2 of the License.
=======
   it under the terms of the GNU General Public License, version 2.0,
   as published by the Free Software Foundation.

   This program is also distributed with certain software (including
   but not limited to OpenSSL) that is licensed under separate terms,
   as designated in a particular file or component or in included license
   documentation.  The authors of MySQL hereby grant you an additional
   permission to link the program and your derivative works with the
   separately licensed software that they have included with MySQL.

>>>>>>> 472b73ec
   This program is distributed in the hope that it will be useful,
   but WITHOUT ANY WARRANTY; without even the implied warranty of
   MERCHANTABILITY or FITNESS FOR A PARTICULAR PURPOSE.  See the
   GNU General Public License, version 2.0, for more details.

   You should have received a copy of the GNU General Public License
   along with this program; if not, write to the Free Software
   Foundation, Inc., 51 Franklin St, Fifth Floor, Boston, MA 02110-1301  USA
*/

#include <ndb_global.h>

#include <TransporterRegistry.hpp>
#include "TransporterInternalDefinitions.hpp"

#include "Transporter.hpp"
#include <SocketAuthenticator.hpp>

#ifdef NDB_TCP_TRANSPORTER
#include "TCP_Transporter.hpp"
#include "Loopback_Transporter.hpp"
#endif

#ifdef NDB_SCI_TRANSPORTER
#include "SCI_Transporter.hpp"
#endif

#ifdef NDB_SHM_TRANSPORTER
#include "SHM_Transporter.hpp"
extern int g_ndb_shm_signum;
#endif

#include "NdbOut.hpp"
#include <NdbSleep.h>
#include <InputStream.hpp>
#include <OutputStream.hpp>

#include <mgmapi/mgmapi.h>
#include <mgmapi_internal.h>
#include <mgmapi/mgmapi_debug.h>

#include <EventLogger.hpp>
extern EventLogger * g_eventLogger;

/**
 * There is a requirement in the Transporter design that
 * ::performReceive() and ::update_connections()
 * on the same 'TransporterReceiveHandle' should not be 
 * run concurrently. class TransporterReceiveWatchdog provides a
 * simple mechanism to assert that this rule is followed.
 * Does nothing if NDEBUG is defined (in production code)
 */
class TransporterReceiveWatchdog
{
public:
#if NDEBUG 
  TransporterReceiveWatchdog(TransporterReceiveHandle& recvdata)
  {}

#else
  TransporterReceiveWatchdog(TransporterReceiveHandle& recvdata)
    : m_recvdata(recvdata)
  {
    assert(m_recvdata.m_active == false);
    m_recvdata.m_active = true;
  }

  ~TransporterReceiveWatchdog()
  {
    assert(m_recvdata.m_active == true);
    m_recvdata.m_active = false;
  }

private:
  TransporterReceiveHandle& m_recvdata;
#endif
};


struct in_addr
TransporterRegistry::get_connect_address(NodeId node_id) const
{
  return theTransporters[node_id]->m_connect_address;
}

Uint64
TransporterRegistry::get_bytes_sent(NodeId node_id) const
{
  return theTransporters[node_id]->m_bytes_sent;
}

Uint64
TransporterRegistry::get_bytes_received(NodeId node_id) const
{
  return theTransporters[node_id]->m_bytes_received;
}

SocketServer::Session * TransporterService::newSession(NDB_SOCKET_TYPE sockfd)
{
  DBUG_ENTER("SocketServer::Session * TransporterService::newSession");
  if (m_auth && !m_auth->server_authenticate(sockfd)){
    NDB_CLOSE_SOCKET(sockfd);
    DBUG_RETURN(0);
  }

  BaseString msg;
  if (!m_transporter_registry->connect_server(sockfd, msg))
  {
    NDB_CLOSE_SOCKET(sockfd);
    DBUG_RETURN(0);
  }

  DBUG_RETURN(0);
}

TransporterReceiveData::TransporterReceiveData()
  : m_transporters(),
    m_recv_transporters(),
    m_has_data_transporters(),
    m_handled_transporters(),
    m_bad_data_transporters(),
    m_last_nodeId(0)
{
  /**
   * With multi receiver threads
   *   an interface to reassign these is needed...
   */
  m_transporters.set();            // Handle all
  m_transporters.clear(Uint32(0)); // Except wakeup socket...

#if defined(HAVE_EPOLL_CREATE)
  m_epoll_fd = -1;
  m_epoll_events = 0;
#endif
}

bool
TransporterReceiveData::init(unsigned maxTransporters)
{
  maxTransporters += 1; /* wakeup socket */
#if defined(HAVE_EPOLL_CREATE)
  m_epoll_fd = epoll_create(maxTransporters);
  if (m_epoll_fd == -1)
  {
    perror("epoll_create failed... falling back to select!");
    goto fallback;
  }
  m_epoll_events = new struct epoll_event[maxTransporters];
  if (m_epoll_events == 0)
  {
    perror("Failed to alloc epoll-array... falling back to select!");
    close(m_epoll_fd);
    m_epoll_fd = -1;
    goto fallback;
  }
  bzero(m_epoll_events, maxTransporters * sizeof(struct epoll_event));
  return true;
fallback:
#endif
  return m_socket_poller.set_max_count(maxTransporters);
}

bool
TransporterReceiveData::epoll_add(TCP_Transporter *t)
{
  assert(m_transporters.get(t->getRemoteNodeId()));
#if defined(HAVE_EPOLL_CREATE)
  if (m_epoll_fd != -1)
  {
    bool add = true;
    struct epoll_event event_poll;
    bzero(&event_poll, sizeof(event_poll));
    NDB_SOCKET_TYPE sock_fd = t->getSocket();
    int node_id = t->getRemoteNodeId();
    int op = EPOLL_CTL_ADD;
    int ret_val, error;

    if (!my_socket_valid(sock_fd))
      return FALSE;

    event_poll.data.u32 = t->getRemoteNodeId();
    event_poll.events = EPOLLIN;
    ret_val = epoll_ctl(m_epoll_fd, op, sock_fd.fd, &event_poll);
    if (!ret_val)
      goto ok;
    error= errno;
    if (error == ENOENT && !add)
    {
      /*
       * Could be that socket was closed premature to this call.
       * Not a problem that this occurs.
       */
      goto ok;
    }
    if (!add || (add && (error != ENOMEM)))
    {
      /*
       * Serious problems, we are either using wrong parameters,
       * have permission problems or the socket doesn't support
       * epoll!!
       */
      ndbout_c("Failed to %s epollfd: %u fd " MY_SOCKET_FORMAT
               " node %u to epoll-set,"
               " errno: %u %s",
               add ? "ADD" : "DEL",
               m_epoll_fd,
               MY_SOCKET_FORMAT_VALUE(sock_fd),
               node_id,
               error,
               strerror(error));
      abort();
    }
    ndbout << "We lacked memory to add the socket for node id ";
    ndbout << node_id << endl;
    return false;
  }

ok:
#endif
  return true;
}

TransporterReceiveData::~TransporterReceiveData()
{
#if defined(HAVE_EPOLL_CREATE)
  if (m_epoll_fd != -1)
  {
    close(m_epoll_fd);
    m_epoll_fd = -1;
  }

  if (m_epoll_events)
  {
    delete [] m_epoll_events;
    m_epoll_events = 0;
  }
#endif
}

TransporterRegistry::TransporterRegistry(TransporterCallback *callback,
                                         TransporterReceiveHandle * recvHandle,
                                         bool use_default_send_buffer,
                                         unsigned _maxTransporters) :
  m_mgm_handle(0),
  localNodeId(0),
  connectBackoffMaxTime(0),
  m_transp_count(0),
  m_use_default_send_buffer(use_default_send_buffer),
  m_send_buffers(0), m_page_freelist(0), m_send_buffer_memory(0),
  m_total_max_send_buffer(0)
{
  DBUG_ENTER("TransporterRegistry::TransporterRegistry");

  receiveHandle = recvHandle;
  maxTransporters = _maxTransporters;
  sendCounter = 1;
  
  callbackObj=callback;

  theTCPTransporters  = new TCP_Transporter * [maxTransporters];
  theSCITransporters  = new SCI_Transporter * [maxTransporters];
  theSHMTransporters  = new SHM_Transporter * [maxTransporters];
  theTransporterTypes = new TransporterType   [maxTransporters];
  theTransporters     = new Transporter     * [maxTransporters];
  performStates       = new PerformState      [maxTransporters];
  ioStates            = new IOState           [maxTransporters]; 
  peerUpIndicators    = new bool              [maxTransporters];
  connectingTime      = new Uint32            [maxTransporters];
  m_disconnect_errnum = new int               [maxTransporters];
  m_error_states      = new ErrorState        [maxTransporters];

  m_has_extra_wakeup_socket = false;

#ifdef ERROR_INSERT
  m_blocked.clear();
  m_blocked_disconnected.clear();
  m_sendBlocked.clear();

  m_mixology_level = 0;
#endif

  // Initialize member variables
  nTransporters    = 0;
  nTCPTransporters = 0;
  nSCITransporters = 0;
  nSHMTransporters = 0;
  
  // Initialize the transporter arrays
  ErrorState default_error_state = { TE_NO_ERROR, (const char *)~(UintPtr)0 };
  for (unsigned i=0; i<maxTransporters; i++) {
    theTCPTransporters[i] = NULL;
    theSCITransporters[i] = NULL;
    theSHMTransporters[i] = NULL;
    theTransporters[i]    = NULL;
    performStates[i]      = DISCONNECTED;
    ioStates[i]           = NoHalt;
    peerUpIndicators[i]   = true; // Assume all nodes are up, will be
                                  // cleared at first connect attempt
    connectingTime[i]     = 0;
    m_disconnect_errnum[i]= 0;
    m_error_states[i]     = default_error_state;
  }

  DBUG_VOID_RETURN;
}

#define MIN_SEND_BUFFER_SIZE (4 * 1024 * 1024)

void
TransporterRegistry::allocate_send_buffers(Uint64 total_send_buffer,
                                           Uint64 extra_send_buffer)
{
  if (!m_use_default_send_buffer)
    return;

  if (total_send_buffer == 0)
    total_send_buffer = get_total_max_send_buffer();

  total_send_buffer += extra_send_buffer;

  if (!extra_send_buffer)
  {
    /**
     * If extra send buffer memory is 0 it means we can decide on an
     * appropriate value for it. We select to always ensure that the
     * minimum send buffer memory is 4M, otherwise we simply don't
     * add any extra send buffer memory at all.
     */
    if (total_send_buffer < MIN_SEND_BUFFER_SIZE)
    {
      total_send_buffer = (Uint64)MIN_SEND_BUFFER_SIZE;
    }
  }

  if (m_send_buffers)
  {
    /* Send buffers already allocated -> resize the buffer pages */
    assert(m_send_buffer_memory);

    // TODO resize send buffer pages

    return;
  }

  /* Initialize transporter send buffers (initially empty). */
  m_send_buffers = new SendBuffer[maxTransporters];
  for (unsigned i = 0; i < maxTransporters; i++)
  {
    SendBuffer &b = m_send_buffers[i];
    b.m_first_page = NULL;
    b.m_last_page = NULL;
    b.m_used_bytes = 0;
  }

  /* Initialize the page freelist. */
  Uint64 send_buffer_pages =
    (total_send_buffer + SendBufferPage::PGSIZE - 1)/SendBufferPage::PGSIZE;
  /* Add one extra page of internal fragmentation overhead per transporter. */
  send_buffer_pages += nTransporters;

  m_send_buffer_memory =
    new unsigned char[UintPtr(send_buffer_pages * SendBufferPage::PGSIZE)];
  if (m_send_buffer_memory == NULL)
  {
    ndbout << "Unable to allocate "
           << send_buffer_pages * SendBufferPage::PGSIZE
           << " bytes of memory for send buffers, aborting." << endl;
    abort();
  }

  m_page_freelist = NULL;
  for (unsigned i = 0; i < send_buffer_pages; i++)
  {
    SendBufferPage *page =
      (SendBufferPage *)(m_send_buffer_memory + i * SendBufferPage::PGSIZE);
    page->m_bytes = 0;
    page->m_next = m_page_freelist;
    m_page_freelist = page;
  }
}

void TransporterRegistry::set_mgm_handle(NdbMgmHandle h)
{
  DBUG_ENTER("TransporterRegistry::set_mgm_handle");
  if (m_mgm_handle)
    ndb_mgm_destroy_handle(&m_mgm_handle);
  m_mgm_handle= h;
  ndb_mgm_set_timeout(m_mgm_handle, 5000);
#ifndef DBUG_OFF
  if (h)
  {
    char buf[256];
    DBUG_PRINT("info",("handle set with connectstring: %s",
		       ndb_mgm_get_connectstring(h,buf, sizeof(buf))));
  }
  else
  {
    DBUG_PRINT("info",("handle set to NULL"));
  }
#endif
  DBUG_VOID_RETURN;
}

TransporterRegistry::~TransporterRegistry()
{
  DBUG_ENTER("TransporterRegistry::~TransporterRegistry");
 
  disconnectAll(); 
  removeAll();
  
  delete[] theTCPTransporters;
  delete[] theSCITransporters;
  delete[] theSHMTransporters;
  delete[] theTransporterTypes;
  delete[] theTransporters;
  delete[] performStates;
  delete[] ioStates;
  delete[] peerUpIndicators;
  delete[] connectingTime;
  delete[] m_disconnect_errnum;
  delete[] m_error_states;

  if (m_send_buffers)
    delete[] m_send_buffers;
  m_page_freelist = NULL;
  if (m_send_buffer_memory)
    delete[] m_send_buffer_memory;

  if (m_mgm_handle)
    ndb_mgm_destroy_handle(&m_mgm_handle);

  if (m_has_extra_wakeup_socket)
  {
    my_socket_close(m_extra_wakeup_sockets[0]);
    my_socket_close(m_extra_wakeup_sockets[1]);
  }

  DBUG_VOID_RETURN;
}

void
TransporterRegistry::removeAll(){
  for(unsigned i = 0; i<maxTransporters; i++){
    if(theTransporters[i] != NULL)
      removeTransporter(theTransporters[i]->getRemoteNodeId());
  }
}

void
TransporterRegistry::disconnectAll(){
  for(unsigned i = 0; i<maxTransporters; i++){
    if(theTransporters[i] != NULL)
      theTransporters[i]->doDisconnect();
  }
}

bool
TransporterRegistry::init(NodeId nodeId) {
  DBUG_ENTER("TransporterRegistry::init");
  assert(localNodeId == 0 ||
         localNodeId == nodeId);

  localNodeId = nodeId;

  DEBUG("TransporterRegistry started node: " << localNodeId);

  if (receiveHandle)
  {
    if (!init(* receiveHandle))
      DBUG_RETURN(false);
  }

  DBUG_RETURN(true);
}

bool
TransporterRegistry::init(TransporterReceiveHandle& recvhandle)
{
  return recvhandle.init(maxTransporters);
}

bool
TransporterRegistry::connect_server(NDB_SOCKET_TYPE sockfd,
                                    BaseString & msg) const
{
  DBUG_ENTER("TransporterRegistry::connect_server(sockfd)");

  // Read "hello" that consists of node id and transporter
  // type from client
  SocketInputStream s_input(sockfd);
  char buf[11+1+11+1]; // <int> <int>
  if (s_input.gets(buf, sizeof(buf)) == 0) {
    msg.assfmt("line: %u : Failed to get nodeid from client", __LINE__);
    DBUG_PRINT("error", ("Failed to read 'hello' from client"));
    DBUG_RETURN(false);
  }

  int nodeId, remote_transporter_type= -1;
  int r= sscanf(buf, "%d %d", &nodeId, &remote_transporter_type);
  switch (r) {
  case 2:
    break;
  case 1:
    // we're running version prior to 4.1.9
    // ok, but with no checks on transporter configuration compatability
    break;
  default:
    msg.assfmt("line: %u : Incorrect reply from client: >%s<", __LINE__, buf);
    DBUG_PRINT("error", ("Failed to parse 'hello' from client, buf: '%.*s'",
                         (int)sizeof(buf), buf));
    DBUG_RETURN(false);
  }

  DBUG_PRINT("info", ("Client hello, nodeId: %d transporter type: %d",
		      nodeId, remote_transporter_type));


  // Check that nodeid is in range before accessing the arrays
  if (nodeId < 0 ||
      nodeId >= (int)maxTransporters)
  {
    msg.assfmt("line: %u : Incorrect reply from client: >%s<", __LINE__, buf);
    DBUG_PRINT("error", ("Out of range nodeId: %d from client",
                         nodeId));
    DBUG_RETURN(false);
  }

  // Check that transporter is allocated
  Transporter *t= theTransporters[nodeId];
  if (t == 0)
  {
    msg.assfmt("line: %u : Incorrect reply from client: >%s<, node: %u",
               __LINE__, buf, nodeId);
    DBUG_PRINT("error", ("No transporter available for node id %d", nodeId));
    DBUG_RETURN(false);
  }

  // Check that the transporter should be connecting
  if (performStates[nodeId] != TransporterRegistry::CONNECTING)
  {
    msg.assfmt("line: %u : Incorrect state for node %u state: %s (%u)",
               __LINE__, nodeId,
               getPerformStateString(nodeId),
               performStates[nodeId]);

    DBUG_PRINT("error", ("Transporter for node id %d in wrong state",
                         nodeId));
    DBUG_RETURN(false);
  }

  // Check transporter type
  if (remote_transporter_type != -1 &&
      remote_transporter_type != t->m_type)
  {
    g_eventLogger->error("Connection from node: %d uses different transporter "
                         "type: %d, expected type: %d",
                         nodeId, remote_transporter_type, t->m_type);
    DBUG_RETURN(false);
  }

  // Send reply to client
  SocketOutputStream s_output(sockfd);
  if (s_output.println("%d %d", t->getLocalNodeId(), t->m_type) < 0)
  {
    msg.assfmt("line: %u : Failed to reply to connecting socket (node: %u)",
               __LINE__, nodeId);
    DBUG_PRINT("error", ("Send of reply failed"));
    DBUG_RETURN(false);
  }

  // Setup transporter (transporter responsible for closing sockfd)
  bool res = t->connect_server(sockfd, msg);

  if (res && performStates[nodeId] != TransporterRegistry::CONNECTING)
  {
    msg.assfmt("line: %u : Incorrect state for node %u state: %s (%u)",
               __LINE__, nodeId,
               getPerformStateString(nodeId),
               performStates[nodeId]);
    // Connection suceeded, but not connecting anymore, return
    // false to close the connection
    DBUG_RETURN(false);
  }

  DBUG_RETURN(res);
}


bool
TransporterRegistry::configureTransporter(TransporterConfiguration *config)
{
  NodeId remoteNodeId = config->remoteNodeId;

  assert(localNodeId);
  assert(config->localNodeId == localNodeId);

  if (remoteNodeId >= maxTransporters)
    return false;

  Transporter* t = theTransporters[remoteNodeId];
  if(t != NULL)
  {
    // Transporter already exist, try to reconfigure it
    return t->configure(config);
  }

  DEBUG("Configuring transporter from " << localNodeId
	<< " to " << remoteNodeId);

  switch (config->type){
  case tt_TCP_TRANSPORTER:
    return createTCPTransporter(config);
  case tt_SHM_TRANSPORTER:
    return createSHMTransporter(config);
  case tt_SCI_TRANSPORTER:
    return createSCITransporter(config);
  default:
    abort();
    break;
  }
  return false;
}


bool
TransporterRegistry::createTCPTransporter(TransporterConfiguration *config) {
#ifdef NDB_TCP_TRANSPORTER

  TCP_Transporter * t = 0;
  if (config->remoteNodeId == config->localNodeId)
  {
    t = new Loopback_Transporter(* this, config);
  }
  else
  {
    t = new TCP_Transporter(*this, config);
  }

  if (t == NULL) 
    return false;
  else if (!t->initTransporter()) {
    delete t;
    return false;
  }

  // Put the transporter in the transporter arrays
  theTCPTransporters[nTCPTransporters]      = t;
  theTransporters[t->getRemoteNodeId()]     = t;
  theTransporterTypes[t->getRemoteNodeId()] = tt_TCP_TRANSPORTER;
  performStates[t->getRemoteNodeId()]       = DISCONNECTED;
  nTransporters++;
  nTCPTransporters++;
  m_total_max_send_buffer += t->get_max_send_buffer();

  return true;
#else
  return false;
#endif
}

bool
TransporterRegistry::createSCITransporter(TransporterConfiguration *config) {
#ifdef NDB_SCI_TRANSPORTER

  if(!SCI_Transporter::initSCI())
    abort();

  SCI_Transporter * t = new SCI_Transporter(*this,
                                            config->localHostName,
                                            config->remoteHostName,
                                            config->s_port,
					    config->isMgmConnection,
                                            config->sci.sendLimit, 
					    config->sci.bufferSize,
					    config->sci.nLocalAdapters,
					    config->sci.remoteSciNodeId0,
					    config->sci.remoteSciNodeId1,
					    localNodeId,
					    config->remoteNodeId,
					    config->serverNodeId,
					    config->checksum,
					    config->signalId);
  
  if (t == NULL) 
    return false;
  else if (!t->initTransporter()) {
    delete t;
    return false;
  }
  // Put the transporter in the transporter arrays
  theSCITransporters[nSCITransporters]      = t;
  theTransporters[t->getRemoteNodeId()]     = t;
  theTransporterTypes[t->getRemoteNodeId()] = tt_SCI_TRANSPORTER;
  performStates[t->getRemoteNodeId()]       = DISCONNECTED;
  nTransporters++;
  nSCITransporters++;
  m_total_max_send_buffer += t->get_max_send_buffer();
  
  return true;
#else
  return false;
#endif
}

bool
TransporterRegistry::createSHMTransporter(TransporterConfiguration *config) {
  DBUG_ENTER("TransporterRegistry::createTransporter SHM");
#ifdef NDB_SHM_TRANSPORTER

  if (!g_ndb_shm_signum) {
    g_ndb_shm_signum= config->shm.signum;
    DBUG_PRINT("info",("Block signum %d",g_ndb_shm_signum));
    /**
     * Make sure to block g_ndb_shm_signum
     *   TransporterRegistry::init is run from "main" thread
     */
    NdbThread_set_shm_sigmask(TRUE);
  }

  if(config->shm.signum != g_ndb_shm_signum)
    return false;

  SHM_Transporter * t = new SHM_Transporter(*this,
					    config->localHostName,
					    config->remoteHostName,
					    config->s_port,
					    config->isMgmConnection,
					    localNodeId,
					    config->remoteNodeId,
					    config->serverNodeId,
					    config->checksum,
					    config->signalId,
					    config->shm.shmKey,
					    config->shm.shmSize
					    );
  if (t == NULL)
    return false;
  else if (!t->initTransporter()) {
    delete t;
    return false;
  }
  // Put the transporter in the transporter arrays
  theSHMTransporters[nSHMTransporters]      = t;
  theTransporters[t->getRemoteNodeId()]     = t;
  theTransporterTypes[t->getRemoteNodeId()] = tt_SHM_TRANSPORTER;
  performStates[t->getRemoteNodeId()]       = DISCONNECTED;
  
  nTransporters++;
  nSHMTransporters++;
  m_total_max_send_buffer += t->get_max_send_buffer();

  DBUG_RETURN(true);
#else
  DBUG_RETURN(false);
#endif
}


void
TransporterRegistry::removeTransporter(NodeId nodeId) {

  DEBUG("Removing transporter from " << localNodeId
	<< " to " << nodeId);
  
  if(theTransporters[nodeId] == NULL)
    return;
  
  theTransporters[nodeId]->doDisconnect();
  
  const TransporterType type = theTransporterTypes[nodeId];

  int ind = 0;
  switch(type){
  case tt_TCP_TRANSPORTER:
#ifdef NDB_TCP_TRANSPORTER
    for(; ind < nTCPTransporters; ind++)
      if(theTCPTransporters[ind]->getRemoteNodeId() == nodeId)
	break;
    ind++;
    for(; ind<nTCPTransporters; ind++)
      theTCPTransporters[ind-1] = theTCPTransporters[ind];
    nTCPTransporters --;
#endif
    break;
  case tt_SCI_TRANSPORTER:
#ifdef NDB_SCI_TRANSPORTER
    for(; ind < nSCITransporters; ind++)
      if(theSCITransporters[ind]->getRemoteNodeId() == nodeId)
	break;
    ind++;
    for(; ind<nSCITransporters; ind++)
      theSCITransporters[ind-1] = theSCITransporters[ind];
    nSCITransporters --;
#endif
    break;
  case tt_SHM_TRANSPORTER:
#ifdef NDB_SHM_TRANSPORTER
    for(; ind < nSHMTransporters; ind++)
      if(theSHMTransporters[ind]->getRemoteNodeId() == nodeId)
	break;
    ind++;
    for(; ind<nSHMTransporters; ind++)
      theSHMTransporters[ind-1] = theSHMTransporters[ind];
    nSHMTransporters --;
#endif
    break;
  }

  nTransporters--;

  // Delete the transporter and remove it from theTransporters array
  delete theTransporters[nodeId];
  theTransporters[nodeId] = NULL;        
}

SendStatus
TransporterRegistry::prepareSend(TransporterSendBufferHandle *sendHandle,
                                 const SignalHeader * const signalHeader,
				 Uint8 prio,
				 const Uint32 * const signalData,
				 NodeId nodeId, 
				 const LinearSectionPtr ptr[3]){


  Transporter *t = theTransporters[nodeId];
  if(t != NULL && 
     (((ioStates[nodeId] != HaltOutput) && (ioStates[nodeId] != HaltIO)) || 
      ((signalHeader->theReceiversBlockNumber == 252) ||
       (signalHeader->theReceiversBlockNumber == 4002)))) {
	 
    if(t->isConnected()){
      Uint32 lenBytes = t->m_packer.getMessageLength(signalHeader, ptr);
      if(lenBytes <= MAX_SEND_MESSAGE_BYTESIZE){
	Uint32 * insertPtr = getWritePtr(sendHandle, nodeId, lenBytes, prio);
	if(insertPtr != 0){
	  t->m_packer.pack(insertPtr, prio, signalHeader, signalData, ptr);
	  updateWritePtr(sendHandle, nodeId, lenBytes, prio);
	  return SEND_OK;
	}

        set_status_overloaded(nodeId, true);
        int sleepTime = 2;

	/**
	 * @note: on linux/i386 the granularity is 10ms
	 *        so sleepTime = 2 generates a 10 ms sleep.
	 */
	for(int i = 0; i<50; i++){
	  if((nSHMTransporters+nSCITransporters) == 0)
	    NdbSleep_MilliSleep(sleepTime);
          /* FC : Consider counting sleeps here */
	  insertPtr = getWritePtr(sendHandle, nodeId, lenBytes, prio);
	  if(insertPtr != 0){
	    t->m_packer.pack(insertPtr, prio, signalHeader, signalData, ptr);
	    updateWritePtr(sendHandle, nodeId, lenBytes, prio);
	    break;
	  }
	}
	
	if(insertPtr != 0){
	  /**
	   * Send buffer full, but resend works
	   */
	  report_error(nodeId, TE_SEND_BUFFER_FULL);
	  return SEND_OK;
	}
	
	WARNING("Signal to " << nodeId << " lost(buffer)");
	report_error(nodeId, TE_SIGNAL_LOST_SEND_BUFFER_FULL);
	return SEND_BUFFER_FULL;
      } else {
	return SEND_MESSAGE_TOO_BIG;
      }
    } else {
#ifdef ERROR_INSERT
      if (m_blocked.get(nodeId))
      {
        /* Looks like it disconnected while blocked.  We'll pretend
         * not to notice for now
         */
        WARNING("Signal to " << nodeId << " discarded as node blocked + disconnected");
        return SEND_OK;
      }
#endif
      DEBUG("Signal to " << nodeId << " lost(disconnect) ");
      return SEND_DISCONNECTED;
    }
  } else {
    DEBUG("Discarding message to block: " 
	  << signalHeader->theReceiversBlockNumber 
	  << " node: " << nodeId);
    
    if(t == NULL)
      return SEND_UNKNOWN_NODE;
    
    return SEND_BLOCKED;
  }
}

SendStatus
TransporterRegistry::prepareSend(TransporterSendBufferHandle *sendHandle,
                                 const SignalHeader * const signalHeader,
				 Uint8 prio,
				 const Uint32 * const signalData,
				 NodeId nodeId, 
				 class SectionSegmentPool & thePool,
				 const SegmentedSectionPtr ptr[3]){
  

  Transporter *t = theTransporters[nodeId];
  if(t != NULL && 
     (((ioStates[nodeId] != HaltOutput) && (ioStates[nodeId] != HaltIO)) || 
      ((signalHeader->theReceiversBlockNumber == 252)|| 
       (signalHeader->theReceiversBlockNumber == 4002)))) {
    
    if(t->isConnected()){
      Uint32 lenBytes = t->m_packer.getMessageLength(signalHeader, ptr);
      if(lenBytes <= MAX_SEND_MESSAGE_BYTESIZE){
	Uint32 * insertPtr = getWritePtr(sendHandle, nodeId, lenBytes, prio);
	if(insertPtr != 0){
	  t->m_packer.pack(insertPtr, prio, signalHeader, signalData, thePool, ptr);
	  updateWritePtr(sendHandle, nodeId, lenBytes, prio);
	  return SEND_OK;
	}
	
	/**
	 * @note: on linux/i386 the granularity is 10ms
	 *        so sleepTime = 2 generates a 10 ms sleep.
	 */
        set_status_overloaded(nodeId, true);
        int sleepTime = 2;
	for(int i = 0; i<50; i++){
	  if((nSHMTransporters+nSCITransporters) == 0)
	    NdbSleep_MilliSleep(sleepTime); 
	  insertPtr = getWritePtr(sendHandle, nodeId, lenBytes, prio);
	  if(insertPtr != 0){
	    t->m_packer.pack(insertPtr, prio, signalHeader, signalData, thePool, ptr);
	    updateWritePtr(sendHandle, nodeId, lenBytes, prio);
	    break;
	  }
	}
	
	if(insertPtr != 0){
	  /**
	   * Send buffer full, but resend works
	   */
	  report_error(nodeId, TE_SEND_BUFFER_FULL);
	  return SEND_OK;
	}
	
	WARNING("Signal to " << nodeId << " lost(buffer)");
	report_error(nodeId, TE_SIGNAL_LOST_SEND_BUFFER_FULL);
	return SEND_BUFFER_FULL;
      } else {
	return SEND_MESSAGE_TOO_BIG;
      }
    } else {
#ifdef ERROR_INSERT
      if (m_blocked.get(nodeId))
      {
        /* Looks like it disconnected while blocked.  We'll pretend
         * not to notice for now
         */
        WARNING("Signal to " << nodeId << " discarded as node blocked + disconnected");
        return SEND_OK;
      }
#endif
      DEBUG("Signal to " << nodeId << " lost(disconnect) ");
      return SEND_DISCONNECTED;
    }
  } else {
    DEBUG("Discarding message to block: " 
	  << signalHeader->theReceiversBlockNumber 
	  << " node: " << nodeId);
    
    if(t == NULL)
      return SEND_UNKNOWN_NODE;
    
    return SEND_BLOCKED;
  }
}


SendStatus
TransporterRegistry::prepareSend(TransporterSendBufferHandle *sendHandle,
                                 const SignalHeader * const signalHeader,
				 Uint8 prio,
				 const Uint32 * const signalData,
				 NodeId nodeId, 
				 const GenericSectionPtr ptr[3]){


  Transporter *t = theTransporters[nodeId];
  if(t != NULL && 
     (((ioStates[nodeId] != HaltOutput) && (ioStates[nodeId] != HaltIO)) || 
      ((signalHeader->theReceiversBlockNumber == 252) ||
       (signalHeader->theReceiversBlockNumber == 4002)))) {
	 
    if(t->isConnected()){
      Uint32 lenBytes = t->m_packer.getMessageLength(signalHeader, ptr);
      if(lenBytes <= MAX_SEND_MESSAGE_BYTESIZE){
        Uint32 * insertPtr = getWritePtr(sendHandle, nodeId, lenBytes, prio);
        if(insertPtr != 0){
          t->m_packer.pack(insertPtr, prio, signalHeader, signalData, ptr);
          updateWritePtr(sendHandle, nodeId, lenBytes, prio);
          return SEND_OK;
	}

	/**
	 * @note: on linux/i386 the granularity is 10ms
	 *        so sleepTime = 2 generates a 10 ms sleep.
	 */
        set_status_overloaded(nodeId, true);
        int sleepTime = 2;
	for(int i = 0; i<50; i++){
	  if((nSHMTransporters+nSCITransporters) == 0)
	    NdbSleep_MilliSleep(sleepTime); 
	  insertPtr = getWritePtr(sendHandle, nodeId, lenBytes, prio);
	  if(insertPtr != 0){
	    t->m_packer.pack(insertPtr, prio, signalHeader, signalData, ptr);
	    updateWritePtr(sendHandle, nodeId, lenBytes, prio);
	    break;
	  }
	}
	
	if(insertPtr != 0){
	  /**
	   * Send buffer full, but resend works
	   */
	  report_error(nodeId, TE_SEND_BUFFER_FULL);
	  return SEND_OK;
	}
	
	WARNING("Signal to " << nodeId << " lost(buffer)");
	report_error(nodeId, TE_SIGNAL_LOST_SEND_BUFFER_FULL);
	return SEND_BUFFER_FULL;
      } else {
	return SEND_MESSAGE_TOO_BIG;
      }
    } else {
      DEBUG("Signal to " << nodeId << " lost(disconnect) ");
      return SEND_DISCONNECTED;
    }
  } else {
    DEBUG("Discarding message to block: " 
	  << signalHeader->theReceiversBlockNumber 
	  << " node: " << nodeId);
    
    if(t == NULL)
      return SEND_UNKNOWN_NODE;
    
    return SEND_BLOCKED;
  }
}

void
TransporterRegistry::external_IO(Uint32 timeOutMillis) {
  //-----------------------------------------------------------
  // Most of the time we will send the buffers here and then wait
  // for new signals. Thus we start by sending without timeout
  // followed by the receive part where we expect to sleep for
  // a while.
  //-----------------------------------------------------------
  if(pollReceive(timeOutMillis, * receiveHandle)){
    performReceive(* receiveHandle);
  }
  performSend();
}

bool
TransporterRegistry::setup_wakeup_socket(TransporterReceiveHandle& recvdata)
{
  assert((receiveHandle == &recvdata) || (receiveHandle == 0));

  if (m_has_extra_wakeup_socket)
  {
    return true;
  }

  assert(!recvdata.m_transporters.get(0));

  if (my_socketpair(m_extra_wakeup_sockets))
  {
    perror("socketpair failed!");
    return false;
  }

  if (!TCP_Transporter::setSocketNonBlocking(m_extra_wakeup_sockets[0]) ||
      !TCP_Transporter::setSocketNonBlocking(m_extra_wakeup_sockets[1]))
  {
    goto err;
  }

#if defined(HAVE_EPOLL_CREATE)
  if (recvdata.m_epoll_fd != -1)
  {
    int sock = m_extra_wakeup_sockets[0].fd;
    struct epoll_event event_poll;
    bzero(&event_poll, sizeof(event_poll));
    event_poll.data.u32 = 0;
    event_poll.events = EPOLLIN;
    int ret_val = epoll_ctl(recvdata.m_epoll_fd, EPOLL_CTL_ADD, sock,
                            &event_poll);
    if (ret_val != 0)
    {
      int error= errno;
      fprintf(stderr, "Failed to add extra sock %u to epoll-set: %u\n",
              sock, error);
      fflush(stderr);
      goto err;
    }
  }
#endif
  m_has_extra_wakeup_socket = true;
  recvdata.m_transporters.set(Uint32(0));
  return true;

err:
  my_socket_close(m_extra_wakeup_sockets[0]);
  my_socket_close(m_extra_wakeup_sockets[1]);
  my_socket_invalidate(m_extra_wakeup_sockets+0);
  my_socket_invalidate(m_extra_wakeup_sockets+1);
  return false;
}

void
TransporterRegistry::wakeup()
{
  if (m_has_extra_wakeup_socket)
  {
    static char c = 37;
    my_send(m_extra_wakeup_sockets[1], &c, 1, 0);
  }
}

Uint32
TransporterRegistry::pollReceive(Uint32 timeOutMillis,
                                 TransporterReceiveHandle& recvdata)
{
  assert((receiveHandle == &recvdata) || (receiveHandle == 0));

  Uint32 retVal = 0;
  recvdata.m_recv_transporters.clear();

  /**
   * If any transporters have left-over data that was not fully executed in
   * last loop, don't wait and return 'data available' even if nothing new
   */
  if (!recvdata.m_has_data_transporters.isclear())
  {
    timeOutMillis = 0;
    retVal = 1;
  }

  if (nSCITransporters > 0)
  {
    timeOutMillis=0;
  }

#ifdef NDB_SHM_TRANSPORTER
  if (nSHMTransporters > 0)
  {
    Uint32 res = poll_SHM(0, recvdata);
    if(res)
    {
      retVal |= res;
      timeOutMillis = 0;
    }
  }
#endif

#ifdef NDB_TCP_TRANSPORTER
#if defined(HAVE_EPOLL_CREATE)
  if (likely(recvdata.m_epoll_fd != -1))
  {
    int tcpReadSelectReply = 0;
    Uint32 num_trps = nTCPTransporters + (m_has_extra_wakeup_socket ? 1 : 0);

    if (num_trps)
    {
      tcpReadSelectReply = epoll_wait(recvdata.m_epoll_fd,
                                      recvdata.m_epoll_events,
                                      num_trps, timeOutMillis);
      retVal |= tcpReadSelectReply;
    }

    int num_socket_events = tcpReadSelectReply;
    if (num_socket_events > 0)
    {
      for (int i = 0; i < num_socket_events; i++)
      {
        const Uint32 trpid = recvdata.m_epoll_events[i].data.u32;
        /**
         * check that it's assigned to "us"
         */
        assert(recvdata.m_transporters.get(trpid));

        recvdata.m_recv_transporters.set(trpid);
      }
    }
    else if (num_socket_events < 0)
    {
      assert(errno == EINTR);
    }
  }
  else
#endif
  {
    if (nTCPTransporters > 0 || m_has_extra_wakeup_socket)
    {
      retVal |= poll_TCP(timeOutMillis, recvdata);
    }
  }
#endif
#ifdef NDB_SCI_TRANSPORTER
  if (nSCITransporters > 0)
    retVal |= poll_SCI(timeOutMillis, recvdata);
#endif
#ifdef NDB_SHM_TRANSPORTER
  if (nSHMTransporters > 0)
  {
    int res = poll_SHM(0, recvdata);
    retVal |= res;
  }
#endif
  return retVal;
}


#ifdef NDB_SCI_TRANSPORTER
Uint32
TransporterRegistry::poll_SCI(Uint32 timeOutMillis,
                              TransporterReceiveHandle& recvdata)
{
  assert((receiveHandle == &recvdata) || (receiveHandle == 0));

  Uint32 retVal = 0;
  for (int i = 0; i < nSCITransporters; i++)
  {
    SCI_Transporter * t = theSCITransporters[i];
    Uint32 node_id = t->getRemoteNodeId();

    if (!recvdata.m_transporters.get(nodeId))
      continue;

    if (t->isConnected() && is_connected(node_id))
    {
      if (t->hasDataToRead())
      {
        recvdata.m_has_data_transporters.set(node_id);
	retVal = 1;
      }
    }
  }
  return retVal;
}
#endif


#ifdef NDB_SHM_TRANSPORTER
static int g_shm_counter = 0;
Uint32
TransporterRegistry::poll_SHM(Uint32 timeOutMillis,
                              TransporterReceiveHandle& recvdata)
{
  assert((receiveHandle == &recvdata) || (receiveHandle == 0));

  Uint32 retVal = 0;
  for (int j = 0; j < 100; j++)
  {
    for (int i = 0; i<nSHMTransporters; i++)
    {
      SHM_Transporter * t = theSHMTransporters[i];
      Uint32 node_id = t->getRemoteNodeId();

      if (!recvdata.m_transporters.get(node_id))
        continue;

      if (t->isConnected() && is_connected(node_id))
      {
	if (t->hasDataToRead())
        {
          j = 100;
          recvdata.m_has_data_transporters.set(node_id);
          retVal = 1;
	}
      }
    }
  }
  return retVal;
}
#endif

#ifdef NDB_TCP_TRANSPORTER
/**
 * We do not want to hold any transporter locks during select(), so there
 * is no protection against a disconnect closing the socket during this call.
 *
 * That does not matter, at most we will get a spurious wakeup on the wrong
 * socket, which will be handled correctly in performReceive() (which _is_
 * protected by transporter locks on upper layer).
 */
Uint32
TransporterRegistry::poll_TCP(Uint32 timeOutMillis,
                              TransporterReceiveHandle& recvdata)
{
  assert((receiveHandle == &recvdata) || (receiveHandle == 0));

  recvdata.m_socket_poller.clear();

  const bool extra_socket = m_has_extra_wakeup_socket;
  if (extra_socket && recvdata.m_transporters.get(0))
  {
    const NDB_SOCKET_TYPE socket = m_extra_wakeup_sockets[0];
    assert(&recvdata == receiveHandle); // not used by ndbmtd...

    // Poll the wakup-socket for read
    recvdata.m_socket_poller.add(socket, true, false, false);
  }

  Uint16 idx[MAX_NODES];
  for (int i = 0; i < nTCPTransporters; i++)
  {
    TCP_Transporter * t = theTCPTransporters[i];
    const NDB_SOCKET_TYPE socket = t->getSocket();
    Uint32 node_id = t->getRemoteNodeId();

    idx[i] = MAX_NODES + 1;
    if (!recvdata.m_transporters.get(node_id))
      continue;

    if (is_connected(node_id) && t->isConnected() && my_socket_valid(socket))
    {
      idx[i] = recvdata.m_socket_poller.add(socket, true, false, false);
    }
  }

  int tcpReadSelectReply = recvdata.m_socket_poller.poll_unsafe(timeOutMillis);

  if (tcpReadSelectReply > 0)
  {
    if (extra_socket)
    {
      if (recvdata.m_socket_poller.has_read(0))
      {
        assert(recvdata.m_transporters.get(0));
        recvdata.m_recv_transporters.set((Uint32)0);
      }
    }

    for (int i = 0; i < nTCPTransporters; i++)
    {
      TCP_Transporter * t = theTCPTransporters[i];
      if (idx[i] != MAX_NODES + 1)
      {
        Uint32 node_id = t->getRemoteNodeId();
        if (recvdata.m_socket_poller.has_read(idx[i]))
          recvdata.m_recv_transporters.set(node_id);
      }
    }
  }

  return tcpReadSelectReply;
}
#endif

/**
 * Receive from the set of transporters in the bitmask
 * 'recvdata.m_transporters'. These has been polled by 
 * ::pollReceive() which recorded transporters with 
 * available data in the subset 'recvdata.m_recv_transporters'.
 *
 * In multi-threaded datanodes, there might be multiple 
 * receiver threads, each serving a disjunct set of
 * 'm_transporters'.
 *
 * Single-threaded datanodes does all ::performReceive
 * from the scheduler main-loop, and thus it will handle
 * all 'm_transporters'.
 *
 * Clients has to aquire a 'poll right' (see TransporterFacade)
 * which gives it the right to temporarily acts as a receive 
 * thread with the right to poll *all* transporters.
 *
 * Reception takes place on a set of transporters knowing to be in a
 * 'CONNECTED' state. Transporters can (asynch) become 'DISCONNECTING' 
 * while we performReceive(). There is *no* mutex lock protecting
 * 'disconnecting' from being started while we are in the receive-loop!
 * However, the contents of the buffers++  should still be in a 
 * consistent state, such that the current receive can complete
 * without failures. 
 *
 * With regular intervals we have to ::update_connections()
 * in order to bring DISCONNECTING transporters into
 * a DISCONNECTED state. At earlies at this point, resources
 * used by performReceive() may be reset or released.
 * A transporter should be brought to the DISCONNECTED state
 * before it can reconnect again. (Note: There is a break of
 * this rule in ::do_connect, see own note here)
 *
 * To not interfere with ::poll- or ::performReceive(),
 * ::update_connections() has to be synched with with these
 * methods. Either by being run within the same
 * receive thread (dataNodes), or protected by the 'poll rights'.
 *
 * In case we were unable to receive due to job buffers being full.
 * Returns 0 when receive succeeded from all Transporters having data,
 * else 1.
 */
Uint32
TransporterRegistry::performReceive(TransporterReceiveHandle& recvdata)
{
  TransporterReceiveWatchdog guard(recvdata);
  assert((receiveHandle == &recvdata) || (receiveHandle == 0));
  bool stopReceiving = false;

  if (recvdata.m_recv_transporters.get(0))
  {
    assert(recvdata.m_transporters.get(0));
    assert(&recvdata == receiveHandle); // not used by ndbmtd
    recvdata.m_recv_transporters.clear(Uint32(0));
    consume_extra_sockets();
  }

#ifdef ERROR_INSERT
  if (!m_blocked.isclear())
  {
    /* Exclude receive from blocked sockets. */
    recvdata.m_recv_transporters.bitANDC(m_blocked);

    if (recvdata.m_recv_transporters.isclear()  &&
        recvdata.m_has_data_transporters.isclear())
    {
        /* poll sees data, but we want to ignore for now
         * sleep a little to avoid busy loop
         */
      NdbSleep_MilliSleep(1);
    }
  }
#endif

#ifdef NDB_TCP_TRANSPORTER
  /**
   * Receive data from transporters polled to have data.
   * Add to set of transporters having pending data.
   */
  for(Uint32 id = recvdata.m_recv_transporters.find_first();
      id != BitmaskImpl::NotFound;
      id = recvdata.m_recv_transporters.find_next(id + 1))
  {
    TCP_Transporter * t = (TCP_Transporter*)theTransporters[id];
    assert(recvdata.m_transporters.get(id));

    /**
     * First check connection 'is CONNECTED.
     * A connection can only be set into, or taken out of, is_connected'
     * state by ::update_connections(). See comment there about 
     * synchronication between ::update_connections() and 
     * performReceive()
     *
     * Transporter::isConnected() state my change asynch.
     * A mismatch between the TransporterRegistry::is_connected(),
     * and Transporter::isConnected() state is possible, and indicate 
     * that a change is underway. (Completed by update_connections())
     */
    if (is_connected(id))
    {
      if (t->isConnected())
      {
        int nBytes = t->doReceive(recvdata);
        if (nBytes > 0)
        {
          recvdata.transporter_recv_from(id);
          recvdata.m_has_data_transporters.set(id);
        }
      }
    }
  }
  recvdata.m_recv_transporters.clear();

  /**
   * Unpack data either received above or pending from prev rounds.
   *
   * Data to be processed at this stage is in the Transporter 
   * receivebuffer. The data *is received*, and will stay in
   * the  receiveBuffer even if a disconnect is started during
   * unpack. 
   * When ::update_connection() finaly completes the disconnect,
   * (synced with ::performReceive()), 'm_has_data_transporters'
   * will be cleared, which will terminate further unpacking.
   *
   * NOTE:
   *  Without reading inconsistent date, we could have removed
   *  the 'connected' checks below, However, there is a requirement
   *  in the CLOSE_COMREQ/CONF protocol between TRPMAN and QMGR
   *  that no signals arrives from disconnecting nodes after a
   *  CLOSE_COMCONF was sent. For the moment the risk of taking
   *  advantage of this small optimization is not worth the risk.
   */
  Uint32 id = recvdata.m_last_nodeId;
  while ((id = recvdata.m_has_data_transporters.find_next(id + 1)) !=
	 BitmaskImpl::NotFound)
  {
    bool hasdata = false;
    TCP_Transporter * t = (TCP_Transporter*)theTransporters[id];

    assert(recvdata.m_transporters.get(id));

    if (is_connected(id))
    {
      if (t->isConnected())
      {
        if (unlikely(recvdata.checkJobBuffer()))
          return 1;     // Full, can't unpack more
        if (unlikely(recvdata.m_handled_transporters.get(id)))
          continue;     // Skip now to avoid starvation
        Uint32 * ptr;
        Uint32 sz = t->getReceiveData(&ptr);
        Uint32 szUsed = unpack(recvdata, ptr, sz, id, ioStates[id], stopReceiving);
        if (likely(szUsed))
        {
          t->updateReceiveDataPtr(szUsed);
          hasdata = t->hasReceiveData();
        }
        // else, we didn't unpack anything:
        //   Avail ReceiveData to short to be usefull, need to
        //   receive more before we can resume this transporter.
      }
    }
    // If transporter still have data, make sure that it's remember to next time
    recvdata.m_has_data_transporters.set(id, hasdata);
    recvdata.m_handled_transporters.set(id, hasdata);

    if (unlikely(stopReceiving))
    {
      recvdata.m_last_nodeId = id;  //Resume from node after 'last_node'
      return 1;
    }
  }
#endif
  
#ifdef NDB_SCI_TRANSPORTER
  //performReceive
  //do prepareReceive on the SCI transporters  (prepareReceive(t,,,,))
  for (int i=0; i<nSCITransporters && !stopReceiving; i++)
  {
    SCI_Transporter  *t = theSCITransporters[i];
    const NodeId nodeId = t->getRemoteNodeId();
    assert(recvdata.m_transporters.get(nodeId));
    if(is_connected(nodeId))
    {
      if(t->isConnected() && t->checkConnected())
      {
        if (unlikely(recvdata.checkJobBuffer()))
          return 1;      // Full, can't unpack more
        if (unlikely(recvdata.m_handled_transporters.get(nodeId)))
          continue;      // Skip now to avoid starvation

        Uint32 * readPtr, * eodPtr;
        t->getReceivePtr(&readPtr, &eodPtr);
        callbackObj->transporter_recv_from(nodeId);
        Uint32 *newPtr = unpack(recvdata, readPtr, eodPtr, nodeId, ioStates[nodeId], stopReceiving);
        t->updateReceivePtr(newPtr);
      }
    } 
    recvdata.m_handled_transporters.set(nodeId);
  }
#endif
#ifdef NDB_SHM_TRANSPORTER
  for (int i=0; i<nSHMTransporters && !stopReceiving; i++)
  {
    SHM_Transporter *t = theSHMTransporters[i];
    const NodeId nodeId = t->getRemoteNodeId();
    assert(recvdata.m_transporters.get(nodeId));
    if(is_connected(nodeId)){
      if(t->isConnected() && t->checkConnected())
      {
        if (unlikely(recvdata.checkJobBuffer()))
          return 1;      // Full, can't unpack more
        if (unlikely(recvdata.m_handled_transporters.get(nodeId)))
          continue;      // Previously handled, skip to avoid starvation

        Uint32 * readPtr, * eodPtr;
        t->getReceivePtr(&readPtr, &eodPtr);
        recvdata.transporter_recv_from(nodeId);
        Uint32 *newPtr = unpack(recvdata,
                                readPtr, eodPtr, nodeId, ioStates[nodeId],
				stopReceiving);
        t->updateReceivePtr(newPtr);
      }
    } 
    recvdata.m_handled_transporters.set(nodeId);
  }
#endif
  recvdata.m_handled_transporters.clear();
  recvdata.m_last_nodeId = 0;
  return 0;
}

/**
 * In multi-threaded cases, this must be protected by send lock (can use
 * different locks for each node).
 */
bool
TransporterRegistry::performSend(NodeId nodeId)
{
  Transporter *t = get_transporter(nodeId);
  if (t && t->isConnected() && is_connected(nodeId))
  {
#ifdef ERROR_INSERT
    if (m_sendBlocked.get(nodeId))
    {
      return true;
    }
#endif

    return t->doSend();
  }

  return false;
}

void
TransporterRegistry::consume_extra_sockets()
{
  char buf[4096];
  ssize_t ret;
  int err;
  NDB_SOCKET_TYPE sock = m_extra_wakeup_sockets[0];
  do
  {
    ret = my_recv(sock, buf, sizeof(buf), 0);
    err = my_socket_errno();
  } while (ret == sizeof(buf) || (ret == -1 && err == EINTR));

  /* Notify upper layer of explicit wakeup */
  callbackObj->reportWakeup();
}

void
TransporterRegistry::performSend()
{
  int i; 
  sendCounter = 1;

#ifdef NDB_TCP_TRANSPORTER
  for (i = m_transp_count; i < nTCPTransporters; i++) 
  {
    TCP_Transporter *t = theTCPTransporters[i];
    if (t && t->has_data_to_send() &&
        t->isConnected() && is_connected(t->getRemoteNodeId())
#ifdef ERROR_INSERT
        && !m_sendBlocked.get(t->getRemoteNodeId())
#endif
       )

    {
      t->doSend();
    }
  }
  for (i = 0; i < m_transp_count && i < nTCPTransporters; i++) 
  {
    TCP_Transporter *t = theTCPTransporters[i];
    if (t && t->has_data_to_send() &&
        t->isConnected() && is_connected(t->getRemoteNodeId())
#ifdef ERROR_INSERT
        && !m_sendBlocked.get(t->getRemoteNodeId())
#endif
        )
    {
      t->doSend();
    }
  }
  m_transp_count++;
  if (m_transp_count == nTCPTransporters) m_transp_count = 0;
#endif
#ifdef NDB_SCI_TRANSPORTER
  //scroll through the SCI transporters, 
  // get each transporter, check if connected, send data
  for (i=0; i<nSCITransporters; i++) {
    SCI_Transporter  *t = theSCITransporters[i];
    const NodeId nodeId = t->getRemoteNodeId();
    
    if(is_connected(nodeId))
    {
      if(t->isConnected() && t->has_data_to_send()
#ifdef ERROR_INSERT
        && !m_sendBlocked.get(t->getRemoteNodeId())
#endif
        )
      {
	t->doSend();
      } //if
    } //if
  }
#endif
  
#ifdef NDB_SHM_TRANSPORTER
  for (i=0; i<nSHMTransporters; i++) 
  {
    SHM_Transporter  *t = theSHMTransporters[i];
    const NodeId nodeId = t->getRemoteNodeId();
    if(is_connected(nodeId))
    {
      if(t->isConnected()
#ifdef ERROR_INSERT
        && !m_sendBlocked.get(t->getRemoteNodeId())
#endif
         )
      {
	t->doSend();
      }
    }
  }
#endif
}

int
TransporterRegistry::forceSendCheck(int sendLimit){
  int tSendCounter = sendCounter;
  sendCounter = tSendCounter + 1;
  if (tSendCounter >= sendLimit) {
    performSend();
    sendCounter = 1;
    return 1;
  }//if
  return 0;
}//TransporterRegistry::forceSendCheck()

#ifdef DEBUG_TRANSPORTER
void
TransporterRegistry::printState(){
  ndbout << "-- TransporterRegistry -- " << endl << endl
	 << "Transporters = " << nTransporters << endl;
  for(int i = 0; i<maxTransporters; i++)
    if(theTransporters[i] != NULL){
      const NodeId remoteNodeId = theTransporters[i]->getRemoteNodeId();
      ndbout << "Transporter: " << remoteNodeId 
	     << " PerformState: " << performStates[remoteNodeId]
	     << " IOState: " << ioStates[remoteNodeId] << endl;
    }
}
#endif

#ifdef ERROR_INSERT
bool
TransporterRegistry::isBlocked(NodeId nodeId)
{
  return m_blocked.get(nodeId);
}

void
TransporterRegistry::blockReceive(TransporterReceiveHandle& recvdata,
                                  NodeId nodeId)
{
  assert((receiveHandle == &recvdata) || (receiveHandle == 0));
  assert(recvdata.m_transporters.get(nodeId));

  /* Check that node is not already blocked?
   * Stop pulling from its socket (but track received data etc)
   */
  /* Shouldn't already be blocked with data */
  assert(!m_blocked.get(nodeId));

  m_blocked.set(nodeId);
}

void
TransporterRegistry::unblockReceive(TransporterReceiveHandle& recvdata,
                                    NodeId nodeId)
{
  assert((receiveHandle == &recvdata) || (receiveHandle == 0));
  assert(recvdata.m_transporters.get(nodeId));

  /* Check that node is blocked?
   * Resume pulling from its socket
   * Ensure in-flight data is processed if there was some
   */
  assert(m_blocked.get(nodeId));
  assert(!recvdata.m_has_data_transporters.get(nodeId));

  m_blocked.clear(nodeId);

  if (m_blocked_disconnected.get(nodeId))
  {
    /* Process disconnect notification/handling now */
    m_blocked_disconnected.clear(nodeId);

    report_disconnect(recvdata, nodeId, m_disconnect_errors[nodeId]);
  }
}

bool
TransporterRegistry::isSendBlocked(NodeId nodeId) const
{
  return m_sendBlocked.get(nodeId);
}

void
TransporterRegistry::blockSend(TransporterReceiveHandle& recvdata,
                               NodeId nodeId)
{
  assert((receiveHandle == &recvdata) || (receiveHandle == 0));
  assert(recvdata.m_transporters.get(nodeId));

  m_sendBlocked.set(nodeId);
}

void
TransporterRegistry::unblockSend(TransporterReceiveHandle& recvdata,
                                 NodeId nodeId)
{
  assert((receiveHandle == &recvdata) || (receiveHandle == 0));
  assert(recvdata.m_transporters.get(nodeId));

  m_sendBlocked.clear(nodeId);
}

#endif

#ifdef ERROR_INSERT
Uint32
TransporterRegistry::getMixologyLevel() const
{
  return m_mixology_level;
}

extern Uint32 MAX_RECEIVED_SIGNALS;  /* Packer.cpp */

#define MIXOLOGY_MIX_INCOMING_SIGNALS 4

void
TransporterRegistry::setMixologyLevel(Uint32 l)
{
  m_mixology_level = l;
  
  if (m_mixology_level & MIXOLOGY_MIX_INCOMING_SIGNALS)
  {
    ndbout_c("MIXOLOGY_MIX_INCOMING_SIGNALS on");
    /* Max one signal per transporter */
    MAX_RECEIVED_SIGNALS = 1;
  }

  /* TODO : Add mixing of Send from NdbApi / MGMD */
}
#endif

IOState
TransporterRegistry::ioState(NodeId nodeId) const { 
  return ioStates[nodeId]; 
}

void
TransporterRegistry::setIOState(NodeId nodeId, IOState state) {
  if (ioStates[nodeId] == state)
    return;

  DEBUG("TransporterRegistry::setIOState("
        << nodeId << ", " << state << ")");

  ioStates[nodeId] = state;
}

extern "C" void *
run_start_clients_C(void * me)
{
  ((TransporterRegistry*) me)->start_clients_thread();
  return 0;
}

/**
 * This method is used to initiate connection, called from the TRPMAN block.
 *
 * This works asynchronously, no actions are taken directly in the calling
 * thread.
 */
void
TransporterRegistry::do_connect(NodeId node_id)
{
  PerformState &curr_state = performStates[node_id];
  switch(curr_state){
  case DISCONNECTED:
    break;
  case CONNECTED:
    return;
  case CONNECTING:
    return;
  case DISCONNECTING:
    /**
     * NOTE (Need future work)
     * Going directly from DISCONNECTION to CONNECTING creates
     * a possile race with ::update_connections(): It will
     * see either of the *ING states, and bring the connection
     * into CONNECTED or *DISCONNECTED* state. Furthermore, the
     * state may be overwritten to CONNECTING by this method.
     * We should probably have waited for DISCONNECTED state,
     * before allowing reCONNECTING ....
     */
    break;
  }
  DBUG_ENTER("TransporterRegistry::do_connect");
  DBUG_PRINT("info",("performStates[%d]=CONNECTING",node_id));

  /*
    No one else should be using the transporter now, reset
    its send buffer
   */
  callbackObj->reset_send_buffer(node_id);

  Transporter * t = theTransporters[node_id];
  if (t != NULL)
    t->resetBuffers();

  curr_state= CONNECTING;
  DBUG_VOID_RETURN;
}

/**
 * This method is used to initiate disconnect from TRPMAN. It is also called
 * from the TCP transporter in case of an I/O error on the socket.
 *
 * This works asynchronously, similar to do_connect().
 */
void
TransporterRegistry::do_disconnect(NodeId node_id, int errnum)
{
  PerformState &curr_state = performStates[node_id];
  switch(curr_state){
  case DISCONNECTED:
    return;
  case CONNECTED:
    break;
  case CONNECTING:
    break;
  case DISCONNECTING:
    return;
  }
  DBUG_ENTER("TransporterRegistry::do_disconnect");
  DBUG_PRINT("info",("performStates[%d]=DISCONNECTING",node_id));
  curr_state= DISCONNECTING;
  m_disconnect_errnum[node_id] = errnum;
  DBUG_VOID_RETURN;
}

void
TransporterRegistry::report_connect(TransporterReceiveHandle& recvdata,
                                    NodeId node_id)
{
  assert((receiveHandle == &recvdata) || (receiveHandle == 0));
  assert(recvdata.m_transporters.get(node_id));

  DBUG_ENTER("TransporterRegistry::report_connect");
  DBUG_PRINT("info",("performStates[%d]=CONNECTED",node_id));

  /*
    The send buffers was reset when this connection
    was set to CONNECTING. In order to make sure no stray
    signals has been written to the send buffer since then
    call 'reset_send_buffer' with the "should_be_empty" flag
    set
  */
  callbackObj->reset_send_buffer(node_id, true);

  if (recvdata.epoll_add((TCP_Transporter*)theTransporters[node_id]))
  {
    performStates[node_id] = CONNECTED;
    recvdata.reportConnect(node_id);
    DBUG_VOID_RETURN;
  }

  /**
   * Failed to add to epoll_set...
   *   disconnect it (this is really really bad)
   */
  performStates[node_id] = DISCONNECTING;
  DBUG_VOID_RETURN;
}

void
TransporterRegistry::report_disconnect(TransporterReceiveHandle& recvdata,
                                       NodeId node_id, int errnum)
{
  assert((receiveHandle == &recvdata) || (receiveHandle == 0));
  assert(recvdata.m_transporters.get(node_id));

  DBUG_ENTER("TransporterRegistry::report_disconnect");
  DBUG_PRINT("info",("performStates[%d]=DISCONNECTED",node_id));

#ifdef ERROR_INSERT
  if (m_blocked.get(node_id))
  {
    /* We are simulating real latency, so control events experience
     * it too
     */
    m_blocked_disconnected.set(node_id);
    m_disconnect_errors[node_id] = errnum;
    DBUG_VOID_RETURN;
  }
#endif

  performStates[node_id] = DISCONNECTED;
  recvdata.m_recv_transporters.clear(node_id);
  recvdata.m_has_data_transporters.clear(node_id);
  recvdata.m_handled_transporters.clear(node_id);
  recvdata.m_bad_data_transporters.clear(node_id);
  recvdata.m_last_nodeId = 0;
  recvdata.reportDisconnect(node_id, errnum);
  DBUG_VOID_RETURN;
}

/**
 * We only call TransporterCallback::reportError() from
 * TransporterRegistry::update_connections().
 *
 * In other places we call this method to enqueue the error that will later be
 * picked up by update_connections().
 */
void
TransporterRegistry::report_error(NodeId nodeId, TransporterError errorCode,
                                  const char *errorInfo)
{
  if (m_error_states[nodeId].m_code == TE_NO_ERROR &&
      m_error_states[nodeId].m_info == (const char *)~(UintPtr)0)
  {
    m_error_states[nodeId].m_code = errorCode;
    m_error_states[nodeId].m_info = errorInfo;
  }
}

/**
 * update_connections(), together with the thread running in
 * start_clients_thread(), handle the state changes for transporters as they
 * connect and disconnect.
 *
 * update_connections on a specific set of recvdata *must not* be run
 * concurrently with :performReceive() on the same recvdata. Thus,
 * it must either be called from the same (receive-)thread as
 * performReceive(), or protected by aquiring the (client) poll rights.
 */
void
TransporterRegistry::update_connections(TransporterReceiveHandle& recvdata)
{
  TransporterReceiveWatchdog guard(recvdata);
  assert((receiveHandle == &recvdata) || (receiveHandle == 0));

  for (int i= 0, n= 0; n < nTransporters; i++){
    Transporter * t = theTransporters[i];
    if (!t)
      continue;
    n++;

    const NodeId nodeId = t->getRemoteNodeId();
    if (!recvdata.m_transporters.get(nodeId))
      continue;

    TransporterError code = m_error_states[nodeId].m_code;
    const char *info = m_error_states[nodeId].m_info;
    if (code != TE_NO_ERROR && info != (const char *)~(UintPtr)0)
    {
      recvdata.reportError(nodeId, code, info);
      m_error_states[nodeId].m_code = TE_NO_ERROR;
      m_error_states[nodeId].m_info = (const char *)~(UintPtr)0;
    }

    switch(performStates[nodeId]){
    case CONNECTED:
    case DISCONNECTED:
      break;
    case CONNECTING:
      if(t->isConnected())
	report_connect(recvdata, nodeId);
      break;
    case DISCONNECTING:
      if(!t->isConnected())
	report_disconnect(recvdata, nodeId, m_disconnect_errnum[nodeId]);
      break;
    }
  }
}

/**
 * Run as own thread
 * Possible blocking parts of transporter connect and diconnect
 * is supposed to be handled here.
 */
void
TransporterRegistry::start_clients_thread()
{
  int persist_mgm_count= 0;
  DBUG_ENTER("TransporterRegistry::start_clients_thread");
  while (m_run_start_clients_thread) {
    NdbSleep_MilliSleep(100);
    persist_mgm_count++;
    if(persist_mgm_count==50)
    {
      ndb_mgm_check_connection(m_mgm_handle);
      persist_mgm_count= 0;
    }
    for (int i= 0, n= 0; n < nTransporters && m_run_start_clients_thread; i++){
      Transporter * t = theTransporters[i];
      if (!t)
	continue;
      n++;

      const NodeId nodeId = t->getRemoteNodeId();
      switch(performStates[nodeId]){
      case CONNECTING:
	if(!t->isConnected() && !t->isServer) {
          if (get_and_clear_node_up_indicator(nodeId))
          {
            // Other node have indicated that node nodeId is up, try connect
            // now and restart backoff sequence
            backoff_reset_connecting_time(nodeId);
          }
          if (!backoff_update_and_check_time_for_connect(nodeId))
          {
            // Skip connect this time
            continue;
          }

	  bool connected= false;
	  /**
	   * First, we try to connect (if we have a port number).
	   */

	  if (t->get_s_port())
          {
            DBUG_PRINT("info", ("connecting to node %d using port %d",
                                nodeId, t->get_s_port()));
            connected= t->connect_client();
          }

	  /**
	   * If dynamic, get the port for connecting from the management server
	   */
	  if( !connected && t->get_s_port() <= 0) {	// Port is dynamic
	    int server_port= 0;
	    struct ndb_mgm_reply mgm_reply;

            DBUG_PRINT("info", ("connection to node %d should use "
                                "dynamic port",
                                nodeId));

	    if(!ndb_mgm_is_connected(m_mgm_handle))
	      ndb_mgm_connect(m_mgm_handle, 0, 0, 0);

	    if(ndb_mgm_is_connected(m_mgm_handle))
	    {
              DBUG_PRINT("info", ("asking mgmd which port to use for node %d",
                                  nodeId));

	      int res=
		ndb_mgm_get_connection_int_parameter(m_mgm_handle,
						     t->getRemoteNodeId(),
						     t->getLocalNodeId(),
						     CFG_CONNECTION_SERVER_PORT,
						     &server_port,
						     &mgm_reply);
	      DBUG_PRINT("info",("Got dynamic port %d for %d -> %d (ret: %d)",
				 server_port,t->getRemoteNodeId(),
				 t->getLocalNodeId(),res));
	      if( res >= 0 )
	      {
                DBUG_PRINT("info", ("got port %d to use for connection to %d",
                                    server_port, nodeId));

		if (server_port != 0)
                {
                  if (t->get_s_port() != server_port)
                  {
                    // Got a different port number, reset backoff
                    backoff_reset_connecting_time(nodeId);
                  }
                  // Save the new port number
		  t->set_s_port(server_port);
                }
                else
                {
                  // Got port number 0, port is not known.  Keep the old.
                }
	      }
	      else if(ndb_mgm_is_connected(m_mgm_handle))
	      {
                DBUG_PRINT("info", ("Failed to get dynamic port, res: %d",
                                    res));
                g_eventLogger->info("Failed to get dynamic port, res: %d",
                                    res);
		ndb_mgm_disconnect(m_mgm_handle);
	      }
	      else
	      {
                DBUG_PRINT("info", ("mgmd close connection early"));
                g_eventLogger->info
                  ("Management server closed connection early. "
                   "It is probably being shut down (or has problems). "
                   "We will retry the connection. %d %s %s line: %d",
                   ndb_mgm_get_latest_error(m_mgm_handle),
                   ndb_mgm_get_latest_error_desc(m_mgm_handle),
                   ndb_mgm_get_latest_error_msg(m_mgm_handle),
                   ndb_mgm_get_latest_error_line(m_mgm_handle)
                   );
	      }
	    }
	    /** else
	     * We will not be able to get a new port unless
	     * the m_mgm_handle is connected. Note that not
	     * being connected is an ok state, just continue
	     * until it is able to connect. Continue using the
	     * old port until we can connect again and get a
	     * new port.
	     */
	  }
	}
	break;
      case DISCONNECTING:
	if(t->isConnected())
	  t->doDisconnect();
	break;
      case DISCONNECTED:
      {
        if (t->isConnected())
        {
          g_eventLogger->warning("Found connection to %u in state DISCONNECTED "
                                 " while being connected, disconnecting!",
                                 t->getRemoteNodeId());
          t->doDisconnect();
        }
        break;
      }
      default:
	break;
      }
    }
  }
  DBUG_VOID_RETURN;
}

struct NdbThread*
TransporterRegistry::start_clients()
{
  m_run_start_clients_thread= true;
  m_start_clients_thread= NdbThread_Create(run_start_clients_C,
					   (void**)this,
                                           0, // default stack size
					   "ndb_start_clients",
					   NDB_THREAD_PRIO_LOW);
  if (m_start_clients_thread == 0)
  {
    m_run_start_clients_thread= false;
  }
  return m_start_clients_thread;
}

bool
TransporterRegistry::stop_clients()
{
  if (m_start_clients_thread) {
    m_run_start_clients_thread= false;
    void* status;
    NdbThread_WaitFor(m_start_clients_thread, &status);
    NdbThread_Destroy(&m_start_clients_thread);
  }
  return true;
}

void
TransporterRegistry::add_transporter_interface(NodeId remoteNodeId,
					       const char *interf, 
					       int s_port)
{
  DBUG_ENTER("TransporterRegistry::add_transporter_interface");
  DBUG_PRINT("enter",("interface=%s, s_port= %d", interf, s_port));
  if (interf && strlen(interf) == 0)
    interf= 0;

  for (unsigned i= 0; i < m_transporter_interface.size(); i++)
  {
    Transporter_interface &tmp= m_transporter_interface[i];
    if (s_port != tmp.m_s_service_port || tmp.m_s_service_port==0)
      continue;
    if (interf != 0 && tmp.m_interface != 0 &&
	strcmp(interf, tmp.m_interface) == 0)
    {
      DBUG_VOID_RETURN; // found match, no need to insert
    }
    if (interf == 0 && tmp.m_interface == 0)
    {
      DBUG_VOID_RETURN; // found match, no need to insert
    }
  }
  Transporter_interface t;
  t.m_remote_nodeId= remoteNodeId;
  t.m_s_service_port= s_port;
  t.m_interface= interf;
  m_transporter_interface.push_back(t);
  DBUG_PRINT("exit",("interface and port added"));
  DBUG_VOID_RETURN;
}

bool
TransporterRegistry::start_service(SocketServer& socket_server)
{
  DBUG_ENTER("TransporterRegistry::start_service");
  if (m_transporter_interface.size() > 0 &&
      localNodeId == 0)
  {
    g_eventLogger->error("INTERNAL ERROR: not initialized");
    DBUG_RETURN(false);
  }

  for (unsigned i= 0; i < m_transporter_interface.size(); i++)
  {
    Transporter_interface &t= m_transporter_interface[i];

    unsigned short port= (unsigned short)t.m_s_service_port;
    if(t.m_s_service_port<0)
      port= -t.m_s_service_port; // is a dynamic port
    TransporterService *transporter_service =
      new TransporterService(new SocketAuthSimple("ndbd", "ndbd passwd"));
    if(!socket_server.setup(transporter_service,
			    &port, t.m_interface))
    {
      DBUG_PRINT("info", ("Trying new port"));
      port= 0;
      if(t.m_s_service_port>0
	 || !socket_server.setup(transporter_service,
				 &port, t.m_interface))
      {
	/*
	 * If it wasn't a dynamically allocated port, or
	 * our attempts at getting a new dynamic port failed
	 */
        g_eventLogger->error("Unable to setup transporter service port: %s:%d!\n"
                             "Please check if the port is already used,\n"
                             "(perhaps the node is already running)",
                             t.m_interface ? t.m_interface : "*", t.m_s_service_port);
	delete transporter_service;
	DBUG_RETURN(false);
      }
    }
    t.m_s_service_port= (t.m_s_service_port<=0)?-port:port; // -`ve if dynamic
    DBUG_PRINT("info", ("t.m_s_service_port = %d",t.m_s_service_port));
    transporter_service->setTransporterRegistry(this);
  }
  DBUG_RETURN(true);
}

#ifdef NDB_SHM_TRANSPORTER
extern "C"
RETSIGTYPE 
shm_sig_handler(int signo)
{
  g_shm_counter++;
}
#endif

void
TransporterRegistry::startReceiving()
{
  DBUG_ENTER("TransporterRegistry::startReceiving");

#ifdef NDB_SHM_TRANSPORTER
  m_shm_own_pid = getpid();
  if (g_ndb_shm_signum)
  {
    DBUG_PRINT("info",("Install signal handler for signum %d",
		       g_ndb_shm_signum));
    struct sigaction sa;
    NdbThread_set_shm_sigmask(FALSE);
    sigemptyset(&sa.sa_mask);
    sa.sa_handler = shm_sig_handler;
    sa.sa_flags = 0;
    int ret;
    while((ret = sigaction(g_ndb_shm_signum, &sa, 0)) == -1 && errno == EINTR)
      ;
    if(ret != 0)
    {
      DBUG_PRINT("error",("Install failed"));
      g_eventLogger->error("Failed to install signal handler for"
                           " SHM transporter, signum %d, errno: %d (%s)",
                           g_ndb_shm_signum, errno, strerror(errno));
    }
  }
#endif // NDB_SHM_TRANSPORTER
  DBUG_VOID_RETURN;
}

void
TransporterRegistry::stopReceiving(){
}

void
TransporterRegistry::startSending(){
}

void
TransporterRegistry::stopSending(){
}

NdbOut & operator <<(NdbOut & out, SignalHeader & sh){
  out << "-- Signal Header --" << endl;
  out << "theLength:    " << sh.theLength << endl;
  out << "gsn:          " << sh.theVerId_signalNumber << endl;
  out << "recBlockNo:   " << sh.theReceiversBlockNumber << endl;
  out << "sendBlockRef: " << sh.theSendersBlockRef << endl;
  out << "sendersSig:   " << sh.theSendersSignalId << endl;
  out << "theSignalId:  " << sh.theSignalId << endl;
  out << "trace:        " << (int)sh.theTrace << endl;
  return out;
} 

Transporter*
TransporterRegistry::get_transporter(NodeId nodeId) {
  assert(nodeId < maxTransporters);
  return theTransporters[nodeId];
}


bool TransporterRegistry::connect_client(NdbMgmHandle *h)
{
  DBUG_ENTER("TransporterRegistry::connect_client(NdbMgmHandle)");

  Uint32 mgm_nodeid= ndb_mgm_get_mgmd_nodeid(*h);

  if(!mgm_nodeid)
  {
    g_eventLogger->error("%s: %d", __FILE__, __LINE__);
    return false;
  }
  Transporter * t = theTransporters[mgm_nodeid];
  if (!t)
  {
    g_eventLogger->error("%s: %d", __FILE__, __LINE__);
    return false;
  }

  bool res = t->connect_client(connect_ndb_mgmd(h));
  if (res == true)
  {
    performStates[mgm_nodeid] = TransporterRegistry::CONNECTING;
  }
  DBUG_RETURN(res);
}


bool TransporterRegistry::report_dynamic_ports(NdbMgmHandle h) const
{
  // Fill array of nodeid/port pairs for those ports which are dynamic
  unsigned num_ports = 0;
  ndb_mgm_dynamic_port ports[MAX_NODES];
  for(unsigned i = 0; i < m_transporter_interface.size(); i++)
  {
    const Transporter_interface& ti = m_transporter_interface[i];
    if (ti.m_s_service_port >= 0)
      continue; // Not a dynamic port

    assert(num_ports < NDB_ARRAY_SIZE(ports));
    ports[num_ports].nodeid = ti.m_remote_nodeId;
    ports[num_ports].port = ti.m_s_service_port;
    num_ports++;
  }

  if (num_ports == 0)
  {
    // No dynamic ports in use, nothing to report
    return true;
  }

  // Send array of nodeid/port pairs to mgmd
  if (ndb_mgm_set_dynamic_ports(h, localNodeId,
                                ports, num_ports) < 0)
  {
    g_eventLogger->error("Failed to register dynamic ports, error: %d  - '%s'",
                         ndb_mgm_get_latest_error(h),
                         ndb_mgm_get_latest_error_desc(h));
    return false;
  }

  return true;
}


/**
 * Given a connected NdbMgmHandle, turns it into a transporter
 * and returns the socket.
 */
NDB_SOCKET_TYPE TransporterRegistry::connect_ndb_mgmd(NdbMgmHandle *h)
{
  NDB_SOCKET_TYPE sockfd;
  my_socket_invalidate(&sockfd);

  DBUG_ENTER("TransporterRegistry::connect_ndb_mgmd(NdbMgmHandle)");

  if ( h==NULL || *h == NULL )
  {
    g_eventLogger->error("Mgm handle is NULL (%s:%d)", __FILE__, __LINE__);
    DBUG_RETURN(sockfd);
  }

  if (!report_dynamic_ports(*h))
  {
    ndb_mgm_destroy_handle(h);
    DBUG_RETURN(sockfd);
  }

  /**
   * convert_to_transporter also disposes of the handle (i.e. we don't leak
   * memory here.
   */
  DBUG_PRINT("info", ("Converting handle to transporter"));
  sockfd= ndb_mgm_convert_to_transporter(h);
  if (!my_socket_valid(sockfd))
  {
    g_eventLogger->error("Failed to convert to transporter (%s: %d)",
                         __FILE__, __LINE__);
    ndb_mgm_destroy_handle(h);
  }
  DBUG_RETURN(sockfd);
}

/**
 * Given a SocketClient, creates a NdbMgmHandle, turns it into a transporter
 * and returns the socket.
 */
NDB_SOCKET_TYPE TransporterRegistry::connect_ndb_mgmd(SocketClient *sc)
{
  NdbMgmHandle h= ndb_mgm_create_handle();
  NDB_SOCKET_TYPE s;
  my_socket_invalidate(&s);

  DBUG_ENTER("TransporterRegistry::connect_ndb_mgmd(SocketClient)");

  if ( h == NULL )
  {
    DBUG_RETURN(s);
  }

  /**
   * Set connectstring
   */
  {
    BaseString cs;
    cs.assfmt("%s:%u",sc->get_server_name(),sc->get_port());
    ndb_mgm_set_connectstring(h, cs.c_str());
  }

  if(ndb_mgm_connect(h, 0, 0, 0)<0)
  {
    DBUG_PRINT("info", ("connection to mgmd failed"));
    ndb_mgm_destroy_handle(&h);
    DBUG_RETURN(s);
  }

  DBUG_RETURN(connect_ndb_mgmd(&h));
}

/**
 * Default implementation of transporter send buffer handler.
 */

Uint32 *
TransporterRegistry::getWritePtr(TransporterSendBufferHandle *handle,
                                 NodeId node, Uint32 lenBytes, Uint32 prio)
{
  Transporter *t = theTransporters[node];
  Uint32 *insertPtr = handle->getWritePtr(node, lenBytes, prio,
                                          t->get_max_send_buffer());

  if (insertPtr == 0) {
    //-------------------------------------------------
    // Buffer was completely full. We have severe problems.
    // We will attempt to wait for a small time
    //-------------------------------------------------
    if(t->send_is_possible(10)) {
      //-------------------------------------------------
      // Send is possible after the small timeout.
      //-------------------------------------------------
      if(!handle->forceSend(node)){
	return 0;
      } else {
	//-------------------------------------------------
	// Since send was successful we will make a renewed
	// attempt at inserting the signal into the buffer.
	//-------------------------------------------------
        insertPtr = handle->getWritePtr(node, lenBytes, prio,
                                        t->get_max_send_buffer());
      }//if
    } else {
      return 0;
    }//if
  }
  return insertPtr;
}

void
TransporterRegistry::updateWritePtr(TransporterSendBufferHandle *handle,
                                    NodeId node, Uint32 lenBytes, Uint32 prio)
{
  Transporter *t = theTransporters[node];

  Uint32 used = handle->updateWritePtr(node, lenBytes, prio);
  t->update_status_overloaded(used);

  if(t->send_limit_reached(used)) {
    //-------------------------------------------------
    // Buffer is full and we are ready to send. We will
    // not wait since the signal is already in the buffer.
    // Force flag set has the same indication that we
    // should always send. If it is not possible to send
    // we will not worry since we will soon be back for
    // a renewed trial.
    //-------------------------------------------------
    if(t->send_is_possible(0)) {
      //-------------------------------------------------
      // Send was possible, attempt at a send.
      //-------------------------------------------------
      handle->forceSend(node);
    }//if
  }
}

Uint32
TransporterRegistry::get_bytes_to_send_iovec(NodeId node, struct iovec *dst,
                                             Uint32 max)
{
  assert(m_use_default_send_buffer);

  if (max == 0)
    return 0;

  Uint32 count = 0;
  SendBuffer *b = m_send_buffers + node;
  SendBufferPage *page = b->m_first_page;
  while (page != NULL && count < max)
  {
    dst[count].iov_base = page->m_data+page->m_start;
    dst[count].iov_len = page->m_bytes;
    assert(page->m_start + page->m_bytes <= page->max_data_bytes());
    page = page->m_next;
    count++;
  }

  return count;
}

Uint32
TransporterRegistry::bytes_sent(NodeId node, Uint32 bytes)
{
  assert(m_use_default_send_buffer);

  SendBuffer *b = m_send_buffers + node;
  Uint32 used_bytes = b->m_used_bytes;

  if (bytes == 0)
    return used_bytes;

  used_bytes -= bytes;
  b->m_used_bytes = used_bytes;

  SendBufferPage *page = b->m_first_page;
  while (bytes && bytes >= page->m_bytes)
  {
    SendBufferPage * tmp = page;
    bytes -= page->m_bytes;
    page = page->m_next;
    release_page(tmp);
  }

  if (used_bytes == 0)
  {
    b->m_first_page = 0;
    b->m_last_page = 0;
  }
  else
  {
    page->m_start += bytes;
    page->m_bytes -= bytes;
    assert(page->m_start + page->m_bytes <= page->max_data_bytes());
    b->m_first_page = page;
  }

  return used_bytes;
}

bool
TransporterRegistry::has_data_to_send(NodeId node)
{
  assert(m_use_default_send_buffer);

  SendBuffer *b = m_send_buffers + node;
  return (b->m_first_page != NULL && b->m_first_page->m_bytes);
}

void
TransporterRegistry::reset_send_buffer(NodeId node, bool should_be_empty)
{
  assert(m_use_default_send_buffer);

  // Make sure that buffer is already empty if the "should_be_empty"
  // flag is set. This is done to quickly catch any stray signals
  // written to the send buffer while not being connected
  if (should_be_empty && !has_data_to_send(node))
    return;
  assert(!should_be_empty);

  SendBuffer *b = m_send_buffers + node;
  SendBufferPage *page = b->m_first_page;
  while (page != NULL)
  {
    SendBufferPage *next = page->m_next;
    release_page(page);
    page = next;
  }
  b->m_first_page = NULL;
  b->m_last_page = NULL;
  b->m_used_bytes = 0;
}

TransporterRegistry::SendBufferPage *
TransporterRegistry::alloc_page()
{
  SendBufferPage *page = m_page_freelist;
  if (page != NULL)
  {
    m_page_freelist = page->m_next;
    return page;
  }

  ndbout << "ERROR: out of send buffers in kernel." << endl;
  return NULL;
}

void
TransporterRegistry::release_page(SendBufferPage *page)
{
  assert(page != NULL);
  page->m_next = m_page_freelist;
  m_page_freelist = page;
}

Uint32 *
TransporterRegistry::getWritePtr(NodeId node, Uint32 lenBytes, Uint32 prio,
                                 Uint32 max_use)
{
  assert(m_use_default_send_buffer);

  SendBuffer *b = m_send_buffers + node;

  /* First check if we have room in already allocated page. */
  SendBufferPage *page = b->m_last_page;
  if (page != NULL && page->m_bytes + page->m_start + lenBytes <= page->max_data_bytes())
  {
    return (Uint32 *)(page->m_data + page->m_start + page->m_bytes);
  }

  if (b->m_used_bytes + lenBytes > max_use)
    return NULL;

  /* Allocate a new page. */
  page = alloc_page();
  if (page == NULL)
    return NULL;
  page->m_next = NULL;
  page->m_bytes = 0;
  page->m_start = 0;

  if (b->m_last_page == NULL)
  {
    b->m_first_page = page;
    b->m_last_page = page;
  }
  else
  {
    assert(b->m_first_page != NULL);
    b->m_last_page->m_next = page;
    b->m_last_page = page;
  }
  return (Uint32 *)(page->m_data);
}

Uint32
TransporterRegistry::updateWritePtr(NodeId node, Uint32 lenBytes, Uint32 prio)
{
  assert(m_use_default_send_buffer);

  SendBuffer *b = m_send_buffers + node;
  SendBufferPage *page = b->m_last_page;
  assert(page != NULL);
  assert(page->m_bytes + lenBytes <= page->max_data_bytes());
  page->m_bytes += lenBytes;
  b->m_used_bytes += lenBytes;
  return b->m_used_bytes;
}

bool
TransporterRegistry::forceSend(NodeId node)
{
  Transporter *t = get_transporter(node);
  if (t)
    return t->doSend();
  else
    return false;
}


void
TransporterRegistry::print_transporters(const char* where, NdbOut& out)
{
  out << where << " >>" << endl;

  for(unsigned i = 0; i < maxTransporters; i++){
    if(theTransporters[i] == NULL)
      continue;

    const NodeId remoteNodeId = theTransporters[i]->getRemoteNodeId();

    out << i << " "
        << getPerformStateString(remoteNodeId) << " to node: "
        << remoteNodeId << " at "
        << inet_ntoa(get_connect_address(remoteNodeId)) << endl;
  }

  out << "<<" << endl;

  for (unsigned i= 0; i < m_transporter_interface.size(); i++){
    Transporter_interface tf= m_transporter_interface[i];

    out << i
        << " remote node: " << tf.m_remote_nodeId
        << " port: " << tf.m_s_service_port
        << " interface: " << tf.m_interface << endl;
  }
}

void 
TransporterRegistry::inc_overload_count(Uint32 nodeId)
{
  assert(nodeId < MAX_NODES);
  assert(theTransporters[nodeId] != NULL);
  theTransporters[nodeId]->inc_overload_count();
}

void 
TransporterRegistry::inc_slowdown_count(Uint32 nodeId)
{
  assert(nodeId < MAX_NODES);
  assert(theTransporters[nodeId] != NULL);
  theTransporters[nodeId]->inc_slowdown_count();
}

Uint32
TransporterRegistry::get_overload_count(Uint32 nodeId)
{
  assert(nodeId < MAX_NODES);
  assert(theTransporters[nodeId] != NULL);
  return theTransporters[nodeId]->get_overload_count();
}

Uint32
TransporterRegistry::get_slowdown_count(Uint32 nodeId)
{
  assert(nodeId < MAX_NODES);
  assert(theTransporters[nodeId] != NULL);
  return theTransporters[nodeId]->get_slowdown_count();
}

Uint32
TransporterRegistry::get_connect_count(Uint32 nodeId)
{
  assert(nodeId < MAX_NODES);
  assert(theTransporters[nodeId] != NULL);
  return theTransporters[nodeId]->get_connect_count();
}


template class Vector<TransporterRegistry::Transporter_interface>;<|MERGE_RESOLUTION|>--- conflicted
+++ resolved
@@ -2,10 +2,6 @@
    Copyright (c) 2003, 2016, Oracle and/or its affiliates. All rights reserved.
 
    This program is free software; you can redistribute it and/or modify
-<<<<<<< HEAD
-   it under the terms of the GNU General Public License as published by
-   the Free Software Foundation; version 2 of the License.
-=======
    it under the terms of the GNU General Public License, version 2.0,
    as published by the Free Software Foundation.
 
@@ -16,7 +12,6 @@
    permission to link the program and your derivative works with the
    separately licensed software that they have included with MySQL.
 
->>>>>>> 472b73ec
    This program is distributed in the hope that it will be useful,
    but WITHOUT ANY WARRANTY; without even the implied warranty of
    MERCHANTABILITY or FITNESS FOR A PARTICULAR PURPOSE.  See the

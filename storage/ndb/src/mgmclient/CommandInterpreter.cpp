/*
   Copyright (C) 2003 MySQL AB, 2010 Sun Microsystems, Inc.
    All rights reserved. Use is subject to license terms.

   This program is free software; you can redistribute it and/or modify
   it under the terms of the GNU General Public License as published by
   the Free Software Foundation; version 2 of the License.

   This program is distributed in the hope that it will be useful,
   but WITHOUT ANY WARRANTY; without even the implied warranty of
   MERCHANTABILITY or FITNESS FOR A PARTICULAR PURPOSE.  See the
   GNU General Public License for more details.

   You should have received a copy of the GNU General Public License
   along with this program; if not, write to the Free Software
   Foundation, Inc., 51 Franklin St, Fifth Floor, Boston, MA 02110-1301  USA
*/

#include <ndb_global.h>

#include <mgmapi.h>
#include <ndbd_exit_codes.h>

#include <util/BaseString.hpp>
#include <util/Vector.hpp>
#include <kernel/BlockNumbers.h>

class MgmtSrvr;

/** 
 *  @class CommandInterpreter
 *  @brief Reads command line in management client
 *
 *  This class has one public method which reads a command line 
 *  from a stream. It then interpret that commmand line and calls a suitable 
 *  method in the MgmtSrvr class which executes the command.
 *
 *  For command syntax, see the HELP command.
 */ 
class CommandInterpreter {
public:
  /**
   *   Constructor
   *   @param mgmtSrvr: Management server to use when executing commands
   */
  CommandInterpreter(const char *, int verbose);
  ~CommandInterpreter();
  
  /**
   *   Reads one line from the stream, parse the line to find 
   *   a command and then calls a suitable method which executes 
   *   the command.
   *
   *   @return true until quit/bye/exit has been typed
   */
  int execute(const char *_line, int _try_reconnect=-1, bool interactive=1, int *error= 0);

private:
  void printError();
  int execute_impl(const char *_line, bool interactive=1);

  /**
   *   Analyse the command line, after the first token.
   *
   *   @param  processId:           DB process id to send command to or -1 if
   *                                command will be sent to all DB processes.
   *   @param  allAfterFirstToken:  What the client gave after the 
   *                                first token on the command line
   *   @return: 0 if analyseAfterFirstToken succeeds, otherwise -1 
   */
  int  analyseAfterFirstToken(int processId, char* allAfterFirstTokenCstr);

  int  executeCommand(Vector<BaseString> &command_list,
                      unsigned command_pos,
                      int *node_ids, int no_of_nodes);
  /**
   *   Parse the block specification part of the LOG* commands,
   *   things after LOG*: [BLOCK = {ALL|<blockName>+}]
   *
   *   @param  allAfterLog: What the client gave after the second token 
   *                        (LOG*) on the command line
   *   @param  blocks, OUT: ALL or name of all the blocks
   *   @return: true if correct syntax, otherwise false
   */
  bool parseBlockSpecification(const char* allAfterLog, 
			       Vector<const char*>& blocks);
  
  /**
   *   A bunch of execute functions: Executes one of the commands
   *
   *   @param  processId:   DB process id to send command to
   *   @param  parameters:  What the client gave after the command name 
   *                        on the command line.
   *   For example if complete input from user is: "1 LOGLEVEL 22" then the
   *   parameters argument is the string with everything after LOGLEVEL, in
   *   this case "22". Each function is responsible to check the parameters
   *   argument.
   */
  int  executeHelp(char* parameters);
  int  executeShow(char* parameters);
  int  executePurge(char* parameters);
  int  executeConnect(char* parameters, bool interactive);
  int  executeShutdown(char* parameters);
  void executeClusterLog(char* parameters);

public:
  int  executeStop(int processId, const char* parameters, bool all);
  int  executeEnterSingleUser(char* parameters);
  int  executeExitSingleUser(char* parameters);
  int  executeStart(int processId, const char* parameters, bool all);
  int  executeRestart(int processId, const char* parameters, bool all);
  int  executeLogLevel(int processId, const char* parameters, bool all);
  int  executeError(int processId, const char* parameters, bool all);
  int  executeLog(int processId, const char* parameters, bool all);
  int  executeLogIn(int processId, const char* parameters, bool all);
  int  executeLogOut(int processId, const char* parameters, bool all);
  int  executeLogOff(int processId, const char* parameters, bool all);
  int  executeTestOn(int processId, const char* parameters, bool all);
  int  executeTestOff(int processId, const char* parameters, bool all);
  int  executeSet(int processId, const char* parameters, bool all);
  int  executeGetStat(int processId, const char* parameters, bool all);
  int  executeStatus(int processId, const char* parameters, bool all);
  int  executeEventReporting(int processId, const char* parameters, bool all);
  int  executeDumpState(int processId, const char* parameters, bool all);
  int  executeReport(int processId, const char* parameters, bool all);
  int  executeStartBackup(char * parameters, bool interactive);
  int  executeAbortBackup(char * parameters);
  int  executeStop(Vector<BaseString> &command_list, unsigned command_pos,
                   int *node_ids, int no_of_nodes);
  int  executeRestart(Vector<BaseString> &command_list, unsigned command_pos,
                      int *node_ids, int no_of_nodes);
  int  executeStart(Vector<BaseString> &command_list, unsigned command_pos,
                    int *node_ids, int no_of_nodes);
<<<<<<< HEAD

  int  executeRep(char* parameters);

  void executeCpc(char * parameters);

  int executeCreateNodeGroup(char* parameters);
  int executeDropNodeGroup(char* parameters);

=======
>>>>>>> f29db141
public:
  bool connect(bool interactive);
  bool disconnect();

  /**
   * A execute function definition
   */
public:
  typedef int (CommandInterpreter::* ExecuteFunction)(int processId, 
						       const char * param, 
						       bool all);
  
  struct CommandFunctionPair {
    const char * command;
    ExecuteFunction executeFunction;
  };
private:
  /**
   * 
   */
  int  executeForAll(const char * cmd, 
		     ExecuteFunction fun,
		     const char * param);

  NdbMgmHandle m_mgmsrv;
  NdbMgmHandle m_mgmsrv2;
  const char *m_constr;
  bool m_connected;
  int m_verbose;
  int try_reconnect;
  int m_error;
  struct NdbThread* m_event_thread;
  NdbMutex *m_print_mutex;
};

struct event_thread_param {
  NdbMgmHandle *m;
  NdbMutex **p;
};

NdbMutex* print_mutex;

/*
 * Facade object for CommandInterpreter
 */

#include "ndb_mgmclient.hpp"

Ndb_mgmclient::Ndb_mgmclient(const char *host,int verbose)
{
  m_cmd= new CommandInterpreter(host,verbose);
}
Ndb_mgmclient::~Ndb_mgmclient()
{
  delete m_cmd;
}
int Ndb_mgmclient::execute(const char *_line, int _try_reconnect, bool interactive, int *error)
{
  return m_cmd->execute(_line,_try_reconnect,interactive, error);
}
int
Ndb_mgmclient::disconnect()
{
  return m_cmd->disconnect();
}


/*
 * The CommandInterpreter
 */

#include <mgmapi_debug.h>

#include <util/version.h>
#include <util/NdbAutoPtr.hpp>
#include <util/NdbOut.hpp>

#include <portlib/NdbSleep.h>
#include <portlib/NdbThread.h>

#include <debugger/EventLogger.hpp>
#include <signaldata/SetLogLevelOrd.hpp>

<<<<<<< HEAD
int Ndb_mgmclient::execute(int argc, char** argv, int _try_reconnect, bool interactive, int *error)
{
  if (argc <= 0)
    return 0;
  BaseString _line(argv[0]);
  for (int i= 1; i < argc; i++)
  {
    _line.appfmt(" %s", argv[i]);
  }
  return m_cmd->execute(_line.c_str(),_try_reconnect, interactive, error);
}
=======
#include "MgmtErrorReporter.hpp"

>>>>>>> f29db141

/*****************************************************************************
 * HELP
 *****************************************************************************/
static const char* helpText =
"---------------------------------------------------------------------------\n"
" NDB Cluster -- Management Client -- Help\n"
"---------------------------------------------------------------------------\n"
"HELP                                   Print help text\n"
"HELP COMMAND                           Print detailed help for COMMAND(e.g. SHOW)\n"
#ifdef VM_TRACE // DEBUG ONLY
"HELP DEBUG                             Help for debug compiled version\n"
#endif
"SHOW                                   Print information about cluster\n"
#if 0
"SHOW CONFIG                            Print configuration\n"
"SHOW PARAMETERS                        Print configuration parameters\n"
#endif
"CREATE NODEGROUP <id>,<id>...          Add a Nodegroup containing nodes\n"
"DROP NODEGROUP <NG>                    Drop nodegroup with id NG\n"
"START BACKUP [NOWAIT | WAIT STARTED | WAIT COMPLETED]\n"
"START BACKUP [<backup id>] [NOWAIT | WAIT STARTED | WAIT COMPLETED]\n"
"START BACKUP [<backup id>] [SNAPSHOTSTART | SNAPSHOTEND] [NOWAIT | WAIT STARTED | WAIT COMPLETED]\n"
"                                       Start backup (default WAIT COMPLETED,SNAPSHOTEND)\n"
"ABORT BACKUP <backup id>               Abort backup\n"
"SHUTDOWN                               Shutdown all processes in cluster\n"
"CLUSTERLOG ON [<severity>] ...         Enable Cluster logging\n"
"CLUSTERLOG OFF [<severity>] ...        Disable Cluster logging\n"
"CLUSTERLOG TOGGLE [<severity>] ...     Toggle severity filter on/off\n"
"CLUSTERLOG INFO                        Print cluster log information\n"
"<id> START                             Start data node (started with -n)\n"
"<id> RESTART [-n] [-i] [-a]            Restart data or management server node\n"
"<id> STOP [-a]                         Stop data or management server node\n"
"ENTER SINGLE USER MODE <id>            Enter single user mode\n"
"EXIT SINGLE USER MODE                  Exit single user mode\n"
"<id> STATUS                            Print status\n"
"<id> CLUSTERLOG {<category>=<level>}+  Set log level for cluster log\n"
"PURGE STALE SESSIONS                   Reset reserved nodeid's in the mgmt server\n"
"CONNECT [<connectstring>]              Connect to management server (reconnect if already connected)\n"
"<id> REPORT <report type specifier>   Query reporting of information about the cluster\n"
"QUIT                                   Quit management client\n"
;

static const char* helpTextShow =
"---------------------------------------------------------------------------\n"
" NDB Cluster -- Management Client -- Help for SHOW command\n"
"---------------------------------------------------------------------------\n"
"SHOW Print information about cluster\n\n"
"SHOW               Print information about cluster.The status reported is from\n"
"                   the perspective of the data nodes. API and Management Server nodes\n"
"                   are only reported as connected once the data nodes have started.\n" 
#if 0
"SHOW CONFIG        Print configuration (in initial config file format)\n" 
"SHOW PARAMETERS    Print information about configuration parameters\n\n"
#endif
;

static const char* helpTextHelp =
"---------------------------------------------------------------------------\n"
" NDB Cluster -- Management Client -- Help for HELP command\n"
"---------------------------------------------------------------------------\n"
"HELP List available commands of NDB Cluster Management Client\n\n"
"HELP               List available commands.\n"
;

static const char* helpTextBackup =
"---------------------------------------------------------------------------\n"
" NDB Cluster -- Management Client -- Help for BACKUP command\n"
"---------------------------------------------------------------------------\n"
"BACKUP  A backup is a snapshot of the database at a given time. \n"
"        The backup consists of three main parts:\n\n"
"        Metadata: the names and definitions of all database tables. \n"
"        Table records: the data actually stored in the database tables \n"
"        at the time that the backup was made.\n"
"        Transaction log: a sequential record telling how \n"
"        and when data was stored in the database.\n\n"
"        Backups are stored on each data node in the cluster that \n"
"        participates in the backup.\n\n"
"        The cluster log records backup related events (such as \n"
"        backup started, aborted, finished).\n"
;

static const char* helpTextStartBackup =
"---------------------------------------------------------------------------\n"
" NDB Cluster -- Management Client -- Help for START BACKUP command\n"
"---------------------------------------------------------------------------\n"
"START BACKUP  Start a cluster backup\n\n"
"START BACKUP [<backup id>] [SNAPSHOTSTART | SNAPSHOTEND] [NOWAIT | WAIT STARTED | WAIT COMPLETED]\n"
"                   Start a backup for the cluster.\n"
"                   Each backup gets an ID number that is reported to the\n"
"                   user. This ID number can help you find the backup on the\n"
"                   file system, or ABORT BACKUP if you wish to cancel a \n"
"                   running backup.\n"
"                   You can also start specified backup using START BACKUP <backup id> \n\n"
"                   <backup id> \n"
"                     Start a specified backup using <backup id> as bakcup ID number.\n" 
"                   SNAPSHOTSTART \n"
"                     Backup snapshot is taken around the time the backup is started.\n" 
"                   SNAPSHOTEND \n"
"                     Backup snapshot is taken around the time the backup is completed.\n" 
"                   NOWAIT \n"
"                     Start a cluster backup and return immediately.\n"
"                     The management client will return control directly\n"
"                     to the user without waiting for the backup\n"
"                     to have started.\n"
"                     The status of the backup is recorded in the Cluster log.\n"
"                   WAIT STARTED\n"
"                     Start a cluster backup and return until the backup has\n"
"                     started. The management client will wait for the backup \n"
"                     to have started before returning control to the user.\n"
"                   WAIT COMPLETED\n"
"                     Start a cluster backup and return until the backup has\n"
"                     completed. The management client will wait for the backup\n"
"                     to complete before returning control to the user.\n"
;

static const char* helpTextAbortBackup =
"---------------------------------------------------------------------------\n"
" NDB Cluster -- Management Client -- Help for ABORT BACKUP command\n"
"---------------------------------------------------------------------------\n"
"ABORT BACKUP  Abort a cluster backup\n\n"
"ABORT BACKUP <backup id>  \n"
"                   Abort a backup that is already in progress.\n"
"                   The backup id can be seen in the cluster log or in the\n"
"                   output of the START BACKUP command.\n"
;

static const char* helpTextShutdown =
"---------------------------------------------------------------------------\n"
" NDB Cluster -- Management Client -- Help for SHUTDOWN command\n"
"---------------------------------------------------------------------------\n"
"SHUTDOWN  Shutdown the cluster\n\n"
"SHUTDOWN           Shutdown the data nodes and management nodes.\n"
"                   MySQL Servers and NDBAPI nodes are currently not \n"
"                   shut down by issuing this command.\n"
;

static const char* helpTextClusterlogOn =
"---------------------------------------------------------------------------\n"
" NDB Cluster -- Management Client -- Help for CLUSTERLOG ON command\n"
"---------------------------------------------------------------------------\n"
"CLUSTERLOG ON  Enable Cluster logging\n\n"
"CLUSTERLOG ON [<severity>] ... \n"
"                   Turn the cluster log on.\n"
"                   It tells management server which severity levels\n"
"                   messages will be logged.\n\n"
"                   <severity> can be any one of the following values:\n"
"                   ALERT, CRITICAL, ERROR, WARNING, INFO, DEBUG.\n"
;

static const char* helpTextClusterlogOff =
"---------------------------------------------------------------------------\n"
" NDB Cluster -- Management Client -- Help for CLUSTERLOG OFF command\n"
"---------------------------------------------------------------------------\n"
"CLUSTERLOG OFF  Disable Cluster logging\n\n"
"CLUSTERLOG OFF [<severity>] ...  \n"
"                   Turn the cluster log off.\n"
"                   It tells management server which serverity\n"
"                   levels logging will be disabled.\n\n"
"                   <severity> can be any one of the following values:\n"
"                   ALERT, CRITICAL, ERROR, WARNING, INFO, DEBUG.\n"
;

static const char* helpTextClusterlogToggle =
"---------------------------------------------------------------------------\n"
" NDB Cluster -- Management Client -- Help for CLUSTERLOG TOGGLE command\n"
"---------------------------------------------------------------------------\n"
"CLUSTERLOG TOGGLE  Toggle severity filter on/off\n\n"
"CLUSTERLOG TOGGLE [<severity>] ...  \n"
"                   Toggle serverity filter on/off.\n"
"                   If a serverity level is already enabled,then it will\n"
"                   be disabled after you use the command,vice versa.\n\n"
"                   <severity> can be any one of the following values:\n"
"                   ALERT, CRITICAL, ERROR, WARNING, INFO, DEBUG.\n"
;

static const char* helpTextClusterlogInfo =
"---------------------------------------------------------------------------\n"
" NDB Cluster -- Management Client -- Help for CLUSTERLOG INFO command\n"
"---------------------------------------------------------------------------\n"
"CLUSTERLOG INFO  Print cluster log information\n\n"
"CLUSTERLOG INFO    Display which severity levels have been enabled,\n"
"                   see HELP CLUSTERLOG for list of the severity levels.\n"
;

static const char* helpTextStart =
"---------------------------------------------------------------------------\n"
" NDB Cluster -- Management Client -- Help for START command\n"
"---------------------------------------------------------------------------\n"
"START  Start data node (started with -n)\n\n"
"<id> START         Start the data node identified by <id>.\n"
"                   Only starts data nodes that have not\n"
"                   yet joined the cluster. These are nodes\n"
"                   launched or restarted with the -n(--nostart)\n"
"                   option.\n\n"
"                   It does not launch the ndbd process on a remote\n"
"                   machine.\n"
;

static const char* helpTextRestart =
"---------------------------------------------------------------------------\n"
" NDB Cluster -- Management Client -- Help for RESTART command\n"
"---------------------------------------------------------------------------\n"
"RESTART  Restart data or management server node\n\n"
"<id> RESTART [-n] [-i] [-a]\n"
"                   Restart the data or management node <id>(or All data nodes).\n\n"
"                   -n (--nostart) restarts the node but does not\n"
"                   make it join the cluster. Use '<id> START' to\n"
"                   join the node to the cluster.\n\n"
"                   -i (--initial) perform initial start.\n"
"                   This cleans the file system (ndb_<id>_fs)\n"
"                   and the node will copy data from another node\n"
"                   in the same node group during start up.\n\n"
"                   Consult the documentation before using -i.\n\n" 
"                   INCORRECT USE OF -i WILL CAUSE DATA LOSS!\n"
"                   -a Aborts the node, not syncing GCP.\n"
;

static const char* helpTextStop =
"---------------------------------------------------------------------------\n"
" NDB Cluster -- Management Client -- Help for STOP command\n"
"---------------------------------------------------------------------------\n"
"STOP  Stop data or management server node\n\n"
"<id> STOP [-a]     Stop the data or management server node <id>.\n\n"
"                   ALL STOP will just stop all data nodes.\n\n"
"                   If you desire to also shut down management servers,\n"
"                   use SHUTDOWN instead.\n"
"                   -a Aborts the node, not syncing GCP.\n"
;

static const char* helpTextEnterSingleUserMode =
"---------------------------------------------------------------------------\n"
" NDB Cluster -- Management Client -- Help for ENTER SINGLE USER MODE command\n"
"---------------------------------------------------------------------------\n"
"ENTER SINGLE USER MODE  Enter single user mode\n\n"
"ENTER SINGLE USER MODE <id> \n"
"                   Enters single-user mode, whereby only the MySQL Server or NDBAPI\n" 
"                   node identified by <id> is allowed to access the database. \n"
;

static const char* helpTextExitSingleUserMode =
"---------------------------------------------------------------------------\n"
" NDB Cluster -- Management Client -- Help for EXIT SINGLE USER MODE command\n"
"---------------------------------------------------------------------------\n"
"EXIT SINGLE USER MODE  Exit single user mode\n\n"
"EXIT SINGLE USER MODE \n"
"                   Exits single-user mode, allowing all SQL nodes \n"
"                   (that is, all running mysqld processes) to access the database. \n" 
;

static const char* helpTextStatus =
"---------------------------------------------------------------------------\n"
" NDB Cluster -- Management Client -- Help for STATUS command\n"
"---------------------------------------------------------------------------\n"
"STATUS  Print status\n\n"
"<id> STATUS        Displays status information for the data node <id>\n"
"                   or for All data nodes. \n\n"
"                   e.g.\n"
"                      ALL STATUS\n"
"                      1 STATUS\n\n"
"                   When a node is starting, the start phase will be\n"
"                   listed.\n\n"
"                   Start Phase   Meaning\n"
"                   1             Clear the cluster file system(ndb_<id>_fs). \n"
"                                 This stage occurs only when the --initial option \n"
"                                 has been specified.\n"
"                   2             This stage sets up Cluster connections, establishes \n"
"                                 inter-node communications and starts Cluster heartbeats.\n"
"                   3             The arbitrator node is elected.\n"
"                   4             Initializes a number of internal cluster variables.\n"
"                   5             For an initial start or initial node restart,\n"
"                                 the redo log files are created.\n"
"                   6             If this is an initial start, create internal system tables.\n"
"                   7             Update internal variables. \n"
"                   8             In a system restart, rebuild all indexes.\n"
"                   9             Update internal variables. \n"
"                   10            The node can be connected by APIs and can receive events.\n"
"                   11            At this point,event delivery is handed over to\n"
"                                 the node joining the cluster.\n"
"(see manual for more information)\n"
;

static const char* helpTextClusterlog =
"---------------------------------------------------------------------------\n"
" NDB Cluster -- Management Client -- Help for CLUSTERLOG command\n"
"---------------------------------------------------------------------------\n"
"CLUSTERLOG  Set log level for cluster log\n\n"
" <id> CLUSTERLOG {<category>=<level>}+  \n"
"                   Logs <category> events with priority less than \n"
"                   or equal to <level> in the cluster log.\n\n"
"                   <category> can be any one of the following values:\n"
"                   STARTUP, SHUTDOWN, STATISTICS, CHECKPOINT, NODERESTART,\n"
"                   CONNECTION, ERROR, INFO, CONGESTION, DEBUG, or BACKUP. \n\n"
"                   <level> is represented by one of the numbers \n"
"                   from 1 to 15 inclusive, where 1 indicates 'most important' \n"
"                   and 15 'least important'.\n\n"
"                   <severity> can be any one of the following values:\n"
"                   ALERT, CRITICAL, ERROR, WARNING, INFO, DEBUG.\n"
;


static const char* helpTextPurgeStaleSessions =
"---------------------------------------------------------------------------\n"
" NDB Cluster -- Management Client -- Help for PURGE STALE SESSIONS command\n"
"---------------------------------------------------------------------------\n"
"PURGE STALE SESSIONS  Reset reserved nodeid's in the mgmt server\n\n"
"PURGE STALE SESSIONS \n"
"                   Running this statement forces all reserved \n"
"                   node IDs to be checked; any that are not \n"
"                   being used by nodes acutally connected to \n"
"                   the cluster are then freed.\n\n"   
"                   This command is not normally needed, but may be\n"
"                   required in some situations where failed nodes \n"
"                   cannot rejoin the cluster due to failing to\n"
"                   allocate a node id.\n" 
;

static const char* helpTextConnect =
"---------------------------------------------------------------------------\n"
" NDB Cluster -- Management Client -- Help for CONNECT command\n"
"---------------------------------------------------------------------------\n"
"CONNECT  Connect to management server (reconnect if already connected)\n\n"
"CONNECT [<connectstring>] \n"
"                   Connect to management server.\n"
"                   The optional parameter connectstring specifies the \n"
"                   connect string to user.\n\n"
"                   A connect string may be:\n"
"                       mgm-server\n"
"                       mgm-server:port\n"
"                       mgm1:port,mgm2:port\n"
"                   With multiple management servers comma separated.\n"
"                   The management client with try to connect to the \n"
"                   management servers in the order they are listed.\n\n"
"                   If no connect string is specified, the default \n"
"                   is used. \n"
;

static const char* helpTextReport =
"---------------------------------------------------------------------------\n"
" NDB Cluster -- Management Client -- Help for REPORT command\n"
"---------------------------------------------------------------------------\n"
"REPORT  Query reporting of information about the cluster\n\n"
"REPORT <report type specifier> \n"
"                   The report will show in the clusterlog if the\n"
"                   log level is set.\n"
;
static void helpTextReportFn();

static const char* helpTextQuit =
"---------------------------------------------------------------------------\n"
" NDB Cluster -- Management Client -- Help for QUIT command\n"
"---------------------------------------------------------------------------\n"
"QUIT  Quit management client\n\n"
"QUIT               Terminates the management client. \n"                    
;


#ifdef VM_TRACE // DEBUG ONLY
static const char* helpTextDebug =
"---------------------------------------------------------------------------\n"
" NDB Cluster -- Management Client -- Help for Debugging (Internal use only)\n"
"---------------------------------------------------------------------------\n"
"SHOW PROPERTIES                       Print config properties object\n"
"<id> LOGLEVEL {<category>=<level>}+   Set log level\n"
#ifdef ERROR_INSERT
"<id> ERROR <errorNo>                  Inject error into NDB node\n"
#endif
"<id> LOG [BLOCK = {ALL|<block>+}]     Set logging on in & out signals\n"
"<id> LOGIN [BLOCK = {ALL|<block>+}]   Set logging on in signals\n"
"<id> LOGOUT [BLOCK = {ALL|<block>+}]  Set logging on out signals\n"
"<id> LOGOFF [BLOCK = {ALL|<block>+}]  Unset signal logging\n"
"<id> TESTON                           Start signal logging\n"
"<id> TESTOFF                          Stop signal logging\n"
"<id> SET <configParamName> <value>    Update configuration variable\n"
"<id> DUMP <arg>                       Dump system state to cluster.log\n"
"<id> GETSTAT                          Print statistics\n"
"\n"
"<id>       = ALL | Any database node id\n"
;
#endif

struct st_cmd_help {
  const char *cmd;
  const char * help;
  void (* help_fn)();
}help_items[]={
  {"SHOW", helpTextShow, NULL},
  {"HELP", helpTextHelp, NULL},
  {"BACKUP", helpTextBackup, NULL},
  {"START BACKUP", helpTextStartBackup, NULL},
  {"START BACKUP NOWAIT", helpTextStartBackup, NULL},
  {"START BACKUP WAIT STARTED", helpTextStartBackup, NULL},
  {"START BACKUP WAIT", helpTextStartBackup, NULL},
  {"START BACKUP WAIT COMPLETED", helpTextStartBackup, NULL},
  {"ABORT BACKUP", helpTextAbortBackup, NULL},
  {"SHUTDOWN", helpTextShutdown, NULL},
  {"CLUSTERLOG ON", helpTextClusterlogOn, NULL},
  {"CLUSTERLOG OFF", helpTextClusterlogOff, NULL},
  {"CLUSTERLOG TOGGLE", helpTextClusterlogToggle, NULL},
  {"CLUSTERLOG INFO", helpTextClusterlogInfo, NULL},
  {"START", helpTextStart, NULL},
  {"RESTART", helpTextRestart, NULL},
  {"STOP", helpTextStop, NULL},
  {"ENTER SINGLE USER MODE", helpTextEnterSingleUserMode, NULL},
  {"EXIT SINGLE USER MODE", helpTextExitSingleUserMode, NULL},
  {"STATUS", helpTextStatus, NULL},
  {"CLUSTERLOG", helpTextClusterlog, NULL},
  {"PURGE STALE SESSIONS", helpTextPurgeStaleSessions, NULL},
  {"CONNECT", helpTextConnect, NULL},
  {"REPORT", helpTextReport, helpTextReportFn},
  {"QUIT", helpTextQuit, NULL},
#ifdef VM_TRACE // DEBUG ONLY
  {"DEBUG", helpTextDebug, NULL},
#endif //VM_TRACE
  {NULL, NULL, NULL}
};

static bool
convert(const char* s, int& val) {
  
  if (s == NULL)
    return false;

  if (strlen(s) == 0)
    return false;

  errno = 0;
  char* p;
  long v = strtol(s, &p, 10);
  if (errno != 0)
    return false;

  if (p != &s[strlen(s)])
    return false;
  
  val = v;
  return true;
}

/*
 * Constructor
 */
CommandInterpreter::CommandInterpreter(const char *_host,int verbose) 
  : m_verbose(verbose)
{
  m_constr= _host;
  m_connected= false;
  m_event_thread= NULL;
  try_reconnect = 0;
  m_print_mutex= NdbMutex_Create();
}

/*
 * Destructor
 */
CommandInterpreter::~CommandInterpreter() 
{
  disconnect();
  NdbMutex_Destroy(m_print_mutex);
}

static bool 
emptyString(const char* s) 
{
  if (s == NULL) {
    return true;
  }

  for (unsigned int i = 0; i < strlen(s); ++i) {
    if (! isspace(s[i])) {
      return false;
    }
  }

  return true;
}

void
CommandInterpreter::printError() 
{
  if (m_mgmsrv)
  {
    ndbout_c("* %5d: %s", 
             ndb_mgm_get_latest_error(m_mgmsrv),
             ndb_mgm_get_latest_error_msg(m_mgmsrv));
    ndbout_c("*        %s", ndb_mgm_get_latest_error_desc(m_mgmsrv));
    if (ndb_mgm_check_connection(m_mgmsrv))
    {
      disconnect();
    }
  }
}

/*
 * print log event from mgmsrv to console screen
 */
#define make_uint64(a,b) (((Uint64)(a)) + (((Uint64)(b)) << 32))
#define Q64(a) make_uint64(event->EVENT.a ## _lo, event->EVENT.a ## _hi)
#define R event->source_nodeid
#define Q(a) event->EVENT.a
#define QVERSION getMajor(Q(version)), getMinor(Q(version)), getBuild(Q(version))
#define NDB_LE_(a) NDB_LE_ ## a
static void
printLogEvent(struct ndb_logevent* event)
{
  switch (event->type) {
    /** 
     * NDB_MGM_EVENT_CATEGORY_BACKUP
     */
#undef  EVENT
#define EVENT BackupStarted
  case NDB_LE_BackupStarted:
      ndbout_c("Node %u: Backup %u started from node %d",
               R, Q(backup_id), Q(starting_node));
      break;
#undef EVENT
#define EVENT BackupStatus
    case NDB_LE_BackupStatus:
      if (Q(starting_node))
        ndbout_c("Node %u: Local backup status: backup %u started from node %u\n" 
                 " #Records: %llu #LogRecords: %llu\n"
                 " Data: %llu bytes Log: %llu bytes", R,
                 Q(backup_id),
                 Q(starting_node),
                 Q64(n_records),
                 Q64(n_log_records),
                 Q64(n_bytes),
                 Q64(n_log_bytes));
      else
        ndbout_c("Node %u: Backup not started", R);
      break;
#undef  EVENT
#define EVENT BackupFailedToStart
    case NDB_LE_BackupFailedToStart:
      ndbout_c("Node %u: Backup request from %d failed to start. Error: %d",
               R, Q(starting_node), Q(error));
      break;
#undef  EVENT
#define EVENT BackupCompleted
    case NDB_LE_BackupCompleted:
      ndbout_c("Node %u: Backup %u started from node %u completed\n" 
               " StartGCP: %u StopGCP: %u\n" 
               " #Records: %u #LogRecords: %u\n" 
               " Data: %u bytes Log: %u bytes", R,
               Q(backup_id), Q(starting_node),
               Q(start_gci), Q(stop_gci),
               Q(n_records), Q(n_log_records),
               Q(n_bytes),   Q(n_log_bytes));
      break;
#undef  EVENT
#define EVENT BackupAborted
    case NDB_LE_BackupAborted:
      ndbout_c("Node %u: Backup %u started from %d has been aborted. Error: %d",
               R, Q(backup_id), Q(starting_node), Q(error));
      break;
    /** 
     * NDB_MGM_EVENT_CATEGORY_STARTUP
     */ 
#undef  EVENT
#define EVENT NDBStartStarted
    case NDB_LE_NDBStartStarted:
      ndbout_c("Node %u: Start initiated (version %d.%d.%d)",
               R, QVERSION);
      break;
#undef  EVENT
#define EVENT NDBStartCompleted
    case NDB_LE_NDBStartCompleted:
      ndbout_c("Node %u: Started (version %d.%d.%d)",
               R, QVERSION);
      break;
#undef  EVENT
#define EVENT NDBStopStarted
    case NDB_LE_NDBStopStarted:
      ndbout_c("Node %u: %s shutdown initiated", R,
               (Q(stoptype) == 1 ? "Cluster" : "Node"));
      break;
#undef  EVENT
#define EVENT NDBStopCompleted
    case NDB_LE_NDBStopCompleted:
      {
        BaseString action_str("");
        BaseString signum_str("");
        getRestartAction(Q(action), action_str);
        if (Q(signum))
          signum_str.appfmt(" Initiated by signal %d.", 
                            Q(signum));
        ndbout_c("Node %u: Node shutdown completed%s.%s", 
                 R, action_str.c_str(), signum_str.c_str());
      }
      break;
#undef  EVENT
#define EVENT NDBStopForced
    case NDB_LE_NDBStopForced:
      {
        BaseString action_str("");
        BaseString reason_str("");
        BaseString sphase_str("");
        int signum = Q(signum);
        int error = Q(error); 
        int sphase = Q(sphase); 
        int extra = Q(extra); 
        getRestartAction(Q(action), action_str);
        if (signum)
          reason_str.appfmt(" Initiated by signal %d.", signum);
        if (error)
        {
          ndbd_exit_classification cl;
          ndbd_exit_status st;
          const char *msg = ndbd_exit_message(error, &cl);
          const char *cl_msg = ndbd_exit_classification_message(cl, &st);
          const char *st_msg = ndbd_exit_status_message(st);
          reason_str.appfmt(" Caused by error %d: \'%s(%s). %s\'.", 
                            error, msg, cl_msg, st_msg);
          if (extra != 0)
            reason_str.appfmt(" (extra info %d)", extra);
        }
        if (sphase < 255)
          sphase_str.appfmt(" Occured during startphase %u.", sphase);
        ndbout_c("Node %u: Forced node shutdown completed%s.%s%s",
                 R, action_str.c_str(), sphase_str.c_str(), 
                 reason_str.c_str());
      }
      break;
#undef  EVENT
#define EVENT StopAborted
    case NDB_LE_NDBStopAborted:
      ndbout_c("Node %u: Node shutdown aborted", R);
      break;
    /** 
     * NDB_MGM_EVENT_CATEGORY_STATISTIC
     */ 
#undef EVENT
#define EVENT MemoryUsage
    case NDB_LE_MemoryUsage:
    {
      const int percent = Q(pages_total) ? (Q(pages_used)*100)/Q(pages_total) : 0;
      ndbout_c("Node %u: %s usage %s %d%s(%d %dK pages of total %d)", R,
               (Q(block) == DBACC ? "Index" : (Q(block) == DBTUP ?"Data":"<unknown>")),
               (Q(gth) == 0 ? "is" : (Q(gth) > 0 ? "increased to" : "decreased to")),
               percent, "%",
               Q(pages_used), Q(page_size_kb)/1024, Q(pages_total));
      break;
    }
    /** 
     * default nothing to print
     */ 
    default:
      break;
  }
}

//*****************************************************************************
//*****************************************************************************

static int do_event_thread= 0;
static void*
event_thread_run(void* p)
{
  DBUG_ENTER("event_thread_run");

  struct event_thread_param param= *(struct event_thread_param*)p;
  NdbMgmHandle handle= *(param.m);
  NdbMutex* printmutex= *(param.p);

  int filter[] = { 15, NDB_MGM_EVENT_CATEGORY_BACKUP,
		   1, NDB_MGM_EVENT_CATEGORY_STARTUP,
                   5, NDB_MGM_EVENT_CATEGORY_STATISTIC,
		   0 };

  NdbLogEventHandle log_handle= NULL;
  struct ndb_logevent log_event;

  log_handle= ndb_mgm_create_logevent_handle(handle, filter);
  if (log_handle) 
  {
    do_event_thread= 1;
    do {
      int res= ndb_logevent_get_next(log_handle, &log_event, 2000);
      if (res > 0)
      {
        Guard g(printmutex);
        printLogEvent(&log_event);
      }
      else if (res < 0)
        break;
    } while(do_event_thread);
    ndb_mgm_destroy_logevent_handle(&log_handle);
  }
  else
  {
    do_event_thread= 0;
  }

  DBUG_RETURN(NULL);
}

bool
CommandInterpreter::connect(bool interactive)
{
  DBUG_ENTER("CommandInterpreter::connect");

  if(m_connected)
    DBUG_RETURN(m_connected);

  m_mgmsrv = ndb_mgm_create_handle();
  if(m_mgmsrv == NULL) {
    ndbout_c("Can't create handle to management server.");
    exit(-1);
  }
  if (ndb_mgm_set_ignore_sigpipe(m_mgmsrv, 0)) {
    ndbout_c("Can't set 'ignore_sigpipe', error: %d - %s",
             ndb_mgm_get_latest_error(m_mgmsrv),
             ndb_mgm_get_latest_error_desc(m_mgmsrv));
    exit(-1);
  }
  if (interactive) {
    m_mgmsrv2 = ndb_mgm_create_handle();
    if(m_mgmsrv2 == NULL) {
      ndbout_c("Can't create 2:nd handle to management server.");
      exit(-1);
    }
    if (ndb_mgm_set_ignore_sigpipe(m_mgmsrv2, 0)) {
      ndbout_c("Can't set 'ignore_sigpipe', error: %d - %s",
               ndb_mgm_get_latest_error(m_mgmsrv2),
               ndb_mgm_get_latest_error_desc(m_mgmsrv2));
      exit(-1);
    }
  }

  if (ndb_mgm_set_connectstring(m_mgmsrv, m_constr))
  {
    printError();
    exit(-1);
  }

  if(ndb_mgm_connect(m_mgmsrv, try_reconnect-1, 5, 1))
    DBUG_RETURN(m_connected); // couldn't connect, always false

  const char *host= ndb_mgm_get_connected_host(m_mgmsrv);
  unsigned port= ndb_mgm_get_connected_port(m_mgmsrv);
  if (interactive) {
    BaseString constr;
    constr.assfmt("%s:%d",host,port);
    if(!ndb_mgm_set_connectstring(m_mgmsrv2, constr.c_str()) &&
       !ndb_mgm_connect(m_mgmsrv2, try_reconnect-1, 5, 1))
    {
      DBUG_PRINT("info",("2:ndb connected to Management Server ok at: %s:%d",
                         host, port));
      assert(m_event_thread == NULL);
      assert(do_event_thread == 0);
      do_event_thread= 0;
      struct event_thread_param p;
      p.m= &m_mgmsrv2;
      p.p= &m_print_mutex;
      m_event_thread = NdbThread_Create(event_thread_run,
                                        (void**)&p,
                                        0, // default stack size
                                        "CommandInterpreted_event_thread",
                                        NDB_THREAD_PRIO_LOW);
      if (m_event_thread)
      {
        DBUG_PRINT("info",("Thread created ok, waiting for started..."));
        int iter= 1000; // try for 30 seconds
        while(do_event_thread == 0 &&
              iter-- > 0)
          NdbSleep_MilliSleep(30);
      }
      if (m_event_thread == NULL ||
          do_event_thread == 0 ||
          do_event_thread == -1)
      {
        DBUG_PRINT("info",("Warning, event thread startup failed, "
                           "degraded printouts as result, errno=%d",
                           errno));
        printf("Warning, event thread startup failed, "
               "degraded printouts as result, errno=%d\n", errno);
        do_event_thread= 0;
        if (m_event_thread)
        {
          void *res;
          NdbThread_WaitFor(m_event_thread, &res);
          NdbThread_Destroy(&m_event_thread);
        }
        ndb_mgm_disconnect(m_mgmsrv2);
      }
    }
    else
    {
      DBUG_PRINT("warning",
                 ("Could not do 2:nd connect to mgmtserver for event listening"));
      DBUG_PRINT("info", ("code: %d, msg: %s",
                          ndb_mgm_get_latest_error(m_mgmsrv2),
                          ndb_mgm_get_latest_error_msg(m_mgmsrv2)));
      printf("Warning, event connect failed, degraded printouts as result\n");
      printf("code: %d, msg: %s\n",
             ndb_mgm_get_latest_error(m_mgmsrv2),
             ndb_mgm_get_latest_error_msg(m_mgmsrv2));
    }
  }
  m_connected= true;
  DBUG_PRINT("info",("Connected to Management Server at: %s:%d", host, port));
  if (m_verbose)
  {
    printf("Connected to Management Server at: %s:%d\n",
           host, port);
  }

  DBUG_RETURN(m_connected);
}

bool 
CommandInterpreter::disconnect() 
{
  DBUG_ENTER("CommandInterpreter::disconnect");

  if (m_event_thread) {
    void *res;
    do_event_thread= 0;
    NdbThread_WaitFor(m_event_thread, &res);
    NdbThread_Destroy(&m_event_thread);
    m_event_thread= NULL;
    ndb_mgm_destroy_handle(&m_mgmsrv2);
  }
  if (m_connected)
  {
    ndb_mgm_destroy_handle(&m_mgmsrv);
    m_connected= false;
  }
  DBUG_RETURN(true);
}

//*****************************************************************************
//*****************************************************************************

int 
CommandInterpreter::execute(const char *_line, int _try_reconnect,
			    bool interactive, int *error) 
{
  if (_try_reconnect >= 0)
    try_reconnect=_try_reconnect;
  int result= execute_impl(_line, interactive);
  if (error)
    *error= m_error;

  return result;
}

static void
invalid_command(const char *cmd)
{
  ndbout << "Invalid command: " << cmd << endl;
  ndbout << "Type HELP for help." << endl << endl;
}


static void
split_args(const char* line, Vector<BaseString>& args)
{
  // Split the command line on space
  BaseString tmp(line);
  tmp.split(args);

  // Remove any empty args which come from double
  // spaces in the command line
  // ie. "hello<space><space>world" becomes ("hello, "", "world")
  //
  for (unsigned i= 0; i < args.size(); i++)
    if (args[i].length() == 0)
      args.erase(i--);
}


int 
CommandInterpreter::execute_impl(const char *_line, bool interactive) 
{
  DBUG_ENTER("CommandInterpreter::execute_impl");
  DBUG_PRINT("enter",("line=\"%s\"",_line));
  m_error= 0;

  char * line;
  if(_line == NULL) {
    m_error = -1;
    DBUG_RETURN(false);
  }
  line = my_strdup(_line,MYF(MY_WME));
  My_auto_ptr<char> ptr(line);

  int do_continue;
  do {
    do_continue= 0;
    BaseString::trim(line," \t");
    if (line[0] == 0 ||
	line[0] == '#')
    {
      DBUG_RETURN(true);
    }
    // for mysql client compatability remove trailing ';'
    {
      unsigned last= strlen(line)-1;
      if (line[last] == ';')
      {
	line[last]= 0;
	do_continue= 1;
      }
    }
  } while (do_continue);
  // if there is anything in the line proceed
  Vector<BaseString> command_list;
  split_args(line, command_list);

  char* firstToken = strtok(line, " ");
  char* allAfterFirstToken = strtok(NULL, "");

  if (strcasecmp(firstToken, "HELP") == 0 ||
      strcasecmp(firstToken, "?") == 0) {
    m_error = executeHelp(allAfterFirstToken);
    DBUG_RETURN(true);
  }
  else if (strcasecmp(firstToken, "CONNECT") == 0) {
    m_error = executeConnect(allAfterFirstToken, interactive);
    DBUG_RETURN(true);
  }
  else if (strcasecmp(firstToken, "SLEEP") == 0) {
    if (allAfterFirstToken)
      NdbSleep_SecSleep(atoi(allAfterFirstToken));
    DBUG_RETURN(true);
  }
  else if((strcasecmp(firstToken, "QUIT") == 0 ||
	  strcasecmp(firstToken, "EXIT") == 0 ||
	  strcasecmp(firstToken, "BYE") == 0) && 
	  allAfterFirstToken == NULL){
    DBUG_RETURN(false);
  }

  if (!connect(interactive)){
    m_error = -1;
    DBUG_RETURN(true);
  }

  if (ndb_mgm_check_connection(m_mgmsrv))
  {
    disconnect();
    connect(interactive);
  }

  if (strcasecmp(firstToken, "SHOW") == 0) {
    Guard g(m_print_mutex);
    m_error = executeShow(allAfterFirstToken);
    DBUG_RETURN(true);
  }
  else if (strcasecmp(firstToken, "SHUTDOWN") == 0) {
    m_error= executeShutdown(allAfterFirstToken);
    DBUG_RETURN(true);
  }
  else if (strcasecmp(firstToken, "CLUSTERLOG") == 0){
    executeClusterLog(allAfterFirstToken);
    DBUG_RETURN(true);
  }
  else if(strcasecmp(firstToken, "START") == 0 &&
	  allAfterFirstToken != NULL &&
	  strncasecmp(allAfterFirstToken, "BACKUP", sizeof("BACKUP") - 1) == 0){
    m_error= executeStartBackup(allAfterFirstToken, interactive);
    DBUG_RETURN(true);
  }
  else if(strcasecmp(firstToken, "ABORT") == 0 &&
	  allAfterFirstToken != NULL &&
	  strncasecmp(allAfterFirstToken, "BACKUP", sizeof("BACKUP") - 1) == 0){
    m_error = executeAbortBackup(allAfterFirstToken);
    DBUG_RETURN(true);
  }
  else if (strcasecmp(firstToken, "PURGE") == 0) {
    m_error = executePurge(allAfterFirstToken);
    DBUG_RETURN(true);
  }                
  else if(strcasecmp(firstToken, "ENTER") == 0 &&
	  allAfterFirstToken != NULL &&
	  allAfterFirstToken != NULL &&
	  strncasecmp(allAfterFirstToken, "SINGLE USER MODE ", 
		  sizeof("SINGLE USER MODE") - 1) == 0){
    m_error = executeEnterSingleUser(allAfterFirstToken);
    DBUG_RETURN(true);
  }
  else if(strcasecmp(firstToken, "EXIT") == 0 &&
	  allAfterFirstToken != NULL &&
	  strncasecmp(allAfterFirstToken, "SINGLE USER MODE ", 
		  sizeof("SINGLE USER MODE") - 1) == 0){
    m_error = executeExitSingleUser(allAfterFirstToken);
    DBUG_RETURN(true);
  }
  else if(strcasecmp(firstToken, "CREATE") == 0 &&
	  allAfterFirstToken != NULL &&
	  strncasecmp(allAfterFirstToken, "NODEGROUP",
                      sizeof("NODEGROUP") - 1) == 0){
    m_error = executeCreateNodeGroup(allAfterFirstToken);
    DBUG_RETURN(true);
  }
  else if(strcasecmp(firstToken, "DROP") == 0 &&
	  allAfterFirstToken != NULL &&
	  strncasecmp(allAfterFirstToken, "NODEGROUP",
                      sizeof("NODEGROUP") - 1) == 0){
    m_error = executeDropNodeGroup(allAfterFirstToken);
    DBUG_RETURN(true);
  }
  else if (strcasecmp(firstToken, "ALL") == 0) {
    m_error = analyseAfterFirstToken(-1, allAfterFirstToken);
  } else {
    /**
     * First tokens should be digits, node ID's
     */
    int node_ids[MAX_NODES];
    unsigned pos;
    for (pos= 0; pos < command_list.size(); pos++)
    {
      int node_id;
      if (convert(command_list[pos].c_str(), node_id))
      {
        if (node_id <= 0 || node_id > MAX_NODES) {
          ndbout << "Invalid node ID: " << command_list[pos].c_str()
                 << "." << endl;
          DBUG_RETURN(true);
        }
        node_ids[pos]= node_id;
        continue;
      }
      break;
    }
    int no_of_nodes= pos;
    if (no_of_nodes == 0)
    {
      /* No digit found */
      invalid_command(_line);
      m_error = -1;
      DBUG_RETURN(true);
    }
    if (pos == command_list.size())
    {
      /* No command found */
      invalid_command(_line);
      m_error = -1;
      DBUG_RETURN(true);
    }
    if (no_of_nodes == 1)
    {
      m_error = analyseAfterFirstToken(node_ids[0], allAfterFirstToken);
      DBUG_RETURN(true);
    }
    m_error = executeCommand(command_list, pos, node_ids, no_of_nodes);
    DBUG_RETURN(true);
  }
  DBUG_RETURN(true);
}


/**
 * List of commands used as second command argument
 */
static const CommandInterpreter::CommandFunctionPair commands[] = {
  { "START", &CommandInterpreter::executeStart }
  ,{ "RESTART", &CommandInterpreter::executeRestart }
  ,{ "STOP", &CommandInterpreter::executeStop }
  ,{ "STATUS", &CommandInterpreter::executeStatus }
  ,{ "LOGLEVEL", &CommandInterpreter::executeLogLevel }
  ,{ "CLUSTERLOG", &CommandInterpreter::executeEventReporting }
#ifdef ERROR_INSERT
  ,{ "ERROR", &CommandInterpreter::executeError }
#endif
  ,{ "LOG", &CommandInterpreter::executeLog }
  ,{ "LOGIN", &CommandInterpreter::executeLogIn }
  ,{ "LOGOUT", &CommandInterpreter::executeLogOut }
  ,{ "LOGOFF", &CommandInterpreter::executeLogOff }
  ,{ "TESTON", &CommandInterpreter::executeTestOn }
  ,{ "TESTOFF", &CommandInterpreter::executeTestOff }
  ,{ "SET", &CommandInterpreter::executeSet }
  ,{ "GETSTAT", &CommandInterpreter::executeGetStat }
  ,{ "DUMP", &CommandInterpreter::executeDumpState }
  ,{ "REPORT", &CommandInterpreter::executeReport }
};


//*****************************************************************************
//*****************************************************************************
int
CommandInterpreter::analyseAfterFirstToken(int processId,
					   char* allAfterFirstToken) {
  
  int retval = 0;
  if (emptyString(allAfterFirstToken)) {
    ndbout << "Expected a command after "
	   << ((processId == -1) ? "ALL." : "node ID.") << endl;
    return -1;
  }
  
  char* secondToken = strtok(allAfterFirstToken, " ");
  char* allAfterSecondToken = strtok(NULL, "\0");

  const int tmpSize = sizeof(commands)/sizeof(CommandFunctionPair);
  ExecuteFunction fun = 0;
  const char * command = 0;
  for(int i = 0; i<tmpSize; i++){
    if(strcasecmp(secondToken, commands[i].command) == 0){
      fun = commands[i].executeFunction;
      command = commands[i].command;
      break;
    }
  }
  
  if(fun == 0){
    invalid_command(secondToken);
    return -1;
  }
  
  if(processId == -1){
    retval = executeForAll(command, fun, allAfterSecondToken);
  } else {
    retval = (this->*fun)(processId, allAfterSecondToken, false);
  }
  ndbout << endl;
  return retval;
}

int
CommandInterpreter::executeCommand(Vector<BaseString> &command_list,
                                   unsigned command_pos,
                                   int *node_ids, int no_of_nodes)
{
  const char *cmd= command_list[command_pos].c_str();
  int retval = 0;

  if (strcasecmp("STOP", cmd) == 0)
  {
    retval = executeStop(command_list, command_pos+1, node_ids, no_of_nodes);
    return retval;
  }
  if (strcasecmp("RESTART", cmd) == 0)
  {
    retval = executeRestart(command_list, command_pos+1, node_ids, no_of_nodes);
    return retval;
  }
  if (strcasecmp("START", cmd) == 0)
  {
    retval = executeStart(command_list, command_pos+1, node_ids, no_of_nodes);
    return retval;
  }
  ndbout_c("Invalid command: '%s' after multi node id list. "
           "Expected STOP, START, or RESTART.", cmd);
  return -1;
}

/**
 * Get next nodeid larger than the give node_id. node_id will be
 * set to the next node_id in the list. node_id should be set
 * to 0 (zero) on the first call.
 *
 * @param handle the NDB management handle
 * @param node_id last node_id retreived, 0 at first call
 * @param type type of node to look for
 * @return 1 if a node was found, 0 if no more node exist
 */
static 
int 
get_next_nodeid(struct ndb_mgm_cluster_state *cl,
		int *node_id,
		enum ndb_mgm_node_type type)
{
  int i;
  
  if(cl == NULL)
    return 0;
  
  i=0;
  while((i < cl->no_of_nodes)) {
    if((*node_id < cl->node_states[i].node_id) &&
       (cl->node_states[i].node_type == type)) {
      
      if(i >= cl->no_of_nodes)
	return 0;
      
      *node_id = cl->node_states[i].node_id;
      return 1;
    }
    i++;
  }
  
  return 0;
}

int
CommandInterpreter::executeForAll(const char * cmd, ExecuteFunction fun, 
				  const char * allAfterSecondToken)
{
  int nodeId = 0;
  int retval = 0;

  if(strcasecmp(cmd, "STOP") == 0) {
    ndbout_c("Executing STOP on all nodes.");
    retval = (this->*fun)(nodeId, allAfterSecondToken, true);
  } else if(strcasecmp(cmd, "RESTART") == 0) {
    retval = (this->*fun)(nodeId, allAfterSecondToken, true);
  } else if (strcasecmp(cmd, "STATUS") == 0) {
    (this->*fun)(nodeId, allAfterSecondToken, true);    
  } else {
    Guard g(m_print_mutex);
    struct ndb_mgm_cluster_state *cl= ndb_mgm_get_status(m_mgmsrv);
    if(cl == 0){
      ndbout_c("Unable get status from management server");
      printError();
      return -1;
    }
    NdbAutoPtr<char> ap1((char*)cl);
    while(get_next_nodeid(cl, &nodeId, NDB_MGM_NODE_TYPE_NDB))
      retval = (this->*fun)(nodeId, allAfterSecondToken, true);
  }
  return retval;
}

//*****************************************************************************
//*****************************************************************************
bool 
CommandInterpreter::parseBlockSpecification(const char* allAfterLog,
					    Vector<const char*>& blocks) 
{
  // Parse: [BLOCK = {ALL|<blockName>+}]

  if (emptyString(allAfterLog)) {
    return true;
  }

  // Copy allAfterLog since strtok will modify it  
  char* newAllAfterLog = my_strdup(allAfterLog,MYF(MY_WME));
  My_auto_ptr<char> ap1(newAllAfterLog);
  char* firstTokenAfterLog = strtok(newAllAfterLog, " ");
  for (unsigned int i = 0; i < strlen(firstTokenAfterLog); ++i) {
    firstTokenAfterLog[i] = toupper(firstTokenAfterLog[i]);
  }
  
  if (strcasecmp(firstTokenAfterLog, "BLOCK") != 0) {
    ndbout << "Unexpected value: " << firstTokenAfterLog 
	   << ". Expected BLOCK." << endl;
    return false;
  }

  char* allAfterFirstToken = strtok(NULL, "\0");
  if (emptyString(allAfterFirstToken)) {
    ndbout << "Expected =." << endl;
    return false;
  }

  char* secondTokenAfterLog = strtok(allAfterFirstToken, " ");
  if (strcasecmp(secondTokenAfterLog, "=") != 0) {
    ndbout << "Unexpected value: " << secondTokenAfterLog 
	   << ". Expected =." << endl;
    return false;
  }

  char* blockName = strtok(NULL, " ");
  bool all = false;
  if (blockName != NULL && (strcasecmp(blockName, "ALL") == 0)) {
    all = true;
  }
  while (blockName != NULL) {
    blocks.push_back(strdup(blockName));
    blockName = strtok(NULL, " ");
  }

  if (blocks.size() == 0) {
    ndbout << "No block specified." << endl;
    return false;
  }
  if (blocks.size() > 1 && all) {
    // More than "ALL" specified
    ndbout << "Nothing expected after ALL." << endl;
    return false;
  }
  
  return true;
}



/*****************************************************************************
 * HELP
 *****************************************************************************/
int
CommandInterpreter::executeHelp(char* parameters)
{
  if (emptyString(parameters)) {
    ndbout << helpText;

    ndbout << endl 
	   << "<severity> = " 
	   << "ALERT | CRITICAL | ERROR | WARNING | INFO | DEBUG"
	   << endl;

    ndbout << "<category> = ";
    for(int i = CFG_MIN_LOGLEVEL; i <= CFG_MAX_LOGLEVEL; i++){
      const char *str= ndb_mgm_get_event_category_string((ndb_mgm_event_category)i);
      if (str) {
	if (i != CFG_MIN_LOGLEVEL)
	  ndbout << " | ";
	ndbout << str;
      }
    }
    ndbout << endl;

    ndbout << "<level>    = " << "0 - 15" << endl;
    ndbout << "<id>       = " << "ALL | Any database node id" << endl;
    ndbout << endl;
    ndbout << "For detailed help on COMMAND, use HELP COMMAND." << endl;
  } else {
    int i = 0;
    for (i = 0; help_items[i].cmd != NULL; i++) 
    {
      if (strcasecmp(parameters, help_items[i].cmd) == 0)
      {
        if (help_items[i].help)
          ndbout << help_items[i].help;
        if (help_items[i].help_fn)
          (*help_items[i].help_fn)();
        break;
      }     
    }
    if (help_items[i].cmd == NULL){
      ndbout << "No help for " << parameters << " available" << endl;
      return -1;
    }
  }
  return 0;
}


/*****************************************************************************
 * SHUTDOWN
 *****************************************************************************/

int
CommandInterpreter::executeShutdown(char* parameters) 
{ 
  ndb_mgm_cluster_state *state = ndb_mgm_get_status(m_mgmsrv);
  if(state == NULL) {
    ndbout_c("Could not get status");
    printError();
    return 1;
  }
  NdbAutoPtr<char> ap1((char*)state);

  int result = 0;
  int need_disconnect;
  result = ndb_mgm_stop3(m_mgmsrv, -1, 0, 0, &need_disconnect);
  if (result < 0) {
    ndbout << "Shutdown of NDB Cluster node(s) failed." << endl;
    printError();
    return result;
  }

  ndbout << result << " NDB Cluster node(s) have shutdown." << endl;

  if(need_disconnect) {
    ndbout << "Disconnecting to allow management server to shutdown."
           << endl;
    disconnect();
  }
  return 0;
}

/*****************************************************************************
 * SHOW
 *****************************************************************************/


static
const char *status_string(ndb_mgm_node_status status)
{
  switch(status){
  case NDB_MGM_NODE_STATUS_NO_CONTACT:
    return "not connected";
  case NDB_MGM_NODE_STATUS_NOT_STARTED:
    return "not started";
  case NDB_MGM_NODE_STATUS_STARTING:
    return "starting";
  case NDB_MGM_NODE_STATUS_STARTED:
    return "started";
  case NDB_MGM_NODE_STATUS_SHUTTING_DOWN:
    return "shutting down";
  case NDB_MGM_NODE_STATUS_RESTARTING:
    return "restarting";
  case NDB_MGM_NODE_STATUS_SINGLEUSER:
    return "single user mode";
  default:
    return "unknown state";
  }
}

static void
print_nodes(ndb_mgm_cluster_state *state, ndb_mgm_configuration_iterator *it,
	    const char *proc_name, int no_proc, ndb_mgm_node_type type,
	    int master_id)
{ 
  int i;
  ndbout << "[" << proc_name
	 << "(" << ndb_mgm_get_node_type_string(type) << ")]\t"
	 << no_proc << " node(s)" << endl;
  for(i=0; i < state->no_of_nodes; i++) {
    struct ndb_mgm_node_state *node_state= &(state->node_states[i]);
    if(node_state->node_type == type) {
      int node_id= node_state->node_id;
      ndbout << "id=" << node_id;
      if(node_state->version != 0) {
	const char *hostname= node_state->connect_address;
	if (hostname == 0
	    || strlen(hostname) == 0
	    || strcasecmp(hostname,"0.0.0.0") == 0)
	  ndbout << " ";
	else
	  ndbout << "\t@" << hostname;

	char tmp[100];
	ndbout << "  (" << ndbGetVersionString(node_state->version,
                                               node_state->mysql_version,
                                               0,
                                               tmp, sizeof(tmp));
	if (type == NDB_MGM_NODE_TYPE_NDB) {
	  if (node_state->node_status != NDB_MGM_NODE_STATUS_STARTED) {
	    ndbout << ", " << status_string(node_state->node_status);
	  }
	  if (node_state->node_group >= 0 && node_state->node_group != (int)RNIL) {
	    ndbout << ", Nodegroup: " << node_state->node_group;
          }
          else if (node_state->node_group == (int)RNIL)
          {
            ndbout << ", no nodegroup";
          }
          if (node_state->node_group >= 0 || node_state->node_group == (int)RNIL)
	    if (master_id && node_state->dynamic_id == master_id)
	      ndbout << ", Master";
        }
	ndbout << ")" << endl;
      } else {
	ndb_mgm_first(it);
	if(ndb_mgm_find(it, CFG_NODE_ID, node_id) == 0){
	  const char *config_hostname= 0;
	  ndb_mgm_get_string_parameter(it, CFG_NODE_HOST, &config_hostname);
	  if (config_hostname == 0 || config_hostname[0] == 0)
	    config_hostname= "any host";
	  ndbout_c(" (not connected, accepting connect from %s)",
		   config_hostname);
	}
	else
	{
	  ndbout_c("Unable to find node with id: %d", node_id);
	}
      }
    }
  }
  ndbout << endl;
}

int
CommandInterpreter::executePurge(char* parameters) 
{ 
  int command_ok= 0;
  do {
    if (emptyString(parameters))
      break;
    char* firstToken = strtok(parameters, " ");
    char* nextToken = strtok(NULL, " \0");
    if (strcasecmp(firstToken,"STALE") == 0 &&
	nextToken &&
	strcasecmp(nextToken, "SESSIONS") == 0) {
      command_ok= 1;
      break;
    }
  } while(0);

  if (!command_ok) {
    ndbout_c("Unexpected command, expected: PURGE STALE SESSIONS");
    return -1;
  }

  char *str;
  
  if (ndb_mgm_purge_stale_sessions(m_mgmsrv, &str)) {
    ndbout_c("Command failed");
    return -1;
  }
  if (str) {
    ndbout_c("Purged sessions with node id's: %s", str);
    free(str);
  }
  else
  {
    ndbout_c("No sessions purged");
  }
  return 0;
}

int
CommandInterpreter::executeShow(char* parameters) 
{ 
  int i;
  if (emptyString(parameters)) {
    ndb_mgm_cluster_state *state = ndb_mgm_get_status(m_mgmsrv);
    if(state == NULL) {
      ndbout_c("Could not get status");
      printError();
      return -1;
    }
    NdbAutoPtr<char> ap1((char*)state);

    ndb_mgm_configuration * conf = ndb_mgm_get_configuration(m_mgmsrv,0);
    if(conf == 0){
      ndbout_c("Could not get configuration");
      printError();
      return -1;
    }

    ndb_mgm_configuration_iterator * it;
    it = ndb_mgm_create_configuration_iterator((struct ndb_mgm_configuration *)conf, CFG_SECTION_NODE);

    if(it == 0){
      ndbout_c("Unable to create config iterator");
      ndb_mgm_destroy_configuration(conf);
      return -1;
    }
    NdbAutoPtr<ndb_mgm_configuration_iterator> ptr(it);

    int
      master_id= 0,
      ndb_nodes= 0,
      api_nodes= 0,
      mgm_nodes= 0;

    for(i=0; i < state->no_of_nodes; i++) {
      if(state->node_states[i].node_type == NDB_MGM_NODE_TYPE_NDB &&
	 state->node_states[i].version != 0){
	master_id= state->node_states[i].dynamic_id;
	break;
      }
    }
    
    for(i=0; i < state->no_of_nodes; i++) {
      switch(state->node_states[i].node_type) {
      case NDB_MGM_NODE_TYPE_API:
	api_nodes++;
	break;
      case NDB_MGM_NODE_TYPE_NDB:
	if (state->node_states[i].dynamic_id &&
	    state->node_states[i].dynamic_id < master_id)
	  master_id= state->node_states[i].dynamic_id;
	ndb_nodes++;
	break;
      case NDB_MGM_NODE_TYPE_MGM:
	mgm_nodes++;
	break;
      case NDB_MGM_NODE_TYPE_UNKNOWN:
        ndbout << "Error: Unknown Node Type" << endl;
        return -1;
      case NDB_MGM_NODE_TYPE_MAX:
        break;                                  /* purify: deadcode */
      }
    }

    ndbout << "Cluster Configuration" << endl
	   << "---------------------" << endl;
    print_nodes(state, it, "ndbd",     ndb_nodes, NDB_MGM_NODE_TYPE_NDB, master_id);
    print_nodes(state, it, "ndb_mgmd", mgm_nodes, NDB_MGM_NODE_TYPE_MGM, 0);
    print_nodes(state, it, "mysqld",   api_nodes, NDB_MGM_NODE_TYPE_API, 0);
    //    ndbout << helpTextShow;
    ndb_mgm_destroy_configuration(conf);
    return 0;
  } else if (strcasecmp(parameters, "PROPERTIES") == 0 ||
	     strcasecmp(parameters, "PROP") == 0) {
    ndbout << "SHOW PROPERTIES is not yet implemented." << endl;
    //  ndbout << "_mgmtSrvr.getConfig()->print();" << endl; /* XXX */
  } else if (strcasecmp(parameters, "CONFIGURATION") == 0 ||
	     strcasecmp(parameters, "CONFIG") == 0){
    ndbout << "SHOW CONFIGURATION is not yet implemented." << endl;
    //nbout << "_mgmtSrvr.getConfig()->printConfigFile();" << endl; /* XXX */
  } else if (strcasecmp(parameters, "PARAMETERS") == 0 ||
	     strcasecmp(parameters, "PARAMS") == 0 ||
	     strcasecmp(parameters, "PARAM") == 0) {
    ndbout << "SHOW PARAMETERS is not yet implemented." << endl;
    //    ndbout << "_mgmtSrvr.getConfig()->getConfigInfo()->print();" 
    //           << endl; /* XXX */
  } else {
    ndbout << "Invalid argument." << endl;
    return -1;
  }
  return 0;
}

int
CommandInterpreter::executeConnect(char* parameters, bool interactive) 
{
  BaseString *basestring = NULL;

  disconnect();
  if (!emptyString(parameters)) {
    basestring= new BaseString(parameters);
    m_constr= basestring->trim().c_str();
  }
  if ( connect(interactive) == false ){
    return -1;
  }
  if (basestring != NULL)
    delete basestring;

  return 0;
}

//*****************************************************************************
//*****************************************************************************
void 
CommandInterpreter::executeClusterLog(char* parameters) 
{
  DBUG_ENTER("CommandInterpreter::executeClusterLog");
  int i;
  if (emptyString(parameters))
  {
    ndbout << "Missing argument." << endl;
    m_error = -1;
    DBUG_VOID_RETURN;
  }

  enum ndb_mgm_event_severity severity = NDB_MGM_EVENT_SEVERITY_ALL;
    
  char * tmpString = my_strdup(parameters,MYF(MY_WME));
  My_auto_ptr<char> ap1(tmpString);
  char * tmpPtr = 0;
  char * item = strtok_r(tmpString, " ", &tmpPtr);
  int enable;

  ndb_mgm_severity enabled[NDB_MGM_EVENT_SEVERITY_ALL] = 
    {{NDB_MGM_EVENT_SEVERITY_ON,0},
     {NDB_MGM_EVENT_SEVERITY_DEBUG,0},
     {NDB_MGM_EVENT_SEVERITY_INFO,0},
     {NDB_MGM_EVENT_SEVERITY_WARNING,0},
     {NDB_MGM_EVENT_SEVERITY_ERROR,0},
     {NDB_MGM_EVENT_SEVERITY_CRITICAL,0},
     {NDB_MGM_EVENT_SEVERITY_ALERT,0}};
  ndb_mgm_get_clusterlog_severity_filter(m_mgmsrv, &enabled[0], NDB_MGM_EVENT_SEVERITY_ALL);
  if(enabled == NULL) {
    ndbout << "Couldn't get status" << endl;
    printError();
    m_error = -1;
    DBUG_VOID_RETURN;
  }

  /********************
   * CLUSTERLOG INFO
   ********************/
  if (strcasecmp(item, "INFO") == 0) {
    DBUG_PRINT("info",("INFO"));
    if(enabled[0].value == 0)
    {
      ndbout << "Cluster logging is disabled." << endl;
      m_error = 0;
      DBUG_VOID_RETURN;
    }
#if 0 
    for(i = 0; i<DB_MGM_EVENT_SEVERITY_ALL;i++)
      printf("enabled[%d] = %d\n", i, enabled[i].value);
#endif
    ndbout << "Severities enabled: ";
    for(i = 1; i < (int)NDB_MGM_EVENT_SEVERITY_ALL; i++) {
      const char *str= ndb_mgm_get_event_severity_string(enabled[i].category);
      if (str == 0)
      {
	DBUG_ASSERT(false);
	continue;
      }
      if(enabled[i].value)
	ndbout << BaseString(str).ndb_toupper() << " ";
    }
    ndbout << endl;
    m_error = 0;
    DBUG_VOID_RETURN;

  } 
  else if (strcasecmp(item, "FILTER") == 0 ||
	   strcasecmp(item, "TOGGLE") == 0)
  {
    DBUG_PRINT("info",("TOGGLE"));
    enable= -1;
  } 
  else if (strcasecmp(item, "OFF") == 0) 
  {
    DBUG_PRINT("info",("OFF"));
    enable= 0;
  } else if (strcasecmp(item, "ON") == 0) {
    DBUG_PRINT("info",("ON"));
    enable= 1;
  } else {
    ndbout << "Invalid argument." << endl;
    m_error = -1;
    DBUG_VOID_RETURN;
  }

  int res_enable;
  item = strtok_r(NULL, " ", &tmpPtr);
  if (item == NULL) {
    res_enable=
      ndb_mgm_set_clusterlog_severity_filter(m_mgmsrv,
					     NDB_MGM_EVENT_SEVERITY_ON,
					     enable, NULL);
    if (res_enable < 0)
    {
      ndbout << "Couldn't set filter" << endl;
      printError();
      m_error = -1;
      DBUG_VOID_RETURN;
    }
    ndbout << "Cluster logging is " << (res_enable ? "enabled.":"disabled") << endl;
    m_error = 0;
    DBUG_VOID_RETURN;
  }

  do {
    severity= NDB_MGM_ILLEGAL_EVENT_SEVERITY;
    if (strcasecmp(item, "ALL") == 0) {
      severity = NDB_MGM_EVENT_SEVERITY_ALL;	
    } else if (strcasecmp(item, "ALERT") == 0) {
      severity = NDB_MGM_EVENT_SEVERITY_ALERT;
    } else if (strcasecmp(item, "CRITICAL") == 0) { 
      severity = NDB_MGM_EVENT_SEVERITY_CRITICAL;
    } else if (strcasecmp(item, "ERROR") == 0) {
      severity = NDB_MGM_EVENT_SEVERITY_ERROR;
    } else if (strcasecmp(item, "WARNING") == 0) {
      severity = NDB_MGM_EVENT_SEVERITY_WARNING;
    } else if (strcasecmp(item, "INFO") == 0) {
      severity = NDB_MGM_EVENT_SEVERITY_INFO;
    } else if (strcasecmp(item, "DEBUG") == 0) {
      severity = NDB_MGM_EVENT_SEVERITY_DEBUG;
    } else if (strcasecmp(item, "OFF") == 0 ||
	       strcasecmp(item, "ON") == 0) {
      if (enable < 0) // only makes sense with toggle
	severity = NDB_MGM_EVENT_SEVERITY_ON;
    }
    if (severity == NDB_MGM_ILLEGAL_EVENT_SEVERITY) {
      ndbout << "Invalid severity level: " << item << endl;
      m_error = -1;
      DBUG_VOID_RETURN;
    }

    res_enable= ndb_mgm_set_clusterlog_severity_filter(m_mgmsrv, severity,
						       enable, NULL);
    if (res_enable < 0)
    {
      ndbout << "Couldn't set filter" << endl;
      printError();
      m_error = -1;
      DBUG_VOID_RETURN;
    }
    ndbout << BaseString(item).ndb_toupper().c_str() << " " << (res_enable ? "enabled":"disabled") << endl;

    item = strtok_r(NULL, " ", &tmpPtr);	
  } while(item != NULL);
  
  m_error = 0;
  DBUG_VOID_RETURN;
} 

//*****************************************************************************
//*****************************************************************************

int
CommandInterpreter::executeStop(int processId, const char *parameters,
                                bool all) 
{
  Vector<BaseString> command_list;
  if (parameters)
    split_args(parameters, command_list);

  int retval;
  if (all)
    retval = executeStop(command_list, 0, 0, 0);
  else
    retval = executeStop(command_list, 0, &processId, 1);

  return retval;
}

int
CommandInterpreter::executeStop(Vector<BaseString> &command_list,
                                unsigned command_pos,
                                int *node_ids, int no_of_nodes)
{
  int need_disconnect;
  int abort= 0;
  int retval = 0;

  for (; command_pos < command_list.size(); command_pos++)
  {
    const char *item= command_list[command_pos].c_str();
    if (strcasecmp(item, "-A") == 0)
    {
      abort= 1;
      continue;
    }
    ndbout_c("Invalid option: %s. Expecting -A after STOP",
             item);
    return -1;
  }

  int result= ndb_mgm_stop3(m_mgmsrv, no_of_nodes, node_ids, abort,
                            &need_disconnect);
  if (result < 0)
  {
    ndbout_c("Shutdown failed.");
    printError();
    retval = -1;
  }
  else
  {
    if (node_ids == 0)
      ndbout_c("NDB Cluster has shutdown.");
    else
    {
      ndbout << "Node";
      for (int i= 0; i < no_of_nodes; i++)
          ndbout << " " << node_ids[i];
      ndbout_c(" has shutdown.");
    }
  }

  if(need_disconnect)
  {
    ndbout << "Disconnecting to allow Management Server to shutdown" << endl;
    disconnect();
  }

  return retval;
}

int
CommandInterpreter::executeEnterSingleUser(char* parameters) 
{
  strtok(parameters, " ");
  struct ndb_mgm_reply reply;
  char* id = strtok(NULL, " ");
  id = strtok(NULL, " ");
  id = strtok(NULL, "\0");
  int nodeId = -1;
  if(id == 0 || sscanf(id, "%d", &nodeId) != 1){
    ndbout_c("Invalid arguments: expected <NodeId>");
    ndbout_c("Use SHOW to see what API nodes are configured");
    return -1;
  }
  int result = ndb_mgm_enter_single_user(m_mgmsrv, nodeId, &reply);
  
  if (result != 0) {
    ndbout_c("Entering single user mode for node %d failed", nodeId);
    printError();
    return -1;
  } else {
    ndbout_c("Single user mode entered");
    ndbout_c("Access is granted for API node %d only.", nodeId);
  }
  return 0;
}

int
CommandInterpreter::executeExitSingleUser(char* parameters) 
{
  int result = ndb_mgm_exit_single_user(m_mgmsrv, 0);
  if (result != 0) {
    ndbout_c("Exiting single user mode failed.");
    printError();
    return -1;
  } else {
    ndbout_c("Exiting single user mode in progress.");
    ndbout_c("Use ALL STATUS or SHOW to see when single user mode has been exited.");
    return 0;
  }
}

int
CommandInterpreter::executeStart(int processId, const char* parameters,
				 bool all) 
{
  int result;
  int retval = 0;
  if(all) {
    result = ndb_mgm_start(m_mgmsrv, 0, 0);
  } else {
    result = ndb_mgm_start(m_mgmsrv, 1, &processId);
  }

  if (result <= 0) {
    ndbout << "Start failed." << endl;
    printError();
    retval = -1;
  } else
    {
      if(all)
	ndbout_c("NDB Cluster is being started.");
      else
	ndbout_c("Database node %d is being started.", processId);
    }
  return retval;
}

int
CommandInterpreter::executeStart(Vector<BaseString> &command_list,
                                 unsigned command_pos,
                                 int *node_ids, int no_of_nodes)
{
  int result;
  result= ndb_mgm_start(m_mgmsrv, no_of_nodes, node_ids);

  if (result <= 0) {
    ndbout_c("Start failed.");
    printError();
    return -1;
  }
  else
  {
    ndbout << "Node";
    for (int i= 0; i < no_of_nodes; i++)
      ndbout << " " << node_ids[i];
    ndbout_c(" is being started");
  }
  return 0;
}

int
CommandInterpreter::executeRestart(int processId, const char* parameters,
				   bool all)
{
  Vector<BaseString> command_list;
  if (parameters)
    split_args(parameters, command_list);

  int retval;
  if (all)
    retval = executeRestart(command_list, 0, 0, 0);
  else
    retval = executeRestart(command_list, 0, &processId, 1);

  return retval;
}

int
CommandInterpreter::executeRestart(Vector<BaseString> &command_list,
                                   unsigned command_pos,
                                   int *node_ids, int no_of_nodes)
{
  int result;
  int retval = 0;
  int nostart= 0;
  int initialstart= 0;
  int abort= 0;
  int need_disconnect= 0;

  for (; command_pos < command_list.size(); command_pos++)
  {
    const char *item= command_list[command_pos].c_str();
    if (strcasecmp(item, "-N") == 0)
    {
      nostart= 1;
      continue;
    }
    if (strcasecmp(item, "-I") == 0)
    {
      initialstart= 1;
      continue;
    }
    if (strcasecmp(item, "-A") == 0)
    {
      abort= 1;
      continue;
    }
    ndbout_c("Invalid option: %s. Expecting -A,-N or -I after RESTART",
             item);
    return -1;
  }

  struct ndb_mgm_cluster_state *cl = ndb_mgm_get_status(m_mgmsrv);
  if(cl == NULL)
  {
    ndbout_c("Could not get status");
    printError();
    return -1;
  }
  NdbAutoPtr<char> ap1((char*)cl);

  // We allow 'all restart' in single user mode
  if(node_ids != 0) {
    for (int i = 0; i<cl->no_of_nodes; i++) {
      if((cl->node_states+i)->node_status == NDB_MGM_NODE_STATUS_SINGLEUSER)
      {
        ndbout_c("Cannot restart nodes: single user mode");
        return -1;
      }
    }
  }

  if (node_ids == 0) {
    ndbout_c("Executing RESTART on all nodes.");
    ndbout_c("Starting shutdown. This may take a while. Please wait...");
  }

  for (int i= 0; i < no_of_nodes; i++)
  {
    int j = 0;
    while((j < cl->no_of_nodes) && cl->node_states[j].node_id != node_ids[i])
      j++;

    if(cl->node_states[j].node_id != node_ids[i])
    {
      ndbout << node_ids[i] << ": Node not found" << endl;
      return -1;
    }

    if(cl->node_states[j].node_type == NDB_MGM_NODE_TYPE_MGM)
    {
      ndbout << "Shutting down MGM node"
	     << " " << node_ids[i] << " for restart" << endl;
    }
  }

  result= ndb_mgm_restart3(m_mgmsrv, no_of_nodes, node_ids,
                           initialstart, nostart, abort, &need_disconnect);

  if (result <= 0) {
    ndbout_c("Restart failed.");
    printError();
    retval = -1;
  }
  else
  {
    if (node_ids == 0)
      ndbout_c("All DB nodes are being restarted.");
    else
    {
      ndbout << "Node";
      for (int i= 0; i < no_of_nodes; i++)
        ndbout << " " << node_ids[i];
      ndbout_c(" is being restarted");
    }
    if(need_disconnect)
      disconnect();
  }
  return retval;
}

/**
 * print status of one node
 */
static
void
print_status(const ndb_mgm_node_state * state)
{
  Uint32 version = state->version;
  if (state->node_type != NDB_MGM_NODE_TYPE_NDB)
  {
    if (version != 0)
    {
      ndbout << "Node " << state->node_id <<": connected" ;
      ndbout_c(" (Version %d.%d.%d)",
               getMajor(version) ,
               getMinor(version),
               getBuild(version));
      
    }
    else
    {
      ndbout << "Node " << state->node_id << ": not connected" << endl;
    }
    return;
  }
  
  ndbout << "Node " << state->node_id 
         << ": " << status_string(state->node_status);
  switch(state->node_status){
  case NDB_MGM_NODE_STATUS_STARTING:
    ndbout << " (Last completed phase " << state->start_phase << ")";
    break;
  case NDB_MGM_NODE_STATUS_SHUTTING_DOWN:
    ndbout << " (Last completed phase " << state->start_phase << ")";
    break;
  default:
    break;
  }

  if(state->node_status != NDB_MGM_NODE_STATUS_NO_CONTACT)
  {
    char tmp[100];
    ndbout_c(" (%s)", ndbGetVersionString(version, 
                                          state->mysql_version, 0, 
					  tmp, sizeof(tmp))); 
  }
  else
  {
    ndbout << endl;
  }
}

int
CommandInterpreter::executeStatus(int processId, 
				  const char* parameters, bool all) 
{
  if (! emptyString(parameters)) {
    ndbout_c("No parameters expected to this command.");
    return -1;
  }

  ndb_mgm_node_type types[2] = {
    NDB_MGM_NODE_TYPE_NDB,
    NDB_MGM_NODE_TYPE_UNKNOWN
  };
  struct ndb_mgm_cluster_state *cl;
  cl = ndb_mgm_get_status2(m_mgmsrv, all ? types : 0);
  if(cl == NULL) 
  {
    ndbout_c("Can't get status of node %d.", processId);
    printError();
    return -1;
  }
  NdbAutoPtr<char> ap1((char*)cl);

  if (all)
  {
    for (int i = 0; i<cl->no_of_nodes; i++)
      print_status(cl->node_states+i);
    return 0;
  }
  else
  {
    for (int i = 0; i<cl->no_of_nodes; i++)
    {
      if (cl->node_states[i].node_id == processId)
      {
        print_status(cl->node_states + i);
        return 0;
      }
    }
    ndbout << processId << ": Node not found" << endl;
    return -1;
  }
  return 0;
} //

int
CommandInterpreter::executeDumpState(int processId, const char* parameters,
				     bool all) 
{
  if(emptyString(parameters)){
    ndbout << "Expected argument" << endl;
    return -1;
  }

  Uint32 no = 0;
  int pars[25];
  
  char * tmpString = my_strdup(parameters,MYF(MY_WME));
  My_auto_ptr<char> ap1(tmpString);
  char * tmpPtr = 0;
  char * item = strtok_r(tmpString, " ", &tmpPtr);
  while(item != NULL){
    if (0x0 <= strtoll(item, NULL, 0) && strtoll(item, NULL, 0) <= 0xffffffff){
      pars[no] = strtol(item, NULL, 0); 
    } else {
      ndbout << "Illegal value in argument to signal." << endl
	     << "(Value must be between 0 and 0xffffffff.)" 
	     << endl;
      return -1;
    }
    no++;
    item = strtok_r(NULL, " ", &tmpPtr);
  }
  ndbout << "Sending dump signal with data:" << endl;
  for (Uint32 i=0; i<no; i++) {
    ndbout.setHexFormat(1) << pars[i] << " ";
    if (!((i+1) & 0x3)) ndbout << endl;
  }
  
  struct ndb_mgm_reply reply;
  return ndb_mgm_dump_state(m_mgmsrv, processId, pars, no, &reply);
}

struct st_report_cmd
{
  const char *name;
  const char *help;
  Ndb_logevent_type ndb_logevent_type;
  Uint32 dump_cmd;
};

static struct st_report_cmd report_cmds[] = {
  {  "BackupStatus", "Report backup status of respective node",
     NDB_LE_BackupStatus, 100000 }
  ,{ "MemoryUsage",  "Report memory usage of respective node",
     NDB_LE_MemoryUsage, 1000 }
};

static unsigned n_report_cmds =
sizeof(report_cmds)/sizeof(struct st_report_cmd);

int
CommandInterpreter::executeReport(int processId, const char* parameters,
                                  bool all) 
{
  if (emptyString(parameters))
  {
    ndbout_c("  missing report type specifier");
    return -1;
  }

  Vector<BaseString> args;
  split_args(parameters, args);

  int found = -1;
  unsigned len = args[0].length();
  for (unsigned i = 0; i < n_report_cmds; i++)
  {
    if (strncasecmp(report_cmds[i].name, args[0].c_str(), len) == 0)
    {
      if (found >= 0)
      {
        found = -1;
        break;
      }
      found = i;
      if (len == strlen(report_cmds[i].name))
        break;
    }
  }

  if (found >= 0)
  {
    struct ndb_mgm_cluster_state *cl = ndb_mgm_get_status(m_mgmsrv);
    if (cl == NULL)
    {
      ndbout_c("Can't get status of node %d.", processId);
      printError();
      return -1;
    }
    NdbAutoPtr<char> ap1((char*)cl);
    int i = 0;
    while ((i < cl->no_of_nodes) && cl->node_states[i].node_id != processId)
      i++;
    if (processId &&
        cl->node_states[i].node_type != NDB_MGM_NODE_TYPE_NDB)
    {
      ndbout_c("Node %d: is not a data node.", processId);
      return -1;
    }

    struct st_report_cmd &cmd = report_cmds[found];
    if (cmd.dump_cmd)
    {
      int pars[25];
      Uint32 no = 1;
      pars[0] = cmd.dump_cmd;
      struct ndb_mgm_reply reply;
      return ndb_mgm_dump_state(m_mgmsrv, processId, pars, no, &reply);
    }
    else
    {
      ndbout_c("do ndb_le_ %u",
               (unsigned) cmd.ndb_logevent_type);
    }
    return 0;
  }

  ndbout_c("  '%s' - report type specifier unknown or ambiguous", args[0].c_str());
  return -1;
}


static void helpTextReportFn()
{
  ndbout_c("<report type specifier> =");
  for (unsigned i = 0; i < n_report_cmds; i++)
  {
    ndbout_c("  %s\t- %s", report_cmds[i].name, report_cmds[i].help);
  }
}

//*****************************************************************************
//*****************************************************************************

int
CommandInterpreter::executeLogLevel(int processId, const char* parameters, 
				    bool all) 
{
  (void) all;
  if (emptyString(parameters)) {
    ndbout << "Expected argument" << endl;
    return -1;
  } 
  BaseString tmp(parameters);
  Vector<BaseString> spec;
  tmp.split(spec, "=");
  if(spec.size() != 2){
    ndbout << "Invalid loglevel specification: " << parameters << endl;
    return -1;
  }

  spec[0].trim().ndb_toupper();
  int category = ndb_mgm_match_event_category(spec[0].c_str());
  if(category == NDB_MGM_ILLEGAL_EVENT_CATEGORY){
    category = atoi(spec[0].c_str());
    if(category < NDB_MGM_MIN_EVENT_CATEGORY ||
       category > NDB_MGM_MAX_EVENT_CATEGORY){
      ndbout << "Unknown category: \"" << spec[0].c_str() << "\"" << endl;
      return -1;
    }
  }
  
  int level = atoi(spec[1].c_str());
  if(level < 0 || level > 15){
    ndbout << "Invalid level: " << spec[1].c_str() << endl;
    return -1;
  }
  
  ndbout << "Executing LOGLEVEL on node " << processId << flush;

  struct ndb_mgm_reply reply;
  int result;
  result = ndb_mgm_set_loglevel_node(m_mgmsrv, 
				     processId,
				     (ndb_mgm_event_category)category,
				     level, 
				     &reply);
  
  if (result < 0) {
    ndbout_c(" failed.");
    printError();
    return -1;
  } else {
    ndbout_c(" OK!");
  }  
  return 0;
}

//*****************************************************************************
//*****************************************************************************
int CommandInterpreter::executeError(int processId, 
				      const char* parameters, bool /* all */) 
{
  int retval = 0;
  if (emptyString(parameters)) {
    ndbout << "Missing error number." << endl;
    return -1;
  }

  // Copy parameters since strtok will modify it
  char* newpar = my_strdup(parameters,MYF(MY_WME)); 
  My_auto_ptr<char> ap1(newpar);
  char* firstParameter = strtok(newpar, " ");

  int errorNo;
  if (! convert(firstParameter, errorNo)) {
    ndbout << "Expected an integer." << endl;
    return -1;
  }

  char* allAfterFirstParameter = strtok(NULL, "\0");
  if (! emptyString(allAfterFirstParameter)) {
    ndbout << "Nothing expected after error number." << endl;
    return -1;
  }

  retval = ndb_mgm_insert_error(m_mgmsrv, processId, errorNo, NULL);
  return retval;
}

//*****************************************************************************
//*****************************************************************************

int
CommandInterpreter::executeLog(int processId,
			       const char* parameters, bool all) 
{
  struct ndb_mgm_reply reply;
  Vector<const char *> blocks;
  if (! parseBlockSpecification(parameters, blocks)) {
    return -1;
  }
  int len=1;
  Uint32 i;
  for(i=0; i<blocks.size(); i++) {
    len += strlen(blocks[i]) + 1;
  }
  char * blockNames = (char*)my_malloc(len,MYF(MY_WME));
  My_auto_ptr<char> ap1(blockNames);
  
  blockNames[0] = 0;
  for(i=0; i<blocks.size(); i++) {
    strcat(blockNames, blocks[i]);
    strcat(blockNames, "|");
  }
  
  int result = ndb_mgm_log_signals(m_mgmsrv,
				   processId, 
				   NDB_MGM_SIGNAL_LOG_MODE_INOUT, 
				   blockNames,
				   &reply);
  if (result != 0) {
    ndbout_c("Execute LOG on node %d failed.", processId);
    printError();
    return -1;
  }
  return 0;
}

//*****************************************************************************
//*****************************************************************************
int
CommandInterpreter::executeLogIn(int /* processId */,
				 const char* parameters, bool /* all */) 
{
  ndbout << "Command LOGIN not implemented." << endl;
  return 0;
}

//*****************************************************************************
//*****************************************************************************
int
CommandInterpreter::executeLogOut(int /*processId*/, 
				  const char* parameters, bool /*all*/) 
{
  ndbout << "Command LOGOUT not implemented." << endl;
  return 0;
}

//*****************************************************************************
//*****************************************************************************
int
CommandInterpreter::executeLogOff(int /*processId*/,
				  const char* parameters, bool /*all*/) 
{
  ndbout << "Command LOGOFF not implemented." << endl;
  return 0;
}

//*****************************************************************************
//*****************************************************************************
int
CommandInterpreter::executeTestOn(int processId,
				  const char* parameters, bool /*all*/) 
{
  if (! emptyString(parameters)) {
    ndbout << "No parameters expected to this command." << endl;
    return -1;
  }
  struct ndb_mgm_reply reply;
  int result = ndb_mgm_start_signallog(m_mgmsrv, processId, &reply);
  if (result != 0) {
    ndbout_c("Execute TESTON failed.");
    printError();
    return -1;
  }
  return 0;
}

//*****************************************************************************
//*****************************************************************************
int
CommandInterpreter::executeTestOff(int processId,
				   const char* parameters, bool /*all*/) 
{
  if (! emptyString(parameters)) {
    ndbout << "No parameters expected to this command." << endl;
    return -1;
  }
  struct ndb_mgm_reply reply;
  int result = ndb_mgm_stop_signallog(m_mgmsrv, processId, &reply);
  if (result != 0) {
    ndbout_c("Execute TESTOFF failed.");
    printError();
    return -1;
  }
  return 0;
}


//*****************************************************************************
//*****************************************************************************
int 
CommandInterpreter::executeSet(int /*processId*/, 
			       const char* parameters, bool /*all*/) 
{
  if (emptyString(parameters)) {
    ndbout << "Missing parameter name." << endl;
    return -1;
  }
#if 0
  // Copy parameters since strtok will modify it
  char* newpar = my_strdup(parameters,MYF(MY_WME));
  My_auto_ptr<char> ap1(newpar);
  char* configParameterName = strtok(newpar, " ");

  char* allAfterParameterName = strtok(NULL, "\0");
  if (emptyString(allAfterParameterName)) {
    ndbout << "Missing parameter value." << endl;
    return;
  }

  char* value = strtok(allAfterParameterName, " ");

  char* allAfterValue = strtok(NULL, "\0");
  if (! emptyString(allAfterValue)) {
    ndbout << "Nothing expected after parameter value." << endl;
    return;
  }

  bool configBackupFileUpdated;
  bool configPrimaryFileUpdated;
  
  // TODO The handling of the primary and backup config files should be 
  // analysed further.
  // How it should be handled if only the backup is possible to write.

  int result = _mgmtSrvr.updateConfigParam(processId, configParameterName, 
					   value, configBackupFileUpdated, 
					   configPrimaryFileUpdated);
  if (result == 0) {
    if (configBackupFileUpdated && configPrimaryFileUpdated) {
      ndbout << "The configuration is updated." << endl;
    }
    else if (configBackupFileUpdated && !configPrimaryFileUpdated) {
      ndbout << "The configuration is updated but it was only possible " 
	     << "to update the backup configuration file, not the primary." 
	     << endl;
    }
    else {
      assert(false);
    }
  }
  else {
    ndbout << get_error_text(result) << endl;
    if (configBackupFileUpdated && configPrimaryFileUpdated) {
      ndbout << "The configuration files are however updated and "
	     << "the value will be used next time the process is restarted." 
	     << endl;
    }
    else if (configBackupFileUpdated && !configPrimaryFileUpdated) {
      ndbout << "It was only possible to update the backup "
	     << "configuration file, not the primary." << endl;
    }
    else if (!configBackupFileUpdated && !configPrimaryFileUpdated) {
      ndbout << "The configuration files are not updated." << endl;
    }
    else {
      // The primary is not tried to write if the write of backup file fails
      abort();
    }
  }
#endif 
  return 0;
}

//*****************************************************************************
//*****************************************************************************
int CommandInterpreter::executeGetStat(int /*processId*/,
					const char* parameters, bool /*all*/) 
{
  if (! emptyString(parameters)) {
    ndbout << "No parameters expected to this command." << endl;
    return -1;
  }

#if 0
  MgmtSrvr::Statistics statistics;
  int result = _mgmtSrvr.getStatistics(processId, statistics);
  if (result != 0) {
    ndbout << get_error_text(result) << endl;
    return;
  }
#endif
  // Print statistic...
  /*
  ndbout << "Number of GETSTAT commands: " 
  << statistics._test1 << endl;
  */
  return 0;
}

//*****************************************************************************
//*****************************************************************************
				 
int
CommandInterpreter::executeEventReporting(int processId,
					  const char* parameters, 
					  bool all) 
{
  int retval = 0;
  if (emptyString(parameters)) {
    ndbout << "Expected argument" << endl;
    return -1;
  }

  Vector<BaseString> specs;
  split_args(parameters, specs);

  for (int i=0; i < (int) specs.size(); i++)
  {
    Vector<BaseString> spec;
    specs[i].split(spec, "=");
    if(spec.size() != 2){
      ndbout << "Invalid loglevel specification: " << specs[i] << endl;
      continue;
    }

    spec[0].trim().ndb_toupper();
    int category = ndb_mgm_match_event_category(spec[0].c_str());
    if(category == NDB_MGM_ILLEGAL_EVENT_CATEGORY){
      if(!convert(spec[0].c_str(), category) ||
	 category < NDB_MGM_MIN_EVENT_CATEGORY ||
	 category > NDB_MGM_MAX_EVENT_CATEGORY){
	ndbout << "Unknown category: \"" << spec[0].c_str() << "\"" << endl;
	continue;
      }
    }

    int level;
    if (!convert(spec[1].c_str(),level))
    {
      ndbout << "Invalid level: " << spec[1].c_str() << endl;
      continue;
    }

    ndbout << "Executing CLUSTERLOG " << spec[0] << "=" << spec[1]
	   << " on node " << processId << flush;

    struct ndb_mgm_reply reply;
    int result;
    result = ndb_mgm_set_loglevel_clusterlog(m_mgmsrv, 
					     processId,
					     (ndb_mgm_event_category)category,
					     level, 
					     &reply);
  
    if (result != 0) {
      ndbout_c(" failed."); 
      printError();
      retval = -1;
    } else {
      ndbout_c(" OK!"); 
    }
  }
  return retval;
}


/*****************************************************************************
 * Backup
 *****************************************************************************/
int
CommandInterpreter::executeStartBackup(char* parameters, bool interactive)
{
  struct ndb_mgm_reply reply;
  unsigned int backupId;
  unsigned int input_backupId = 0;

  Vector<BaseString> args;
  if (parameters)
    split_args(parameters, args);

  for (unsigned i= 0; i < args.size(); i++)
    args[i].ndb_toupper();

  int sz= args.size();

  int result;
  int flags = 2;
  //1,snapshot at start time. 0 snapshot at end time
  unsigned int backuppoint = 0;
  bool b_log = false;
  bool b_nowait = false;
  bool b_wait_completed = false;
  bool b_wait_started = false;

  /*
   All the commands list as follow:
   start backup <backupid> nowait | start backup <backupid> snapshotstart/snapshotend nowati | start backup <backupid> nowait snapshotstart/snapshotend
   start backup <backupid> | start backup <backupid> wait completed | start backup <backupid> snapshotstart/snapshotend
   start backup <backupid> snapshotstart/snapshotend wait completed | start backup <backupid> wait completed snapshotstart/snapshotend
   start backup <backupid> wait started | start backup <backupid> snapshotstart/snapshotend wait started
   start backup <backupid> wait started snapshotstart/snapshotend
  */
  for (int i= 1; i < sz; i++)
  {
    if (i == 1 && sscanf(args[1].c_str(), "%u", &input_backupId) == 1) {
      if (input_backupId > 0 && input_backupId < MAX_BACKUPS)
        continue;
      else {
        invalid_command(parameters);
        return -1;
      }
    }

    if (args[i] == "SNAPSHOTEND") {
      if (b_log ==true) {
        invalid_command(parameters);
        return -1;
      }
      b_log = true;
      backuppoint = 0;
      continue;
    }
    if (args[i] == "SNAPSHOTSTART") {
      if (b_log ==true) {
        invalid_command(parameters);
        return -1;
      }
      b_log = true;
      backuppoint = 1;
      continue;
    }
    if (args[i] == "NOWAIT") {
      if (b_nowait == true || b_wait_completed == true || b_wait_started ==true) {
        invalid_command(parameters);
        return -1;
      }
      b_nowait = true;
      flags = 0;
      continue;
    }
    if (args[i] == "WAIT") {
      if (b_nowait == true || b_wait_completed == true || b_wait_started ==true) {
        invalid_command(parameters);
        return -1;
      }
      if (i+1 < sz) {
        if (args[i+1] == "COMPLETED") {
          b_wait_completed = true;
          flags = 2; 
          i++;
        }
        else if (args[i+1] == "STARTED") {
          b_wait_started = true;
          flags = 1;
          i++;
        }
        else {
          invalid_command(parameters);
          return -1;
        }
      }
      else {
        invalid_command(parameters);
        return -1;
      }
      continue;
    }
    invalid_command(parameters);
    return -1;
  }

  //print message
  if (flags == 2)
    ndbout_c("Waiting for completed, this may take several minutes");
  if (flags == 1)
    ndbout_c("Waiting for started, this may take several minutes");

  NdbLogEventHandle log_handle= NULL;
  struct ndb_logevent log_event;
  if (flags > 0 && !interactive)
  {
    int filter[] = { 15, NDB_MGM_EVENT_CATEGORY_BACKUP, 0, 0 };
    log_handle = ndb_mgm_create_logevent_handle(m_mgmsrv, filter);
    if (!log_handle)
    {
      ndbout << "Initializing start of backup failed" << endl;
      printError();
      return -1;
    }
  }

  //start backup N | start backup snapshotstart/snapshotend
  if (input_backupId > 0 || b_log == true)
    result = ndb_mgm_start_backup3(m_mgmsrv, flags, &backupId, &reply, input_backupId, backuppoint);
  //start backup
  else
    result = ndb_mgm_start_backup(m_mgmsrv, flags, &backupId, &reply);

  if (result != 0) {
    ndbout << "Backup failed" << endl;
    printError();

    if (log_handle) 
      ndb_mgm_destroy_logevent_handle(&log_handle);
    return result;
  }

  /**
   * If interactive, event listner thread is already running
   */
  if (log_handle && !interactive)
  {
    int count = 0;
    int retry = 0;
    int res;
    do {
      if ((res= ndb_logevent_get_next(log_handle, &log_event, 60000)) > 0)
      {
        int print = 0;
        switch (log_event.type) {
          case NDB_LE_BackupStarted:
            if (log_event.BackupStarted.backup_id == backupId)
              print = 1;
            break;
          case NDB_LE_BackupCompleted:
            if (log_event.BackupCompleted.backup_id == backupId)
              print = 1;
            break;
          case NDB_LE_BackupAborted:
            if (log_event.BackupAborted.backup_id == backupId)
              print = 1;
            break;
          default:
            break;
        }
        if (print)
        {
          Guard g(m_print_mutex);
          printLogEvent(&log_event);
          count++;
        }
      }
      else
      {
        retry++;
      }
    } while(res >= 0 && count < 2 && retry < 3);

    if (retry >= 3)
      ndbout << "get backup event failed for " << retry << " times" << endl;

    ndb_mgm_destroy_logevent_handle(&log_handle);
  }

  return 0;
}

int
CommandInterpreter::executeAbortBackup(char* parameters) 
{
  int bid = -1;
  struct ndb_mgm_reply reply;
  if (emptyString(parameters))
    goto executeAbortBackupError1;

  {
    strtok(parameters, " ");
    char* id = strtok(NULL, "\0");
    if(id == 0 || sscanf(id, "%d", &bid) != 1)
      goto executeAbortBackupError1;
  }
  {
    int result= ndb_mgm_abort_backup(m_mgmsrv, bid, &reply);
    if (result != 0) {
      ndbout << "Abort of backup " << bid << " failed" << endl;
      printError();
      return -1;
    } else {
      ndbout << "Abort of backup " << bid << " ordered" << endl;
    }
  }
  return 0;
 executeAbortBackupError1:
  ndbout << "Invalid arguments: expected <BackupId>" << endl;
  return -1;
}

int
CommandInterpreter::executeCreateNodeGroup(char* parameters)
{
  int result;
  int ng;
  struct ndb_mgm_reply reply;
  char *id= strchr(parameters, ' ');
  if (emptyString(id))
    goto err;

  {
    Vector<int> nodes;
    BaseString args(id);
    Vector<BaseString> nodelist;
    args.split(nodelist, ",");

    for (Uint32 i = 0; i<nodelist.size(); i++)
    {
      nodes.push_back(atoi(nodelist[i].c_str()));
    }
    nodes.push_back(0);

    result= ndb_mgm_create_nodegroup(m_mgmsrv, nodes.getBase(), &ng, &reply);

    if (result != 0) {
      printError();
      return -1;
    } else {
      ndbout << "Nodegroup " << ng << " created" << endl;
    }

  }

  return 0;
err:
  ndbout << "Invalid arguments: expected <id>,<id>..." << endl;
  return -1;
}

int
CommandInterpreter::executeDropNodeGroup(char* parameters)
{
  int ng = -1;
  struct ndb_mgm_reply reply;
  if (emptyString(parameters))
    goto err;

  {
    char* id = strchr(parameters, ' ');
    if(id == 0 || sscanf(id, "%d", &ng) != 1)
      goto err;
  }

  {
    int result= ndb_mgm_drop_nodegroup(m_mgmsrv, ng, &reply);
    if (result != 0) {
      printError();
      return -1;
    } else {
      ndbout << "Drop Node Group " << ng << " done" << endl;
    }
  }
  return 0;
err:
  ndbout << "Invalid arguments: expected <NG>" << endl;
  return -1;
}

template class Vector<char const*>;<|MERGE_RESOLUTION|>--- conflicted
+++ resolved
@@ -131,17 +131,8 @@
                       int *node_ids, int no_of_nodes);
   int  executeStart(Vector<BaseString> &command_list, unsigned command_pos,
                     int *node_ids, int no_of_nodes);
-<<<<<<< HEAD
-
-  int  executeRep(char* parameters);
-
-  void executeCpc(char * parameters);
-
   int executeCreateNodeGroup(char* parameters);
   int executeDropNodeGroup(char* parameters);
-
-=======
->>>>>>> f29db141
 public:
   bool connect(bool interactive);
   bool disconnect();
@@ -224,23 +215,6 @@
 
 #include <debugger/EventLogger.hpp>
 #include <signaldata/SetLogLevelOrd.hpp>
-
-<<<<<<< HEAD
-int Ndb_mgmclient::execute(int argc, char** argv, int _try_reconnect, bool interactive, int *error)
-{
-  if (argc <= 0)
-    return 0;
-  BaseString _line(argv[0]);
-  for (int i= 1; i < argc; i++)
-  {
-    _line.appfmt(" %s", argv[i]);
-  }
-  return m_cmd->execute(_line.c_str(),_try_reconnect, interactive, error);
-}
-=======
-#include "MgmtErrorReporter.hpp"
-
->>>>>>> f29db141
 
 /*****************************************************************************
  * HELP

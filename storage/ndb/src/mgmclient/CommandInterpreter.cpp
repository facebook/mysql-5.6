/* Copyright (C) 2003 MySQL AB

   This program is free software; you can redistribute it and/or modify
   it under the terms of the GNU General Public License as published by
   the Free Software Foundation; version 2 of the License.

   This program is distributed in the hope that it will be useful,
   but WITHOUT ANY WARRANTY; without even the implied warranty of
   MERCHANTABILITY or FITNESS FOR A PARTICULAR PURPOSE.  See the
   GNU General Public License for more details.

   You should have received a copy of the GNU General Public License
   along with this program; if not, write to the Free Software
   Foundation, Inc., 59 Temple Place, Suite 330, Boston, MA  02111-1307  USA */

#include <ndb_global.h>
#include <my_sys.h>
#include <Vector.hpp>
#include <mgmapi.h>
#include <util/BaseString.hpp>
#include <ndbd_exit_codes.h>
#include <kernel/BlockNumbers.h>

class MgmtSrvr;

/** 
 *  @class CommandInterpreter
 *  @brief Reads command line in management client
 *
 *  This class has one public method which reads a command line 
 *  from a stream. It then interpret that commmand line and calls a suitable 
 *  method in the MgmtSrvr class which executes the command.
 *
 *  For command syntax, see the HELP command.
 */ 
class CommandInterpreter {
public:
  /**
   *   Constructor
   *   @param mgmtSrvr: Management server to use when executing commands
   */
  CommandInterpreter(const char *, int verbose);
  ~CommandInterpreter();
  
  /**
   *   Reads one line from the stream, parse the line to find 
   *   a command and then calls a suitable method which executes 
   *   the command.
   *
   *   @return true until quit/bye/exit has been typed
   */
  int execute(const char *_line, int _try_reconnect=-1, bool interactive=1, int *error= 0);

private:
  void printError();
  int execute_impl(const char *_line, bool interactive=1);

  /**
   *   Analyse the command line, after the first token.
   *
   *   @param  processId:           DB process id to send command to or -1 if
   *                                command will be sent to all DB processes.
   *   @param  allAfterFirstToken:  What the client gave after the 
   *                                first token on the command line
   *   @return: 0 if analyseAfterFirstToken succeeds, otherwise -1 
   */
  int  analyseAfterFirstToken(int processId, char* allAfterFirstTokenCstr);

  int  executeCommand(Vector<BaseString> &command_list,
                      unsigned command_pos,
                      int *node_ids, int no_of_nodes);
  /**
   *   Parse the block specification part of the LOG* commands,
   *   things after LOG*: [BLOCK = {ALL|<blockName>+}]
   *
   *   @param  allAfterLog: What the client gave after the second token 
   *                        (LOG*) on the command line
   *   @param  blocks, OUT: ALL or name of all the blocks
   *   @return: true if correct syntax, otherwise false
   */
  bool parseBlockSpecification(const char* allAfterLog, 
			       Vector<const char*>& blocks);
  
  /**
   *   A bunch of execute functions: Executes one of the commands
   *
   *   @param  processId:   DB process id to send command to
   *   @param  parameters:  What the client gave after the command name 
   *                        on the command line.
   *   For example if complete input from user is: "1 LOGLEVEL 22" then the
   *   parameters argument is the string with everything after LOGLEVEL, in
   *   this case "22". Each function is responsible to check the parameters
   *   argument.
   */
  int  executeHelp(char* parameters);
  int  executeShow(char* parameters);
  int  executePurge(char* parameters);
  int  executeConnect(char* parameters, bool interactive);
  int  executeShutdown(char* parameters);
  void executeRun(char* parameters);
  void executeInfo(char* parameters);
  void executeClusterLog(char* parameters);

public:
  int  executeStop(int processId, const char* parameters, bool all);
  int  executeEnterSingleUser(char* parameters);
  int  executeExitSingleUser(char* parameters);
  int  executeStart(int processId, const char* parameters, bool all);
  int  executeRestart(int processId, const char* parameters, bool all);
  int  executeLogLevel(int processId, const char* parameters, bool all);
  int  executeError(int processId, const char* parameters, bool all);
  int  executeLog(int processId, const char* parameters, bool all);
  int  executeLogIn(int processId, const char* parameters, bool all);
  int  executeLogOut(int processId, const char* parameters, bool all);
  int  executeLogOff(int processId, const char* parameters, bool all);
  int  executeTestOn(int processId, const char* parameters, bool all);
  int  executeTestOff(int processId, const char* parameters, bool all);
  int  executeSet(int processId, const char* parameters, bool all);
  int  executeGetStat(int processId, const char* parameters, bool all);
  int  executeStatus(int processId, const char* parameters, bool all);
  int  executeEventReporting(int processId, const char* parameters, bool all);
  int  executeDumpState(int processId, const char* parameters, bool all);
  int  executeReport(int processId, const char* parameters, bool all);
  int  executeStartBackup(char * parameters, bool interactive);
  int  executeAbortBackup(char * parameters);
  int  executeStop(Vector<BaseString> &command_list, unsigned command_pos,
                   int *node_ids, int no_of_nodes);
  int  executeRestart(Vector<BaseString> &command_list, unsigned command_pos,
                      int *node_ids, int no_of_nodes);

  int  executeRep(char* parameters);

  void executeCpc(char * parameters);

public:
  bool connect(bool interactive);
  bool disconnect();

  /**
   * A execute function definition
   */
public:
  typedef int (CommandInterpreter::* ExecuteFunction)(int processId, 
						       const char * param, 
						       bool all);
  
  struct CommandFunctionPair {
    const char * command;
    ExecuteFunction executeFunction;
  };
private:
  /**
   * 
   */
  int  executeForAll(const char * cmd, 
		     ExecuteFunction fun,
		     const char * param);

  NdbMgmHandle m_mgmsrv;
  NdbMgmHandle m_mgmsrv2;
  const char *m_constr;
  bool m_connected;
  int m_verbose;
  int try_reconnect;
  int m_error;
  struct NdbThread* m_event_thread;
  NdbMutex *m_print_mutex;
};

struct event_thread_param {
  NdbMgmHandle *m;
  NdbMutex **p;
};

NdbMutex* print_mutex;

/*
 * Facade object for CommandInterpreter
 */

#include "ndb_mgmclient.hpp"
#include "ndb_mgmclient.h"

Ndb_mgmclient::Ndb_mgmclient(const char *host,int verbose)
{
  m_cmd= new CommandInterpreter(host,verbose);
}
Ndb_mgmclient::~Ndb_mgmclient()
{
  delete m_cmd;
}
int Ndb_mgmclient::execute(const char *_line, int _try_reconnect, bool interactive, int *error)
{
  return m_cmd->execute(_line,_try_reconnect,interactive, error);
}
int
Ndb_mgmclient::disconnect()
{
  return m_cmd->disconnect();
}

extern "C" {
  Ndb_mgmclient_handle ndb_mgmclient_handle_create(const char *connect_string)
  {
    return (Ndb_mgmclient_handle) new Ndb_mgmclient(connect_string);
  }
  int ndb_mgmclient_execute(Ndb_mgmclient_handle h, int argc, char** argv)
  {
    return ((Ndb_mgmclient*)h)->execute(argc, argv, 1);
  }
  int ndb_mgmclient_handle_destroy(Ndb_mgmclient_handle h)
  {
    delete (Ndb_mgmclient*)h;
    return 0;
  }
}
/*
 * The CommandInterpreter
 */

#include <mgmapi.h>
#include <mgmapi_debug.h>
#include <version.h>
#include <NdbAutoPtr.hpp>
#include <NdbOut.hpp>
#include <NdbSleep.h>
#include <NdbMem.h>
#include <EventLogger.hpp>
#include <signaldata/SetLogLevelOrd.hpp>
#include "MgmtErrorReporter.hpp"
#include <Parser.hpp>
#include <SocketServer.hpp>
#include <util/InputStream.hpp>
#include <util/OutputStream.hpp>

int Ndb_mgmclient::execute(int argc, char** argv, int _try_reconnect, bool interactive, int *error)
{
  if (argc <= 0)
    return 0;
  BaseString _line(argv[0]);
  for (int i= 1; i < argc; i++)
  {
    _line.appfmt(" %s", argv[i]);
  }
  return m_cmd->execute(_line.c_str(),_try_reconnect, interactive, error);
}

/*****************************************************************************
 * HELP
 *****************************************************************************/
static const char* helpText =
"---------------------------------------------------------------------------\n"
" NDB Cluster -- Management Client -- Help\n"
"---------------------------------------------------------------------------\n"
"HELP                                   Print help text\n"
"HELP COMMAND                           Print detailed help for COMMAND(e.g. SHOW)\n"
#ifdef VM_TRACE // DEBUG ONLY
"HELP DEBUG                             Help for debug compiled version\n"
#endif
"SHOW                                   Print information about cluster\n"
#if 0
"SHOW CONFIG                            Print configuration\n"
"SHOW PARAMETERS                        Print configuration parameters\n"
#endif
"START BACKUP [NOWAIT | WAIT STARTED | WAIT COMPLETED]\n"
"                                       Start backup (default WAIT COMPLETED)\n"
"ABORT BACKUP <backup id>               Abort backup\n"
"SHUTDOWN                               Shutdown all processes in cluster\n"
"CLUSTERLOG ON [<severity>] ...         Enable Cluster logging\n"
"CLUSTERLOG OFF [<severity>] ...        Disable Cluster logging\n"
"CLUSTERLOG TOGGLE [<severity>] ...     Toggle severity filter on/off\n"
"CLUSTERLOG INFO                        Print cluster log information\n"
"<id> START                             Start data node (started with -n)\n"
"<id> RESTART [-n] [-i] [-a]            Restart data or management server node\n"
"<id> STOP [-a]                         Stop data or management server node\n"
"ENTER SINGLE USER MODE <id>            Enter single user mode\n"
"EXIT SINGLE USER MODE                  Exit single user mode\n"
"<id> STATUS                            Print status\n"
"<id> CLUSTERLOG {<category>=<level>}+  Set log level for cluster log\n"
"PURGE STALE SESSIONS                   Reset reserved nodeid's in the mgmt server\n"
"CONNECT [<connectstring>]              Connect to management server (reconnect if already connected)\n"
"<id> REPORT <report type specifier>   Query reporting of information about the cluster\n"
"QUIT                                   Quit management client\n"
;

static const char* helpTextShow =
"---------------------------------------------------------------------------\n"
" NDB Cluster -- Management Client -- Help for SHOW command\n"
"---------------------------------------------------------------------------\n"
"SHOW Print information about cluster\n\n"
"SHOW               Print information about cluster.The status reported is from\n"
"                   the perspective of the data nodes. API and Management Server nodes\n"
"                   are only reported as connected once the data nodes have started.\n" 
#if 0
"SHOW CONFIG        Print configuration (in initial config file format)\n" 
"SHOW PARAMETERS    Print information about configuration parameters\n\n"
#endif
;

static const char* helpTextHelp =
"---------------------------------------------------------------------------\n"
" NDB Cluster -- Management Client -- Help for HELP command\n"
"---------------------------------------------------------------------------\n"
"HELP List available commands of NDB Cluster Management Client\n\n"
"HELP               List available commands.\n"
;

static const char* helpTextBackup =
"---------------------------------------------------------------------------\n"
" NDB Cluster -- Management Client -- Help for BACKUP command\n"
"---------------------------------------------------------------------------\n"
"BACKUP  A backup is a snapshot of the database at a given time. \n"
"        The backup consists of three main parts:\n\n"
"        Metadata: the names and definitions of all database tables. \n"
"        Table records: the data actually stored in the database tables \n"
"        at the time that the backup was made.\n"
"        Transaction log: a sequential record telling how \n"
"        and when data was stored in the database.\n\n"
"        Backups are stored on each data node in the cluster that \n"
"        participates in the backup.\n\n"
"        The cluster log records backup related events (such as \n"
"        backup started, aborted, finished).\n"
;

static const char* helpTextStartBackup =
"---------------------------------------------------------------------------\n"
" NDB Cluster -- Management Client -- Help for START BACKUP command\n"
"---------------------------------------------------------------------------\n"
"START BACKUP  Start a cluster backup\n\n"
"START BACKUP [NOWAIT | WAIT STARTED | WAIT COMPLETED]\n"
"                   Start a backup for the cluster.\n"
"                   Each backup gets an ID number that is reported to the\n"
"                   user. This ID number can help you find the backup on the\n"
"                   file system, or ABORT BACKUP if you wish to cancel a \n"
"                   running backup.\n\n"
"                   NOWAIT \n"
"                     Start a cluster backup and return immediately.\n"
"                     The management client will return control directly\n"
"                     to the user without waiting for the backup\n"
"                     to have started.\n"
"                     The status of the backup is recorded in the Cluster log.\n"
"                   WAIT STARTED\n"
"                     Start a cluster backup and return until the backup has\n"
"                     started. The management client will wait for the backup \n"
"                     to have started before returning control to the user.\n"
"                   WAIT COMPLETED\n"
"                     Start a cluster backup and return until the backup has\n"
"                     completed. The management client will wait for the backup\n"
"                     to complete before returning control to the user.\n"
;

static const char* helpTextAbortBackup =
"---------------------------------------------------------------------------\n"
" NDB Cluster -- Management Client -- Help for ABORT BACKUP command\n"
"---------------------------------------------------------------------------\n"
"ABORT BACKUP  Abort a cluster backup\n\n"
"ABORT BACKUP <backup id>  \n"
"                   Abort a backup that is already in progress.\n"
"                   The backup id can be seen in the cluster log or in the\n"
"                   output of the START BACKUP command.\n"
;

static const char* helpTextShutdown =
"---------------------------------------------------------------------------\n"
" NDB Cluster -- Management Client -- Help for SHUTDOWN command\n"
"---------------------------------------------------------------------------\n"
"SHUTDOWN  Shutdown the cluster\n\n"
"SHUTDOWN           Shutdown the data nodes and management nodes.\n"
"                   MySQL Servers and NDBAPI nodes are currently not \n"
"                   shut down by issuing this command.\n"
;

static const char* helpTextClusterlogOn =
"---------------------------------------------------------------------------\n"
" NDB Cluster -- Management Client -- Help for CLUSTERLOG ON command\n"
"---------------------------------------------------------------------------\n"
"CLUSTERLOG ON  Enable Cluster logging\n\n"
"CLUSTERLOG ON [<severity>] ... \n"
"                   Turn the cluster log on.\n"
"                   It tells management server which severity levels\n"
"                   messages will be logged.\n\n"
"                   <severity> can be any one of the following values:\n"
"                   ALERT, CRITICAL, ERROR, WARNING, INFO, DEBUG.\n"
;

static const char* helpTextClusterlogOff =
"---------------------------------------------------------------------------\n"
" NDB Cluster -- Management Client -- Help for CLUSTERLOG OFF command\n"
"---------------------------------------------------------------------------\n"
"CLUSTERLOG OFF  Disable Cluster logging\n\n"
"CLUSTERLOG OFF [<severity>] ...  \n"
"                   Turn the cluster log off.\n"
"                   It tells management server which serverity\n"
"                   levels logging will be disabled.\n\n"
"                   <severity> can be any one of the following values:\n"
"                   ALERT, CRITICAL, ERROR, WARNING, INFO, DEBUG.\n"
;

static const char* helpTextClusterlogToggle =
"---------------------------------------------------------------------------\n"
" NDB Cluster -- Management Client -- Help for CLUSTERLOG TOGGLE command\n"
"---------------------------------------------------------------------------\n"
"CLUSTERLOG TOGGLE  Toggle severity filter on/off\n\n"
"CLUSTERLOG TOGGLE [<severity>] ...  \n"
"                   Toggle serverity filter on/off.\n"
"                   If a serverity level is already enabled,then it will\n"
"                   be disabled after you use the command,vice versa.\n\n"
"                   <severity> can be any one of the following values:\n"
"                   ALERT, CRITICAL, ERROR, WARNING, INFO, DEBUG.\n"
;

static const char* helpTextClusterlogInfo =
"---------------------------------------------------------------------------\n"
" NDB Cluster -- Management Client -- Help for CLUSTERLOG INFO command\n"
"---------------------------------------------------------------------------\n"
"CLUSTERLOG INFO  Print cluster log information\n\n"
"CLUSTERLOG INFO    Display which severity levels have been enabled,\n"
"                   see HELP CLUSTERLOG for list of the severity levels.\n"
;

static const char* helpTextStart =
"---------------------------------------------------------------------------\n"
" NDB Cluster -- Management Client -- Help for START command\n"
"---------------------------------------------------------------------------\n"
"START  Start data node (started with -n)\n\n"
"<id> START         Start the data node identified by <id>.\n"
"                   Only starts data nodes that have not\n"
"                   yet joined the cluster. These are nodes\n"
"                   launched or restarted with the -n(--nostart)\n"
"                   option.\n\n"
"                   It does not launch the ndbd process on a remote\n"
"                   machine.\n"
;

static const char* helpTextRestart =
"---------------------------------------------------------------------------\n"
" NDB Cluster -- Management Client -- Help for RESTART command\n"
"---------------------------------------------------------------------------\n"
"RESTART  Restart data or management server node\n\n"
"<id> RESTART [-n] [-i] [-a]\n"
"                   Restart the data or management node <id>(or All data nodes).\n\n"
"                   -n (--nostart) restarts the node but does not\n"
"                   make it join the cluster. Use '<id> START' to\n"
"                   join the node to the cluster.\n\n"
"                   -i (--initial) perform initial start.\n"
"                   This cleans the file system (ndb_<id>_fs)\n"
"                   and the node will copy data from another node\n"
"                   in the same node group during start up.\n\n"
"                   Consult the documentation before using -i.\n\n" 
"                   INCORRECT USE OF -i WILL CAUSE DATA LOSS!\n"
"                   -a Aborts the node, not syncing GCP.\n"
;

static const char* helpTextStop =
"---------------------------------------------------------------------------\n"
" NDB Cluster -- Management Client -- Help for STOP command\n"
"---------------------------------------------------------------------------\n"
"STOP  Stop data or management server node\n\n"
"<id> STOP [-a]     Stop the data or management server node <id>.\n\n"
"                   ALL STOP will just stop all data nodes.\n\n"
"                   If you desire to also shut down management servers,\n"
"                   use SHUTDOWN instead.\n"
"                   -a Aborts the node, not syncing GCP.\n"
;

static const char* helpTextEnterSingleUserMode =
"---------------------------------------------------------------------------\n"
" NDB Cluster -- Management Client -- Help for ENTER SINGLE USER MODE command\n"
"---------------------------------------------------------------------------\n"
"ENTER SINGLE USER MODE  Enter single user mode\n\n"
"ENTER SINGLE USER MODE <id> \n"
"                   Enters single-user mode, whereby only the MySQL Server or NDBAPI\n" 
"                   node identified by <id> is allowed to access the database. \n"
;

static const char* helpTextExitSingleUserMode =
"---------------------------------------------------------------------------\n"
" NDB Cluster -- Management Client -- Help for EXIT SINGLE USER MODE command\n"
"---------------------------------------------------------------------------\n"
"EXIT SINGLE USER MODE  Exit single user mode\n\n"
"EXIT SINGLE USER MODE \n"
"                   Exits single-user mode, allowing all SQL nodes \n"
"                   (that is, all running mysqld processes) to access the database. \n" 
;

static const char* helpTextStatus =
"---------------------------------------------------------------------------\n"
" NDB Cluster -- Management Client -- Help for STATUS command\n"
"---------------------------------------------------------------------------\n"
"STATUS  Print status\n\n"
"<id> STATUS        Displays status information for the data node <id>\n"
"                   or for All data nodes. \n\n"
"                   e.g.\n"
"                      ALL STATUS\n"
"                      1 STATUS\n\n"
"                   When a node is starting, the start phase will be\n"
"                   listed.\n\n"
"                   Start Phase   Meaning\n"
"                   1             Clear the cluster file system(ndb_<id>_fs). \n"
"                                 This stage occurs only when the --initial option \n"
"                                 has been specified.\n"
"                   2             This stage sets up Cluster connections, establishes \n"
"                                 inter-node communications and starts Cluster heartbeats.\n"
"                   3             The arbitrator node is elected.\n"
"                   4             Initializes a number of internal cluster variables.\n"
"                   5             For an initial start or initial node restart,\n"
"                                 the redo log files are created.\n"
"                   6             If this is an initial start, create internal system tables.\n"
"                   7             Update internal variables. \n"
"                   8             In a system restart, rebuild all indexes.\n"
"                   9             Update internal variables. \n"
"                   10            The node can be connected by APIs and can receive events.\n"
"                   11            At this point,event delivery is handed over to\n"
"                                 the node joining the cluster.\n"
"(see manual for more information)\n"
;

static const char* helpTextClusterlog =
"---------------------------------------------------------------------------\n"
" NDB Cluster -- Management Client -- Help for CLUSTERLOG command\n"
"---------------------------------------------------------------------------\n"
"CLUSTERLOG  Set log level for cluster log\n\n"
" <id> CLUSTERLOG {<category>=<level>}+  \n"
"                   Logs <category> events with priority less than \n"
"                   or equal to <level> in the cluster log.\n\n"
"                   <category> can be any one of the following values:\n"
"                   STARTUP, SHUTDOWN, STATISTICS, CHECKPOINT, NODERESTART,\n"
"                   CONNECTION, ERROR, INFO, CONGESTION, DEBUG, or BACKUP. \n\n"
"                   <level> is represented by one of the numbers \n"
"                   from 1 to 15 inclusive, where 1 indicates 'most important' \n"
"                   and 15 'least important'.\n\n"
"                   <severity> can be any one of the following values:\n"
"                   ALERT, CRITICAL, ERROR, WARNING, INFO, DEBUG.\n"
;


static const char* helpTextPurgeStaleSessions =
"---------------------------------------------------------------------------\n"
" NDB Cluster -- Management Client -- Help for PURGE STALE SESSIONS command\n"
"---------------------------------------------------------------------------\n"
"PURGE STALE SESSIONS  Reset reserved nodeid's in the mgmt server\n\n"
"PURGE STALE SESSIONS \n"
"                   Running this statement forces all reserved \n"
"                   node IDs to be checked; any that are not \n"
"                   being used by nodes acutally connected to \n"
"                   the cluster are then freed.\n\n"   
"                   This command is not normally needed, but may be\n"
"                   required in some situations where failed nodes \n"
"                   cannot rejoin the cluster due to failing to\n"
"                   allocate a node id.\n" 
;

static const char* helpTextConnect =
"---------------------------------------------------------------------------\n"
" NDB Cluster -- Management Client -- Help for CONNECT command\n"
"---------------------------------------------------------------------------\n"
"CONNECT  Connect to management server (reconnect if already connected)\n\n"
"CONNECT [<connectstring>] \n"
"                   Connect to management server.\n"
"                   The optional parameter connectstring specifies the \n"
"                   connect string to user.\n\n"
"                   A connect string may be:\n"
"                       mgm-server\n"
"                       mgm-server:port\n"
"                       mgm1:port,mgm2:port\n"
"                   With multiple management servers comma separated.\n"
"                   The management client with try to connect to the \n"
"                   management servers in the order they are listed.\n\n"
"                   If no connect string is specified, the default \n"
"                   is used. \n"
;

static const char* helpTextReport =
"---------------------------------------------------------------------------\n"
" NDB Cluster -- Management Client -- Help for REPORT command\n"
"---------------------------------------------------------------------------\n"
"REPORT  Query reporting of information about the cluster\n\n"
"REPORT <report type specifier> \n"
"                   The report will show in the clusterlog if the\n"
"                   log level is set.\n"
;
static void helpTextReportFn();

static const char* helpTextQuit =
"---------------------------------------------------------------------------\n"
" NDB Cluster -- Management Client -- Help for QUIT command\n"
"---------------------------------------------------------------------------\n"
"QUIT  Quit management client\n\n"
"QUIT               Terminates the management client. \n"                    
;


#ifdef VM_TRACE // DEBUG ONLY
static const char* helpTextDebug =
"---------------------------------------------------------------------------\n"
" NDB Cluster -- Management Client -- Help for Debugging (Internal use only)\n"
"---------------------------------------------------------------------------\n"
"SHOW PROPERTIES                       Print config properties object\n"
"<id> LOGLEVEL {<category>=<level>}+   Set log level\n"
#ifdef ERROR_INSERT
"<id> ERROR <errorNo>                  Inject error into NDB node\n"
#endif
"<id> LOG [BLOCK = {ALL|<block>+}]     Set logging on in & out signals\n"
"<id> LOGIN [BLOCK = {ALL|<block>+}]   Set logging on in signals\n"
"<id> LOGOUT [BLOCK = {ALL|<block>+}]  Set logging on out signals\n"
"<id> LOGOFF [BLOCK = {ALL|<block>+}]  Unset signal logging\n"
"<id> TESTON                           Start signal logging\n"
"<id> TESTOFF                          Stop signal logging\n"
"<id> SET <configParamName> <value>    Update configuration variable\n"
"<id> DUMP <arg>                       Dump system state to cluster.log\n"
"<id> GETSTAT                          Print statistics\n"
"\n"
"<id>       = ALL | Any database node id\n"
;
#endif

struct st_cmd_help {
  const char *cmd;
  const char * help;
  void (* help_fn)();
}help_items[]={
  {"SHOW", helpTextShow, NULL},
  {"HELP", helpTextHelp, NULL},
  {"BACKUP", helpTextBackup, NULL},
  {"START BACKUP", helpTextStartBackup, NULL},
  {"START BACKUP NOWAIT", helpTextStartBackup, NULL},
  {"START BACKUP WAIT STARTED", helpTextStartBackup, NULL},
  {"START BACKUP WAIT", helpTextStartBackup, NULL},
  {"START BACKUP WAIT COMPLETED", helpTextStartBackup, NULL},
  {"ABORT BACKUP", helpTextAbortBackup, NULL},
  {"SHUTDOWN", helpTextShutdown, NULL},
  {"CLUSTERLOG ON", helpTextClusterlogOn, NULL},
  {"CLUSTERLOG OFF", helpTextClusterlogOff, NULL},
  {"CLUSTERLOG TOGGLE", helpTextClusterlogToggle, NULL},
  {"CLUSTERLOG INFO", helpTextClusterlogInfo, NULL},
  {"START", helpTextStart, NULL},
  {"RESTART", helpTextRestart, NULL},
  {"STOP", helpTextStop, NULL},
  {"ENTER SINGLE USER MODE", helpTextEnterSingleUserMode, NULL},
  {"EXIT SINGLE USER MODE", helpTextExitSingleUserMode, NULL},
  {"STATUS", helpTextStatus, NULL},
  {"CLUSTERLOG", helpTextClusterlog, NULL},
  {"PURGE STALE SESSIONS", helpTextPurgeStaleSessions, NULL},
  {"CONNECT", helpTextConnect, NULL},
  {"REPORT", helpTextReport, helpTextReportFn},
  {"QUIT", helpTextQuit, NULL},
#ifdef VM_TRACE // DEBUG ONLY
  {"DEBUG", helpTextDebug, NULL},
#endif //VM_TRACE
  {NULL, NULL, NULL}
};

static bool
convert(const char* s, int& val) {
  
  if (s == NULL)
    return false;

  if (strlen(s) == 0)
    return false;

  errno = 0;
  char* p;
  long v = strtol(s, &p, 10);
  if (errno != 0)
    return false;

  if (p != &s[strlen(s)])
    return false;
  
  val = v;
  return true;
}

/*
 * Constructor
 */
CommandInterpreter::CommandInterpreter(const char *_host,int verbose) 
  : m_verbose(verbose)
{
  m_constr= _host;
  m_connected= false;
  m_event_thread= NULL;
  try_reconnect = 0;
  m_print_mutex= NdbMutex_Create();
}

/*
 * Destructor
 */
CommandInterpreter::~CommandInterpreter() 
{
  disconnect();
  NdbMutex_Destroy(m_print_mutex);
}

static bool 
emptyString(const char* s) 
{
  if (s == NULL) {
    return true;
  }

  for (unsigned int i = 0; i < strlen(s); ++i) {
    if (! isspace(s[i])) {
      return false;
    }
  }

  return true;
}

void
CommandInterpreter::printError() 
{
  ndbout_c("* %5d: %s", 
	   ndb_mgm_get_latest_error(m_mgmsrv),
	   ndb_mgm_get_latest_error_msg(m_mgmsrv));
  ndbout_c("*        %s", ndb_mgm_get_latest_error_desc(m_mgmsrv));
  if (ndb_mgm_check_connection(m_mgmsrv))
  {
    disconnect();
  }
}

/*
 * print log event from mgmsrv to console screen
 */
#define make_uint64(a,b) (((Uint64)(a)) + (((Uint64)(b)) << 32))
#define Q64(a) make_uint64(event->EVENT.a ## _lo, event->EVENT.a ## _hi)
#define R event->source_nodeid
#define Q(a) event->EVENT.a
#define QVERSION getMajor(Q(version)), getMinor(Q(version)), getBuild(Q(version))
#define NDB_LE_(a) NDB_LE_ ## a
static void
printLogEvent(struct ndb_logevent* event)
{
  switch (event->type) {
    /** 
     * NDB_MGM_EVENT_CATEGORY_BACKUP
     */
#undef  EVENT
#define EVENT BackupStarted
  case NDB_LE_BackupStarted:
      ndbout_c("Node %u: Backup %d started from node %d",
               R, Q(backup_id), Q(starting_node));
      break;
#undef EVENT
#define EVENT BackupStatus
    case NDB_LE_BackupStatus:
      if (Q(starting_node))
        ndbout_c("Node %u: Local backup status: backup %u started from node %u\n" 
                 " #Records: %llu #LogRecords: %llu\n"
                 " Data: %llu bytes Log: %llu bytes", R,
                 Q(backup_id),
                 Q(starting_node),
                 Q64(n_records),
                 Q64(n_log_records),
                 Q64(n_bytes),
                 Q64(n_log_bytes));
      else
        ndbout_c("Node %u: Backup not started", R);
      break;
#undef  EVENT
#define EVENT BackupFailedToStart
    case NDB_LE_BackupFailedToStart:
      ndbout_c("Node %u: Backup request from %d failed to start. Error: %d",
               R, Q(starting_node), Q(error));
      break;
#undef  EVENT
#define EVENT BackupCompleted
    case NDB_LE_BackupCompleted:
      ndbout_c("Node %u: Backup %u started from node %u completed\n" 
               " StartGCP: %u StopGCP: %u\n" 
               " #Records: %u #LogRecords: %u\n" 
               " Data: %u bytes Log: %u bytes", R,
               Q(backup_id), Q(starting_node),
               Q(start_gci), Q(stop_gci),
               Q(n_records), Q(n_log_records),
               Q(n_bytes),   Q(n_log_bytes));
      break;
#undef  EVENT
#define EVENT BackupAborted
    case NDB_LE_BackupAborted:
      ndbout_c("Node %u: Backup %d started from %d has been aborted. Error: %d",
               R, Q(backup_id), Q(starting_node), Q(error));
      break;
    /** 
     * NDB_MGM_EVENT_CATEGORY_STARTUP
     */ 
#undef  EVENT
#define EVENT NDBStartStarted
    case NDB_LE_NDBStartStarted:
      ndbout_c("Node %u: Start initiated (version %d.%d.%d)",
               R, QVERSION);
      break;
#undef  EVENT
#define EVENT NDBStartCompleted
    case NDB_LE_NDBStartCompleted:
      ndbout_c("Node %u: Started (version %d.%d.%d)",
               R, QVERSION);
      break;
#undef  EVENT
#define EVENT NDBStopStarted
    case NDB_LE_NDBStopStarted:
      ndbout_c("Node %u: %s shutdown initiated", R,
               (Q(stoptype) == 1 ? "Cluster" : "Node"));
      break;
#undef  EVENT
#define EVENT NDBStopCompleted
    case NDB_LE_NDBStopCompleted:
      {
        BaseString action_str("");
        BaseString signum_str("");
        getRestartAction(Q(action), action_str);
        if (Q(signum))
          signum_str.appfmt(" Initiated by signal %d.", 
                            Q(signum));
        ndbout_c("Node %u: Node shutdown completed%s.%s", 
                 R, action_str.c_str(), signum_str.c_str());
      }
      break;
#undef  EVENT
#define EVENT NDBStopForced
    case NDB_LE_NDBStopForced:
      {
        BaseString action_str("");
        BaseString reason_str("");
        BaseString sphase_str("");
        int signum = Q(signum);
        int error = Q(error); 
        int sphase = Q(sphase); 
        int extra = Q(extra); 
        getRestartAction(Q(action), action_str);
        if (signum)
          reason_str.appfmt(" Initiated by signal %d.", signum);
        if (error)
        {
          ndbd_exit_classification cl;
          ndbd_exit_status st;
          const char *msg = ndbd_exit_message(error, &cl);
          const char *cl_msg = ndbd_exit_classification_message(cl, &st);
          const char *st_msg = ndbd_exit_status_message(st);
          reason_str.appfmt(" Caused by error %d: \'%s(%s). %s\'.", 
                            error, msg, cl_msg, st_msg);
          if (extra != 0)
            reason_str.appfmt(" (extra info %d)", extra);
        }
        if (sphase < 255)
          sphase_str.appfmt(" Occured during startphase %u.", sphase);
        ndbout_c("Node %u: Forced node shutdown completed%s.%s%s",
                 R, action_str.c_str(), sphase_str.c_str(), 
                 reason_str.c_str());
      }
      break;
#undef  EVENT
#define EVENT StopAborted
    case NDB_LE_NDBStopAborted:
      ndbout_c("Node %u: Node shutdown aborted", R);
      break;
    /** 
     * NDB_MGM_EVENT_CATEGORY_STATISTIC
     */ 
#undef EVENT
#define EVENT MemoryUsage
    case NDB_LE_MemoryUsage:
    {
      const int percent = Q(pages_total) ? (Q(pages_used)*100)/Q(pages_total) : 0;
      ndbout_c("Node %u: %s usage %s %d%s(%d %dK pages of total %d)", R,
               (Q(block) == DBACC ? "Index" : (Q(block) == DBTUP ?"Data":"<unknown>")),
               (Q(gth) == 0 ? "is" : (Q(gth) > 0 ? "increased to" : "decreased to")),
               percent, "%",
               Q(pages_used), Q(page_size_kb)/1024, Q(pages_total));
      break;
    }
    /** 
     * default nothing to print
     */ 
    default:
      break;
  }
}

//*****************************************************************************
//*****************************************************************************

static int do_event_thread;
static void*
event_thread_run(void* p)
{
  DBUG_ENTER("event_thread_run");

  struct event_thread_param param= *(struct event_thread_param*)p;
  NdbMgmHandle handle= *(param.m);
  NdbMutex* printmutex= *(param.p);

  int filter[] = { 15, NDB_MGM_EVENT_CATEGORY_BACKUP,
		   1, NDB_MGM_EVENT_CATEGORY_STARTUP,
                   5, NDB_MGM_EVENT_CATEGORY_STATISTIC,
		   0 };

  NdbLogEventHandle log_handle= NULL;
  struct ndb_logevent log_event;

  log_handle= ndb_mgm_create_logevent_handle(handle, filter);
  if (log_handle) 
  {
    do_event_thread= 1;
    do {
      int res= ndb_logevent_get_next(log_handle, &log_event, 2000);
      if (res > 0)
      {
        Guard g(printmutex);
        printLogEvent(&log_event);
      }
      else if (res < 0)
        break;
    } while(do_event_thread);
    ndb_mgm_destroy_logevent_handle(&log_handle);
  }
  else
  {
    do_event_thread= -1;
  }

  DBUG_RETURN(NULL);
}

bool
CommandInterpreter::connect(bool interactive)
{
  DBUG_ENTER("CommandInterpreter::connect");

  if(m_connected)
    DBUG_RETURN(m_connected);

  m_mgmsrv = ndb_mgm_create_handle();
  if(m_mgmsrv == NULL) {
    ndbout_c("Cannot create handle to management server.");
    exit(-1);
  }
  if (interactive) {
    m_mgmsrv2 = ndb_mgm_create_handle();
    if(m_mgmsrv2 == NULL) {
      ndbout_c("Cannot create 2:nd handle to management server.");
      exit(-1);
    }
  }

  if (ndb_mgm_set_connectstring(m_mgmsrv, m_constr))
  {
    printError();
    exit(-1);
  }

  if(ndb_mgm_connect(m_mgmsrv, try_reconnect-1, 5, 1))
    DBUG_RETURN(m_connected); // couldn't connect, always false

  const char *host= ndb_mgm_get_connected_host(m_mgmsrv);
  unsigned port= ndb_mgm_get_connected_port(m_mgmsrv);
  if (interactive) {
    BaseString constr;
    constr.assfmt("%s:%d",host,port);
    if(!ndb_mgm_set_connectstring(m_mgmsrv2, constr.c_str()) &&
       !ndb_mgm_connect(m_mgmsrv2, try_reconnect-1, 5, 1))
    {
      DBUG_PRINT("info",("2:ndb connected to Management Server ok at: %s:%d",
                         host, port));
      assert(m_event_thread == NULL);
      assert(do_event_thread == 0);
      do_event_thread= 0;
      struct event_thread_param p;
      p.m= &m_mgmsrv2;
      p.p= &m_print_mutex;
      m_event_thread = NdbThread_Create(event_thread_run,
                                        (void**)&p,
                                        32768,
                                        "CommandInterpreted_event_thread",
                                        NDB_THREAD_PRIO_LOW);
      if (m_event_thread)
      {
        DBUG_PRINT("info",("Thread created ok, waiting for started..."));
        int iter= 1000; // try for 30 seconds
        while(do_event_thread == 0 &&
              iter-- > 0)
          NdbSleep_MilliSleep(30);
      }
      if (m_event_thread == NULL ||
          do_event_thread == 0 ||
          do_event_thread == -1)
      {
        DBUG_PRINT("info",("Warning, event thread startup failed, "
                           "degraded printouts as result, errno=%d",
                           errno));
        printf("Warning, event thread startup failed, "
               "degraded printouts as result, errno=%d\n", errno);
        do_event_thread= 0;
        if (m_event_thread)
        {
          void *res;
          NdbThread_WaitFor(m_event_thread, &res);
          NdbThread_Destroy(&m_event_thread);
        }
        ndb_mgm_disconnect(m_mgmsrv2);
      }
    }
    else
    {
      DBUG_PRINT("warning",
                 ("Could not do 2:nd connect to mgmtserver for event listening"));
      DBUG_PRINT("info", ("code: %d, msg: %s",
                          ndb_mgm_get_latest_error(m_mgmsrv2),
                          ndb_mgm_get_latest_error_msg(m_mgmsrv2)));
      printf("Warning, event connect failed, degraded printouts as result\n");
      printf("code: %d, msg: %s\n",
             ndb_mgm_get_latest_error(m_mgmsrv2),
             ndb_mgm_get_latest_error_msg(m_mgmsrv2));
    }
  }
  m_connected= true;
  DBUG_PRINT("info",("Connected to Management Server at: %s:%d", host, port));
  if (m_verbose)
  {
    printf("Connected to Management Server at: %s:%d\n",
           host, port);
  }

  DBUG_RETURN(m_connected);
}

bool 
CommandInterpreter::disconnect() 
{
  DBUG_ENTER("CommandInterpreter::disconnect");

  if (m_event_thread) {
    void *res;
    do_event_thread= 0;
    NdbThread_WaitFor(m_event_thread, &res);
    NdbThread_Destroy(&m_event_thread);
    m_event_thread= NULL;
    ndb_mgm_destroy_handle(&m_mgmsrv2);
  }
  if (m_connected)
  {
    ndb_mgm_destroy_handle(&m_mgmsrv);
    m_connected= false;
  }
  DBUG_RETURN(true);
}

//*****************************************************************************
//*****************************************************************************

int 
CommandInterpreter::execute(const char *_line, int _try_reconnect,
			    bool interactive, int *error) 
{
  if (_try_reconnect >= 0)
    try_reconnect=_try_reconnect;
  int result= execute_impl(_line, interactive);
  if (error)
    *error= m_error;

  return result;
}

static void
invalid_command(const char *cmd)
{
  ndbout << "Invalid command: " << cmd << endl;
  ndbout << "Type HELP for help." << endl << endl;
}

int 
CommandInterpreter::execute_impl(const char *_line, bool interactive) 
{
  DBUG_ENTER("CommandInterpreter::execute_impl");
  DBUG_PRINT("enter",("line=\"%s\"",_line));
  m_error= 0;

  char * line;
  if(_line == NULL) {
    m_error = -1;
    DBUG_RETURN(false);
  }
  line = my_strdup(_line,MYF(MY_WME));
  My_auto_ptr<char> ptr(line);

  int do_continue;
  do {
    do_continue= 0;
    BaseString::trim(line," \t");
    if (line[0] == 0 ||
	line[0] == '#')
    {
      DBUG_RETURN(true);
    }
    // for mysql client compatability remove trailing ';'
    {
      unsigned last= strlen(line)-1;
      if (line[last] == ';')
      {
	line[last]= 0;
	do_continue= 1;
      }
    }
  } while (do_continue);
  // if there is anything in the line proceed
  Vector<BaseString> command_list;
  {
    BaseString tmp(line);
    tmp.split(command_list);
    for (unsigned i= 0; i < command_list.size();)
      command_list[i].c_str()[0] ? i++ : (command_list.erase(i),0);
  }
  char* firstToken = strtok(line, " ");
  char* allAfterFirstToken = strtok(NULL, "");

  if (strcasecmp(firstToken, "HELP") == 0 ||
      strcasecmp(firstToken, "?") == 0) {
    m_error = executeHelp(allAfterFirstToken);
    DBUG_RETURN(true);
  }
  else if (strcasecmp(firstToken, "CONNECT") == 0) {
    m_error = executeConnect(allAfterFirstToken, interactive);
    DBUG_RETURN(true);
  }
  else if (strcasecmp(firstToken, "SLEEP") == 0) {
    if (allAfterFirstToken)
      if (sleep(atoi(allAfterFirstToken)) != 0 )
        m_error = -1;
    DBUG_RETURN(true);
  }
  else if((strcasecmp(firstToken, "QUIT") == 0 ||
	  strcasecmp(firstToken, "EXIT") == 0 ||
	  strcasecmp(firstToken, "BYE") == 0) && 
	  allAfterFirstToken == NULL){
    DBUG_RETURN(false);
  }

  if (!connect(interactive)){
    m_error = -1;
    DBUG_RETURN(true);
  }

  if (ndb_mgm_check_connection(m_mgmsrv))
  {
    disconnect();
    connect(interactive);
  }

  if (strcasecmp(firstToken, "SHOW") == 0) {
    Guard g(m_print_mutex);
    m_error = executeShow(allAfterFirstToken);
    DBUG_RETURN(true);
  }
  else if (strcasecmp(firstToken, "SHUTDOWN") == 0) {
    m_error= executeShutdown(allAfterFirstToken);
    DBUG_RETURN(true);
  }
  else if (strcasecmp(firstToken, "CLUSTERLOG") == 0){
    executeClusterLog(allAfterFirstToken);
    DBUG_RETURN(true);
  }
  else if(strcasecmp(firstToken, "START") == 0 &&
	  allAfterFirstToken != NULL &&
	  strncasecmp(allAfterFirstToken, "BACKUP", sizeof("BACKUP") - 1) == 0){
    m_error= executeStartBackup(allAfterFirstToken, interactive);
    DBUG_RETURN(true);
  }
  else if(strcasecmp(firstToken, "ABORT") == 0 &&
	  allAfterFirstToken != NULL &&
	  strncasecmp(allAfterFirstToken, "BACKUP", sizeof("BACKUP") - 1) == 0){
    m_error = executeAbortBackup(allAfterFirstToken);
    DBUG_RETURN(true);
  }
  else if (strcasecmp(firstToken, "PURGE") == 0) {
    m_error = executePurge(allAfterFirstToken);
    DBUG_RETURN(true);
  }                
  else if(strcasecmp(firstToken, "ENTER") == 0 &&
	  allAfterFirstToken != NULL &&
	  allAfterFirstToken != NULL &&
	  strncasecmp(allAfterFirstToken, "SINGLE USER MODE ", 
		  sizeof("SINGLE USER MODE") - 1) == 0){
    m_error = executeEnterSingleUser(allAfterFirstToken);
    DBUG_RETURN(true);
  }
  else if(strcasecmp(firstToken, "EXIT") == 0 &&
	  allAfterFirstToken != NULL &&
	  strncasecmp(allAfterFirstToken, "SINGLE USER MODE ", 
		  sizeof("SINGLE USER MODE") - 1) == 0){
    m_error = executeExitSingleUser(allAfterFirstToken);
    DBUG_RETURN(true);
  }
  else if (strcasecmp(firstToken, "ALL") == 0) {
    m_error = analyseAfterFirstToken(-1, allAfterFirstToken);
  } else {
    /**
     * First tokens should be digits, node ID's
     */
    int node_ids[MAX_NODES];
    unsigned pos;
    for (pos= 0; pos < command_list.size(); pos++)
    {
      int node_id;
      if (convert(command_list[pos].c_str(), node_id))
      {
        if (node_id <= 0 || node_id > MAX_NODES) {
          ndbout << "Invalid node ID: " << command_list[pos].c_str()
                 << "." << endl;
          DBUG_RETURN(true);
        }
        node_ids[pos]= node_id;
        continue;
      }
      break;
    }
    int no_of_nodes= pos;
    if (no_of_nodes == 0)
    {
      /* No digit found */
      invalid_command(_line);
      m_error = -1;
      DBUG_RETURN(true);
    }
    if (pos == command_list.size())
    {
      /* No command found */
      invalid_command(_line);
      m_error = -1;
      DBUG_RETURN(true);
    }
    if (no_of_nodes == 1)
    {
      m_error = analyseAfterFirstToken(node_ids[0], allAfterFirstToken);
      DBUG_RETURN(true);
    }
    m_error = executeCommand(command_list, pos, node_ids, no_of_nodes);
    DBUG_RETURN(true);
  }
  DBUG_RETURN(true);
}


/**
 * List of commands used as second command argument
 */
static const CommandInterpreter::CommandFunctionPair commands[] = {
  { "START", &CommandInterpreter::executeStart }
  ,{ "RESTART", &CommandInterpreter::executeRestart }
  ,{ "STOP", &CommandInterpreter::executeStop }
  ,{ "STATUS", &CommandInterpreter::executeStatus }
  ,{ "LOGLEVEL", &CommandInterpreter::executeLogLevel }
  ,{ "CLUSTERLOG", &CommandInterpreter::executeEventReporting }
#ifdef ERROR_INSERT
  ,{ "ERROR", &CommandInterpreter::executeError }
#endif
  ,{ "LOG", &CommandInterpreter::executeLog }
  ,{ "LOGIN", &CommandInterpreter::executeLogIn }
  ,{ "LOGOUT", &CommandInterpreter::executeLogOut }
  ,{ "LOGOFF", &CommandInterpreter::executeLogOff }
  ,{ "TESTON", &CommandInterpreter::executeTestOn }
  ,{ "TESTOFF", &CommandInterpreter::executeTestOff }
  ,{ "SET", &CommandInterpreter::executeSet }
  ,{ "GETSTAT", &CommandInterpreter::executeGetStat }
  ,{ "DUMP", &CommandInterpreter::executeDumpState }
  ,{ "REPORT", &CommandInterpreter::executeReport }
};


//*****************************************************************************
//*****************************************************************************
int
CommandInterpreter::analyseAfterFirstToken(int processId,
					   char* allAfterFirstToken) {
  
  int retval = 0;
  if (emptyString(allAfterFirstToken)) {
    ndbout << "Expected a command after "
	   << ((processId == -1) ? "ALL." : "node ID.") << endl;
    return -1;
  }
  
  char* secondToken = strtok(allAfterFirstToken, " ");
  char* allAfterSecondToken = strtok(NULL, "\0");

  const int tmpSize = sizeof(commands)/sizeof(CommandFunctionPair);
  ExecuteFunction fun = 0;
  const char * command = 0;
  for(int i = 0; i<tmpSize; i++){
    if(strcasecmp(secondToken, commands[i].command) == 0){
      fun = commands[i].executeFunction;
      command = commands[i].command;
      break;
    }
  }
  
  if(fun == 0){
    invalid_command(secondToken);
    return -1;
  }
  
  if(processId == -1){
    retval = executeForAll(command, fun, allAfterSecondToken);
  } else {
    retval = (this->*fun)(processId, allAfterSecondToken, false);
  }
  ndbout << endl;
  return retval;
}

int
CommandInterpreter::executeCommand(Vector<BaseString> &command_list,
                                   unsigned command_pos,
                                   int *node_ids, int no_of_nodes)
{
  const char *cmd= command_list[command_pos].c_str();
  int retval = 0;

  if (strcasecmp("STOP", cmd) == 0)
  {
    retval = executeStop(command_list, command_pos+1, node_ids, no_of_nodes);
    return retval;
  }
  if (strcasecmp("RESTART", cmd) == 0)
  {
    retval = executeRestart(command_list, command_pos+1, node_ids, no_of_nodes);
    return retval;
  }
  ndbout_c("Invalid command: '%s' after multi node id list. "
           "Expected STOP or RESTART.", cmd);
  return -1;
}

/**
 * Get next nodeid larger than the give node_id. node_id will be
 * set to the next node_id in the list. node_id should be set
 * to 0 (zero) on the first call.
 *
 * @param handle the NDB management handle
 * @param node_id last node_id retreived, 0 at first call
 * @param type type of node to look for
 * @return 1 if a node was found, 0 if no more node exist
 */
static 
int 
get_next_nodeid(struct ndb_mgm_cluster_state *cl,
		int *node_id,
		enum ndb_mgm_node_type type)
{
  int i;
  
  if(cl == NULL)
    return 0;
  
  i=0;
  while((i < cl->no_of_nodes)) {
    if((*node_id < cl->node_states[i].node_id) &&
       (cl->node_states[i].node_type == type)) {
      
      if(i >= cl->no_of_nodes)
	return 0;
      
      *node_id = cl->node_states[i].node_id;
      return 1;
    }
    i++;
  }
  
  return 0;
}

int
CommandInterpreter::executeForAll(const char * cmd, ExecuteFunction fun, 
				  const char * allAfterSecondToken)
{
  int nodeId = 0;
  int retval = 0;

  if(strcasecmp(cmd, "STOP") == 0) {
    ndbout_c("Executing STOP on all nodes.");
    retval = (this->*fun)(nodeId, allAfterSecondToken, true);
  } else if(strcasecmp(cmd, "RESTART") == 0) {
    ndbout_c("Executing RESTART on all nodes.");
    ndbout_c("Starting shutdown. This may take a while. Please wait...");
    retval = (this->*fun)(nodeId, allAfterSecondToken, true);
    ndbout_c("Trying to start all nodes of system.");
    ndbout_c("Use ALL STATUS to see the system start-up phases.");
  } else if (strcasecmp(cmd, "STATUS") == 0) {
    (this->*fun)(nodeId, allAfterSecondToken, true);    
  } else {
    Guard g(m_print_mutex);
    struct ndb_mgm_cluster_state *cl= ndb_mgm_get_status(m_mgmsrv);
    if(cl == 0){
      ndbout_c("Unable get status from management server");
      printError();
      return -1;
    }
    NdbAutoPtr<char> ap1((char*)cl);
    while(get_next_nodeid(cl, &nodeId, NDB_MGM_NODE_TYPE_NDB))
      retval = (this->*fun)(nodeId, allAfterSecondToken, true);
  }
  return retval;
}

//*****************************************************************************
//*****************************************************************************
bool 
CommandInterpreter::parseBlockSpecification(const char* allAfterLog,
					    Vector<const char*>& blocks) 
{
  // Parse: [BLOCK = {ALL|<blockName>+}]

  if (emptyString(allAfterLog)) {
    return true;
  }

  // Copy allAfterLog since strtok will modify it  
  char* newAllAfterLog = my_strdup(allAfterLog,MYF(MY_WME));
  My_auto_ptr<char> ap1(newAllAfterLog);
  char* firstTokenAfterLog = strtok(newAllAfterLog, " ");
  for (unsigned int i = 0; i < strlen(firstTokenAfterLog); ++i) {
    firstTokenAfterLog[i] = toupper(firstTokenAfterLog[i]);
  }
  
  if (strcasecmp(firstTokenAfterLog, "BLOCK") != 0) {
    ndbout << "Unexpected value: " << firstTokenAfterLog 
	   << ". Expected BLOCK." << endl;
    return false;
  }

  char* allAfterFirstToken = strtok(NULL, "\0");
  if (emptyString(allAfterFirstToken)) {
    ndbout << "Expected =." << endl;
    return false;
  }

  char* secondTokenAfterLog = strtok(allAfterFirstToken, " ");
  if (strcasecmp(secondTokenAfterLog, "=") != 0) {
    ndbout << "Unexpected value: " << secondTokenAfterLog 
	   << ". Expected =." << endl;
    return false;
  }

  char* blockName = strtok(NULL, " ");
  bool all = false;
  if (blockName != NULL && (strcasecmp(blockName, "ALL") == 0)) {
    all = true;
  }
  while (blockName != NULL) {
    blocks.push_back(strdup(blockName));
    blockName = strtok(NULL, " ");
  }

  if (blocks.size() == 0) {
    ndbout << "No block specified." << endl;
    return false;
  }
  if (blocks.size() > 1 && all) {
    // More than "ALL" specified
    ndbout << "Nothing expected after ALL." << endl;
    return false;
  }
  
  return true;
}



/*****************************************************************************
 * HELP
 *****************************************************************************/
int
CommandInterpreter::executeHelp(char* parameters)
{
  if (emptyString(parameters)) {
    ndbout << helpText;

    ndbout << endl 
	   << "<severity> = " 
	   << "ALERT | CRITICAL | ERROR | WARNING | INFO | DEBUG"
	   << endl;

    ndbout << "<category> = ";
    for(int i = CFG_MIN_LOGLEVEL; i <= CFG_MAX_LOGLEVEL; i++){
      const char *str= ndb_mgm_get_event_category_string((ndb_mgm_event_category)i);
      if (str) {
	if (i != CFG_MIN_LOGLEVEL)
	  ndbout << " | ";
	ndbout << str;
      }
    }
    ndbout << endl;

    ndbout << "<level>    = " << "0 - 15" << endl;
    ndbout << "<id>       = " << "ALL | Any database node id" << endl;
    ndbout << endl;
    ndbout << "For detailed help on COMMAND, use HELP COMMAND." << endl;
  } else {
    int i = 0;
    for (i = 0; help_items[i].cmd != NULL; i++) 
    {
      if (strcasecmp(parameters, help_items[i].cmd) == 0)
      {
        if (help_items[i].help)
          ndbout << help_items[i].help;
        if (help_items[i].help_fn)
          (*help_items[i].help_fn)();
        break;
      }     
    }
    if (help_items[i].cmd == NULL){
      ndbout << "No help for " << parameters << " available" << endl;
      return -1;
    }
  }
  return 0;
}


/*****************************************************************************
 * SHUTDOWN
 *****************************************************************************/

int
CommandInterpreter::executeShutdown(char* parameters) 
{ 
  ndb_mgm_cluster_state *state = ndb_mgm_get_status(m_mgmsrv);
  if(state == NULL) {
    ndbout_c("Could not get status");
    printError();
    return 1;
  }
  NdbAutoPtr<char> ap1((char*)state);

  int result = 0;
  int need_disconnect;
  result = ndb_mgm_stop3(m_mgmsrv, -1, 0, 0, &need_disconnect);
  if (result < 0) {
    ndbout << "Shutdown of NDB Cluster node(s) failed." << endl;
    printError();
    return result;
  }

  ndbout << result << " NDB Cluster node(s) have shutdown." << endl;

  if(need_disconnect) {
    ndbout << "Disconnecting to allow management server to shutdown."
           << endl;
    disconnect();
  }
  return 0;
}

/*****************************************************************************
 * SHOW
 *****************************************************************************/


static
const char *status_string(ndb_mgm_node_status status)
{
  switch(status){
  case NDB_MGM_NODE_STATUS_NO_CONTACT:
    return "not connected";
  case NDB_MGM_NODE_STATUS_NOT_STARTED:
    return "not started";
  case NDB_MGM_NODE_STATUS_STARTING:
    return "starting";
  case NDB_MGM_NODE_STATUS_STARTED:
    return "started";
  case NDB_MGM_NODE_STATUS_SHUTTING_DOWN:
    return "shutting down";
  case NDB_MGM_NODE_STATUS_RESTARTING:
    return "restarting";
  case NDB_MGM_NODE_STATUS_SINGLEUSER:
    return "single user mode";
  default:
    return "unknown state";
  }
}

static void
print_nodes(ndb_mgm_cluster_state *state, ndb_mgm_configuration_iterator *it,
	    const char *proc_name, int no_proc, ndb_mgm_node_type type,
	    int master_id)
{ 
  int i;
  ndbout << "[" << proc_name
	 << "(" << ndb_mgm_get_node_type_string(type) << ")]\t"
	 << no_proc << " node(s)" << endl;
  for(i=0; i < state->no_of_nodes; i++) {
    struct ndb_mgm_node_state *node_state= &(state->node_states[i]);
    if(node_state->node_type == type) {
      int node_id= node_state->node_id;
      ndbout << "id=" << node_id;
      if(node_state->version != 0) {
	const char *hostname= node_state->connect_address;
	if (hostname == 0
	    || strlen(hostname) == 0
	    || strcasecmp(hostname,"0.0.0.0") == 0)
	  ndbout << " ";
	else
	  ndbout << "\t@" << hostname;

	char tmp[100];
	ndbout << "  (" << ndbGetVersionString(node_state->version,
                                               node_state->mysql_version,
                                               0,
                                               tmp, sizeof(tmp));
	if (type == NDB_MGM_NODE_TYPE_NDB) {
	  if (node_state->node_status != NDB_MGM_NODE_STATUS_STARTED) {
	    ndbout << ", " << status_string(node_state->node_status);
	  }
	  if (node_state->node_group >= 0) {
	    ndbout << ", Nodegroup: " << node_state->node_group;
	    if (master_id && node_state->dynamic_id == master_id)
	      ndbout << ", Master";
	  }
	}
	ndbout << ")" << endl;
      } else {
	ndb_mgm_first(it);
	if(ndb_mgm_find(it, CFG_NODE_ID, node_id) == 0){
	  const char *config_hostname= 0;
	  ndb_mgm_get_string_parameter(it, CFG_NODE_HOST, &config_hostname);
	  if (config_hostname == 0 || config_hostname[0] == 0)
	    config_hostname= "any host";
	  ndbout_c(" (not connected, accepting connect from %s)",
		   config_hostname);
	}
	else
	{
	  ndbout_c("Unable to find node with id: %d", node_id);
	}
      }
    }
  }
  ndbout << endl;
}

int
CommandInterpreter::executePurge(char* parameters) 
{ 
  int command_ok= 0;
  do {
    if (emptyString(parameters))
      break;
    char* firstToken = strtok(parameters, " ");
    char* nextToken = strtok(NULL, " \0");
    if (strcasecmp(firstToken,"STALE") == 0 &&
	nextToken &&
	strcasecmp(nextToken, "SESSIONS") == 0) {
      command_ok= 1;
      break;
    }
  } while(0);

  if (!command_ok) {
    ndbout_c("Unexpected command, expected: PURGE STALE SESSIONS");
    return -1;
  }

  char *str;
  
  if (ndb_mgm_purge_stale_sessions(m_mgmsrv, &str)) {
    ndbout_c("Command failed");
    return -1;
  }
  if (str) {
    ndbout_c("Purged sessions with node id's: %s", str);
    free(str);
  }
  else
  {
    ndbout_c("No sessions purged");
  }
  return 0;
}

int
CommandInterpreter::executeShow(char* parameters) 
{ 
  int i;
  if (emptyString(parameters)) {
    ndb_mgm_cluster_state *state = ndb_mgm_get_status(m_mgmsrv);
    if(state == NULL) {
      ndbout_c("Could not get status");
      printError();
      return -1;
    }
    NdbAutoPtr<char> ap1((char*)state);

    ndb_mgm_configuration * conf = ndb_mgm_get_configuration(m_mgmsrv,0);
    if(conf == 0){
      ndbout_c("Could not get configuration");
      printError();
      return -1;
    }

    ndb_mgm_configuration_iterator * it;
    it = ndb_mgm_create_configuration_iterator((struct ndb_mgm_configuration *)conf, CFG_SECTION_NODE);

    if(it == 0){
      ndbout_c("Unable to create config iterator");
      ndb_mgm_destroy_configuration(conf);
      return -1;
    }
    NdbAutoPtr<ndb_mgm_configuration_iterator> ptr(it);

    int
      master_id= 0,
      ndb_nodes= 0,
      api_nodes= 0,
      mgm_nodes= 0;

    for(i=0; i < state->no_of_nodes; i++) {
      if(state->node_states[i].node_type == NDB_MGM_NODE_TYPE_NDB &&
	 state->node_states[i].version != 0){
	master_id= state->node_states[i].dynamic_id;
	break;
      }
    }
    
    for(i=0; i < state->no_of_nodes; i++) {
      switch(state->node_states[i].node_type) {
      case NDB_MGM_NODE_TYPE_API:
	api_nodes++;
	break;
      case NDB_MGM_NODE_TYPE_NDB:
	if (state->node_states[i].dynamic_id &&
	    state->node_states[i].dynamic_id < master_id)
	  master_id= state->node_states[i].dynamic_id;
	ndb_nodes++;
	break;
      case NDB_MGM_NODE_TYPE_MGM:
	mgm_nodes++;
	break;
      case NDB_MGM_NODE_TYPE_UNKNOWN:
        ndbout << "Error: Unknown Node Type" << endl;
        return -1;
      case NDB_MGM_NODE_TYPE_MAX:
        break;                                  /* purify: deadcode */
      }
    }

    ndbout << "Cluster Configuration" << endl
	   << "---------------------" << endl;
    print_nodes(state, it, "ndbd",     ndb_nodes, NDB_MGM_NODE_TYPE_NDB, master_id);
    print_nodes(state, it, "ndb_mgmd", mgm_nodes, NDB_MGM_NODE_TYPE_MGM, 0);
    print_nodes(state, it, "mysqld",   api_nodes, NDB_MGM_NODE_TYPE_API, 0);
    //    ndbout << helpTextShow;
    ndb_mgm_destroy_configuration(conf);
    return 0;
  } else if (strcasecmp(parameters, "PROPERTIES") == 0 ||
	     strcasecmp(parameters, "PROP") == 0) {
    ndbout << "SHOW PROPERTIES is not yet implemented." << endl;
    //  ndbout << "_mgmtSrvr.getConfig()->print();" << endl; /* XXX */
  } else if (strcasecmp(parameters, "CONFIGURATION") == 0 ||
	     strcasecmp(parameters, "CONFIG") == 0){
    ndbout << "SHOW CONFIGURATION is not yet implemented." << endl;
    //nbout << "_mgmtSrvr.getConfig()->printConfigFile();" << endl; /* XXX */
  } else if (strcasecmp(parameters, "PARAMETERS") == 0 ||
	     strcasecmp(parameters, "PARAMS") == 0 ||
	     strcasecmp(parameters, "PARAM") == 0) {
    ndbout << "SHOW PARAMETERS is not yet implemented." << endl;
    //    ndbout << "_mgmtSrvr.getConfig()->getConfigInfo()->print();" 
    //           << endl; /* XXX */
  } else {
    ndbout << "Invalid argument." << endl;
    return -1;
  }
  return 0;
}

int
CommandInterpreter::executeConnect(char* parameters, bool interactive) 
{
  BaseString *basestring = NULL;

  disconnect();
  if (!emptyString(parameters)) {
    basestring= new BaseString(parameters);
    m_constr= basestring->trim().c_str();
  }
  if ( connect(interactive) == false ){
    return -1;
  }
  if (basestring != NULL)
    delete basestring;

  return 0;
}

//*****************************************************************************
//*****************************************************************************
void 
CommandInterpreter::executeClusterLog(char* parameters) 
{
  DBUG_ENTER("CommandInterpreter::executeClusterLog");
  int i;
  if (emptyString(parameters))
  {
    ndbout << "Missing argument." << endl;
    m_error = -1;
    DBUG_VOID_RETURN;
  }

  enum ndb_mgm_event_severity severity = NDB_MGM_EVENT_SEVERITY_ALL;
    
  char * tmpString = my_strdup(parameters,MYF(MY_WME));
  My_auto_ptr<char> ap1(tmpString);
  char * tmpPtr = 0;
  char * item = strtok_r(tmpString, " ", &tmpPtr);
  int enable;

  ndb_mgm_severity enabled[NDB_MGM_EVENT_SEVERITY_ALL] = 
    {{NDB_MGM_EVENT_SEVERITY_ON,0},
     {NDB_MGM_EVENT_SEVERITY_DEBUG,0},
     {NDB_MGM_EVENT_SEVERITY_INFO,0},
     {NDB_MGM_EVENT_SEVERITY_WARNING,0},
     {NDB_MGM_EVENT_SEVERITY_ERROR,0},
     {NDB_MGM_EVENT_SEVERITY_CRITICAL,0},
     {NDB_MGM_EVENT_SEVERITY_ALERT,0}};
  ndb_mgm_get_clusterlog_severity_filter(m_mgmsrv, &enabled[0], NDB_MGM_EVENT_SEVERITY_ALL);
  if(enabled == NULL) {
    ndbout << "Couldn't get status" << endl;
    printError();
    m_error = -1;
    DBUG_VOID_RETURN;
  }

  /********************
   * CLUSTERLOG INFO
   ********************/
  if (strcasecmp(item, "INFO") == 0) {
    DBUG_PRINT("info",("INFO"));
    if(enabled[0].value == 0)
    {
      ndbout << "Cluster logging is disabled." << endl;
      m_error = 0;
      DBUG_VOID_RETURN;
    }
#if 0 
    for(i = 0; i<DB_MGM_EVENT_SEVERITY_ALL;i++)
      printf("enabled[%d] = %d\n", i, enabled[i].value);
#endif
    ndbout << "Severities enabled: ";
    for(i = 1; i < (int)NDB_MGM_EVENT_SEVERITY_ALL; i++) {
      const char *str= ndb_mgm_get_event_severity_string(enabled[i].category);
      if (str == 0)
      {
	DBUG_ASSERT(false);
	continue;
      }
      if(enabled[i].value)
	ndbout << BaseString(str).ndb_toupper() << " ";
    }
    ndbout << endl;
    m_error = 0;
    DBUG_VOID_RETURN;

  } 
  else if (strcasecmp(item, "FILTER") == 0 ||
	   strcasecmp(item, "TOGGLE") == 0)
  {
    DBUG_PRINT("info",("TOGGLE"));
    enable= -1;
  } 
  else if (strcasecmp(item, "OFF") == 0) 
  {
    DBUG_PRINT("info",("OFF"));
    enable= 0;
  } else if (strcasecmp(item, "ON") == 0) {
    DBUG_PRINT("info",("ON"));
    enable= 1;
  } else {
    ndbout << "Invalid argument." << endl;
    m_error = -1;
    DBUG_VOID_RETURN;
  }

  int res_enable;
  item = strtok_r(NULL, " ", &tmpPtr);
  if (item == NULL) {
    res_enable=
      ndb_mgm_set_clusterlog_severity_filter(m_mgmsrv,
					     NDB_MGM_EVENT_SEVERITY_ON,
					     enable, NULL);
    if (res_enable < 0)
    {
      ndbout << "Couldn't set filter" << endl;
      printError();
      m_error = -1;
      DBUG_VOID_RETURN;
    }
    ndbout << "Cluster logging is " << (res_enable ? "enabled.":"disabled") << endl;
    m_error = 0;
    DBUG_VOID_RETURN;
  }

  do {
    severity= NDB_MGM_ILLEGAL_EVENT_SEVERITY;
    if (strcasecmp(item, "ALL") == 0) {
      severity = NDB_MGM_EVENT_SEVERITY_ALL;	
    } else if (strcasecmp(item, "ALERT") == 0) {
      severity = NDB_MGM_EVENT_SEVERITY_ALERT;
    } else if (strcasecmp(item, "CRITICAL") == 0) { 
      severity = NDB_MGM_EVENT_SEVERITY_CRITICAL;
    } else if (strcasecmp(item, "ERROR") == 0) {
      severity = NDB_MGM_EVENT_SEVERITY_ERROR;
    } else if (strcasecmp(item, "WARNING") == 0) {
      severity = NDB_MGM_EVENT_SEVERITY_WARNING;
    } else if (strcasecmp(item, "INFO") == 0) {
      severity = NDB_MGM_EVENT_SEVERITY_INFO;
    } else if (strcasecmp(item, "DEBUG") == 0) {
      severity = NDB_MGM_EVENT_SEVERITY_DEBUG;
    } else if (strcasecmp(item, "OFF") == 0 ||
	       strcasecmp(item, "ON") == 0) {
      if (enable < 0) // only makes sense with toggle
	severity = NDB_MGM_EVENT_SEVERITY_ON;
    }
    if (severity == NDB_MGM_ILLEGAL_EVENT_SEVERITY) {
      ndbout << "Invalid severity level: " << item << endl;
      m_error = -1;
      DBUG_VOID_RETURN;
    }

    res_enable= ndb_mgm_set_clusterlog_severity_filter(m_mgmsrv, severity,
						       enable, NULL);
    if (res_enable < 0)
    {
      ndbout << "Couldn't set filter" << endl;
      printError();
      m_error = -1;
      DBUG_VOID_RETURN;
    }
    ndbout << BaseString(item).ndb_toupper().c_str() << " " << (res_enable ? "enabled":"disabled") << endl;

    item = strtok_r(NULL, " ", &tmpPtr);	
  } while(item != NULL);
  
  m_error = 0;
  DBUG_VOID_RETURN;
} 

//*****************************************************************************
//*****************************************************************************

int
CommandInterpreter::executeStop(int processId, const char *parameters,
                                bool all) 
{
  int retval = 0;

  Vector<BaseString> command_list;
  if (parameters)
  {
    BaseString tmp(parameters);
    tmp.split(command_list);
    for (unsigned i= 0; i < command_list.size();)
      command_list[i].c_str()[0] ? i++ : (command_list.erase(i),0);
  }
  if (all)
    retval = executeStop(command_list, 0, 0, 0);
  else
    retval = executeStop(command_list, 0, &processId, 1);

  return retval;
}

int
CommandInterpreter::executeStop(Vector<BaseString> &command_list,
                                unsigned command_pos,
                                int *node_ids, int no_of_nodes)
{
  int need_disconnect;
  int abort= 0;
  int retval = 0;

  for (; command_pos < command_list.size(); command_pos++)
  {
    const char *item= command_list[command_pos].c_str();
    if (strcasecmp(item, "-A") == 0)
    {
      abort= 1;
      continue;
    }
    ndbout_c("Invalid option: %s. Expecting -A after STOP",
             item);
    return -1;
  }

  int result= ndb_mgm_stop3(m_mgmsrv, no_of_nodes, node_ids, abort,
                            &need_disconnect);
  if (result < 0)
  {
    ndbout_c("Shutdown failed.");
    printError();
    retval = -1;
  }
  else
  {
    if (node_ids == 0)
      ndbout_c("NDB Cluster has shutdown.");
    else
    {
      ndbout << "Node";
      for (int i= 0; i < no_of_nodes; i++)
          ndbout << " " << node_ids[i];
      ndbout_c(" has shutdown.");
    }
  }

  if(need_disconnect)
  {
    ndbout << "Disconnecting to allow Management Server to shutdown" << endl;
    disconnect();
  }

  return retval;
}

int
CommandInterpreter::executeEnterSingleUser(char* parameters) 
{
  strtok(parameters, " ");
  struct ndb_mgm_reply reply;
  char* id = strtok(NULL, " ");
  id = strtok(NULL, " ");
  id = strtok(NULL, "\0");
  int nodeId = -1;
  if(id == 0 || sscanf(id, "%d", &nodeId) != 1){
    ndbout_c("Invalid arguments: expected <NodeId>");
    ndbout_c("Use SHOW to see what API nodes are configured");
    return -1;
  }
  int result = ndb_mgm_enter_single_user(m_mgmsrv, nodeId, &reply);
  
  if (result != 0) {
    ndbout_c("Entering single user mode for node %d failed", nodeId);
    printError();
    return -1;
  } else {
    ndbout_c("Single user mode entered");
    ndbout_c("Access is granted for API node %d only.", nodeId);
  }
  return 0;
}

int
CommandInterpreter::executeExitSingleUser(char* parameters) 
{
  int result = ndb_mgm_exit_single_user(m_mgmsrv, 0);
  if (result != 0) {
    ndbout_c("Exiting single user mode failed.");
    printError();
    return -1;
  } else {
    ndbout_c("Exiting single user mode in progress.");
    ndbout_c("Use ALL STATUS or SHOW to see when single user mode has been exited.");
    return 0;
  }
}

int
CommandInterpreter::executeStart(int processId, const char* parameters,
				 bool all) 
{
  int result;
  int retval = 0;
  if(all) {
    result = ndb_mgm_start(m_mgmsrv, 0, 0);
  } else {
    result = ndb_mgm_start(m_mgmsrv, 1, &processId);
  }

  if (result <= 0) {
    ndbout << "Start failed." << endl;
    printError();
    retval = -1;
  } else
    {
      if(all)
	ndbout_c("NDB Cluster is being started.");
      else
	ndbout_c("Database node %d is being started.", processId);
    }
  return retval;
}

int
CommandInterpreter::executeRestart(int processId, const char* parameters,
				   bool all)
{
  Vector<BaseString> command_list;
  int retval = 0;

  if (parameters)
  {
    BaseString tmp(parameters);
    tmp.split(command_list);
    for (unsigned i= 0; i < command_list.size();)
      command_list[i].c_str()[0] ? i++ : (command_list.erase(i),0);
  }
  if (all)
    retval = executeRestart(command_list, 0, 0, 0);
  else
    retval = executeRestart(command_list, 0, &processId, 1);

  return retval;
}

int
CommandInterpreter::executeRestart(Vector<BaseString> &command_list,
                                   unsigned command_pos,
                                   int *node_ids, int no_of_nodes)
{
  int result;
  int retval = 0;
  int nostart= 0;
  int initialstart= 0;
  int abort= 0;
  int need_disconnect= 0;

  for (; command_pos < command_list.size(); command_pos++)
  {
    const char *item= command_list[command_pos].c_str();
    if (strcasecmp(item, "-N") == 0)
    {
      nostart= 1;
      continue;
    }
    if (strcasecmp(item, "-I") == 0)
    {
      initialstart= 1;
      continue;
    }
    if (strcasecmp(item, "-A") == 0)
    {
      abort= 1;
      continue;
    }
    ndbout_c("Invalid option: %s. Expecting -A,-N or -I after RESTART",
             item);
    return -1;
  }

  if (nostart)
    ndbout_c("Shutting down nodes with \"-n, no start\" option, to subsequently start the nodes.");

  result= ndb_mgm_restart3(m_mgmsrv, no_of_nodes, node_ids,
                           initialstart, nostart, abort, &need_disconnect);

  if (result <= 0) {
    ndbout_c("Restart failed.");
    printError();
    retval = -1;
  }
  else
  {
    if (node_ids == 0)
      ndbout_c("NDB Cluster is being restarted.");
    else
    {
      ndbout << "Node";
      for (int i= 0; i < no_of_nodes; i++)
        ndbout << " " << node_ids[i];
      ndbout_c(" is being restarted");
    }
    if(need_disconnect)
      disconnect();
  }
  return retval;
}

/**
 * print status of one node
 */
static
void
print_status(const ndb_mgm_node_state * state)
{
  Uint32 version = state->version;
  if (state->node_type != NDB_MGM_NODE_TYPE_NDB)
  {
    if (version != 0)
    {
      ndbout << "Node " << state->node_id <<": connected" ;
      ndbout_c(" (Version %d.%d.%d)",
               getMajor(version) ,
               getMinor(version),
               getBuild(version));
      
    }
    else
    {
      ndbout << "Node " << state->node_id << ": not connected" << endl;
    }
    return;
  }
  
  ndbout << "Node " << state->node_id 
         << ": " << status_string(state->node_status);
  switch(state->node_status){
  case NDB_MGM_NODE_STATUS_STARTING:
    ndbout << " (Phase " << state->start_phase << ")";
    break;
  case NDB_MGM_NODE_STATUS_SHUTTING_DOWN:
    ndbout << " (Phase " << state->start_phase << ")";
    break;
  default:
    break;
  }

  if(state->node_status != NDB_MGM_NODE_STATUS_NO_CONTACT)
  {
    ndbout_c(" (Version %d.%d.%d)", 
	     getMajor(version),
	     getMinor(version),
	     getBuild(version));
  }
  else
  {
    ndbout << endl;
  }
}

int
CommandInterpreter::executeStatus(int processId, 
				  const char* parameters, bool all) 
{
  if (! emptyString(parameters)) {
    ndbout_c("No parameters expected to this command.");
    return -1;
  }

  ndb_mgm_node_type types[2] = {
    NDB_MGM_NODE_TYPE_NDB,
    NDB_MGM_NODE_TYPE_UNKNOWN
  };
  struct ndb_mgm_cluster_state *cl;
  cl = ndb_mgm_get_status2(m_mgmsrv, all ? types : 0);
  if(cl == NULL) 
  {
    ndbout_c("Cannot get status of node %d.", processId);
    printError();
    return -1;
  }
  NdbAutoPtr<char> ap1((char*)cl);

  if (all)
  {
    for (int i = 0; i<cl->no_of_nodes; i++)
      print_status(cl->node_states+i);
    return 0;
  }
  else
  {
    for (int i = 0; i<cl->no_of_nodes; i++)
    {
      if (cl->node_states[i].node_id == processId)
      {
        print_status(cl->node_states + i);
        return 0;
      }
    }
    ndbout << processId << ": Node not found" << endl;
    return -1;
  }
  return 0;
} //

int
CommandInterpreter::executeDumpState(int processId, const char* parameters,
				     bool all) 
{
  if(emptyString(parameters)){
    ndbout << "Expected argument" << endl;
    return -1;
  }

  Uint32 no = 0;
  int pars[25];
  
  char * tmpString = my_strdup(parameters,MYF(MY_WME));
  My_auto_ptr<char> ap1(tmpString);
  char * tmpPtr = 0;
  char * item = strtok_r(tmpString, " ", &tmpPtr);
  while(item != NULL){
    if (0x0 <= strtoll(item, NULL, 0) && strtoll(item, NULL, 0) <= 0xffffffff){
      pars[no] = strtoll(item, NULL, 0); 
    } else {
      ndbout << "Illegal value in argument to signal." << endl
	     << "(Value must be between 0 and 0xffffffff.)" 
	     << endl;
      return -1;
    }
    no++;
    item = strtok_r(NULL, " ", &tmpPtr);
  }
  ndbout << "Sending dump signal with data:" << endl;
  for (Uint32 i=0; i<no; i++) {
    ndbout.setHexFormat(1) << pars[i] << " ";
    if (!(i+1 & 0x3)) ndbout << endl;
  }
  
  struct ndb_mgm_reply reply;
  return ndb_mgm_dump_state(m_mgmsrv, processId, pars, no, &reply);
}

<<<<<<< HEAD
struct st_report_cmd
{
  const char *name;
  const char *help;
  Ndb_logevent_type ndb_logevent_type;
  Uint32 dump_cmd;
};

static struct st_report_cmd report_cmds[] = {
  {  "BackupStatus", "Report backup status of respective node",
     NDB_LE_BackupStatus, 100000 }
  ,{ "MemoryUsage",  "Report memory usage of respective node",
     NDB_LE_MemoryUsage, 1000 }
};

static unsigned n_report_cmds =
sizeof(report_cmds)/sizeof(struct st_report_cmd);

int
CommandInterpreter::executeReport(int processId, const char* parameters,
                                  bool all) 
{
  if (emptyString(parameters))
  {
    ndbout_c("  missing report type specifier");
    return -1;
  }

  Vector<BaseString> args;
  BaseString(parameters).split(args);
  int found = -1;
  unsigned len = args[0].length();
  for (unsigned i = 0; i < n_report_cmds; i++)
  {
    if (strncasecmp(report_cmds[i].name, args[0].c_str(), len) == 0)
    {
      if (found >= 0)
      {
        found = -1;
        break;
      }
      found = i;
      if (len == strlen(report_cmds[i].name))
        break;
    }
  }

  if (found >= 0)
  {
    struct st_report_cmd &cmd = report_cmds[found];
    if (cmd.dump_cmd)
    {
      int pars[25];
      Uint32 no = 1;
      pars[0] = cmd.dump_cmd;
      struct ndb_mgm_reply reply;
      return ndb_mgm_dump_state(m_mgmsrv, processId, pars, no, &reply);
    }
    else
    {
      ndbout_c("do ndb_le_ %u",
               (unsigned) cmd.ndb_logevent_type);
    }
    return 0;
  }

  ndbout_c("  '%s' - report type specifier unknown or ambiguous", args[0].c_str());
  return -1;
}

static void helpTextReportFn()
{
  ndbout_c("<report type specifier> =");
  for (unsigned i = 0; i < n_report_cmds; i++)
  {
    ndbout_c("  %s\t- %s", report_cmds[i].name, report_cmds[i].help);
  }
}

int
CommandInterpreter::executeStatus(int processId, 
				  const char* parameters, bool all) 
{
  if (! emptyString(parameters)) {
    ndbout_c("No parameters expected to this command.");
    return -1;
  }

  ndb_mgm_node_status status;
  Uint32 startPhase, version, mysql_version;
  
  struct ndb_mgm_cluster_state *cl;
  cl = ndb_mgm_get_status(m_mgmsrv);
  if(cl == NULL) {
    ndbout_c("Cannot get status of node %d.", processId);
    printError();
    return -1;
  }
  NdbAutoPtr<char> ap1((char*)cl);

  int i = 0;
  while((i < cl->no_of_nodes) && cl->node_states[i].node_id != processId)
    i++;
  if(cl->node_states[i].node_id != processId) {
    ndbout << processId << ": Node not found" << endl;
    return -1;
  }
  if (cl->node_states[i].node_type != NDB_MGM_NODE_TYPE_NDB){
    if (cl->node_states[i].version != 0){
      version = cl->node_states[i].version;
      ndbout << "Node "<< cl->node_states[i].node_id <<": connected" ;
      ndbout_c(" (Version %d.%d.%d)",
             getMajor(version) ,
             getMinor(version),
             getBuild(version));

    }else
     ndbout << "Node "<< cl->node_states[i].node_id <<": not connected" << endl;
    return 0;
  }
  status = cl->node_states[i].node_status;
  startPhase = cl->node_states[i].start_phase;
  version = cl->node_states[i].version;
  mysql_version = cl->node_states[i].mysql_version;

  ndbout << "Node " << processId << ": " << status_string(status);
  switch(status){
  case NDB_MGM_NODE_STATUS_STARTING:
    ndbout << " (Phase " << startPhase << ")";
    break;
  case NDB_MGM_NODE_STATUS_SHUTTING_DOWN:
    ndbout << " (Phase " << startPhase << ")";
    break;
  default:
    break;
  }
  
  char tmp[100];
  if(status != NDB_MGM_NODE_STATUS_NO_CONTACT)
    ndbout_c(" (%s)", ndbGetVersionString(version, mysql_version, 0, tmp, sizeof(tmp))); 
  else
    ndbout << endl;
  
  return 0;
}


=======
>>>>>>> bbe3c918
//*****************************************************************************
//*****************************************************************************

int
CommandInterpreter::executeLogLevel(int processId, const char* parameters, 
				    bool all) 
{
  (void) all;
  if (emptyString(parameters)) {
    ndbout << "Expected argument" << endl;
    return -1;
  } 
  BaseString tmp(parameters);
  Vector<BaseString> spec;
  tmp.split(spec, "=");
  if(spec.size() != 2){
    ndbout << "Invalid loglevel specification: " << parameters << endl;
    return -1;
  }

  spec[0].trim().ndb_toupper();
  int category = ndb_mgm_match_event_category(spec[0].c_str());
  if(category == NDB_MGM_ILLEGAL_EVENT_CATEGORY){
    category = atoi(spec[0].c_str());
    if(category < NDB_MGM_MIN_EVENT_CATEGORY ||
       category > NDB_MGM_MAX_EVENT_CATEGORY){
      ndbout << "Unknown category: \"" << spec[0].c_str() << "\"" << endl;
      return -1;
    }
  }
  
  int level = atoi(spec[1].c_str());
  if(level < 0 || level > 15){
    ndbout << "Invalid level: " << spec[1].c_str() << endl;
    return -1;
  }
  
  ndbout << "Executing LOGLEVEL on node " << processId << flush;

  struct ndb_mgm_reply reply;
  int result;
  result = ndb_mgm_set_loglevel_node(m_mgmsrv, 
				     processId,
				     (ndb_mgm_event_category)category,
				     level, 
				     &reply);
  
  if (result < 0) {
    ndbout_c(" failed.");
    printError();
    return -1;
  } else {
    ndbout_c(" OK!");
  }  
  return 0;
}

//*****************************************************************************
//*****************************************************************************
int CommandInterpreter::executeError(int processId, 
				      const char* parameters, bool /* all */) 
{
  int retval = 0;
  if (emptyString(parameters)) {
    ndbout << "Missing error number." << endl;
    return -1;
  }

  // Copy parameters since strtok will modify it
  char* newpar = my_strdup(parameters,MYF(MY_WME)); 
  My_auto_ptr<char> ap1(newpar);
  char* firstParameter = strtok(newpar, " ");

  int errorNo;
  if (! convert(firstParameter, errorNo)) {
    ndbout << "Expected an integer." << endl;
    return -1;
  }

  char* allAfterFirstParameter = strtok(NULL, "\0");
  if (! emptyString(allAfterFirstParameter)) {
    ndbout << "Nothing expected after error number." << endl;
    return -1;
  }

  retval = ndb_mgm_insert_error(m_mgmsrv, processId, errorNo, NULL);
  return retval;
}

//*****************************************************************************
//*****************************************************************************

int
CommandInterpreter::executeLog(int processId,
			       const char* parameters, bool all) 
{
  struct ndb_mgm_reply reply;
  Vector<const char *> blocks;
  if (! parseBlockSpecification(parameters, blocks)) {
    return -1;
  }
  int len=1;
  Uint32 i;
  for(i=0; i<blocks.size(); i++) {
    len += strlen(blocks[i]) + 1;
  }
  char * blockNames = (char*)my_malloc(len,MYF(MY_WME));
  My_auto_ptr<char> ap1(blockNames);
  
  blockNames[0] = 0;
  for(i=0; i<blocks.size(); i++) {
    strcat(blockNames, blocks[i]);
    strcat(blockNames, "|");
  }
  
  int result = ndb_mgm_log_signals(m_mgmsrv,
				   processId, 
				   NDB_MGM_SIGNAL_LOG_MODE_INOUT, 
				   blockNames,
				   &reply);
  if (result != 0) {
    ndbout_c("Execute LOG on node %d failed.", processId);
    printError();
    return -1;
  }
  return 0;
}

//*****************************************************************************
//*****************************************************************************
int
CommandInterpreter::executeLogIn(int /* processId */,
				 const char* parameters, bool /* all */) 
{
  ndbout << "Command LOGIN not implemented." << endl;
  return 0;
}

//*****************************************************************************
//*****************************************************************************
int
CommandInterpreter::executeLogOut(int /*processId*/, 
				  const char* parameters, bool /*all*/) 
{
  ndbout << "Command LOGOUT not implemented." << endl;
  return 0;
}

//*****************************************************************************
//*****************************************************************************
int
CommandInterpreter::executeLogOff(int /*processId*/,
				  const char* parameters, bool /*all*/) 
{
  ndbout << "Command LOGOFF not implemented." << endl;
  return 0;
}

//*****************************************************************************
//*****************************************************************************
int
CommandInterpreter::executeTestOn(int processId,
				  const char* parameters, bool /*all*/) 
{
  if (! emptyString(parameters)) {
    ndbout << "No parameters expected to this command." << endl;
    return -1;
  }
  struct ndb_mgm_reply reply;
  int result = ndb_mgm_start_signallog(m_mgmsrv, processId, &reply);
  if (result != 0) {
    ndbout_c("Execute TESTON failed.");
    printError();
    return -1;
  }
  return 0;
}

//*****************************************************************************
//*****************************************************************************
int
CommandInterpreter::executeTestOff(int processId,
				   const char* parameters, bool /*all*/) 
{
  if (! emptyString(parameters)) {
    ndbout << "No parameters expected to this command." << endl;
    return -1;
  }
  struct ndb_mgm_reply reply;
  int result = ndb_mgm_stop_signallog(m_mgmsrv, processId, &reply);
  if (result != 0) {
    ndbout_c("Execute TESTOFF failed.");
    printError();
    return -1;
  }
  return 0;
}


//*****************************************************************************
//*****************************************************************************
int 
CommandInterpreter::executeSet(int /*processId*/, 
			       const char* parameters, bool /*all*/) 
{
  if (emptyString(parameters)) {
    ndbout << "Missing parameter name." << endl;
    return -1;
  }
#if 0
  // Copy parameters since strtok will modify it
  char* newpar = my_strdup(parameters,MYF(MY_WME));
  My_auto_ptr<char> ap1(newpar);
  char* configParameterName = strtok(newpar, " ");

  char* allAfterParameterName = strtok(NULL, "\0");
  if (emptyString(allAfterParameterName)) {
    ndbout << "Missing parameter value." << endl;
    return;
  }

  char* value = strtok(allAfterParameterName, " ");

  char* allAfterValue = strtok(NULL, "\0");
  if (! emptyString(allAfterValue)) {
    ndbout << "Nothing expected after parameter value." << endl;
    return;
  }

  bool configBackupFileUpdated;
  bool configPrimaryFileUpdated;
  
  // TODO The handling of the primary and backup config files should be 
  // analysed further.
  // How it should be handled if only the backup is possible to write.

  int result = _mgmtSrvr.updateConfigParam(processId, configParameterName, 
					   value, configBackupFileUpdated, 
					   configPrimaryFileUpdated);
  if (result == 0) {
    if (configBackupFileUpdated && configPrimaryFileUpdated) {
      ndbout << "The configuration is updated." << endl;
    }
    else if (configBackupFileUpdated && !configPrimaryFileUpdated) {
      ndbout << "The configuration is updated but it was only possible " 
	     << "to update the backup configuration file, not the primary." 
	     << endl;
    }
    else {
      assert(false);
    }
  }
  else {
    ndbout << get_error_text(result) << endl;
    if (configBackupFileUpdated && configPrimaryFileUpdated) {
      ndbout << "The configuration files are however updated and "
	     << "the value will be used next time the process is restarted." 
	     << endl;
    }
    else if (configBackupFileUpdated && !configPrimaryFileUpdated) {
      ndbout << "It was only possible to update the backup "
	     << "configuration file, not the primary." << endl;
    }
    else if (!configBackupFileUpdated && !configPrimaryFileUpdated) {
      ndbout << "The configuration files are not updated." << endl;
    }
    else {
      // The primary is not tried to write if the write of backup file fails
      abort();
    }
  }
#endif 
  return 0;
}

//*****************************************************************************
//*****************************************************************************
int CommandInterpreter::executeGetStat(int /*processId*/,
					const char* parameters, bool /*all*/) 
{
  if (! emptyString(parameters)) {
    ndbout << "No parameters expected to this command." << endl;
    return -1;
  }

#if 0
  MgmtSrvr::Statistics statistics;
  int result = _mgmtSrvr.getStatistics(processId, statistics);
  if (result != 0) {
    ndbout << get_error_text(result) << endl;
    return;
  }
#endif
  // Print statistic...
  /*
  ndbout << "Number of GETSTAT commands: " 
  << statistics._test1 << endl;
  */
  return 0;
}

//*****************************************************************************
//*****************************************************************************
				 
int
CommandInterpreter::executeEventReporting(int processId,
					  const char* parameters, 
					  bool all) 
{
  int retval = 0;
  if (emptyString(parameters)) {
    ndbout << "Expected argument" << endl;
    return -1;
  }
  BaseString tmp(parameters);
  Vector<BaseString> specs;
  tmp.split(specs, " ");

  for (int i=0; i < (int) specs.size(); i++)
  {
    Vector<BaseString> spec;
    specs[i].split(spec, "=");
    if(spec.size() != 2){
      ndbout << "Invalid loglevel specification: " << specs[i] << endl;
      continue;
    }

    spec[0].trim().ndb_toupper();
    int category = ndb_mgm_match_event_category(spec[0].c_str());
    if(category == NDB_MGM_ILLEGAL_EVENT_CATEGORY){
      if(!convert(spec[0].c_str(), category) ||
	 category < NDB_MGM_MIN_EVENT_CATEGORY ||
	 category > NDB_MGM_MAX_EVENT_CATEGORY){
	ndbout << "Unknown category: \"" << spec[0].c_str() << "\"" << endl;
	continue;
      }
    }

    int level;
    if (!convert(spec[1].c_str(),level))
    {
      ndbout << "Invalid level: " << spec[1].c_str() << endl;
      continue;
    }

    ndbout << "Executing CLUSTERLOG " << spec[0] << "=" << spec[1]
	   << " on node " << processId << flush;

    struct ndb_mgm_reply reply;
    int result;
    result = ndb_mgm_set_loglevel_clusterlog(m_mgmsrv, 
					     processId,
					     (ndb_mgm_event_category)category,
					     level, 
					     &reply);
  
    if (result != 0) {
      ndbout_c(" failed."); 
      printError();
      retval = -1;
    } else {
      ndbout_c(" OK!"); 
    }
  }
  return retval;
}


/*****************************************************************************
 * Backup
 *****************************************************************************/
int
CommandInterpreter::executeStartBackup(char* parameters, bool interactive)
{
  struct ndb_mgm_reply reply;
  unsigned int backupId;

  Vector<BaseString> args;
  {
    BaseString(parameters).split(args);
    for (unsigned i= 0; i < args.size(); i++)
      if (args[i].length() == 0)
	args.erase(i--);
      else
	args[i].ndb_toupper();
  }
  int sz= args.size();

  int result;
  int flags = 2;
  if (sz == 2 && args[1] == "NOWAIT")
  {
    flags = 0;
  }
  else if (sz == 1 || (sz == 3 && args[1] == "WAIT" && args[2] == "COMPLETED"))
  {
    flags = 2;
    ndbout_c("Waiting for completed, this may take several minutes");
  }
  else if (sz == 3 && args[1] == "WAIT" && args[2] == "STARTED")
  {
    ndbout_c("Waiting for started, this may take several minutes");
    flags = 1;
  }
  else
  {
    invalid_command(parameters);
    return -1;
  }

  NdbLogEventHandle log_handle= NULL;
  struct ndb_logevent log_event;
  if (flags == 2 && !interactive)
  {
    int filter[] = { 15, NDB_MGM_EVENT_CATEGORY_BACKUP, 0, 0 };
    log_handle = ndb_mgm_create_logevent_handle(m_mgmsrv, filter);
    if (!log_handle)
    {
      ndbout << "Initializing start of backup failed" << endl;
      printError();
      return -1;
    }
  }
  result = ndb_mgm_start_backup(m_mgmsrv, flags, &backupId, &reply);

  if (result != 0) {
    ndbout << "Backup failed" << endl;
    printError();

    if (log_handle) 
      ndb_mgm_destroy_logevent_handle(&log_handle);
    return result;
  }

  /**
   * If interactive, event listner thread is already running
   */
  if (log_handle && !interactive)
  {
    int count = 0;
    int retry = 0;
    int res;
    do {
      if ((res= ndb_logevent_get_next(log_handle, &log_event, 60000)) > 0)
      {
        int print = 0;
        switch (log_event.type) {
          case NDB_LE_BackupStarted:
            if (log_event.BackupStarted.backup_id == backupId)
              print = 1;
            break;
          case NDB_LE_BackupCompleted:
            if (log_event.BackupCompleted.backup_id == backupId)
              print = 1;
            break;
          case NDB_LE_BackupAborted:
            if (log_event.BackupAborted.backup_id == backupId)
              print = 1;
            break;
          default:
            break;
        }
        if (print)
        {
          Guard g(m_print_mutex);
          printLogEvent(&log_event);
          count++;
        }
      }
      else
      {
        retry++;
      }
    } while(res >= 0 && count < 2 && retry < 3);

    if (retry >= 3)
      ndbout << "get backup event failed for " << retry << " times" << endl;

    ndb_mgm_destroy_logevent_handle(&log_handle);
  }

  return 0;
}

int
CommandInterpreter::executeAbortBackup(char* parameters) 
{
  int bid = -1;
  struct ndb_mgm_reply reply;
  if (emptyString(parameters))
    goto executeAbortBackupError1;

  {
    strtok(parameters, " ");
    char* id = strtok(NULL, "\0");
    if(id == 0 || sscanf(id, "%d", &bid) != 1)
      goto executeAbortBackupError1;
  }
  {
    int result= ndb_mgm_abort_backup(m_mgmsrv, bid, &reply);
    if (result != 0) {
      ndbout << "Abort of backup " << bid << " failed" << endl;
      printError();
      return -1;
    } else {
      ndbout << "Abort of backup " << bid << " ordered" << endl;
    }
  }
  return 0;
 executeAbortBackupError1:
  ndbout << "Invalid arguments: expected <BackupId>" << endl;
  return -1;
}

template class Vector<char const*>;<|MERGE_RESOLUTION|>--- conflicted
+++ resolved
@@ -2217,10 +2217,10 @@
 
   if(state->node_status != NDB_MGM_NODE_STATUS_NO_CONTACT)
   {
-    ndbout_c(" (Version %d.%d.%d)", 
-	     getMajor(version),
-	     getMinor(version),
-	     getBuild(version));
+    char tmp[100];
+    ndbout_c(" (%s)", ndbGetVersionString(version, 
+                                          state->mysql_version, 0, 
+					  tmp, sizeof(tmp))); 
   }
   else
   {
@@ -2311,7 +2311,6 @@
   return ndb_mgm_dump_state(m_mgmsrv, processId, pars, no, &reply);
 }
 
-<<<<<<< HEAD
 struct st_report_cmd
 {
   const char *name;
@@ -2391,76 +2390,6 @@
   }
 }
 
-int
-CommandInterpreter::executeStatus(int processId, 
-				  const char* parameters, bool all) 
-{
-  if (! emptyString(parameters)) {
-    ndbout_c("No parameters expected to this command.");
-    return -1;
-  }
-
-  ndb_mgm_node_status status;
-  Uint32 startPhase, version, mysql_version;
-  
-  struct ndb_mgm_cluster_state *cl;
-  cl = ndb_mgm_get_status(m_mgmsrv);
-  if(cl == NULL) {
-    ndbout_c("Cannot get status of node %d.", processId);
-    printError();
-    return -1;
-  }
-  NdbAutoPtr<char> ap1((char*)cl);
-
-  int i = 0;
-  while((i < cl->no_of_nodes) && cl->node_states[i].node_id != processId)
-    i++;
-  if(cl->node_states[i].node_id != processId) {
-    ndbout << processId << ": Node not found" << endl;
-    return -1;
-  }
-  if (cl->node_states[i].node_type != NDB_MGM_NODE_TYPE_NDB){
-    if (cl->node_states[i].version != 0){
-      version = cl->node_states[i].version;
-      ndbout << "Node "<< cl->node_states[i].node_id <<": connected" ;
-      ndbout_c(" (Version %d.%d.%d)",
-             getMajor(version) ,
-             getMinor(version),
-             getBuild(version));
-
-    }else
-     ndbout << "Node "<< cl->node_states[i].node_id <<": not connected" << endl;
-    return 0;
-  }
-  status = cl->node_states[i].node_status;
-  startPhase = cl->node_states[i].start_phase;
-  version = cl->node_states[i].version;
-  mysql_version = cl->node_states[i].mysql_version;
-
-  ndbout << "Node " << processId << ": " << status_string(status);
-  switch(status){
-  case NDB_MGM_NODE_STATUS_STARTING:
-    ndbout << " (Phase " << startPhase << ")";
-    break;
-  case NDB_MGM_NODE_STATUS_SHUTTING_DOWN:
-    ndbout << " (Phase " << startPhase << ")";
-    break;
-  default:
-    break;
-  }
-  
-  char tmp[100];
-  if(status != NDB_MGM_NODE_STATUS_NO_CONTACT)
-    ndbout_c(" (%s)", ndbGetVersionString(version, mysql_version, 0, tmp, sizeof(tmp))); 
-  else
-    ndbout << endl;
-  
-  return 0;
-}
-
-
-=======
->>>>>>> bbe3c918
 //*****************************************************************************
 //*****************************************************************************
 

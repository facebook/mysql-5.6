--- conflicted
+++ resolved
@@ -2739,13 +2739,6 @@
     if (req->requestInfo & SubSyncReq::RangeScan)
     {
       jam();
-<<<<<<< HEAD
-      ndbrequire(handle.m_cnt > 1)
-      SegmentedSectionPtr ptr;
-      ndbrequire(handle.getSection(ptr, SubSyncReq::TUX_BOUND_INFO));
-      LocalSyncRecordBuffer boundBuf(c_dataBufferPool, syncPtr.p->m_boundInfo);
-      append(boundBuf, ptr, getSectionSegmentPool());
-=======
       if (handle.m_cnt > 1)
       {
         SegmentedSectionPtr ptr;
@@ -2753,7 +2746,6 @@
         LocalSyncRecordBuffer boundBuf(c_dataBufferPool, syncPtr.p->m_boundInfo);
         append(boundBuf, ptr, getSectionSegmentPool());
       }
->>>>>>> 0249bcf0
     }
     releaseSections(handle);
   }

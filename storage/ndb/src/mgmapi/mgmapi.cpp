/*
   Copyright (C) 2003 MySQL AB
    All rights reserved. Use is subject to license terms.

   This program is free software; you can redistribute it and/or modify
   it under the terms of the GNU General Public License as published by
   the Free Software Foundation; version 2 of the License.

   This program is distributed in the hope that it will be useful,
   but WITHOUT ANY WARRANTY; without even the implied warranty of
   MERCHANTABILITY or FITNESS FOR A PARTICULAR PURPOSE.  See the
   GNU General Public License for more details.

   You should have received a copy of the GNU General Public License
   along with this program; if not, write to the Free Software
   Foundation, Inc., 51 Franklin St, Fifth Floor, Boston, MA 02110-1301  USA
*/

#include <ndb_global.h>
#include <my_sys.h>

#include <LocalConfig.hpp>
#include <NdbAutoPtr.hpp>

#include <NdbSleep.h>
#include <NdbTCP.h>
#include <mgmapi.h>
#include <mgmapi_internal.h>
#include <mgmapi_debug.h>
#include "mgmapi_configuration.hpp"
#include <socket_io.h>
#include <version.h>

#include <NdbOut.hpp>
#include <SocketServer.hpp>
#include <SocketClient.hpp>
#include <Parser.hpp>
#include <OutputStream.hpp>
#include <InputStream.hpp>

#include <base64.h>

//#define MGMAPI_LOG
#define MGM_CMD(name, fun, desc) \
 { name, \
   0, \
   ParserRow<ParserDummy>::Cmd, \
   ParserRow<ParserDummy>::String, \
   ParserRow<ParserDummy>::Optional, \
   ParserRow<ParserDummy>::IgnoreMinMax, \
   0, 0, \
   fun, \
   desc, 0 }

#define MGM_ARG(name, type, opt, desc) \
 { name, \
   0, \
   ParserRow<ParserDummy>::Arg, \
   ParserRow<ParserDummy>::type, \
   ParserRow<ParserDummy>::opt, \
   ParserRow<ParserDummy>::IgnoreMinMax, \
   0, 0, \
   0, \
   desc, 0 }

#define MGM_END() \
 { 0, \
   0, \
   ParserRow<ParserDummy>::Arg, \
   ParserRow<ParserDummy>::Int, \
   ParserRow<ParserDummy>::Optional, \
   ParserRow<ParserDummy>::IgnoreMinMax, \
   0, 0, \
   0, \
   0, 0 }

class ParserDummy : private SocketServer::Session 
{
public:
  ParserDummy(NDB_SOCKET_TYPE sock);
};

ParserDummy::ParserDummy(NDB_SOCKET_TYPE sock) : SocketServer::Session(sock) 
{
}

typedef Parser<ParserDummy> Parser_t;

#define NDB_MGM_MAX_ERR_DESC_SIZE 256

struct ndb_mgm_handle {
  int cfg_i;
  
  int connected;
  int last_error;
  int last_error_line;
  char last_error_desc[NDB_MGM_MAX_ERR_DESC_SIZE];
  unsigned int timeout;

  NDB_SOCKET_TYPE socket;

  LocalConfig cfg;

#ifdef MGMAPI_LOG
  FILE* logfile;
#endif
  FILE *errstream;
  char *m_name;
  int mgmd_version_major;
  int mgmd_version_minor;
  int mgmd_version_build;
  char * m_bindaddress;
  int m_bindaddress_port;
  bool ignore_sigpipe;
};

#define SET_ERROR(h, e, s) setError((h), (e), __LINE__, (s))

static
void
setError(NdbMgmHandle h, int error, int error_line, const char * msg, ...){

  h->last_error = error;  \
  h->last_error_line = error_line;

  va_list ap;
  va_start(ap, msg);
  BaseString::vsnprintf(h->last_error_desc, sizeof(h->last_error_desc), msg, ap);
  va_end(ap);
}

#define CHECK_HANDLE(handle, ret) \
  if(handle == 0) {   \
    DBUG_RETURN(ret); \
  } 

#define CHECK_CONNECTED(handle, ret) \
  if (handle->connected != 1) { \
    SET_ERROR(handle, NDB_MGM_SERVER_NOT_CONNECTED , ""); \
    DBUG_RETURN(ret);                                     \
  }

#define CHECK_REPLY(handle, reply, ret) \
  if (reply == NULL) { \
    if(!handle->last_error) \
      SET_ERROR(handle, NDB_MGM_ILLEGAL_SERVER_REPLY, ""); \
    DBUG_RETURN(ret);                                    \
  }

#define CHECK_TIMEDOUT(in, out) \
  if(in.timedout() || out.timedout()) \
    SET_ERROR(handle, ETIMEDOUT, \
              "Time out talking to management server");

#define CHECK_TIMEDOUT_RET(h, in, out, ret) \
  if(in.timedout() || out.timedout()) { \
    SET_ERROR(h, ETIMEDOUT, \
              "Time out talking to management server"); \
    ndb_mgm_disconnect_quiet(h); \
    DBUG_RETURN(ret);            \
  }

/*****************************************************************************
 * Handles
 *****************************************************************************/

extern "C"
NdbMgmHandle
ndb_mgm_create_handle()
{
  DBUG_ENTER("ndb_mgm_create_handle");
  NdbMgmHandle h     =
    (NdbMgmHandle)my_malloc(sizeof(ndb_mgm_handle),MYF(MY_WME));
  h->connected       = 0;
  h->last_error      = 0;
  h->last_error_line = 0;
  my_socket_invalidate(&(h->socket));
  h->timeout         = 60000;
  h->cfg_i           = -1;
  h->errstream       = stdout;
  h->m_name          = 0;
  h->m_bindaddress   = 0;
  h->m_bindaddress_port = 0;
  h->ignore_sigpipe  = true;

  strncpy(h->last_error_desc, "No error", NDB_MGM_MAX_ERR_DESC_SIZE);

  new (&(h->cfg)) LocalConfig;
  h->cfg.init(0, 0);

#ifdef MGMAPI_LOG
  h->logfile = 0;
#endif

  h->mgmd_version_major= -1;
  h->mgmd_version_minor= -1;
  h->mgmd_version_build= -1;

  DBUG_PRINT("info", ("handle: 0x%lx", (long) h));
  DBUG_RETURN(h);
}

extern "C"
void
ndb_mgm_set_name(NdbMgmHandle handle, const char *name)
{
  my_free(handle->m_name, MYF(MY_ALLOW_ZERO_PTR));
  handle->m_name= my_strdup(name, MYF(MY_WME));
}

extern "C"
int
ndb_mgm_set_connectstring(NdbMgmHandle handle, const char* connect_string)
{
  DBUG_ENTER("ndb_mgm_set_connectstring");
  DBUG_PRINT("info", ("handle: 0x%lx", (long) handle));
  handle->cfg.~LocalConfig();
  new (&(handle->cfg)) LocalConfig;
  if (!handle->cfg.init(connect_string, 0) ||
      handle->cfg.ids.size() == 0)
  {
    handle->cfg.~LocalConfig();
    new (&(handle->cfg)) LocalConfig;
    handle->cfg.init(0, 0); /* reset the LocalConfig */
    SET_ERROR(handle, NDB_MGM_ILLEGAL_CONNECT_STRING,
              connect_string ? connect_string : "");
    DBUG_RETURN(-1);
  }
  handle->cfg_i= -1;
  handle->cfg.bind_address_port= handle->m_bindaddress_port;
  handle->cfg.bind_address.assign(handle->m_bindaddress ? handle->m_bindaddress : "");
  DBUG_RETURN(0);
}

extern "C"
int
ndb_mgm_set_bindaddress(NdbMgmHandle handle, const char * arg)
{
  DBUG_ENTER("ndb_mgm_set_bindaddress");
  if (handle->m_bindaddress)
    free(handle->m_bindaddress);

  if (arg)
  {
    handle->m_bindaddress = strdup(arg);
    char *port = strchr(handle->m_bindaddress, ':');
    if (port != 0)
    {
      handle->m_bindaddress_port = atoi(port+1);
      *port = 0;
    }
    else
      handle->m_bindaddress_port = 0;
  }
  else
  {
    handle->m_bindaddress = 0;
    handle->m_bindaddress_port = 0;
  }
  if (handle->cfg.ids.size() != 0)
  {
    handle->cfg.bind_address_port= handle->m_bindaddress_port;
    handle->cfg.bind_address.assign(handle->m_bindaddress ? handle->m_bindaddress : "");
  }
  DBUG_RETURN(0);
}

extern "C"
int
ndb_mgm_set_ignore_sigpipe(NdbMgmHandle handle, int val)
{
  DBUG_ENTER("ndb_mgm_set_ignore_sigpipe");
  CHECK_HANDLE(handle, -1);
  if (handle->connected){
    SET_ERROR(handle, EINVAL, "Can't change 'ignore_sigpipe' while connected");
    DBUG_RETURN(-1);
  }
  handle->ignore_sigpipe = (val != 0);
  DBUG_RETURN(0);
}

/**
 * Destroy a handle
 */
extern "C"
void
ndb_mgm_destroy_handle(NdbMgmHandle * handle)
{
  DBUG_ENTER("ndb_mgm_destroy_handle");
  if(!handle)
    DBUG_VOID_RETURN;
  DBUG_PRINT("info", ("handle: 0x%lx", (long) (* handle)));
  /**
   * important! only disconnect if connected
   * other code relies on this
   */
  if((* handle)->connected){
    ndb_mgm_disconnect(* handle);
  }
#ifdef MGMAPI_LOG
  if ((* handle)->logfile != 0){
    fclose((* handle)->logfile);
    (* handle)->logfile = 0;
  }
#endif
  (*handle)->cfg.~LocalConfig();
  my_free((*handle)->m_name, MYF(MY_ALLOW_ZERO_PTR));
  if ((*handle)->m_bindaddress)
    free((*handle)->m_bindaddress);
  my_free((char*)* handle,MYF(MY_ALLOW_ZERO_PTR));
  * handle = 0;
  DBUG_VOID_RETURN;
}

extern "C" 
void
ndb_mgm_set_error_stream(NdbMgmHandle handle, FILE * file)
{
  handle->errstream = file;
}

/*****************************************************************************
 * Error handling
 *****************************************************************************/

/**
 * Get latest error associated with a handle
 */
extern "C"
int
ndb_mgm_get_latest_error(const NdbMgmHandle h)
{
  return h->last_error;
}

extern "C"
const char *
ndb_mgm_get_latest_error_desc(const NdbMgmHandle h){
  return h->last_error_desc;
}

extern "C"
int
ndb_mgm_get_latest_error_line(const NdbMgmHandle h)
{
  return h->last_error_line;
}

extern "C"
const char *
ndb_mgm_get_latest_error_msg(const NdbMgmHandle h)
{
  for (int i=0; i<ndb_mgm_noOfErrorMsgs; i++) {
    if (ndb_mgm_error_msgs[i].code == h->last_error)
      return ndb_mgm_error_msgs[i].msg;
  }

  return "Error"; // Unknown Error message
}


/*
  ndb_mgm_call

  Send command, command arguments and any command bulk data to
  ndb_mgmd.
  Read and return result

  @param The mgmapi handle
  @param List describing the expected reply
  @param Name of the command to call
  @param Arguments for the command
  @param Any bulk data to send after the command

 */
static const Properties *
ndb_mgm_call(NdbMgmHandle handle,
             const ParserRow<ParserDummy> *command_reply,
             const char *cmd, const Properties *cmd_args,
             const char* cmd_bulk= NULL)
{
  DBUG_ENTER("ndb_mgm_call");
  DBUG_PRINT("enter",("handle->socket: " MY_SOCKET_FORMAT ", cmd: %s",
		      MY_SOCKET_FORMAT_VALUE(handle->socket), cmd));
  SocketOutputStream out(handle->socket, handle->timeout);
  SocketInputStream in(handle->socket, handle->timeout);

  out.println(cmd);
#ifdef MGMAPI_LOG
  /** 
   * Print command to  log file
   */
  FileOutputStream f(handle->logfile);
  f.println("OUT: %s", cmd);
#endif

  if(cmd_args != NULL) {
    Properties::Iterator iter(cmd_args);
    const char *name;
    while((name = iter.next()) != NULL) {
      PropertiesType t;
      Uint32 val_i;
      Uint64 val_64;
      BaseString val_s;

      cmd_args->getTypeOf(name, &t);
      switch(t) {
      case PropertiesType_Uint32:
	cmd_args->get(name, &val_i);
	out.println("%s: %d", name, val_i);
	break;
      case PropertiesType_Uint64:
	cmd_args->get(name, &val_64);
	out.println("%s: %Ld", name, val_64);
	break;
      case PropertiesType_char:
	cmd_args->get(name, val_s);
	out.println("%s: %s", name, val_s.c_str());
	break;
      case PropertiesType_Properties:
	DBUG_PRINT("info",("Ignoring PropertiesType_Properties."));
	/* Ignore */
	break;
      default:
	DBUG_PRINT("info",("Ignoring PropertiesType: %d.",t));
      }
    }
#ifdef MGMAPI_LOG
  /** 
   * Print arguments to  log file
   */
  cmd_args->print(handle->logfile, "OUT: ");
#endif
  }
  out.println("");

<<<<<<< HEAD
  if (cmd_bulk)
    out.println(cmd_bulk);

  DBUG_CHECK_TIMEDOUT_RET(handle, in, out, NULL);
=======
  CHECK_TIMEDOUT_RET(handle, in, out, NULL);
>>>>>>> 23dedef2

  Parser_t::Context ctx;
  ParserDummy session(handle->socket);
  Parser_t parser(command_reply, in, true, true, true);

  const Properties* p = parser.parse(ctx, session);
  if (p == NULL){
    if(!ndb_mgm_is_connected(handle)) {
      CHECK_TIMEDOUT_RET(handle, in, out, NULL);
      DBUG_RETURN(NULL);
    }
    else
    {
      CHECK_TIMEDOUT_RET(handle, in, out, NULL);
      if(ctx.m_status==Parser_t::Eof
	 || ctx.m_status==Parser_t::NoLine)
      {
	ndb_mgm_disconnect(handle);
        CHECK_TIMEDOUT_RET(handle, in, out, NULL);
	DBUG_RETURN(NULL);
      }
      /**
       * Print some info about why the parser returns NULL
       */
      fprintf(handle->errstream,
	      "Error in mgm protocol parser. cmd: >%s< status: %d curr: %s\n",
	      cmd, (Uint32)ctx.m_status,
              (ctx.m_currentToken)?ctx.m_currentToken:"NULL");
      DBUG_PRINT("info",("ctx.status: %d, ctx.m_currentToken: %s",
		         ctx.m_status, ctx.m_currentToken));
    }
  }
#ifdef MGMAPI_LOG
  else {
    /** 
     * Print reply to log file
     */
    p->print(handle->logfile, "IN: ");
  }
#endif

  if(p && (in.timedout() || out.timedout()))
    delete p;
  CHECK_TIMEDOUT_RET(handle, in, out, NULL);
  DBUG_RETURN(p);
}

/**
 * Returns true if connected
 */
extern "C"
int ndb_mgm_is_connected(NdbMgmHandle handle)
{
  if(!handle)
    return 0;

  if(handle->connected)
  {
    if(Ndb_check_socket_hup(handle->socket))
    {
      handle->connected= 0;
      NDB_CLOSE_SOCKET(handle->socket);
    }
  }
  return handle->connected;
}

extern "C"
int ndb_mgm_set_connect_timeout(NdbMgmHandle handle, unsigned int seconds)
{
  return ndb_mgm_set_timeout(handle, seconds*1000);
}

extern "C"
int ndb_mgm_set_timeout(NdbMgmHandle handle, unsigned int timeout_ms)
{
  if(!handle)
    return -1;

  handle->timeout= timeout_ms;
  return 0;
}

extern "C"
int ndb_mgm_number_of_mgmd_in_connect_string(NdbMgmHandle handle)
{
  int count=0;
  Uint32 i;
  LocalConfig &cfg= handle->cfg;

  for (i = 0; i < cfg.ids.size(); i++)
  {
    if (cfg.ids[i].type != MgmId_TCP)
      continue;
    count++;
  }
  return count;
}

/**
 * Connect to a management server
 */
extern "C"
int
ndb_mgm_connect(NdbMgmHandle handle, int no_retries,
		int retry_delay_in_seconds, int verbose)
{
  DBUG_ENTER("ndb_mgm_connect");
  CHECK_HANDLE(handle, -1);
  SET_ERROR(handle, NDB_MGM_NO_ERROR, "Executing: ndb_mgm_connect");

#ifdef MGMAPI_LOG
  /**
  * Open the log file
  */
  char logname[64];
  BaseString::snprintf(logname, 64, "mgmapi.log");
  handle->logfile = fopen(logname, "w");
#endif
  char buf[1024];

#if defined SIGPIPE && !defined _WIN32
  if (handle->ignore_sigpipe)
    (void)signal(SIGPIPE, SIG_IGN);
#endif

  /**
   * Do connect
   */
  LocalConfig &cfg= handle->cfg;
  my_socket sockfd;
  my_socket_invalidate(&sockfd);
  Uint32 i;
  while (!my_socket_valid(sockfd))
  {
    // do all the mgmt servers
    for (i = 0; i < cfg.ids.size(); i++)
    {
      if (cfg.ids[i].type != MgmId_TCP)
	continue;

      SocketClient s(0, 0);
      const char *bind_address= NULL;
      unsigned short bind_address_port= 0;
      s.set_connect_timeout((handle->timeout+999)/1000);
      if (!s.init())
      {
        fprintf(handle->errstream, 
                "Unable to create socket, "
                "while trying to connect with connect string: %s\n",
                cfg.makeConnectString(buf,sizeof(buf)));

        setError(handle, NDB_MGM_COULD_NOT_CONNECT_TO_SOCKET, __LINE__,
                 "Unable to create socket, "
                 "while trying to connect with connect string: %s\n",
                 cfg.makeConnectString(buf,sizeof(buf)));
        DBUG_RETURN(-1);
      }
      if (handle->m_bindaddress)
      {
        bind_address= handle->m_bindaddress;
        bind_address_port= handle->m_bindaddress_port;
      }
      else if (cfg.ids[i].bind_address.length())
      {
        bind_address= cfg.ids[i].bind_address.c_str();
        bind_address_port= cfg.ids[i].bind_address_port;
      }
      if (bind_address)
      {
        int err;
        if ((err = s.bind(bind_address, bind_address_port)) != 0)
        {
          if (!handle->m_bindaddress)
          {
            // retry with next mgmt server
            continue;
          }
          fprintf(handle->errstream, 
                  "Unable to bind local address '%s:%d' errno: %d, "
                  "while trying to connect with connect string: '%s'\n",
                  bind_address, (int)bind_address_port, err,
                  cfg.makeConnectString(buf,sizeof(buf)));
      
          setError(handle, NDB_MGM_BIND_ADDRESS, __LINE__,
                   "Unable to bind local address '%s:%d' errno: %d, "
                   "while trying to connect with connect string: '%s'\n",
                   bind_address, (int)bind_address_port, err,
                   cfg.makeConnectString(buf,sizeof(buf)));
          DBUG_RETURN(-1);
        }
      }
      sockfd = s.connect(cfg.ids[i].name.c_str(), cfg.ids[i].port);
      if (my_socket_valid(sockfd))
	break;
    }
    if (my_socket_valid(sockfd))
      break;
#ifndef DBUG_OFF
    {
      DBUG_PRINT("info",("Unable to connect with connect string: %s",
			 cfg.makeConnectString(buf,sizeof(buf))));
    }
#endif
    if (verbose > 0) {
      fprintf(handle->errstream, 
	      "Unable to connect with connect string: %s\n",
	      cfg.makeConnectString(buf,sizeof(buf)));
      verbose= -1;
    }
    if (no_retries == 0) {
      setError(handle, NDB_MGM_COULD_NOT_CONNECT_TO_SOCKET, __LINE__,
	       "Unable to connect with connect string: %s",
	       cfg.makeConnectString(buf,sizeof(buf)));
      if (verbose == -2)
	fprintf(handle->errstream, ", failed.\n");
      DBUG_RETURN(-1);
    }
    if (verbose == -1) {
      fprintf(handle->errstream, "Retrying every %d seconds", 
	      retry_delay_in_seconds);
      if (no_retries > 0)
	fprintf(handle->errstream, ". Attempts left:");
      else
	fprintf(handle->errstream, ", until connected.");
      fflush(handle->errstream);
      verbose= -2;
    }
    if (no_retries > 0) {
      if (verbose == -2) {
	fprintf(handle->errstream, " %d", no_retries);
	fflush(handle->errstream);
      }
      no_retries--;
    }
    NdbSleep_SecSleep(retry_delay_in_seconds);
  }
  if (verbose == -2)
  {
    fprintf(handle->errstream, "\n");
    fflush(handle->errstream);
  }
  handle->cfg_i = i;
  
  handle->socket    = sockfd;
  handle->connected = 1;

  DBUG_RETURN(0);
}

/**
 * Only used for low level testing
 * Never to be used by end user.
 * Or anybody who doesn't know exactly what they're doing.
 */
#ifdef NDB_WIN
SOCKET
ndb_mgm_get_fd(NdbMgmHandle handle)
{
  return handle->socket.s;
}
#else
extern "C"
int
ndb_mgm_get_fd(NdbMgmHandle handle)
{
  return handle->socket.fd;
}
#endif

/**
 * Disconnect from mgm server without error checking
 * Should be used internally only.
 * e.g. on timeout, we leave NdbMgmHandle disconnected
 */
extern "C"
int
ndb_mgm_disconnect_quiet(NdbMgmHandle handle)
{
  NDB_CLOSE_SOCKET(handle->socket);
  my_socket_invalidate(&(handle->socket));
  handle->connected = 0;

  return 0;
}

/**
 * Disconnect from a mgm server
 */
extern "C"
int
ndb_mgm_disconnect(NdbMgmHandle handle)
{
  DBUG_ENTER("ndb_mgm_disconnect");
  CHECK_HANDLE(handle, -1);
  SET_ERROR(handle, NDB_MGM_NO_ERROR, "Executing: ndb_mgm_disconnect");
  CHECK_CONNECTED(handle, -1);

  DBUG_RETURN(ndb_mgm_disconnect_quiet(handle));
}

struct ndb_mgm_type_atoi 
{
  const char * str;
  const char * alias;
  enum ndb_mgm_node_type value;
};

static struct ndb_mgm_type_atoi type_values[] = 
{
  { "NDB", "ndbd", NDB_MGM_NODE_TYPE_NDB},
  { "API", "mysqld", NDB_MGM_NODE_TYPE_API },
  { "MGM", "ndb_mgmd", NDB_MGM_NODE_TYPE_MGM }
};

const int no_of_type_values = (sizeof(type_values) / 
			       sizeof(ndb_mgm_type_atoi));

extern "C"
ndb_mgm_node_type
ndb_mgm_match_node_type(const char * type)
{
  if(type == 0)
    return NDB_MGM_NODE_TYPE_UNKNOWN;
  
  for(int i = 0; i<no_of_type_values; i++)
    if(strcmp(type, type_values[i].str) == 0)
      return type_values[i].value;
    else if(strcmp(type, type_values[i].alias) == 0)
      return type_values[i].value;
  
  return NDB_MGM_NODE_TYPE_UNKNOWN;
}

extern "C"
const char * 
ndb_mgm_get_node_type_string(enum ndb_mgm_node_type type)
{
  for(int i = 0; i<no_of_type_values; i++)
    if(type_values[i].value == type)
      return type_values[i].str;
  return 0;
}

extern "C"
const char * 
ndb_mgm_get_node_type_alias_string(enum ndb_mgm_node_type type, const char** str)
{
  for(int i = 0; i<no_of_type_values; i++)
    if(type_values[i].value == type)
      {
	if (str)
	  *str= type_values[i].str;
	return type_values[i].alias;
      }
  return 0;
}

struct ndb_mgm_status_atoi {
  const char * str;
  enum ndb_mgm_node_status value;
};

static struct ndb_mgm_status_atoi status_values[] = 
{
  { "UNKNOWN", NDB_MGM_NODE_STATUS_UNKNOWN },
  { "NO_CONTACT", NDB_MGM_NODE_STATUS_NO_CONTACT },
  { "NOT_STARTED", NDB_MGM_NODE_STATUS_NOT_STARTED },
  { "STARTING", NDB_MGM_NODE_STATUS_STARTING },
  { "STARTED", NDB_MGM_NODE_STATUS_STARTED },
  { "SHUTTING_DOWN", NDB_MGM_NODE_STATUS_SHUTTING_DOWN },
  { "RESTARTING", NDB_MGM_NODE_STATUS_RESTARTING },
  { "SINGLE USER MODE", NDB_MGM_NODE_STATUS_SINGLEUSER }
};

const int no_of_status_values = (sizeof(status_values) / 
				 sizeof(ndb_mgm_status_atoi));

extern "C"
ndb_mgm_node_status
ndb_mgm_match_node_status(const char * status)
{
  if(status == 0)
    return NDB_MGM_NODE_STATUS_UNKNOWN;
  
  for(int i = 0; i<no_of_status_values; i++)
    if(strcmp(status, status_values[i].str) == 0)
      return status_values[i].value;

  return NDB_MGM_NODE_STATUS_UNKNOWN;
}

extern "C"
const char * 
ndb_mgm_get_node_status_string(enum ndb_mgm_node_status status)
{
  int i;
  for(i = 0; i<no_of_status_values; i++)
    if(status_values[i].value == status)
      return status_values[i].str;

  for(i = 0; i<no_of_status_values; i++)
    if(status_values[i].value == NDB_MGM_NODE_STATUS_UNKNOWN)
      return status_values[i].str;
  
  return 0;
}

static int
status_ackumulate(struct ndb_mgm_node_state * state,
		  const char * field,
		  const char * value)
{
  if(strcmp("type", field) == 0){
    state->node_type = ndb_mgm_match_node_type(value);
  } else if(strcmp("status", field) == 0){
    state->node_status = ndb_mgm_match_node_status(value);
  } else if(strcmp("startphase", field) == 0){
    state->start_phase = atoi(value);
  } else if(strcmp("dynamic_id", field) == 0){
    state->dynamic_id = atoi(value);
  } else if(strcmp("node_group", field) == 0){
    state->node_group = atoi(value);
  } else if(strcmp("version", field) == 0){
    state->version = atoi(value);
  } else if(strcmp("mysql_version", field) == 0){
    state->mysql_version = atoi(value);
  } else if(strcmp("connect_count", field) == 0){
    state->connect_count = atoi(value);    
  } else if(strcmp("address", field) == 0){
    strncpy(state->connect_address, value, sizeof(state->connect_address));
    state->connect_address[sizeof(state->connect_address)-1]= 0;
  } else {
    ndbout_c("Unknown field: %s", field);
  }
  return 0;
}

/**
 * Compare function for qsort() that sorts ndb_mgm_node_state in
 * node_id order
 */
static int
cmp_state(const void *_a, const void *_b) 
{
  struct ndb_mgm_node_state *a, *b;

  a = (struct ndb_mgm_node_state *)_a;
  b = (struct ndb_mgm_node_state *)_b;

  if (a->node_id > b->node_id)
    return 1;
  return -1;
}

extern "C"
struct ndb_mgm_cluster_state * 
ndb_mgm_get_status(NdbMgmHandle handle)
{
  return ndb_mgm_get_status2(handle, 0);
}

extern "C"
struct ndb_mgm_cluster_state * 
ndb_mgm_get_status2(NdbMgmHandle handle, const enum ndb_mgm_node_type types[])
{
  DBUG_ENTER("ndb_mgm_get_status2");
  CHECK_HANDLE(handle, NULL);
  SET_ERROR(handle, NDB_MGM_NO_ERROR, "Executing: ndb_mgm_get_status");
  CHECK_CONNECTED(handle, NULL);

  char typestring[1024];
  typestring[0] = 0;
  if (types != 0)
  {
    int pos = 0;
    for (Uint32 i = 0; types[i] != NDB_MGM_NODE_TYPE_UNKNOWN; i++)
    {
      if (int(types[i]) < NDB_MGM_NODE_TYPE_MIN ||
          int(types[i]) > NDB_MGM_NODE_TYPE_MAX)
      {
        SET_ERROR(handle, EINVAL, 
                  "Incorrect node type for ndb_mgm_get_status2");
        DBUG_RETURN(0);
      }
      /**
       * Check for duplicates
       */
      for (Int32 j = i - 1; j >= 0; j--)
      {
        if (types[i] == types[j])
        {
          SET_ERROR(handle, EINVAL, 
                    "Duplicate types for ndb_mgm_get_status2");
          DBUG_RETURN(0);
        }
      }
      
      int left = sizeof(typestring) - pos;
      int len = BaseString::snprintf(typestring+pos, left, "%s ", 
                                     ndb_mgm_get_node_type_string(types[i]));
      
      if (len >= left)
      {
        SET_ERROR(handle, EINVAL, 
                  "Out of memory for type-string for ndb_mgm_get_status2");
        DBUG_RETURN(0);
      }
      pos += len;
    }
  }
  
  SocketOutputStream out(handle->socket, handle->timeout);
  SocketInputStream in(handle->socket, handle->timeout);

  out.println("get status");
  if (types)
  {
    out.println("types: %s", typestring);
  }
  out.println("");

  CHECK_TIMEDOUT_RET(handle, in, out, NULL);

  char buf[1024];
  if(!in.gets(buf, sizeof(buf)))
  {
    CHECK_TIMEDOUT_RET(handle, in, out, NULL);
    SET_ERROR(handle, NDB_MGM_ILLEGAL_SERVER_REPLY, "Probably disconnected");
    DBUG_RETURN(NULL);
  }
  if(strcmp("node status\n", buf) != 0) {
    CHECK_TIMEDOUT_RET(handle, in, out, NULL);
    ndbout << in.timedout() << " " << out.timedout() << buf << endl;
    SET_ERROR(handle, NDB_MGM_ILLEGAL_NODE_STATUS, buf);
    DBUG_RETURN(NULL);
  }
  if(!in.gets(buf, sizeof(buf)))
  {
    CHECK_TIMEDOUT_RET(handle, in, out, NULL);
    SET_ERROR(handle, NDB_MGM_ILLEGAL_SERVER_REPLY, "Probably disconnected");
    DBUG_RETURN(NULL);
  }

  BaseString tmp(buf);
  Vector<BaseString> split;
  tmp.split(split, ":");
  if(split.size() != 2){
    CHECK_TIMEDOUT_RET(handle, in, out, NULL);
    SET_ERROR(handle, NDB_MGM_ILLEGAL_NODE_STATUS, buf);
    DBUG_RETURN(NULL);
  }

  if(!(split[0].trim() == "nodes")){
    SET_ERROR(handle, NDB_MGM_ILLEGAL_NODE_STATUS, buf);
    DBUG_RETURN(NULL);
  }

  const int noOfNodes = atoi(split[1].c_str());

  ndb_mgm_cluster_state *state = (ndb_mgm_cluster_state*)
    malloc(sizeof(ndb_mgm_cluster_state)+
	   noOfNodes*(sizeof(ndb_mgm_node_state)+sizeof("000.000.000.000#")));

  if(!state)
  {
    SET_ERROR(handle, NDB_MGM_OUT_OF_MEMORY,
              "Allocating ndb_mgm_cluster_state");
    DBUG_RETURN(NULL);
  }

  state->no_of_nodes= noOfNodes;
  ndb_mgm_node_state * ptr = &state->node_states[0];
  int nodeId = 0;
  int i;
  for (i= 0; i < noOfNodes; i++) {
    state->node_states[i].connect_address[0]= 0;
  }
  i = -1; ptr--;
  for(; i<noOfNodes; ){
    if(!in.gets(buf, sizeof(buf)))
    {
      free(state);
      if(in.timedout() || out.timedout())
        SET_ERROR(handle, ETIMEDOUT,
                  "Time out talking to management server");
      else
        SET_ERROR(handle, NDB_MGM_ILLEGAL_SERVER_REPLY,
                  "Probably disconnected");
      DBUG_RETURN(NULL);
    }
    tmp.assign(buf);

    if(tmp.trim() == ""){
      break;
    }
    
    Vector<BaseString> split2;
    tmp.split(split2, ":.", 4);
    if(split2.size() != 4)
      break;
    
    const int id = atoi(split2[1].c_str());
    if(id != nodeId){
      ptr++;
      i++;
      nodeId = id;
      ptr->node_id = id;
    }

    split2[3].trim(" \t\n");

    if(status_ackumulate(ptr,split2[2].c_str(), split2[3].c_str()) != 0) {
      break;
    }
  }

  if(i+1 != noOfNodes){
    free(state);
    CHECK_TIMEDOUT_RET(handle, in, out, NULL);
    SET_ERROR(handle, NDB_MGM_ILLEGAL_NODE_STATUS, "Node count mismatch");
    DBUG_RETURN(NULL);
  }

  qsort(state->node_states, state->no_of_nodes, sizeof(state->node_states[0]),
	cmp_state);
  DBUG_RETURN(state);
}

extern "C"
int 
ndb_mgm_enter_single_user(NdbMgmHandle handle,
			  unsigned int nodeId,
			  struct ndb_mgm_reply* /*reply*/) 
{
  DBUG_ENTER("ndb_mgm_enter_single_user");
  CHECK_HANDLE(handle, -1);
  SET_ERROR(handle, NDB_MGM_NO_ERROR, "Executing: ndb_mgm_enter_single_user");
  const ParserRow<ParserDummy> enter_single_reply[] = {
    MGM_CMD("enter single user reply", NULL, ""),
    MGM_ARG("result", String, Mandatory, "Error message"),
    MGM_END()
  };
  CHECK_CONNECTED(handle, -1);

  Properties args;
  args.put("nodeId", nodeId);
  const Properties *reply;
  reply = ndb_mgm_call(handle, enter_single_reply, "enter single user", &args);
  CHECK_REPLY(handle, reply, -1);

  BaseString result;
  reply->get("result", result);
  if(strcmp(result.c_str(), "Ok") != 0) {
    SET_ERROR(handle, NDB_MGM_COULD_NOT_ENTER_SINGLE_USER_MODE, 
	      result.c_str());
    delete reply;
    DBUG_RETURN(-1);
  }

  delete reply;
  DBUG_RETURN(0);
}


extern "C"
int 
ndb_mgm_exit_single_user(NdbMgmHandle handle, struct ndb_mgm_reply* /*reply*/) 
{
  DBUG_ENTER("ndb_mgm_exit_single_user");
  CHECK_HANDLE(handle, -1);
  SET_ERROR(handle, NDB_MGM_NO_ERROR, "Executing: ndb_mgm_exit_single_user");
  const ParserRow<ParserDummy> exit_single_reply[] = {
    MGM_CMD("exit single user reply", NULL, ""),
    MGM_ARG("result", String, Mandatory, "Error message"),
    MGM_END()
  };
  CHECK_CONNECTED(handle, -1);

  const Properties *reply;
  reply = ndb_mgm_call(handle, exit_single_reply, "exit single user", 0);
  CHECK_REPLY(handle, reply, -1);

  const char * buf;
  reply->get("result", &buf);
  if(strcmp(buf,"Ok")!=0) {
    SET_ERROR(handle, NDB_MGM_COULD_NOT_EXIT_SINGLE_USER_MODE, buf);
    delete reply;    
    DBUG_RETURN(-1);
  }

  delete reply;
  DBUG_RETURN(0);
}

extern "C"
int 
ndb_mgm_stop(NdbMgmHandle handle, int no_of_nodes, const int * node_list)
{
  SET_ERROR(handle, NDB_MGM_NO_ERROR, "Executing: ndb_mgm_stop");
  return ndb_mgm_stop2(handle, no_of_nodes, node_list, 0);
}

extern "C"
int
ndb_mgm_stop2(NdbMgmHandle handle, int no_of_nodes, const int * node_list,
	      int abort)
{
  int disconnect;
  return ndb_mgm_stop3(handle, no_of_nodes, node_list, abort, &disconnect);
}


extern "C"
int
ndb_mgm_obtain_mgmd_version(NdbMgmHandle handle)
{
  if (handle->mgmd_version_build == -1)
  {
    char verStr[64]; /* Long enough? */

    if (!ndb_mgm_get_version(handle,
                             &(handle->mgmd_version_major),
                             &(handle->mgmd_version_minor),
                             &(handle->mgmd_version_build),
                             sizeof(verStr),
                             verStr))
    {
      return -1;
    }
  }
  return 0;
}

extern "C"
int
ndb_mgm_stop3(NdbMgmHandle handle, int no_of_nodes, const int * node_list,
	      int abort, int *disconnect)
{
  DBUG_ENTER("ndb_mgm_stop3");
  CHECK_HANDLE(handle, -1);
  SET_ERROR(handle, NDB_MGM_NO_ERROR, "Executing: ndb_mgm_stop3");
  const ParserRow<ParserDummy> stop_reply_v1[] = {
    MGM_CMD("stop reply", NULL, ""),
    MGM_ARG("stopped", Int, Optional, "No of stopped nodes"),
    MGM_ARG("result", String, Mandatory, "Error message"),
    MGM_END()
  };
  const ParserRow<ParserDummy> stop_reply_v2[] = {
    MGM_CMD("stop reply", NULL, ""),
    MGM_ARG("stopped", Int, Optional, "No of stopped nodes"),
    MGM_ARG("result", String, Mandatory, "Error message"),
    MGM_ARG("disconnect", Int, Mandatory, "Need to disconnect"),
    MGM_END()
  };

  CHECK_CONNECTED(handle, -1);

  if(ndb_mgm_obtain_mgmd_version(handle) == -1)
  {
<<<<<<< HEAD
      return -1;
=======
    char verstr[50];
    if(!ndb_mgm_get_version(handle,
                        &(handle->mgmd_version_major),
                        &(handle->mgmd_version_minor),
                        &(handle->mgmd_version_build),
                        sizeof(verstr),
                            verstr))
    {
      DBUG_RETURN(-1);
    }
>>>>>>> 23dedef2
  }

  int use_v2= ((handle->mgmd_version_major==5)
    && (
        (handle->mgmd_version_minor==0 && handle->mgmd_version_build>=21)
        ||(handle->mgmd_version_minor==1 && handle->mgmd_version_build>=12)
        ||(handle->mgmd_version_minor>1)
        )
               )
    || (handle->mgmd_version_major>5);

  if(no_of_nodes < -1){
    SET_ERROR(handle, NDB_MGM_ILLEGAL_NUMBER_OF_NODES, 
	      "Negative number of nodes requested to stop");
    DBUG_RETURN(-1);
  }

  Uint32 stoppedNoOfNodes = 0;
  if(no_of_nodes <= 0){
    /**
     * All nodes should be stopped (all or just db)
     */
    Properties args;
    args.put("abort", abort);
    if(use_v2)
      args.put("stop", (no_of_nodes==-1)?"mgm,db":"db");
    const Properties *reply;
    if(use_v2)
      reply = ndb_mgm_call(handle, stop_reply_v2, "stop all", &args);
    else
      reply = ndb_mgm_call(handle, stop_reply_v1, "stop all", &args);
    CHECK_REPLY(handle, reply, -1);

    if(!reply->get("stopped", &stoppedNoOfNodes)){
      SET_ERROR(handle, NDB_MGM_STOP_FAILED, 
		"Could not get number of stopped nodes from mgm server");
      delete reply;
      DBUG_RETURN(-1);
    }
    if(use_v2)
      reply->get("disconnect", (Uint32*)disconnect);
    else
      *disconnect= 0;
    BaseString result;
    reply->get("result", result);
    if(strcmp(result.c_str(), "Ok") != 0) {
      SET_ERROR(handle, NDB_MGM_STOP_FAILED, result.c_str());
      delete reply;
      DBUG_RETURN(-1);
    }
    delete reply;
    DBUG_RETURN(stoppedNoOfNodes);
  }

  /**
   * A list of database nodes should be stopped
   */
  Properties args;

  BaseString node_list_str;
  node_list_str.assfmt("%d", node_list[0]);
  for(int node = 1; node < no_of_nodes; node++)
    node_list_str.appfmt(" %d", node_list[node]);
  
  args.put("node", node_list_str.c_str());
  args.put("abort", abort);

  const Properties *reply;
  if(use_v2)
    reply = ndb_mgm_call(handle, stop_reply_v2, "stop v2", &args);
  else
    reply = ndb_mgm_call(handle, stop_reply_v1, "stop", &args);

  CHECK_REPLY(handle, reply, stoppedNoOfNodes);
  if(!reply->get("stopped", &stoppedNoOfNodes)){
    SET_ERROR(handle, NDB_MGM_STOP_FAILED, 
	      "Could not get number of stopped nodes from mgm server");
    delete reply;
    DBUG_RETURN(-1);
  }
  if(use_v2)
    reply->get("disconnect", (Uint32*)disconnect);
  else
    *disconnect= 0;
  BaseString result;
  reply->get("result", result);
  if(strcmp(result.c_str(), "Ok") != 0) {
    SET_ERROR(handle, NDB_MGM_STOP_FAILED, result.c_str());
    delete reply;
    DBUG_RETURN(-1);
  }
  delete reply;
  DBUG_RETURN(stoppedNoOfNodes);
}

extern "C"
int
ndb_mgm_restart(NdbMgmHandle handle, int no_of_nodes, const int *node_list) 
{
  SET_ERROR(handle, NDB_MGM_NO_ERROR, "Executing: ndb_mgm_restart");
  return ndb_mgm_restart2(handle, no_of_nodes, node_list, 0, 0, 0);
}

extern "C"
int
ndb_mgm_restart2(NdbMgmHandle handle, int no_of_nodes, const int * node_list,
		 int initial, int nostart, int abort)
{
  int disconnect;

  return ndb_mgm_restart3(handle, no_of_nodes, node_list, initial, nostart,
                          abort, &disconnect);
}

extern "C"
int
ndb_mgm_restart3(NdbMgmHandle handle, int no_of_nodes, const int * node_list,
		 int initial, int nostart, int abort, int *disconnect)
{
  DBUG_ENTER("ndb_mgm_restart3");
  CHECK_HANDLE(handle, -1);
  SET_ERROR(handle, NDB_MGM_NO_ERROR, "Executing: ndb_mgm_restart3");
  Uint32 restarted = 0;
  const ParserRow<ParserDummy> restart_reply_v1[] = {
    MGM_CMD("restart reply", NULL, ""),
    MGM_ARG("result", String, Mandatory, "Error message"),
    MGM_ARG("restarted", Int, Optional, "No of restarted nodes"),
    MGM_END()
  };
  const ParserRow<ParserDummy> restart_reply_v2[] = {
    MGM_CMD("restart reply", NULL, ""),
    MGM_ARG("result", String, Mandatory, "Error message"),
    MGM_ARG("restarted", Int, Optional, "No of restarted nodes"),
    MGM_ARG("disconnect", Int, Optional, "Disconnect to apply"),
    MGM_END()
  };

  CHECK_CONNECTED(handle, -1);

  if(handle->mgmd_version_build==-1)
  {
    char verstr[50];
    if(!ndb_mgm_get_version(handle,
                        &(handle->mgmd_version_major),
                        &(handle->mgmd_version_minor),
                        &(handle->mgmd_version_build),
                        sizeof(verstr),
                            verstr))
    {
      DBUG_RETURN(-1);
    }
  }
  int use_v2= ((handle->mgmd_version_major==5)
    && (
        (handle->mgmd_version_minor==0 && handle->mgmd_version_build>=21)
        ||(handle->mgmd_version_minor==1 && handle->mgmd_version_build>=12)
        ||(handle->mgmd_version_minor>1)
        )
               )
    || (handle->mgmd_version_major>5);

  if(no_of_nodes < 0){
    SET_ERROR(handle, NDB_MGM_RESTART_FAILED, 
	      "Restart requested of negative number of nodes");
    DBUG_RETURN(-1);
  }
  
  if(no_of_nodes == 0) {
    Properties args;    
    args.put("abort", abort);
    args.put("initialstart", initial);
    args.put("nostart", nostart);
    const Properties *reply;
    const int timeout = handle->timeout;
    handle->timeout= 5*60*1000; // 5 minutes
    reply = ndb_mgm_call(handle, restart_reply_v1, "restart all", &args);
    handle->timeout= timeout;
    CHECK_REPLY(handle, reply, -1);

    BaseString result;
    reply->get("result", result);
    if(strcmp(result.c_str(), "Ok") != 0) {
      SET_ERROR(handle, NDB_MGM_RESTART_FAILED, result.c_str());
      delete reply;
      DBUG_RETURN(-1);
    }
    if(!reply->get("restarted", &restarted)){
      SET_ERROR(handle, NDB_MGM_RESTART_FAILED, 
		"Could not get restarted number of nodes from mgm server");
      delete reply;
      DBUG_RETURN(-1);
    }
    delete reply;
    DBUG_RETURN(restarted);
  }      

  BaseString node_list_str;
  node_list_str.assfmt("%d", node_list[0]);
  for(int node = 1; node < no_of_nodes; node++)
    node_list_str.appfmt(" %d", node_list[node]);

  Properties args;
  
  args.put("node", node_list_str.c_str());
  args.put("abort", abort);
  args.put("initialstart", initial);
  args.put("nostart", nostart);

  const Properties *reply;
  const int timeout = handle->timeout;
  handle->timeout= 5*60*1000; // 5 minutes
  if(use_v2)
    reply = ndb_mgm_call(handle, restart_reply_v2, "restart node v2", &args);
  else
    reply = ndb_mgm_call(handle, restart_reply_v1, "restart node", &args);
  handle->timeout= timeout;
  if(reply != NULL) {
    BaseString result;
    reply->get("result", result);
    if(strcmp(result.c_str(), "Ok") != 0) {
      SET_ERROR(handle, NDB_MGM_RESTART_FAILED, result.c_str());
      delete reply;
      DBUG_RETURN(-1);
    }
    reply->get("restarted", &restarted);
    if(use_v2)
      reply->get("disconnect", (Uint32*)disconnect);
    else
      *disconnect= 0;
    delete reply;
  } 
  
  DBUG_RETURN(restarted);
}

static const char *clusterlog_severity_names[]=
  { "enabled", "debug", "info", "warning", "error", "critical", "alert" };

struct ndb_mgm_event_severities 
{
  const char* name;
  enum ndb_mgm_event_severity severity;
} clusterlog_severities[] = {
  { clusterlog_severity_names[0], NDB_MGM_EVENT_SEVERITY_ON },
  { clusterlog_severity_names[1], NDB_MGM_EVENT_SEVERITY_DEBUG },
  { clusterlog_severity_names[2], NDB_MGM_EVENT_SEVERITY_INFO },
  { clusterlog_severity_names[3], NDB_MGM_EVENT_SEVERITY_WARNING },
  { clusterlog_severity_names[4], NDB_MGM_EVENT_SEVERITY_ERROR },
  { clusterlog_severity_names[5], NDB_MGM_EVENT_SEVERITY_CRITICAL },
  { clusterlog_severity_names[6], NDB_MGM_EVENT_SEVERITY_ALERT },
  { "all",                        NDB_MGM_EVENT_SEVERITY_ALL },
  { 0,                            NDB_MGM_ILLEGAL_EVENT_SEVERITY },
};

extern "C"
ndb_mgm_event_severity
ndb_mgm_match_event_severity(const char * name)
{
  if(name == 0)
    return NDB_MGM_ILLEGAL_EVENT_SEVERITY;
  
  for(int i = 0; clusterlog_severities[i].name !=0 ; i++)
    if(strcasecmp(name, clusterlog_severities[i].name) == 0)
      return clusterlog_severities[i].severity;

  return NDB_MGM_ILLEGAL_EVENT_SEVERITY;
}

extern "C"
const char * 
ndb_mgm_get_event_severity_string(enum ndb_mgm_event_severity severity)
{
  int i= (int)severity;
  if (i >= 0 && i < (int)NDB_MGM_EVENT_SEVERITY_ALL)
    return clusterlog_severity_names[i];
  for(i = (int)NDB_MGM_EVENT_SEVERITY_ALL; clusterlog_severities[i].name != 0; i++)
    if(clusterlog_severities[i].severity == severity)
      return clusterlog_severities[i].name;
  return 0;
}

extern "C"
int
ndb_mgm_get_clusterlog_severity_filter(NdbMgmHandle handle, 
				       struct ndb_mgm_severity* severity,
				       unsigned int severity_size) 
{
  DBUG_ENTER("ndb_mgm_get_clusterlog_severity_filter");
  CHECK_HANDLE(handle, -1);
  SET_ERROR(handle, NDB_MGM_NO_ERROR, "Executing: ndb_mgm_get_clusterlog_severity_filter");
  const ParserRow<ParserDummy> getinfo_reply[] = {
    MGM_CMD("clusterlog", NULL, ""),
    MGM_ARG(clusterlog_severity_names[0], Int, Mandatory, ""),
    MGM_ARG(clusterlog_severity_names[1], Int, Mandatory, ""),
    MGM_ARG(clusterlog_severity_names[2], Int, Mandatory, ""),
    MGM_ARG(clusterlog_severity_names[3], Int, Mandatory, ""),
    MGM_ARG(clusterlog_severity_names[4], Int, Mandatory, ""),
    MGM_ARG(clusterlog_severity_names[5], Int, Mandatory, ""),
    MGM_ARG(clusterlog_severity_names[6], Int, Mandatory, ""),
  };
  CHECK_CONNECTED(handle, -1);

  Properties args;
  const Properties *reply;
  reply = ndb_mgm_call(handle, getinfo_reply, "get info clusterlog", &args);
  CHECK_REPLY(handle, reply, -1);
  
  for(unsigned int i=0; i < severity_size; i++) {
    reply->get(clusterlog_severity_names[severity[i].category], &severity[i].value);
  }
  DBUG_RETURN(severity_size);
}

extern "C"
const unsigned int *
ndb_mgm_get_clusterlog_severity_filter_old(NdbMgmHandle handle) 
{
  DBUG_ENTER("ndb_mgm_get_clusterlog_severity_filter_old");
  CHECK_HANDLE(handle, NULL);
  SET_ERROR(handle, NDB_MGM_NO_ERROR, "Executing: ndb_mgm_get_clusterlog_severity_filter");
  static unsigned int enabled[(int)NDB_MGM_EVENT_SEVERITY_ALL]=
    {0,0,0,0,0,0,0};
  const ParserRow<ParserDummy> getinfo_reply[] = {
    MGM_CMD("clusterlog", NULL, ""),
    MGM_ARG(clusterlog_severity_names[0], Int, Mandatory, ""),
    MGM_ARG(clusterlog_severity_names[1], Int, Mandatory, ""),
    MGM_ARG(clusterlog_severity_names[2], Int, Mandatory, ""),
    MGM_ARG(clusterlog_severity_names[3], Int, Mandatory, ""),
    MGM_ARG(clusterlog_severity_names[4], Int, Mandatory, ""),
    MGM_ARG(clusterlog_severity_names[5], Int, Mandatory, ""),
    MGM_ARG(clusterlog_severity_names[6], Int, Mandatory, ""),
  };
  CHECK_CONNECTED(handle, NULL);

  Properties args;
  const Properties *reply;
  reply = ndb_mgm_call(handle, getinfo_reply, "get info clusterlog", &args);
  CHECK_REPLY(handle, reply, NULL);
  
  for(int i=0; i < (int)NDB_MGM_EVENT_SEVERITY_ALL; i++) {
    reply->get(clusterlog_severity_names[i], &enabled[i]);
  }
  DBUG_RETURN(enabled);
}

extern "C"
int 
ndb_mgm_set_clusterlog_severity_filter(NdbMgmHandle handle, 
				       enum ndb_mgm_event_severity severity,
				       int enable,
				       struct ndb_mgm_reply* /*reply*/) 
{
  DBUG_ENTER("ndb_mgm_set_clusterlog_severity_filter");
  CHECK_HANDLE(handle, -1);
  SET_ERROR(handle, NDB_MGM_NO_ERROR,
	    "Executing: ndb_mgm_set_clusterlog_severity_filter");
  const ParserRow<ParserDummy> filter_reply[] = {
    MGM_CMD("set logfilter reply", NULL, ""),
    MGM_ARG("result", String, Mandatory, "Error message"),
    MGM_END()
  };
  int retval = -1;
  CHECK_CONNECTED(handle, -1);

  Properties args;
  args.put("level", severity);
  args.put("enable", enable);
  
  const Properties *reply;
  reply = ndb_mgm_call(handle, filter_reply, "set logfilter", &args);
  CHECK_REPLY(handle, reply, retval);

  BaseString result;
  reply->get("result", result);

  if (strcmp(result.c_str(), "1") == 0)
    retval = 1;
  else if (strcmp(result.c_str(), "0") == 0)
    retval = 0;
  else
  {
    SET_ERROR(handle, EINVAL, result.c_str());
  }
  delete reply;
  DBUG_RETURN(retval);
}

struct ndb_mgm_event_categories 
{
  const char* name;
  enum ndb_mgm_event_category category;
} categories[] = {
  { "STARTUP", NDB_MGM_EVENT_CATEGORY_STARTUP },
  { "SHUTDOWN", NDB_MGM_EVENT_CATEGORY_SHUTDOWN },
  { "STATISTICS", NDB_MGM_EVENT_CATEGORY_STATISTIC },
  { "NODERESTART", NDB_MGM_EVENT_CATEGORY_NODE_RESTART },
  { "CONNECTION", NDB_MGM_EVENT_CATEGORY_CONNECTION },
  { "CHECKPOINT", NDB_MGM_EVENT_CATEGORY_CHECKPOINT },
  { "DEBUG", NDB_MGM_EVENT_CATEGORY_DEBUG },
  { "INFO", NDB_MGM_EVENT_CATEGORY_INFO },
  { "ERROR", NDB_MGM_EVENT_CATEGORY_ERROR },
  { "BACKUP", NDB_MGM_EVENT_CATEGORY_BACKUP },
  { "CONGESTION", NDB_MGM_EVENT_CATEGORY_CONGESTION },
  { 0, NDB_MGM_ILLEGAL_EVENT_CATEGORY }
};

extern "C"
ndb_mgm_event_category
ndb_mgm_match_event_category(const char * status)
{
  if(status == 0)
    return NDB_MGM_ILLEGAL_EVENT_CATEGORY;
  
  for(int i = 0; categories[i].name !=0 ; i++)
    if(strcmp(status, categories[i].name) == 0)
      return categories[i].category;

  return NDB_MGM_ILLEGAL_EVENT_CATEGORY;
}

extern "C"
const char * 
ndb_mgm_get_event_category_string(enum ndb_mgm_event_category status)
{
  int i;
  for(i = 0; categories[i].name != 0; i++)
    if(categories[i].category == status)
      return categories[i].name;
  
  return 0;
}

static const char *clusterlog_names[]=
  { "startup", "shutdown", "statistics", "checkpoint", "noderestart", "connection", "info", "warning", "error", "congestion", "debug", "backup" };

extern "C"
int
ndb_mgm_get_clusterlog_loglevel(NdbMgmHandle handle, 
				struct ndb_mgm_loglevel* loglevel,
				unsigned int loglevel_size)
{
  DBUG_ENTER("ndb_mgm_get_clusterlog_loglevel");
  CHECK_HANDLE(handle, -1);
  SET_ERROR(handle, NDB_MGM_NO_ERROR, "Executing: ndb_mgm_get_clusterlog_loglevel");
  int loglevel_count = loglevel_size;
  const ParserRow<ParserDummy> getloglevel_reply[] = {
    MGM_CMD("get cluster loglevel", NULL, ""),
    MGM_ARG(clusterlog_names[0], Int, Mandatory, ""),
    MGM_ARG(clusterlog_names[1], Int, Mandatory, ""),
    MGM_ARG(clusterlog_names[2], Int, Mandatory, ""),
    MGM_ARG(clusterlog_names[3], Int, Mandatory, ""),
    MGM_ARG(clusterlog_names[4], Int, Mandatory, ""),
    MGM_ARG(clusterlog_names[5], Int, Mandatory, ""),
    MGM_ARG(clusterlog_names[6], Int, Mandatory, ""),
    MGM_ARG(clusterlog_names[7], Int, Mandatory, ""),
    MGM_ARG(clusterlog_names[8], Int, Mandatory, ""),
    MGM_ARG(clusterlog_names[9], Int, Mandatory, ""),
    MGM_ARG(clusterlog_names[10], Int, Mandatory, ""),
    MGM_ARG(clusterlog_names[11], Int, Mandatory, ""),
  };
  CHECK_CONNECTED(handle, -1);

  Properties args;
  const Properties *reply;
  reply = ndb_mgm_call(handle, getloglevel_reply, "get cluster loglevel", &args);
  CHECK_REPLY(handle, reply, -1);

  for(int i=0; i < loglevel_count; i++) {
    reply->get(clusterlog_names[loglevel[i].category], &loglevel[i].value);
  }
  DBUG_RETURN(loglevel_count);
}

extern "C"
const unsigned int *
ndb_mgm_get_clusterlog_loglevel_old(NdbMgmHandle handle)
{
  DBUG_ENTER("ndb_mgm_get_clusterlog_loglevel_old");
  CHECK_HANDLE(handle, NULL);
  SET_ERROR(handle, NDB_MGM_NO_ERROR, "Executing: ndb_mgm_get_clusterlog_loglevel");
  int loglevel_count = CFG_MAX_LOGLEVEL - CFG_MIN_LOGLEVEL + 1 ;
  static unsigned int loglevel[CFG_MAX_LOGLEVEL - CFG_MIN_LOGLEVEL + 1] = {0,0,0,0,0,0,0,0,0,0,0,0};
  const ParserRow<ParserDummy> getloglevel_reply[] = {
    MGM_CMD("get cluster loglevel", NULL, ""),
    MGM_ARG(clusterlog_names[0], Int, Mandatory, ""),
    MGM_ARG(clusterlog_names[1], Int, Mandatory, ""),
    MGM_ARG(clusterlog_names[2], Int, Mandatory, ""),
    MGM_ARG(clusterlog_names[3], Int, Mandatory, ""),
    MGM_ARG(clusterlog_names[4], Int, Mandatory, ""),
    MGM_ARG(clusterlog_names[5], Int, Mandatory, ""),
    MGM_ARG(clusterlog_names[6], Int, Mandatory, ""),
    MGM_ARG(clusterlog_names[7], Int, Mandatory, ""),
    MGM_ARG(clusterlog_names[8], Int, Mandatory, ""),
    MGM_ARG(clusterlog_names[9], Int, Mandatory, ""),
    MGM_ARG(clusterlog_names[10], Int, Mandatory, ""),
    MGM_ARG(clusterlog_names[11], Int, Mandatory, ""),
  };
  CHECK_CONNECTED(handle, NULL);

  Properties args;
  const Properties *reply;
  reply = ndb_mgm_call(handle, getloglevel_reply, "get cluster loglevel", &args);
  CHECK_REPLY(handle, reply, NULL);

  for(int i=0; i < loglevel_count; i++) {
    reply->get(clusterlog_names[i], &loglevel[i]);
  }
  DBUG_RETURN(loglevel);
}

extern "C"
int 
ndb_mgm_set_clusterlog_loglevel(NdbMgmHandle handle, int nodeId,
				enum ndb_mgm_event_category cat,
				int level,
				struct ndb_mgm_reply* /*reply*/) 
{
  DBUG_ENTER("ndb_mgm_set_clusterlog_loglevel");
  CHECK_HANDLE(handle, -1);
  SET_ERROR(handle, NDB_MGM_NO_ERROR, 
	    "Executing: ndb_mgm_set_clusterlog_loglevel");
  const ParserRow<ParserDummy> clusterlog_reply[] = {
    MGM_CMD("set cluster loglevel reply", NULL, ""),
    MGM_ARG("result", String, Mandatory, "Error message"),
    MGM_END()
  };
  CHECK_CONNECTED(handle, -1);

  Properties args;
  args.put("node", nodeId);
  args.put("category", cat);
  args.put("level", level);
  
  const Properties *reply;
  reply = ndb_mgm_call(handle, clusterlog_reply, 
		       "set cluster loglevel", &args);
  CHECK_REPLY(handle, reply, -1);
  
  DBUG_PRINT("enter",("node=%d, category=%d, level=%d", nodeId, cat, level));

  BaseString result;
  reply->get("result", result);
  if(strcmp(result.c_str(), "Ok") != 0) {
    SET_ERROR(handle, EINVAL, result.c_str());
    delete reply;
    DBUG_RETURN(-1);
  }
  delete reply;
  DBUG_RETURN(0);
}

extern "C"
int 
ndb_mgm_set_loglevel_node(NdbMgmHandle handle, int nodeId,
			  enum ndb_mgm_event_category category,
			  int level,
			  struct ndb_mgm_reply* /*reply*/) 
{
  DBUG_ENTER("ndb_mgm_set_loglevel_node");
  CHECK_HANDLE(handle, -1);
  SET_ERROR(handle, NDB_MGM_NO_ERROR, "Executing: ndb_mgm_set_loglevel_node");
  const ParserRow<ParserDummy> loglevel_reply[] = {
    MGM_CMD("set loglevel reply", NULL, ""),
    MGM_ARG("result", String, Mandatory, "Error message"),
    MGM_END()
  };
  CHECK_CONNECTED(handle, -1);

  Properties args;
  args.put("node", nodeId);
  args.put("category", category);
  args.put("level", level);
  const Properties *reply;
  reply = ndb_mgm_call(handle, loglevel_reply, "set loglevel", &args);
  CHECK_REPLY(handle, reply, -1);

  BaseString result;
  reply->get("result", result);
  if(strcmp(result.c_str(), "Ok") != 0) {
    SET_ERROR(handle, EINVAL, result.c_str());
    delete reply;
    DBUG_RETURN(-1);
  }

  delete reply;
  DBUG_RETURN(0);
}

int
ndb_mgm_listen_event_internal(NdbMgmHandle handle, const int filter[],
			      int parsable, my_socket *sock)
{
  DBUG_ENTER("ndb_mgm_listen_event_internal");
  CHECK_HANDLE(handle, -1);
  SET_ERROR(handle, NDB_MGM_NO_ERROR, "Executing: ndb_mgm_listen_event");
  const ParserRow<ParserDummy> stat_reply[] = {
    MGM_CMD("listen event", NULL, ""),
    MGM_ARG("result", Int, Mandatory, "Error message"),
    MGM_ARG("msg", String, Optional, "Error message"),
    MGM_END()
  };

  const char *hostname= ndb_mgm_get_connected_host(handle);
  int port= ndb_mgm_get_connected_port(handle);
  const char *bind_address= ndb_mgm_get_connected_bind_address(handle);
  SocketClient s(0, 0);
  s.set_connect_timeout((handle->timeout+999)/1000);
  if (!s.init())
  {
    fprintf(handle->errstream, "Unable to create socket");
    setError(handle, NDB_MGM_COULD_NOT_CONNECT_TO_SOCKET, __LINE__,
             "Unable to create socket");
    DBUG_RETURN(-1);
  }
  if (bind_address)
  {
    int err;
    if ((err = s.bind(bind_address, 0)) != 0)
    {
      fprintf(handle->errstream,
              "Unable to bind local address '%s:0' err: %d, errno: %d, "
              "while trying to connect with connect string: '%s:%d'\n",
              bind_address, err, errno, hostname, port);
      setError(handle, NDB_MGM_BIND_ADDRESS, __LINE__,
               "Unable to bind local address '%s:0' errno: %d, errno: %d, "
               "while trying to connect with connect string: '%s:%d'\n",
               bind_address, err, errno, hostname, port);
      DBUG_RETURN(-1);
    }
  }
  const NDB_SOCKET_TYPE sockfd = s.connect(hostname, port);
  if (!my_socket_valid(sockfd))
  {
    setError(handle, NDB_MGM_COULD_NOT_CONNECT_TO_SOCKET, __LINE__,
	     "Unable to connect to");
<<<<<<< HEAD
    return -2;
=======
    DBUG_RETURN(-1);
>>>>>>> 23dedef2
  }

  Properties args;

  if (parsable)
    args.put("parsable", parsable);
  {
    BaseString tmp;
    for(int i = 0; filter[i] != 0; i += 2){
      tmp.appfmt("%d=%d ", filter[i+1], filter[i]);
    }
    args.put("filter", tmp.c_str());
  }

  my_socket tmp = handle->socket;
  handle->socket = sockfd;

  const Properties *reply;
  reply = ndb_mgm_call(handle, stat_reply, "listen event", &args);

  handle->socket = tmp;

  if(reply == NULL) {
    my_socket_close(sockfd);
    CHECK_REPLY(handle, reply, -1);
  }
  delete reply;
<<<<<<< HEAD

  *sock= sockfd;
  return 1;
=======
  DBUG_RETURN(sockfd);
>>>>>>> 23dedef2
}

/*
  This API function causes ugly code in mgmapi - it returns native socket
  type as we can't force everybody to use our abstraction or break current
  applications.
 */
extern "C"
#ifdef NDB_WIN
SOCKET
#else
int
#endif
ndb_mgm_listen_event(NdbMgmHandle handle, const int filter[])
{
  my_socket s;
  if(ndb_mgm_listen_event_internal(handle,filter,0,&s)<0)
    my_socket_invalidate(&s);
#ifdef NDB_WIN
  return s.s;
#else
  return s.fd;
#endif
}

extern "C"
int 
ndb_mgm_dump_state(NdbMgmHandle handle, int nodeId, const int * _args,
		   int _num_args, struct ndb_mgm_reply* /* reply */) 
{
  DBUG_ENTER("ndb_mgm_dump_state");
  CHECK_HANDLE(handle, -1);
  SET_ERROR(handle, NDB_MGM_NO_ERROR, "Executing: ndb_mgm_dump_state");
  const ParserRow<ParserDummy> dump_state_reply[] = {
    MGM_CMD("dump state reply", NULL, ""),
    MGM_ARG("result", String, Mandatory, "Error message"),
    MGM_END()
  };
  CHECK_CONNECTED(handle, -1);

  char buf[256];
  buf[0] = 0;
  for (int i = 0; i < _num_args; i++){
    unsigned n = strlen(buf);
    if (n + 20 > sizeof(buf)) {
      SET_ERROR(handle, NDB_MGM_USAGE_ERROR, "arguments too long");
      DBUG_RETURN(-1);
    }
    sprintf(buf + n, "%s%d", i ? " " : "", _args[i]);
  }

  Properties args;
  args.put("node", nodeId);
  args.put("args", buf);

  const Properties *prop;
  prop = ndb_mgm_call(handle, dump_state_reply, "dump state", &args);
  CHECK_REPLY(handle, prop, -1);

  BaseString result;
  prop->get("result", result);
  if(strcmp(result.c_str(), "Ok") != 0) {
    SET_ERROR(handle, EINVAL, result.c_str());
    delete prop;
    DBUG_RETURN(-1);
  }

  delete prop;
  DBUG_RETURN(0);
}

extern "C"
int 
ndb_mgm_start_signallog(NdbMgmHandle handle, int nodeId, 
			struct ndb_mgm_reply* reply) 
{
  DBUG_ENTER("ndb_mgm_start_signallog");
  CHECK_HANDLE(handle, -1);
  SET_ERROR(handle, NDB_MGM_NO_ERROR, "Executing: ndb_mgm_start_signallog");
  const ParserRow<ParserDummy> start_signallog_reply[] = {
    MGM_CMD("start signallog reply", NULL, ""),
    MGM_ARG("result", String, Mandatory, "Error message"),
    MGM_END()
  };
  int retval = -1;
  CHECK_CONNECTED(handle, -1);

  Properties args;
  args.put("node", nodeId);

  const Properties *prop;
  prop = ndb_mgm_call(handle,
		       start_signallog_reply,
		       "start signallog",
		       &args);
  CHECK_REPLY(handle, prop, -1);

  if(prop != NULL) {
    BaseString result;
    prop->get("result", result);
    if(strcmp(result.c_str(), "Ok") == 0) {
      retval = 0;
    } else {
      SET_ERROR(handle, EINVAL, result.c_str());
      retval = -1;
    }
    delete prop;
  }

  DBUG_RETURN(retval);
}

extern "C"
int 
ndb_mgm_stop_signallog(NdbMgmHandle handle, int nodeId,
		       struct ndb_mgm_reply* reply) 
{
  DBUG_ENTER("ndb_mgm_stop_signallog");
  CHECK_HANDLE(handle, -1);
  SET_ERROR(handle, NDB_MGM_NO_ERROR, "Executing: ndb_mgm_stop_signallog");
  const ParserRow<ParserDummy> stop_signallog_reply[] = {
    MGM_CMD("stop signallog reply", NULL, ""),
    MGM_ARG("result", String, Mandatory, "Error message"),
    MGM_END()
  };
  int retval = -1;
  CHECK_CONNECTED(handle, -1);
  
  Properties args;
  args.put("node", nodeId);

  const Properties *prop;
  prop = ndb_mgm_call(handle, stop_signallog_reply, "stop signallog", &args);
  CHECK_REPLY(handle, prop, -1);

  if(prop != NULL) {
    BaseString result;
    prop->get("result", result);
    if(strcmp(result.c_str(), "Ok") == 0) {
      retval = 0;
    } else {
      SET_ERROR(handle, EINVAL, result.c_str());
      retval = -1;
    }
    delete prop;
  }

  DBUG_RETURN(retval);
}

struct ndb_mgm_signal_log_modes 
{
  const char* name;
  enum ndb_mgm_signal_log_mode mode;
};

extern "C"
int 
ndb_mgm_log_signals(NdbMgmHandle handle, int nodeId, 
		    enum ndb_mgm_signal_log_mode mode, 
		    const char* blockNames,
		    struct ndb_mgm_reply* reply) 
{
  DBUG_ENTER("ndb_mgm_log_signals");
  CHECK_HANDLE(handle, -1);
  SET_ERROR(handle, NDB_MGM_NO_ERROR, "Executing: ndb_mgm_log_signals");
  const ParserRow<ParserDummy> stop_signallog_reply[] = {
    MGM_CMD("log signals reply", NULL, ""),
    MGM_ARG("result", String, Mandatory, "Error message"),
    MGM_END()
  };
  int retval = -1;
  CHECK_CONNECTED(handle, -1);

  Properties args;
  args.put("node", nodeId);
  args.put("blocks", blockNames);

  switch(mode) {
  case NDB_MGM_SIGNAL_LOG_MODE_IN:
    args.put("in", (Uint32)1);
    args.put("out", (Uint32)0);
    break;
  case NDB_MGM_SIGNAL_LOG_MODE_OUT:
    args.put("in", (Uint32)0);
    args.put("out", (Uint32)1);
    break;
  case NDB_MGM_SIGNAL_LOG_MODE_INOUT:
    args.put("in", (Uint32)1);
    args.put("out", (Uint32)1);
    break;
  case NDB_MGM_SIGNAL_LOG_MODE_OFF:
    args.put("in", (Uint32)0);
    args.put("out", (Uint32)0);
    break;
  }

  const Properties *prop;
  prop = ndb_mgm_call(handle, stop_signallog_reply, "log signals", &args);
  CHECK_REPLY(handle, prop, -1);

  if(prop != NULL) {
    BaseString result;
    prop->get("result", result);
    if(strcmp(result.c_str(), "Ok") == 0) {
      retval = 0;
    } else {
      SET_ERROR(handle, EINVAL, result.c_str());
      retval = -1;
    }
    delete prop;
  }

  DBUG_RETURN(retval);
}

extern "C"
int 
ndb_mgm_set_trace(NdbMgmHandle handle, int nodeId, int traceNumber,
		  struct ndb_mgm_reply* reply) 
{
  DBUG_ENTER("ndb_mgm_set_trace");
  CHECK_HANDLE(handle, -1);
  SET_ERROR(handle, NDB_MGM_NO_ERROR, "Executing: ndb_mgm_set_trace");
  const ParserRow<ParserDummy> set_trace_reply[] = {
    MGM_CMD("set trace reply", NULL, ""),
    MGM_ARG("result", String, Mandatory, "Error message"),
    MGM_END()
  };
  int retval = -1;
  CHECK_CONNECTED(handle, -1);

  Properties args;
  args.put("node", nodeId);
  args.put("trace", traceNumber);

  const Properties *prop;
  prop = ndb_mgm_call(handle, set_trace_reply, "set trace", &args);
  CHECK_REPLY(handle, prop, -1);

  if(prop != NULL) {
    BaseString result;
    prop->get("result", result);
    if(strcmp(result.c_str(), "Ok") == 0) {
      retval = 0;
    } else {
      SET_ERROR(handle, EINVAL, result.c_str());
      retval = -1;
    }
    delete prop;
  }

  DBUG_RETURN(retval);
}

extern "C"
int 
ndb_mgm_insert_error(NdbMgmHandle handle, int nodeId, int errorCode,
		     struct ndb_mgm_reply* reply) 
{
  DBUG_ENTER("ndb_mgm_insert_error");
  CHECK_HANDLE(handle, -1);
  SET_ERROR(handle, NDB_MGM_NO_ERROR, "Executing: ndb_mgm_insert_error");
  const ParserRow<ParserDummy> insert_error_reply[] = {
    MGM_CMD("insert error reply", NULL, ""),
    MGM_ARG("result", String, Mandatory, "Error message"),
    MGM_END()
  };
  int retval = -1;
  CHECK_CONNECTED(handle, -1);

  Properties args;
  args.put("node", nodeId);
  args.put("error", errorCode);

  const Properties *prop;
  prop = ndb_mgm_call(handle, insert_error_reply, "insert error", &args);
  CHECK_REPLY(handle, prop, -1);

  if(prop != NULL) {
    BaseString result;
    prop->get("result", result);
    if(strcmp(result.c_str(), "Ok") == 0) {
      retval = 0;
    } else {
      SET_ERROR(handle, EINVAL, result.c_str());
      retval = -1;
    }
    delete prop;
  }

  DBUG_RETURN(retval);
}

extern "C"
int 
ndb_mgm_start(NdbMgmHandle handle, int no_of_nodes, const int * node_list)
{
  DBUG_ENTER("ndb_mgm_start");
  CHECK_HANDLE(handle, -1);
  SET_ERROR(handle, NDB_MGM_NO_ERROR, "Executing: ndb_mgm_start");
  const ParserRow<ParserDummy> start_reply[] = {
    MGM_CMD("start reply", NULL, ""),
    MGM_ARG("started", Int, Optional, "No of started nodes"),
    MGM_ARG("result", String, Mandatory, "Error message"),
    MGM_END()
  };
  int started = 0;
  CHECK_CONNECTED(handle, -1);

  if(no_of_nodes < 0){
    SET_ERROR(handle, EINVAL, "");
    DBUG_RETURN(-1);
  }

  if(no_of_nodes == 0){
    Properties args;
    const Properties *reply;
    reply = ndb_mgm_call(handle, start_reply, "start all", &args);
    CHECK_REPLY(handle, reply, -1);

    Uint32 count = 0;
    if(!reply->get("started", &count)){
      delete reply;
      DBUG_RETURN(-1);
    }
    delete reply;
    DBUG_RETURN(count);
  }

  for(int node = 0; node < no_of_nodes; node++) {
    Properties args;
    args.put("node", node_list[node]);

    const Properties *reply;
    reply = ndb_mgm_call(handle, start_reply, "start", &args);

    if(reply != NULL) {
      BaseString result;
      reply->get("result", result);
      if(strcmp(result.c_str(), "Ok") == 0) {
	started++;
      } else {
	SET_ERROR(handle, EINVAL, result.c_str());
	delete reply;
        DBUG_RETURN(-1);
      }
    }
    delete reply;
  }

  DBUG_RETURN(started);
}

/*****************************************************************************
 * Backup
 *****************************************************************************/
extern "C"
int 
ndb_mgm_start_backup3(NdbMgmHandle handle, int wait_completed,
		     unsigned int* _backup_id,
		     struct ndb_mgm_reply*, /*reply*/
		     unsigned int input_backupId,
		     unsigned int backuppoint) 
{
<<<<<<< HEAD
  /* Before we start the backup, first get the version of the
   * management node we are connected to
   */
  if (ndb_mgm_obtain_mgmd_version(handle) == -1)
  {
    return -1;
  }

  Uint32 mgmdVersion = NDB_MAKE_VERSION(handle->mgmd_version_major,
                                        handle->mgmd_version_minor,
                                        handle->mgmd_version_build);
  
  bool sendBackupPoint = (mgmdVersion >= MGMD_MGMAPI_PROTOCOL_CHANGE);

=======
  DBUG_ENTER("ndb_mgm_start_backup");
>>>>>>> 23dedef2
  CHECK_HANDLE(handle, -1);
  SET_ERROR(handle, NDB_MGM_NO_ERROR, "Executing: ndb_mgm_start_backup");
  const ParserRow<ParserDummy> start_backup_reply[] = {
    MGM_CMD("start backup reply", NULL, ""),
    MGM_ARG("result", String, Mandatory, "Error message"),
    MGM_ARG("id", Int, Optional, "Id of the started backup"),
    MGM_END()
  };
  CHECK_CONNECTED(handle, -1);

  Properties args;
  args.put("completed", wait_completed);
  if(input_backupId > 0)
    args.put("backupid", input_backupId);
  if (sendBackupPoint)
    args.put("backuppoint", backuppoint);

  const Properties *reply;
  { // start backup can take some time, set timeout high
    int old_timeout= handle->timeout;
    if (wait_completed == 2)
      handle->timeout= 48*60*60*1000; // 48 hours
    else if (wait_completed == 1)
      handle->timeout= 10*60*1000; // 10 minutes
    reply = ndb_mgm_call(handle, start_backup_reply, "start backup", &args);
    handle->timeout= old_timeout;
  }
  CHECK_REPLY(handle, reply, -1);

  BaseString result;
  reply->get("result", result);
  reply->get("id", _backup_id);
  if(strcmp(result.c_str(), "Ok") != 0) {
    SET_ERROR(handle, NDB_MGM_COULD_NOT_START_BACKUP, result.c_str());
    delete reply;
    DBUG_RETURN(-1);
  }

  delete reply;
  DBUG_RETURN(0);
}

extern "C"
int 
ndb_mgm_start_backup2(NdbMgmHandle handle, int wait_completed,
		     unsigned int* _backup_id,
		     struct ndb_mgm_reply* reply,
		     unsigned int input_backupId)
{
  return ndb_mgm_start_backup3(handle, wait_completed, _backup_id, reply, input_backupId, 0);
}

extern "C"
int 
ndb_mgm_start_backup(NdbMgmHandle handle, int wait_completed,
		     unsigned int* _backup_id,
		     struct ndb_mgm_reply* reply)
{
  return ndb_mgm_start_backup2(handle, wait_completed, _backup_id, reply, 0);
}

extern "C"
int
ndb_mgm_abort_backup(NdbMgmHandle handle, unsigned int backupId,
		     struct ndb_mgm_reply* /*reply*/) 
{
  DBUG_ENTER("ndb_mgm_abort_backup");
  CHECK_HANDLE(handle, -1);
  SET_ERROR(handle, NDB_MGM_NO_ERROR, "Executing: ndb_mgm_abort_backup");
  const ParserRow<ParserDummy> stop_backup_reply[] = {
    MGM_CMD("abort backup reply", NULL, ""),
    MGM_ARG("result", String, Mandatory, "Error message"),    
    MGM_END()
  };
  CHECK_CONNECTED(handle, -1);
  
  Properties args;
  args.put("id", backupId);

  const Properties *prop;
  prop = ndb_mgm_call(handle, stop_backup_reply, "abort backup", &args);
  CHECK_REPLY(handle, prop, -1);

  const char * buf;
  prop->get("result", &buf);
  if(strcmp(buf,"Ok")!=0) {
    SET_ERROR(handle, NDB_MGM_COULD_NOT_ABORT_BACKUP, buf);
    delete prop;    
    DBUG_RETURN(-1);
  }

  delete prop;
  DBUG_RETURN(0);
}

extern "C"
struct ndb_mgm_configuration *
<<<<<<< HEAD
ndb_mgm_get_configuration2(NdbMgmHandle handle, unsigned int version,
                           enum ndb_mgm_node_type nodetype)
{
  /* Before we get the config, first get the version of the
   * managment node we are connected to
   */
  if (ndb_mgm_obtain_mgmd_version(handle) == -1)
  {
    return NULL;
  }

  Uint32 mgmdVersion = NDB_MAKE_VERSION(handle->mgmd_version_major,
                                        handle->mgmd_version_minor,
                                        handle->mgmd_version_build);
  
  bool getConfigUsingNodetype = (mgmdVersion >= MGMD_MGMAPI_PROTOCOL_CHANGE); 

=======
ndb_mgm_get_configuration(NdbMgmHandle handle, unsigned int version) {
  DBUG_ENTER("ndb_mgm_get_configuration");
>>>>>>> 23dedef2
  CHECK_HANDLE(handle, 0);
  SET_ERROR(handle, NDB_MGM_NO_ERROR, "Executing: ndb_mgm_get_configuration");
  CHECK_CONNECTED(handle, 0);

  Properties args;
  args.put("version", version);
  if (getConfigUsingNodetype)
  {
    args.put("nodetype", nodetype);
  }

  const ParserRow<ParserDummy> reply[] = {
    MGM_CMD("get config reply", NULL, ""),
    MGM_ARG("result", String, Mandatory, "Error message"),    
    MGM_ARG("Content-Length", Int, Optional, "Content length in bytes"),
    MGM_ARG("Content-Type", String, Optional, "Type (octet-stream)"),
    MGM_ARG("Content-Transfer-Encoding", String, Optional, "Encoding(base64)"),
    MGM_END()
  };
  
  const Properties *prop;
  prop = ndb_mgm_call(handle, reply, "get config", &args);
  CHECK_REPLY(handle, prop, 0);
  
  do {
    const char * buf = "<unknown error>";
    if(!prop->get("result", &buf) || strcmp(buf, "Ok") != 0){
      fprintf(handle->errstream, "ERROR Message: %s\n\n", buf);
      SET_ERROR(handle, NDB_MGM_GET_CONFIG_FAILED, buf);
      break;
    }

    buf = "<Unspecified>";
    if(!prop->get("Content-Type", &buf) || 
       strcmp(buf, "ndbconfig/octet-stream") != 0){
      fprintf(handle->errstream, "Unhandled response type: %s\n", buf);
      break;
    }

    buf = "<Unspecified>";
    if(!prop->get("Content-Transfer-Encoding", &buf) 
       || strcmp(buf, "base64") != 0){
      fprintf(handle->errstream, "Unhandled encoding: %s\n", buf);
      break;
    }

    buf = "<Content-Length Unspecified>";
    Uint32 len = 0;
    if(!prop->get("Content-Length", &len)){
      fprintf(handle->errstream, "Invalid response: %s\n\n", buf);
      break;
    }

    len += 1; // Trailing \n
        
    char* buf64 = new char[len];
    int read = 0;
    size_t start = 0;
    do {
      if((read = read_socket(handle->socket, handle->timeout,
			     &buf64[start], len-start)) < 1){
	delete[] buf64;
	buf64 = 0;
        if(read==0)
          SET_ERROR(handle, ETIMEDOUT, "Timeout reading packed config");
        else
          SET_ERROR(handle, errno, "Error reading packed config");
        ndb_mgm_disconnect_quiet(handle);
	break;
      }
      start += read;
    } while(start < len);
    if(buf64 == 0)
      break;

    void *tmp_data = malloc(base64_needed_decoded_length((size_t) (len - 1)));
    const int res = base64_decode(buf64, len-1, tmp_data, NULL);
    delete[] buf64;
    UtilBuffer tmp;
    tmp.append((void *) tmp_data, res);
    free(tmp_data);
    if (res < 0)
    {
      fprintf(handle->errstream, "Failed to decode buffer\n");
      break;
    }

    ConfigValuesFactory cvf;
    const int res2 = cvf.unpack(tmp);
    if(!res2){
      fprintf(handle->errstream, "Failed to unpack buffer\n");
      break;
    }

    delete prop;
    DBUG_RETURN((ndb_mgm_configuration*)cvf.getConfigValues());
  } while(0);

  delete prop;
  DBUG_RETURN(0);
}

extern "C"
struct ndb_mgm_configuration *
ndb_mgm_get_configuration(NdbMgmHandle handle, unsigned int version)
{
  return ndb_mgm_get_configuration2(handle, version,
                                    NDB_MGM_NODE_TYPE_UNKNOWN);
}

extern "C"
void
ndb_mgm_destroy_configuration(struct ndb_mgm_configuration *cfg)
{
  if (cfg) {
    ((ConfigValues *)cfg)->~ConfigValues();
    free((void *)cfg);
  }
}

extern "C"
int
ndb_mgm_set_configuration_nodeid(NdbMgmHandle handle, int nodeid)
{
  DBUG_ENTER("ndb_mgm_set_configuration_nodeid");
  CHECK_HANDLE(handle, -1);
  handle->cfg._ownNodeId= nodeid;
  DBUG_RETURN(0);
}

extern "C"
int
ndb_mgm_get_configuration_nodeid(NdbMgmHandle handle)
{
  DBUG_ENTER("ndb_mgm_get_configuration_nodeid");
  CHECK_HANDLE(handle, 0);
  DBUG_RETURN(handle->cfg._ownNodeId);
}

extern "C"
int ndb_mgm_get_connected_port(NdbMgmHandle handle)
{
  if (handle->cfg_i >= 0)
    return handle->cfg.ids[handle->cfg_i].port;
  else
    return 0;
}

extern "C"
const char *ndb_mgm_get_connected_host(NdbMgmHandle handle)
{
  if (handle->cfg_i >= 0)
    return handle->cfg.ids[handle->cfg_i].name.c_str();
  else
    return 0;
}

extern "C"
const char *ndb_mgm_get_connectstring(NdbMgmHandle handle, char *buf, int buf_sz)
{
  return handle->cfg.makeConnectString(buf,buf_sz);
}

extern "C"
const char *ndb_mgm_get_connected_bind_address(NdbMgmHandle handle)
{
  if (handle->cfg_i >= 0)
  {
    if (handle->m_bindaddress)
      return handle->m_bindaddress;
    if (handle->cfg.ids[handle->cfg_i].bind_address.length())
      return handle->cfg.ids[handle->cfg_i].bind_address.c_str();
  }
  return 0;
}

extern "C"
int
ndb_mgm_alloc_nodeid(NdbMgmHandle handle, unsigned int version, int nodetype,
                     int log_event)
{
  DBUG_ENTER("ndb_mgm_alloc_nodeid");
  CHECK_HANDLE(handle, 0);
  CHECK_CONNECTED(handle, 0);
  union { long l; char c[sizeof(long)]; } endian_check;

  endian_check.l = 1;

  int nodeid= handle->cfg._ownNodeId;

  Properties args;
  args.put("version", version);
  args.put("nodetype", nodetype);
  args.put("nodeid", nodeid);
  args.put("user", "mysqld");
  args.put("password", "mysqld");
  args.put("public key", "a public key");
  args.put("endian", (endian_check.c[sizeof(long)-1])?"big":"little");
  if (handle->m_name)
    args.put("name", handle->m_name);
  args.put("log_event", log_event);

  const ParserRow<ParserDummy> reply[]= {
    MGM_CMD("get nodeid reply", NULL, ""),
      MGM_ARG("error_code", Int, Optional, "Error code"),
      MGM_ARG("nodeid", Int, Optional, "Error message"),
      MGM_ARG("result", String, Mandatory, "Error message"),
    MGM_END()
  };
  
  const Properties *prop;
  prop= ndb_mgm_call(handle, reply, "get nodeid", &args);
  CHECK_REPLY(handle, prop, -1);

  nodeid= -1;
  do {
    const char * buf;
    if (!prop->get("result", &buf) || strcmp(buf, "Ok") != 0)
    {
      const char *hostname= ndb_mgm_get_connected_host(handle);
      unsigned port=  ndb_mgm_get_connected_port(handle);
      BaseString err;
      Uint32 error_code= NDB_MGM_ALLOCID_ERROR;
      err.assfmt("Could not alloc node id at %s port %d: %s",
		 hostname, port, buf);
      prop->get("error_code", &error_code);
      setError(handle, error_code, __LINE__, err.c_str());
      break;
    }
    Uint32 _nodeid;
    if(!prop->get("nodeid", &_nodeid) != 0){
      fprintf(handle->errstream, "ERROR Message: <nodeid Unspecified>\n");
      break;
    }
    nodeid= _nodeid;
  }while(0);

  delete prop;
  DBUG_RETURN(nodeid);
}

extern "C"
int
ndb_mgm_set_int_parameter(NdbMgmHandle handle,
			  int node, 
			  int param,
			  unsigned value,
			  struct ndb_mgm_reply*){
  DBUG_ENTER("ndb_mgm_set_int_parameter");
  CHECK_HANDLE(handle, 0);
  CHECK_CONNECTED(handle, 0);
  
  Properties args;
  args.put("node", node);
  args.put("param", param);
  args.put64("value", value);
  
  const ParserRow<ParserDummy> reply[]= {
    MGM_CMD("set parameter reply", NULL, ""),
    MGM_ARG("result", String, Mandatory, "Error message"),
    MGM_END()
  };
  
  const Properties *prop;
  prop= ndb_mgm_call(handle, reply, "set parameter", &args);
  CHECK_REPLY(handle, prop, -1);

  int res= -1;
  do {
    const char * buf;
    if(!prop->get("result", &buf) || strcmp(buf, "Ok") != 0){
      fprintf(handle->errstream, "ERROR Message: %s\n", buf);
      break;
    }
    res= 0;
  } while(0);
  
  delete prop;
  DBUG_RETURN(res);
}

extern "C"
int 
ndb_mgm_set_int64_parameter(NdbMgmHandle handle,
			    int node, 
			    int param,
			    unsigned long long value,
			    struct ndb_mgm_reply*){
  DBUG_ENTER("ndb_mgm_set_int64_parameter");
  CHECK_HANDLE(handle, 0);
  CHECK_CONNECTED(handle, 0);
  
  Properties args;
  args.put("node", node);
  args.put("param", param);
  args.put64("value", value);
  
  const ParserRow<ParserDummy> reply[]= {
    MGM_CMD("set parameter reply", NULL, ""),
    MGM_ARG("result", String, Mandatory, "Error message"),
    MGM_END()
  };
  
  const Properties *prop;
  prop= ndb_mgm_call(handle, reply, "set parameter", &args);
  CHECK_REPLY(handle, prop, 0);

  if(prop == NULL) {
    SET_ERROR(handle, EIO, "Unable set parameter");
    DBUG_RETURN(-1);
  }

  int res= -1;
  do {
    const char * buf;
    if(!prop->get("result", &buf) || strcmp(buf, "Ok") != 0){
      fprintf(handle->errstream, "ERROR Message: %s\n", buf);
      break;
    }
    res= 0;
  } while(0);
  
  delete prop;
  DBUG_RETURN(res);
}

extern "C"
int
ndb_mgm_set_string_parameter(NdbMgmHandle handle,
			     int node, 
			     int param,
			     const char * value,
			     struct ndb_mgm_reply*){
  DBUG_ENTER("ndb_mgm_set_string_parameter");
  CHECK_HANDLE(handle, 0);
  CHECK_CONNECTED(handle, 0);
  
  Properties args;
  args.put("node", node);
  args.put("parameter", param);
  args.put("value", value);
  
  const ParserRow<ParserDummy> reply[]= {
    MGM_CMD("set parameter reply", NULL, ""),
    MGM_ARG("result", String, Mandatory, "Error message"),
    MGM_END()
  };
  
  const Properties *prop;
  prop= ndb_mgm_call(handle, reply, "set parameter", &args);
  CHECK_REPLY(handle, prop, 0);
  
  if(prop == NULL) {
    SET_ERROR(handle, EIO, "Unable set parameter");
    DBUG_RETURN(-1);
  }

  int res= -1;
  do {
    const char * buf;
    if(!prop->get("result", &buf) || strcmp(buf, "Ok") != 0){
      fprintf(handle->errstream, "ERROR Message: %s\n", buf);
      break;
    }
    res= 0;
  } while(0);
  
  delete prop;
  DBUG_RETURN(res);
}

extern "C"
int
ndb_mgm_purge_stale_sessions(NdbMgmHandle handle, char **purged)
{
  DBUG_ENTER("ndb_mgm_purge_stale_sessions");
  CHECK_HANDLE(handle, 0);
  CHECK_CONNECTED(handle, 0);
  
  Properties args;
  
  const ParserRow<ParserDummy> reply[]= {
    MGM_CMD("purge stale sessions reply", NULL, ""),
    MGM_ARG("purged", String, Optional, ""),
    MGM_ARG("result", String, Mandatory, "Error message"),
    MGM_END()
  };
  
  const Properties *prop;
  prop= ndb_mgm_call(handle, reply, "purge stale sessions", &args);
  CHECK_REPLY(handle, prop, -1);

  if(prop == NULL) {
    SET_ERROR(handle, EIO, "Unable to purge stale sessions");
    DBUG_RETURN(-1);
  }

  int res= -1;
  do {
    const char * buf;
    if(!prop->get("result", &buf) || strcmp(buf, "Ok") != 0){
      fprintf(handle->errstream, "ERROR Message: %s\n", buf);
      break;
    }
    if (purged) {
      if (prop->get("purged", &buf))
	*purged= strdup(buf);
      else
	*purged= 0;
    }
    res= 0;
  } while(0);
  delete prop;
  DBUG_RETURN(res);
}

extern "C"
int
ndb_mgm_check_connection(NdbMgmHandle handle)
{
  DBUG_ENTER("ndb_mgm_check_connection");
  CHECK_HANDLE(handle, 0);
  CHECK_CONNECTED(handle, 0);
  SocketOutputStream out(handle->socket, handle->timeout);
  SocketInputStream in(handle->socket, handle->timeout);
  char buf[32];
  if (out.println("check connection"))
    goto ndb_mgm_check_connection_error;

  if (out.println(""))
    goto ndb_mgm_check_connection_error;

  in.gets(buf, sizeof(buf));
  if(strcmp("check connection reply\n", buf))
    goto ndb_mgm_check_connection_error;

  in.gets(buf, sizeof(buf));
  if(strcmp("result: Ok\n", buf))
    goto ndb_mgm_check_connection_error;

  in.gets(buf, sizeof(buf));
  if(strcmp("\n", buf))
    goto ndb_mgm_check_connection_error;

  DBUG_RETURN(0);

ndb_mgm_check_connection_error:
  ndb_mgm_disconnect(handle);
  DBUG_RETURN(-1);
}

extern "C"
int
ndb_mgm_set_connection_int_parameter(NdbMgmHandle handle,
				     int node1,
				     int node2,
				     int param,
				     int value,
				     struct ndb_mgm_reply* mgmreply){
  DBUG_ENTER("ndb_mgm_set_connection_int_parameter");
  CHECK_HANDLE(handle, 0);
  CHECK_CONNECTED(handle, 0);
  
  Properties args;
  args.put("node1", node1);
  args.put("node2", node2);
  args.put("param", param);
  args.put("value", (Uint32)value);
  
  const ParserRow<ParserDummy> reply[]= {
    MGM_CMD("set connection parameter reply", NULL, ""),
    MGM_ARG("message", String, Mandatory, "Error Message"),
    MGM_ARG("result", String, Mandatory, "Status Result"),
    MGM_END()
  };
  
  const Properties *prop;
  prop= ndb_mgm_call(handle, reply, "set connection parameter", &args);
  CHECK_REPLY(handle, prop, -1);

  int res= -1;
  do {
    const char * buf;
    if(!prop->get("result", &buf) || strcmp(buf, "Ok") != 0){
      fprintf(handle->errstream, "ERROR Message: %s\n", buf);
      break;
    }
    res= 0;
  } while(0);
  
  delete prop;
  DBUG_RETURN(res);
}

extern "C"
int
ndb_mgm_get_connection_int_parameter(NdbMgmHandle handle,
				     int node1,
				     int node2,
				     int param,
				     int *value,
				     struct ndb_mgm_reply* mgmreply){
  DBUG_ENTER("ndb_mgm_get_connection_int_parameter");
  CHECK_HANDLE(handle, -1);
  CHECK_CONNECTED(handle, -2);
  
  Properties args;
  args.put("node1", node1);
  args.put("node2", node2);
  args.put("param", param);

  const ParserRow<ParserDummy> reply[]= {
    MGM_CMD("get connection parameter reply", NULL, ""),
    MGM_ARG("value", Int, Mandatory, "Current Value"),
    MGM_ARG("result", String, Mandatory, "Result"),
    MGM_END()
  };
  
  const Properties *prop;
  prop = ndb_mgm_call(handle, reply, "get connection parameter", &args);
  CHECK_REPLY(handle, prop, -3);

  int res= -1;
  do {
    const char * buf;
    if(!prop->get("result", &buf) || strcmp(buf, "Ok") != 0){
      fprintf(handle->errstream, "ERROR Message: %s\n", buf);
      break;
    }
    res= 0;
  } while(0);

  if(!prop->get("value",(Uint32*)value)){
    fprintf(handle->errstream, "Unable to get value\n");
    res = -4;
  }

  delete prop;
  DBUG_RETURN(res);
}

extern "C"
NDB_SOCKET_TYPE
ndb_mgm_convert_to_transporter(NdbMgmHandle *handle)
{
  DBUG_ENTER("ndb_mgm_convert_to_transporter");
  NDB_SOCKET_TYPE s;

  if(handle == 0)
  {
    SET_ERROR(*handle, NDB_MGM_ILLEGAL_SERVER_HANDLE, "");
    my_socket_invalidate(&s);
    return s;
  }

  if ((*handle)->connected != 1)
  {
    SET_ERROR(*handle, NDB_MGM_SERVER_NOT_CONNECTED , "");
    my_socket_invalidate(&s);
    return s;
  }

  (*handle)->connected= 0;   // we pretend we're disconnected
  s= (*handle)->socket;

  SocketOutputStream s_output(s, (*handle)->timeout);
  s_output.println("transporter connect");
  s_output.println("");

  ndb_mgm_destroy_handle(handle); // set connected=0, so won't disconnect

  DBUG_RETURN(s);
}

extern "C"
Uint32
ndb_mgm_get_mgmd_nodeid(NdbMgmHandle handle)
{
  DBUG_ENTER("ndb_mgm_get_mgmd_nodeid");
  Uint32 nodeid=0;

  CHECK_HANDLE(handle, 0);
  CHECK_CONNECTED(handle, 0);
  
  Properties args;

  const ParserRow<ParserDummy> reply[]= {
    MGM_CMD("get mgmd nodeid reply", NULL, ""),
    MGM_ARG("nodeid", Int, Mandatory, "Node ID"),
    MGM_END()
  };
  
  const Properties *prop;
  prop = ndb_mgm_call(handle, reply, "get mgmd nodeid", &args);
  CHECK_REPLY(handle, prop, 0);

  if(!prop->get("nodeid",&nodeid)){
    fprintf(handle->errstream, "Unable to get value\n");
    DBUG_RETURN(0);
  }

  delete prop;
  DBUG_RETURN(nodeid);
}

extern "C"
int ndb_mgm_report_event(NdbMgmHandle handle, Uint32 *data, Uint32 length)
{
  DBUG_ENTER("ndb_mgm_report_event");
  CHECK_HANDLE(handle, 0);
  CHECK_CONNECTED(handle, 0);

  Properties args;
  args.put("length", length);
  BaseString data_string;

  for (int i = 0; i < (int) length; i++)
    data_string.appfmt(" %lu", (ulong) data[i]);

  args.put("data", data_string.c_str());

  const ParserRow<ParserDummy> reply[]= {
    MGM_CMD("report event reply", NULL, ""),
    MGM_ARG("result", String, Mandatory, "Result"),
    MGM_END()
  };
  
  const Properties *prop;
  prop = ndb_mgm_call(handle, reply, "report event", &args);
  CHECK_REPLY(handle, prop, -1);

  delete prop;
  DBUG_RETURN(0);
}

extern "C"
int ndb_mgm_end_session(NdbMgmHandle handle)
{
  DBUG_ENTER("ndb_mgm_end_session");
  CHECK_HANDLE(handle, 0);
  CHECK_CONNECTED(handle, 0);

  SocketOutputStream s_output(handle->socket, handle->timeout);
  s_output.println("end session");
  s_output.println("");

  SocketInputStream in(handle->socket, handle->timeout);
  char buf[32];
  in.gets(buf, sizeof(buf));
  DBUG_CHECK_TIMEDOUT_RET(handle, in, s_output, -1);

  DBUG_RETURN(0);
}

extern "C"
int ndb_mgm_get_version(NdbMgmHandle handle,
                        int *major, int *minor, int *build, int len, char* str)
{
  DBUG_ENTER("ndb_mgm_get_version");
  CHECK_HANDLE(handle, 0);
  CHECK_CONNECTED(handle, 0);

  Properties args;

  const ParserRow<ParserDummy> reply[]= {
    MGM_CMD("version", NULL, ""),
    MGM_ARG("id", Int, Mandatory, "ID"),
    MGM_ARG("major", Int, Mandatory, "Major"),
    MGM_ARG("minor", Int, Mandatory, "Minor"),
    MGM_ARG("build", Int, Optional, "Build"),
    MGM_ARG("string", String, Mandatory, "String"),
    MGM_ARG("mysql_major", Int, Optional, "MySQL major"),
    MGM_ARG("mysql_minor", Int, Optional, "MySQL minor"),
    MGM_ARG("mysql_build", Int, Optional, "MySQL build"),
    MGM_END()
  };

  const Properties *prop;
  prop = ndb_mgm_call(handle, reply, "get version", &args);
  CHECK_REPLY(handle, prop, 0);

  Uint32 id;
  if(!prop->get("id",&id)){
    fprintf(handle->errstream, "Unable to get value\n");
    DBUG_RETURN(0);
  }
  *build= getBuild(id);

  if(!prop->get("major",(Uint32*)major)){
    fprintf(handle->errstream, "Unable to get value\n");
    DBUG_RETURN(0);
  }

  if(!prop->get("minor",(Uint32*)minor)){
    fprintf(handle->errstream, "Unable to get value\n");
    DBUG_RETURN(0);
  }

  BaseString result;
  if(!prop->get("string", result)){
    fprintf(handle->errstream, "Unable to get value\n");
    DBUG_RETURN(0);
  }

  strncpy(str, result.c_str(), len);

  delete prop;
  DBUG_RETURN(1);
}

extern "C"
Uint64
ndb_mgm_get_session_id(NdbMgmHandle handle)
{
  Uint64 session_id=0;

  DBUG_ENTER("ndb_mgm_get_session_id");
  CHECK_HANDLE(handle, 0);
  CHECK_CONNECTED(handle, 0);
  
  Properties args;

  const ParserRow<ParserDummy> reply[]= {
    MGM_CMD("get session id reply", NULL, ""),
    MGM_ARG("id", Int, Mandatory, "Node ID"),
    MGM_END()
  };
  
  const Properties *prop;
  prop = ndb_mgm_call(handle, reply, "get session id", &args);
  CHECK_REPLY(handle, prop, 0);

  if(!prop->get("id",&session_id)){
    fprintf(handle->errstream, "Unable to get session id\n");
    DBUG_RETURN(0);
  }

  delete prop;
  DBUG_RETURN(session_id);
}

extern "C"
int
ndb_mgm_get_session(NdbMgmHandle handle, Uint64 id,
                    struct NdbMgmSession *s, int *len)
{
  int retval= 0;
  DBUG_ENTER("ndb_mgm_get_session");
  CHECK_HANDLE(handle, 0);
  CHECK_CONNECTED(handle, 0);

  Properties args;
  args.put("id", (Uint32)id);

  const ParserRow<ParserDummy> reply[]= {
    MGM_CMD("get session reply", NULL, ""),
    MGM_ARG("id", Int, Mandatory, "Node ID"),
    MGM_ARG("m_stopSelf", Int, Optional, "m_stopSelf"),
    MGM_ARG("m_stop", Int, Optional, "stop session"),
    MGM_ARG("nodeid", Int, Optional, "allocated node id"),
    MGM_ARG("parser_buffer_len", Int, Optional, "waiting in buffer"),
    MGM_ARG("parser_status", Int, Optional, "parser status"),
    MGM_END()
  };

  const Properties *prop;
  prop = ndb_mgm_call(handle, reply, "get session", &args);
  CHECK_REPLY(handle, prop, 0);

  Uint64 r_id;
  int rlen= 0;

  if(!prop->get("id",&r_id)){
    fprintf(handle->errstream, "Unable to get session id\n");
    goto err;
  }

  s->id= r_id;
  rlen+=sizeof(s->id);

  if(prop->get("m_stopSelf",&(s->m_stopSelf)))
    rlen+=sizeof(s->m_stopSelf);
  else
    goto err;

  if(prop->get("m_stop",&(s->m_stop)))
    rlen+=sizeof(s->m_stop);
  else
    goto err;

  if(prop->get("nodeid",&(s->nodeid)))
    rlen+=sizeof(s->nodeid);
  else
    goto err;

  if(prop->get("parser_buffer_len",&(s->parser_buffer_len)))
  {
    rlen+=sizeof(s->parser_buffer_len);
    if(prop->get("parser_status",&(s->parser_status)))
      rlen+=sizeof(s->parser_status);
  }

  *len= rlen;
  retval= 1;

err:
  delete prop;
  DBUG_RETURN(retval);
}

extern "C"
int
ndb_mgm_set_configuration(NdbMgmHandle h, ndb_mgm_configuration *c)
{
  CHECK_HANDLE(h, 0);
  SET_ERROR(h, NDB_MGM_NO_ERROR, "Executing: ndb_mgm_set_configuration");
  CHECK_CONNECTED(h, 0);

  const ConfigValues * cfg = (ConfigValues*)c;

  UtilBuffer buf;
  if (!cfg->pack(buf))
  {
    SET_ERROR(h, NDB_MGM_OUT_OF_MEMORY, "Packing config");
    return -1;
  }

  BaseString encoded;
  encoded.assfmt("%*s", base64_needed_encoded_length(buf.length()), "Z");
  (void) base64_encode(buf.get_data(), buf.length(), (char*)encoded.c_str());

  Properties args;
  args.put("Content-Length", (Uint32)strlen(encoded.c_str()));
  args.put("Content-Type",  "ndbconfig/octet-stream");
  args.put("Content-Transfer-Encoding", "base64");

  const ParserRow<ParserDummy> set_config_reply[]= {
    MGM_CMD("set config reply", NULL, ""),
    MGM_ARG("result", String, Mandatory, "Result"),
    MGM_END()
  };

  const Properties *reply;
  reply= ndb_mgm_call(h, set_config_reply, "set config", &args,
                      encoded.c_str());
  CHECK_REPLY(h, reply, -1);

  BaseString result;
  reply->get("result",result);

  delete reply;

  if(strcmp(result.c_str(), "Ok") != 0) {
    SET_ERROR(h, NDB_MGM_CONFIG_CHANGE_FAILED, result.c_str());
    return -1;
  }

  return 0;
}


extern "C"
int ndb_mgm_create_nodegroup(NdbMgmHandle handle,
                             int *nodes,
                             int *ng,
                             struct ndb_mgm_reply* mgmreply)
{
  DBUG_ENTER("ndb_mgm_create_nodegroup");
  CHECK_HANDLE(handle, -1);
  SET_ERROR(handle, NDB_MGM_NO_ERROR, "Executing: ndb_mgm_create_nodegroup");
  CHECK_CONNECTED(handle, -2);

  BaseString nodestr;
  for (int i = 0; nodes[i] != 0; i++)
    nodestr.appfmt("%u ", nodes[i]);

  Properties args;
  args.put("nodes", nodestr.c_str());

  const ParserRow<ParserDummy> reply[]= {
    MGM_CMD("create nodegroup reply", NULL, ""),
    MGM_ARG("ng", Int, Mandatory, "NG Id"),
    MGM_ARG("error_code", Int, Optional, "error_code"),
    MGM_ARG("result", String, Mandatory, "Result"),
    MGM_END()
  };

  const Properties *prop;
  prop = ndb_mgm_call(handle, reply, "create nodegroup", &args);
  CHECK_REPLY(handle, prop, -3);

  int res = 0;
  const char * buf = 0;
  if (!prop->get("result", &buf) || strcmp(buf, "Ok") != 0)
  {
    res = -1;
    Uint32 err = NDB_MGM_ILLEGAL_SERVER_REPLY;
    prop->get("error_code", &err);
    setError(handle, err, __LINE__, buf ? buf : "Illegal reply");
  }
  else if (!prop->get("ng",(Uint32*)ng))
  {
    res = -1;
    setError(handle, NDB_MGM_ILLEGAL_SERVER_REPLY, __LINE__,
             "Nodegroup not sent back in reply");
  }

  delete prop;
  DBUG_RETURN(res);
}

int ndb_mgm_drop_nodegroup(NdbMgmHandle handle,
                           int ng,
                           struct ndb_mgm_reply* mgmreply)
{
  DBUG_ENTER("ndb_mgm_drop_nodegroup");
  CHECK_HANDLE(handle, -1);
  SET_ERROR(handle, NDB_MGM_NO_ERROR, "Executing: ndb_mgm_create_nodegroup");
  CHECK_CONNECTED(handle, -2);

  Properties args;
  args.put("ng", ng);

  const ParserRow<ParserDummy> reply[]= {
    MGM_CMD("drop nodegroup reply", NULL, ""),
    MGM_ARG("error_code", Int, Optional, "error_code"),
    MGM_ARG("result", String, Mandatory, "Result"),
    MGM_END()
  };

  const Properties *prop;
  prop = ndb_mgm_call(handle, reply, "drop nodegroup", &args);
  DBUG_CHECK_REPLY(handle, prop, -3);

  int res= 0;
  const char * buf = 0;
  if(!prop->get("result", &buf) || strcmp(buf, "Ok") != 0)
  {
    res = -1;
    Uint32 err = NDB_MGM_ILLEGAL_SERVER_REPLY;
    prop->get("error_code", &err);
    setError(handle, err, __LINE__, buf ? buf : "Illegal reply");
  }

  delete prop;
  DBUG_RETURN(res);
}


NDB_SOCKET_TYPE _ndb_mgm_get_socket(NdbMgmHandle h)
{
  return h->socket;
}

template class Vector<const ParserRow<ParserDummy>*>;<|MERGE_RESOLUTION|>--- conflicted
+++ resolved
@@ -434,14 +434,10 @@
   }
   out.println("");
 
-<<<<<<< HEAD
   if (cmd_bulk)
     out.println(cmd_bulk);
 
-  DBUG_CHECK_TIMEDOUT_RET(handle, in, out, NULL);
-=======
   CHECK_TIMEDOUT_RET(handle, in, out, NULL);
->>>>>>> 23dedef2
 
   Parser_t::Context ctx;
   ParserDummy session(handle->socket);
@@ -1202,20 +1198,7 @@
 
   if(ndb_mgm_obtain_mgmd_version(handle) == -1)
   {
-<<<<<<< HEAD
-      return -1;
-=======
-    char verstr[50];
-    if(!ndb_mgm_get_version(handle,
-                        &(handle->mgmd_version_major),
-                        &(handle->mgmd_version_minor),
-                        &(handle->mgmd_version_build),
-                        sizeof(verstr),
-                            verstr))
-    {
-      DBUG_RETURN(-1);
-    }
->>>>>>> 23dedef2
+    DBUG_RETURN(-1);
   }
 
   int use_v2= ((handle->mgmd_version_major==5)
@@ -1851,11 +1834,7 @@
   {
     setError(handle, NDB_MGM_COULD_NOT_CONNECT_TO_SOCKET, __LINE__,
 	     "Unable to connect to");
-<<<<<<< HEAD
-    return -2;
-=======
-    DBUG_RETURN(-1);
->>>>>>> 23dedef2
+    DBUG_RETURN(-2);
   }
 
   Properties args;
@@ -1883,13 +1862,9 @@
     CHECK_REPLY(handle, reply, -1);
   }
   delete reply;
-<<<<<<< HEAD
 
   *sock= sockfd;
-  return 1;
-=======
-  DBUG_RETURN(sockfd);
->>>>>>> 23dedef2
+  DBUG_RETURN(1);
 }
 
 /*
@@ -2255,13 +2230,13 @@
 		     unsigned int input_backupId,
 		     unsigned int backuppoint) 
 {
-<<<<<<< HEAD
+  DBUG_ENTER("ndb_mgm_start_backup");
   /* Before we start the backup, first get the version of the
    * management node we are connected to
    */
   if (ndb_mgm_obtain_mgmd_version(handle) == -1)
   {
-    return -1;
+    DBUG_RETURN(-1);
   }
 
   Uint32 mgmdVersion = NDB_MAKE_VERSION(handle->mgmd_version_major,
@@ -2270,9 +2245,6 @@
   
   bool sendBackupPoint = (mgmdVersion >= MGMD_MGMAPI_PROTOCOL_CHANGE);
 
-=======
-  DBUG_ENTER("ndb_mgm_start_backup");
->>>>>>> 23dedef2
   CHECK_HANDLE(handle, -1);
   SET_ERROR(handle, NDB_MGM_NO_ERROR, "Executing: ndb_mgm_start_backup");
   const ParserRow<ParserDummy> start_backup_reply[] = {
@@ -2370,16 +2342,16 @@
 
 extern "C"
 struct ndb_mgm_configuration *
-<<<<<<< HEAD
 ndb_mgm_get_configuration2(NdbMgmHandle handle, unsigned int version,
                            enum ndb_mgm_node_type nodetype)
 {
+  DBUG_ENTER("ndb_mgm_get_configuration2");
   /* Before we get the config, first get the version of the
    * managment node we are connected to
    */
   if (ndb_mgm_obtain_mgmd_version(handle) == -1)
   {
-    return NULL;
+    DBUG_RETURN(NULL);
   }
 
   Uint32 mgmdVersion = NDB_MAKE_VERSION(handle->mgmd_version_major,
@@ -2388,10 +2360,6 @@
   
   bool getConfigUsingNodetype = (mgmdVersion >= MGMD_MGMAPI_PROTOCOL_CHANGE); 
 
-=======
-ndb_mgm_get_configuration(NdbMgmHandle handle, unsigned int version) {
-  DBUG_ENTER("ndb_mgm_get_configuration");
->>>>>>> 23dedef2
   CHECK_HANDLE(handle, 0);
   SET_ERROR(handle, NDB_MGM_NO_ERROR, "Executing: ndb_mgm_get_configuration");
   CHECK_CONNECTED(handle, 0);
@@ -2944,14 +2912,14 @@
   {
     SET_ERROR(*handle, NDB_MGM_ILLEGAL_SERVER_HANDLE, "");
     my_socket_invalidate(&s);
-    return s;
+    DBUG_RETURN(s);
   }
 
   if ((*handle)->connected != 1)
   {
     SET_ERROR(*handle, NDB_MGM_SERVER_NOT_CONNECTED , "");
     my_socket_invalidate(&s);
-    return s;
+    DBUG_RETURN(s);
   }
 
   (*handle)->connected= 0;   // we pretend we're disconnected
@@ -3041,7 +3009,7 @@
   SocketInputStream in(handle->socket, handle->timeout);
   char buf[32];
   in.gets(buf, sizeof(buf));
-  DBUG_CHECK_TIMEDOUT_RET(handle, in, s_output, -1);
+  CHECK_TIMEDOUT_RET(handle, in, s_output, -1);
 
   DBUG_RETURN(0);
 }
@@ -3206,6 +3174,7 @@
 int
 ndb_mgm_set_configuration(NdbMgmHandle h, ndb_mgm_configuration *c)
 {
+  DBUG_ENTER("ndb_mgm_set_configuration");
   CHECK_HANDLE(h, 0);
   SET_ERROR(h, NDB_MGM_NO_ERROR, "Executing: ndb_mgm_set_configuration");
   CHECK_CONNECTED(h, 0);
@@ -3216,7 +3185,7 @@
   if (!cfg->pack(buf))
   {
     SET_ERROR(h, NDB_MGM_OUT_OF_MEMORY, "Packing config");
-    return -1;
+    DBUG_RETURN(-1);
   }
 
   BaseString encoded;
@@ -3246,10 +3215,10 @@
 
   if(strcmp(result.c_str(), "Ok") != 0) {
     SET_ERROR(h, NDB_MGM_CONFIG_CHANGE_FAILED, result.c_str());
-    return -1;
-  }
-
-  return 0;
+    DBUG_RETURN(-1);
+  }
+
+  DBUG_RETURN(0);
 }
 
 
@@ -3324,7 +3293,7 @@
 
   const Properties *prop;
   prop = ndb_mgm_call(handle, reply, "drop nodegroup", &args);
-  DBUG_CHECK_REPLY(handle, prop, -3);
+  CHECK_REPLY(handle, prop, -3);
 
   int res= 0;
   const char * buf = 0;

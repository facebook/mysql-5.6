--- conflicted
+++ resolved
@@ -3777,21 +3777,12 @@
   if (!get_mgmd_version(handle))
     DBUG_RETURN(-1);
 
-<<<<<<< HEAD
   if (check_version_new(handle->mgmd_version(),
                         NDB_MAKE_VERSION(7,3,3),
                         NDB_MAKE_VERSION(7,2,14),
                         NDB_MAKE_VERSION(7,1,28),
                         NDB_MAKE_VERSION(7,0,40),
                         0))
-=======
-  if (check_version_ge(handle->mgmd_version(),
-                       NDB_MAKE_VERSION(7,3,3),
-                       NDB_MAKE_VERSION(7,2,14),
-                       NDB_MAKE_VERSION(7,1,28),
-                       NDB_MAKE_VERSION(7,0,40),
-                       0))
->>>>>>> a9800d0d
   {
     // The ndb_mgmd supports reporting all ports at once
     DBUG_RETURN(set_dynamic_ports_batched(handle, nodeid,

/*
   Copyright (c) 2003, 2015, Oracle and/or its affiliates. All rights reserved.

   This program is free software; you can redistribute it and/or modify
   it under the terms of the GNU General Public License as published by
   the Free Software Foundation; version 2 of the License.

   This program is distributed in the hope that it will be useful,
   but WITHOUT ANY WARRANTY; without even the implied warranty of
   MERCHANTABILITY or FITNESS FOR A PARTICULAR PURPOSE.  See the
   GNU General Public License for more details.

   You should have received a copy of the GNU General Public License
   along with this program; if not, write to the Free Software
   Foundation, Inc., 51 Franklin St, Fifth Floor, Boston, MA 02110-1301  USA
*/


#include <ndb_global.h>
#include <kernel_types.h>

#include "API.hpp"
#include <NdbOut.hpp>

#include <signaldata/CreateEvnt.hpp>
#include <signaldata/SumaImpl.hpp>
#include <SimpleProperties.hpp>
#include <Bitmask.hpp>
#include <AttributeHeader.hpp>
#include <AttributeList.hpp>
#include <NdbError.hpp>
#include <BaseString.hpp>
#include <UtilBuffer.hpp>
#include <portlib/NdbMem.h>
#include <signaldata/AlterTable.hpp>
#include "ndb_internal.hpp"

#include <EventLogger.hpp>
extern EventLogger * g_eventLogger;

#define TOTAL_BUCKETS_INIT (1U << 15)
static Gci_container_pod g_empty_gci_container;

#if defined(VM_TRACE) && defined(NOT_USED)
static void
print_std(const SubTableData * sdata, LinearSectionPtr ptr[3])
{
  printf("addr=%p gci{hi/lo}hi=%u/%u op=%d\n", (void*)sdata,
         sdata->gci_hi, sdata->gci_lo,
	 SubTableData::getOperation(sdata->requestInfo));
  for (int i = 0; i <= 2; i++) {
    printf("sec=%d addr=%p sz=%d\n", i, (void*)ptr[i].p, ptr[i].sz);
    for (int j = 0; (uint) j < ptr[i].sz; j++)
      printf("%08x ", ptr[i].p[j]);
    printf("\n");
  }
}
#endif

// EventBufData

void
EventBufData::add_part_size(Uint32 & full_count, Uint32 & full_sz) const
{
  Uint32 tmp_count = 0;
  Uint32 tmp_sz = 0;
  const EventBufData* data2 = m_next_blob;
  while (data2 != 0) {
    tmp_count++;
    tmp_sz += data2->sz;
    const EventBufData* data3 = data2->m_next;
    while (data3 != 0) {
      tmp_count++;
      tmp_sz += data3->sz;
      data3 = data3->m_next;
    }
    data2 = data2->m_next_blob;
  }
  full_count += tmp_count;
  full_sz += tmp_sz;
}

/*
 * Class NdbEventOperationImpl
 *
 *
 */

// todo handle several ndb objects
// todo free allocated data when closing NdbEventBuffer

NdbEventOperationImpl::NdbEventOperationImpl(NdbEventOperation &f,
					     Ndb *theNdb, 
					     const char* eventName) :
  NdbEventOperation(*this),
  m_facade(&f),
  m_ndb(theNdb),
  m_state(EO_ERROR),
  m_oid(~(Uint32)0),
  m_allow_empty_update(false)
{
  DBUG_ENTER("NdbEventOperationImpl::NdbEventOperationImpl");

  assert(m_ndb != NULL);
  NdbDictionary::Dictionary *myDict = m_ndb->getDictionary();
  assert(myDict != NULL);

  const NdbDictionary::Event *myEvnt = myDict->getEvent(eventName);
  if (!myEvnt)
  {
    m_error.code= myDict->getNdbError().code;
    DBUG_VOID_RETURN;
  }

  init(myEvnt->m_impl);
  DBUG_VOID_RETURN;
}

NdbEventOperationImpl::NdbEventOperationImpl(Ndb *theNdb,
                                             NdbEventImpl& evnt) :
  NdbEventOperation(*this),
  m_facade(this),
  m_ndb(theNdb),
  m_state(EO_ERROR),
  m_oid(~(Uint32)0),
  m_allow_empty_update(false)
{
  DBUG_ENTER("NdbEventOperationImpl::NdbEventOperationImpl [evnt]");
  init(evnt);
  DBUG_VOID_RETURN;
}

void
NdbEventOperationImpl::init(NdbEventImpl& evnt)
{
  DBUG_ENTER("NdbEventOperationImpl::init");

  m_magic_number = 0;
  mi_type = 0;
  m_change_mask = 0;
#ifdef VM_TRACE
  m_data_done_count = 0;
  m_data_count = 0;
#endif
  m_next = 0;
  m_prev = 0;

  m_eventId = 0;
  theFirstPkAttrs[0] = NULL;
  theCurrentPkAttrs[0] = NULL;
  theFirstPkAttrs[1] = NULL;
  theCurrentPkAttrs[1] = NULL;
  theFirstDataAttrs[0] = NULL;
  theCurrentDataAttrs[0] = NULL;
  theFirstDataAttrs[1] = NULL;
  theCurrentDataAttrs[1] = NULL;

  theBlobList = NULL;
  theBlobOpList = NULL;
  theMainOp = NULL;
  theBlobVersion = 0;

  m_data_item= NULL;
  m_eventImpl = NULL;

  m_custom_data= 0;
  m_has_error= 1;

  // we should lookup id in Dictionary, TODO
  // also make sure we only have one listener on each event

  m_eventImpl = &evnt;

  m_eventId = m_eventImpl->m_eventId;

  m_oid= m_ndb->theImpl->theNdbObjectIdMap.map(this);

  m_state= EO_CREATED;

  m_stop_gci = 0;
#ifdef ndb_event_stores_merge_events_flag
  m_mergeEvents = m_eventImpl->m_mergeEvents;
#else
  m_mergeEvents = false;
#endif
  m_ref_count = 0;
  DBUG_PRINT("info", ("m_ref_count = 0 for op: 0x%lx", (long) this));

  m_has_error= 0;

  DBUG_PRINT("exit",("this: 0x%lx  oid: %u", (long) this, m_oid));
  DBUG_VOID_RETURN;
}

NdbEventOperationImpl::~NdbEventOperationImpl()
{
  DBUG_ENTER("NdbEventOperationImpl::~NdbEventOperationImpl");
  m_magic_number= 0;

  if (m_oid == ~(Uint32)0)
    DBUG_VOID_RETURN;

  stop();
  
  if (theMainOp == NULL)
  {
    NdbEventOperationImpl* tBlobOp = theBlobOpList;
    while (tBlobOp != NULL)
    {
      NdbEventOperationImpl *op = tBlobOp;
      tBlobOp = tBlobOp->m_next;
      delete op;
    }
  }

  m_ndb->theImpl->theNdbObjectIdMap.unmap(m_oid, this);
  DBUG_PRINT("exit",("this: %p/%p oid: %u main: %p",
             this, m_facade, m_oid, theMainOp));

  if (m_eventImpl)
  {
    delete m_eventImpl->m_facade;
    m_eventImpl= 0;
  }

  DBUG_VOID_RETURN;
}

NdbEventOperation::State
NdbEventOperationImpl::getState()
{
  return m_state;
}

NdbRecAttr*
NdbEventOperationImpl::getValue(const char *colName, char *aValue, int n)
{
  DBUG_ENTER("NdbEventOperationImpl::getValue");
  if (m_state != EO_CREATED) {
    ndbout_c("NdbEventOperationImpl::getValue may only be called between "
	     "instantiation and execute()");
    DBUG_RETURN(NULL);
  }

  NdbColumnImpl *tAttrInfo = m_eventImpl->m_tableImpl->getColumn(colName);

  if (tAttrInfo == NULL) {
    ndbout_c("NdbEventOperationImpl::getValue attribute %s not found",colName);
    DBUG_RETURN(NULL);
  }

  DBUG_RETURN(NdbEventOperationImpl::getValue(tAttrInfo, aValue, n));
}

NdbRecAttr*
NdbEventOperationImpl::getValue(const NdbColumnImpl *tAttrInfo, char *aValue, int n)
{
  DBUG_ENTER("NdbEventOperationImpl::getValue");
  // Insert Attribute Id into ATTRINFO part. 

  NdbRecAttr **theFirstAttr;
  NdbRecAttr **theCurrentAttr;

  if (tAttrInfo->getPrimaryKey())
  {
    theFirstAttr = &theFirstPkAttrs[n];
    theCurrentAttr = &theCurrentPkAttrs[n];
  }
  else
  {
    theFirstAttr = &theFirstDataAttrs[n];
    theCurrentAttr = &theCurrentDataAttrs[n];
  }

  /************************************************************************
   *	Get a Receive Attribute object and link it into the operation object.
   ************************************************************************/
  NdbRecAttr *tAttr = m_ndb->getRecAttr();
  if (tAttr == NULL) { 
    exit(-1);
    //setErrorCodeAbort(4000);
    DBUG_RETURN(NULL);
  }

  /**********************************************************************
   * Now set the attribute identity and the pointer to the data in 
   * the RecAttr object
   * Also set attribute size, array size and attribute type
   ********************************************************************/
  if (tAttr->setup(tAttrInfo, aValue)) {
    //setErrorCodeAbort(4000);
    m_ndb->releaseRecAttr(tAttr);
    exit(-1);
    DBUG_RETURN(NULL);
  }
  //theErrorLine++;

  tAttr->setUNDEFINED();
  
  // We want to keep the list sorted to make data insertion easier later

  if (*theFirstAttr == NULL) {
    *theFirstAttr = tAttr;
    *theCurrentAttr = tAttr;
    tAttr->next(NULL);
  } else {
    Uint32 tAttrId = tAttrInfo->m_attrId;
    if (tAttrId > (*theCurrentAttr)->attrId()) { // right order
      (*theCurrentAttr)->next(tAttr);
      tAttr->next(NULL);
      *theCurrentAttr = tAttr;
    } else if ((*theFirstAttr)->next() == NULL ||    // only one in list
	       (*theFirstAttr)->attrId() > tAttrId) {// or first 
      tAttr->next(*theFirstAttr);
      *theFirstAttr = tAttr;
    } else { // at least 2 in list and not first and not last
      NdbRecAttr *p = *theFirstAttr;
      NdbRecAttr *p_next = p->next();
      while (tAttrId > p_next->attrId()) {
	p = p_next;
	p_next = p->next();
      }
      if (tAttrId == p_next->attrId()) { // Using same attribute twice
	tAttr->release(); // do I need to do this?
	m_ndb->releaseRecAttr(tAttr);
	exit(-1);
	DBUG_RETURN(NULL);
      }
      // this is it, between p and p_next
      p->next(tAttr);
      tAttr->next(p_next);
    }
  }
  DBUG_RETURN(tAttr);
}

NdbBlob*
NdbEventOperationImpl::getBlobHandle(const char *colName, int n)
{
  DBUG_ENTER("NdbEventOperationImpl::getBlobHandle (colName)");

  assert(m_mergeEvents);

  if (m_state != EO_CREATED) {
    ndbout_c("NdbEventOperationImpl::getBlobHandle may only be called between "
	     "instantiation and execute()");
    DBUG_RETURN(NULL);
  }

  NdbColumnImpl *tAttrInfo = m_eventImpl->m_tableImpl->getColumn(colName);

  if (tAttrInfo == NULL) {
    ndbout_c("NdbEventOperationImpl::getBlobHandle attribute %s not found",colName);
    DBUG_RETURN(NULL);
  }

  NdbBlob* bh = getBlobHandle(tAttrInfo, n);
  DBUG_RETURN(bh);
}

NdbBlob*
NdbEventOperationImpl::getBlobHandle(const NdbColumnImpl *tAttrInfo, int n)
{
  DBUG_ENTER("NdbEventOperationImpl::getBlobHandle");
  DBUG_PRINT("info", ("attr=%s post/pre=%d", tAttrInfo->m_name.c_str(), n));
  
  // as in NdbOperation, create only one instance
  NdbBlob* tBlob = theBlobList;
  NdbBlob* tLastBlob = NULL;
  while (tBlob != NULL) {
    if (tBlob->theColumn == tAttrInfo && tBlob->theEventBlobVersion == n)
      DBUG_RETURN(tBlob);
    tLastBlob = tBlob;
    tBlob = tBlob->theNext;
  }

  NdbEventOperationImpl* tBlobOp = NULL;

  const bool is_tinyblob = (tAttrInfo->getPartSize() == 0);
  assert(is_tinyblob == (tAttrInfo->m_blobTable == NULL));

  if (! is_tinyblob) {
    // blob event name
    char bename[MAX_TAB_NAME_SIZE];
    NdbBlob::getBlobEventName(bename, m_eventImpl, tAttrInfo);

    // find blob event op if any (it serves both post and pre handles)
    tBlobOp = theBlobOpList;
    NdbEventOperationImpl* tLastBlopOp = NULL;
    while (tBlobOp != NULL) {
      if (strcmp(tBlobOp->m_eventImpl->m_name.c_str(), bename) == 0) {
        break;
      }
      tLastBlopOp = tBlobOp;
      tBlobOp = tBlobOp->m_next;
    }

    DBUG_PRINT("info", ("%s blob event op for %s",
                        tBlobOp ? " reuse" : " create", bename));

    // create blob event op if not found
    if (tBlobOp == NULL) {
      // get blob event
      NdbDictionaryImpl& dict =
        NdbDictionaryImpl::getImpl(*m_ndb->getDictionary());
      NdbEventImpl* blobEvnt =
        dict.getBlobEvent(*this->m_eventImpl, tAttrInfo->m_column_no);
      if (blobEvnt == NULL) {
        m_error.code = dict.m_error.code;
        DBUG_RETURN(NULL);
      }

      // create blob event operation
      tBlobOp =
        m_ndb->theEventBuffer->createEventOperationImpl(*blobEvnt, m_error);
      if (tBlobOp == NULL)
        DBUG_RETURN(NULL);

      // pointer to main table op
      tBlobOp->theMainOp = this;
      tBlobOp->m_mergeEvents = m_mergeEvents;
      tBlobOp->theBlobVersion = tAttrInfo->m_blobVersion;

      // to hide blob op it is linked under main op, not under m_ndb
      if (tLastBlopOp == NULL)
        theBlobOpList = tBlobOp;
      else
        tLastBlopOp->m_next = tBlobOp;
      tBlobOp->m_next = NULL;
    }
  }

  tBlob = m_ndb->getNdbBlob();
  if (tBlob == NULL) {
    m_error.code = m_ndb->getNdbError().code;
    DBUG_RETURN(NULL);
  }

  // calls getValue on inline and blob part
  if (tBlob->atPrepare(this, tBlobOp, tAttrInfo, n) == -1) {
    m_error.code = tBlob->getNdbError().code;
    m_ndb->releaseNdbBlob(tBlob);
    DBUG_RETURN(NULL);
  }

  // add to list end
  if (tLastBlob == NULL)
    theBlobList = tBlob;
  else
    tLastBlob->theNext = tBlob;
  tBlob->theNext = NULL;
  DBUG_RETURN(tBlob);
}

Uint32
NdbEventOperationImpl::get_blob_part_no(bool hasDist)
{
  assert(theBlobVersion == 1 || theBlobVersion == 2);
  assert(theMainOp != NULL);
  const NdbTableImpl* mainTable = theMainOp->m_eventImpl->m_tableImpl;
  assert(m_data_item != NULL);
  LinearSectionPtr (&ptr)[3] = m_data_item->ptr;

  uint pos = 0; // PK and possibly DIST to skip

  if (unlikely(theBlobVersion == 1)) {
    pos += AttributeHeader(ptr[0].p[0]).getDataSize();
    assert(hasDist);
    pos += AttributeHeader(ptr[0].p[1]).getDataSize();
  } else {
    uint n = mainTable->m_noOfKeys;
    uint i;
    for (i = 0; i < n; i++) {
      pos += AttributeHeader(ptr[0].p[i]).getDataSize();
    }
    if (hasDist)
      pos += AttributeHeader(ptr[0].p[n]).getDataSize();
  }

  assert(pos < ptr[1].sz);
  Uint32 no = ptr[1].p[pos];
  return no;
}

int
NdbEventOperationImpl::readBlobParts(char* buf, NdbBlob* blob,
                                     Uint32 part, Uint32 count, Uint16* lenLoc)
{
  DBUG_ENTER_EVENT("NdbEventOperationImpl::readBlobParts");
  DBUG_PRINT_EVENT("info", ("part=%u count=%u post/pre=%d",
                      part, count, blob->theEventBlobVersion));

  NdbEventOperationImpl* blob_op = blob->theBlobEventOp;
  const bool hasDist = (blob->theStripeSize != 0);

  DBUG_PRINT_EVENT("info", ("m_data_item=%p", m_data_item));
  assert(m_data_item != NULL);

  // search for blob parts list head
  EventBufData* head;
  assert(m_data_item != NULL);
  head = m_data_item->m_next_blob;
  while (head != NULL)
  {
    if (head->m_event_op == blob_op)
    {
      DBUG_PRINT_EVENT("info", ("found blob parts head %p", head));
      break;
    }
    head = head->m_next_blob;
  }

  Uint32 nparts = 0;
  Uint32 noutside = 0;
  EventBufData* data = head;
  // XXX optimize using part no ordering
  while (data != NULL)
  {
    /*
     * Hack part no directly out of buffer since it is not returned
     * in pre data (PK buglet).  For part data use receive_event().
     * This means extra copy. XXX fix
     */
    blob_op->m_data_item = data;
    int r = blob_op->receive_event();
    require(r > 0);
    // XXX should be: no = blob->theBlobEventPartValue
    Uint32 no = blob_op->get_blob_part_no(hasDist);

    DBUG_PRINT_EVENT("info", ("part_data=%p part no=%u part", data, no));

    if (part <= no && no < part + count)
    {
      DBUG_PRINT_EVENT("info", ("part within read range"));

      const char* src = blob->theBlobEventDataBuf.data;
      Uint32 sz = 0;
      if (blob->theFixedDataFlag) {
        sz = blob->thePartSize;
      } else {
        const uchar* p = (const uchar*)blob->theBlobEventDataBuf.data;
        sz = p[0] + (p[1] << 8);
        src += 2;
      }
      memcpy(buf + (no - part) * sz, src, sz);
      nparts++;
      if (lenLoc != NULL) {
        assert(count == 1);
        *lenLoc = sz;
      } else {
        assert(sz == blob->thePartSize);
      }
    }
    else
    {
      DBUG_PRINT_EVENT("info", ("part outside read range"));
      noutside++;
    }
    data = data->m_next;
  }
  if (unlikely(nparts != count))
  {
    ndbout_c("nparts: %u count: %u noutside: %u", nparts, count, noutside);
  }
  assert(nparts == count);

  DBUG_RETURN_EVENT(0);
}

int
NdbEventOperationImpl::execute()
{
  DBUG_ENTER("NdbEventOperationImpl::execute");
  m_ndb->theEventBuffer->add_drop_lock();
  int r = execute_nolock();
  m_ndb->theEventBuffer->add_drop_unlock();
  DBUG_RETURN(r);
}

int
NdbEventOperationImpl::execute_nolock()
{
  DBUG_ENTER("NdbEventOperationImpl::execute_nolock");
  DBUG_PRINT("info", ("this=%p type=%s", this, !theMainOp ? "main" : "blob"));

  NdbDictionary::Dictionary *myDict = m_ndb->getDictionary();
  if (!myDict) {
    m_error.code= m_ndb->getNdbError().code;
    DBUG_RETURN(-1);
  }

  bool schemaTrans = false;
  if (m_ndb->theEventBuffer->m_prevent_nodegroup_change)
  {
    /*
     * Since total count of sub data streams (Suma buckets)
     * are initially set when the first subscription are setup,
     * a dummy schema transaction are used to stop add or drop
     * node to occur for first subscription.  Otherwise count may
     * change before we are in a state to detect that correctly.
     * This should not be needed since the handling of
     * SUB_GCP_COMPLETE_REP in recevier thread(s) should handle
     * this, but until sure this behaviour is kept.
     */
    int res = NdbDictionaryImpl::getImpl(* myDict).beginSchemaTrans(false);
    if (res != 0)
    {
      switch(myDict->getNdbError().code){
      case 711:
      case 763:
        // ignore;
        break;
      default:
        m_error.code= myDict->getNdbError().code;
        DBUG_RETURN(-1);
      }
    }
    else
    {
      schemaTrans = true;
    }
  }

  if (theFirstPkAttrs[0] == NULL && 
      theFirstDataAttrs[0] == NULL) { // defaults to get all
  }

  m_magic_number= NDB_EVENT_OP_MAGIC_NUMBER;
  m_state= EO_EXECUTING;
  mi_type= m_eventImpl->mi_type;
  // add kernel reference
  // removed on TE_STOP, TE_CLUSTER_FAILURE, or error below
  m_ref_count++;
  m_stop_gci= ~(Uint64)0;
  DBUG_PRINT("info", ("m_ref_count: %u for op: %p", m_ref_count, this));
  int r= NdbDictionaryImpl::getImpl(*myDict).executeSubscribeEvent(*this);
  if (r == 0) 
  {
    m_ndb->theEventBuffer->m_prevent_nodegroup_change = false;
    if (schemaTrans)
    {
      schemaTrans = false;
      myDict->endSchemaTrans(1);
    }

    if (theMainOp == NULL) {
      DBUG_PRINT("info", ("execute blob ops"));
      NdbEventOperationImpl* blob_op = theBlobOpList;
      while (blob_op != NULL) {
        r = blob_op->execute_nolock();
        if (r != 0) {
          // since main op is running and possibly some blob ops as well
          // we can't just reset the main op.  Instead return with error,
          // main op (and blob ops) will be cleaned up when user calls
          // dropEventOperation
          m_error.code= myDict->getNdbError().code;
          DBUG_RETURN(r);
        }
        blob_op = blob_op->m_next;
      }
    }
    if (r == 0)
    {
      DBUG_RETURN(0);
    }
  }
  // Error
  // remove kernel reference
  // added above
  m_ref_count--;
  m_stop_gci = 0;
  DBUG_PRINT("info", ("m_ref_count: %u for op: %p", m_ref_count, this));
  m_state= EO_ERROR;
  mi_type= 0;
  m_magic_number= 0;
  m_error.code= myDict->getNdbError().code;

  if (schemaTrans)
  {
    schemaTrans = false;
    myDict->endSchemaTrans(1);
  }

  DBUG_RETURN(r);
}

int
NdbEventOperationImpl::stop()
{
  DBUG_ENTER("NdbEventOperationImpl::stop");
  int i;

  for (i=0 ; i<2; i++) {
    NdbRecAttr *p = theFirstPkAttrs[i];
    while (p) {
      NdbRecAttr *p_next = p->next();
      m_ndb->releaseRecAttr(p);
      p = p_next;
    }
    theFirstPkAttrs[i]= 0;
  }
  for (i=0 ; i<2; i++) {
    NdbRecAttr *p = theFirstDataAttrs[i];
    while (p) {
      NdbRecAttr *p_next = p->next();
      m_ndb->releaseRecAttr(p);
      p = p_next;
    }
    theFirstDataAttrs[i]= 0;
  }

  if (m_state != EO_EXECUTING)
  {
    DBUG_RETURN(-1);
  }

  NdbDictionary::Dictionary *myDict = m_ndb->getDictionary();
  if (!myDict) {
    m_error.code= m_ndb->getNdbError().code;
    DBUG_RETURN(-1);
  }

  m_ndb->theEventBuffer->add_drop_lock();
  /**
   * Note, that there is a deadlock risk both in the call to
   * stopSubscribeEvent and the NdbMutex_Lock below, both using
   * the trp_client lock, which could already be taken if this
   * function is called from NdbEventOperationImpl destructor
   * invoked in deleteUsedEventOperations via nextEvents*() and
   * pollEvents*().
   */
  int r= NdbDictionaryImpl::getImpl(*myDict).stopSubscribeEvent(*this);
  /**
   * remove_op decrements the active event operation counter and
   * when zero it cleans up obsolete receiver threads data.
   * But to guarantee that this is only called once per event
   * operation unsubscription it is called here in client thread.
   */
  NdbMutex_Lock(m_ndb->theEventBuffer->m_mutex);
  m_ndb->theEventBuffer->remove_op();
  NdbMutex_Unlock(m_ndb->theEventBuffer->m_mutex);
  m_state= EO_DROPPED;
  mi_type= 0;
  if (r == 0) {
    if (m_stop_gci == 0)
    {
      // response from old kernel
      Uint64 gci= m_ndb->theEventBuffer->m_highest_sub_gcp_complete_GCI;
      if (gci)
      {
        // calculate a "safe" gci in the future to remove event op.
        gci += Uint64(3) << 32;
      }
      else
      {
        // set highest value to ensure that operation does not get dropped
        // too early. Note '-1' as ~Uint64(0) indicates active event
        gci = ~Uint64(0)-1;
      }
      m_stop_gci = gci;
    }
    m_ndb->theEventBuffer->add_drop_unlock();
    DBUG_RETURN(0);
  }
  //Error
  m_error.code= NdbDictionaryImpl::getImpl(*myDict).m_error.code;
  m_state= EO_ERROR;
  m_ndb->theEventBuffer->add_drop_unlock();
  DBUG_RETURN(r);
}

bool NdbEventOperationImpl::tableNameChanged() const
{
  return (bool)AlterTableReq::getNameFlag(m_change_mask);
}

bool NdbEventOperationImpl::tableFrmChanged() const
{
  return (bool)AlterTableReq::getFrmFlag(m_change_mask);
}

bool NdbEventOperationImpl::tableFragmentationChanged() const
{
  return (bool)AlterTableReq::getFragDataFlag(m_change_mask);
}

bool NdbEventOperationImpl::tableRangeListChanged() const
{
  return (bool)AlterTableReq::getRangeListFlag(m_change_mask);
}

Uint64
NdbEventOperationImpl::getGCI()
{
  Uint32 gci_hi = m_data_item->sdata->gci_hi;
  Uint32 gci_lo = m_data_item->sdata->gci_lo;
  return gci_lo | (Uint64(gci_hi) << 32);
}

bool
NdbEventOperationImpl::isErrorEpoch(NdbDictionary::Event::TableEvent *error_type)
{
  const NdbDictionary::Event::TableEvent type = getEventType2();
  // Error types are defined from TE_INCONSISTENT
  if (type >= NdbDictionary::Event::TE_INCONSISTENT)
  {
    if (error_type)
      *error_type = type;
    return true;
  }
  return false;
}

bool
NdbEventOperationImpl::isEmptyEpoch()
{
  const Uint32 type = getEventType2();
  if (type == NdbDictionary::Event::TE_EMPTY)
    return true;
  return false;
}

Uint32
NdbEventOperationImpl::getAnyValue() const
{
  return m_data_item->sdata->anyValue;
}

Uint64
NdbEventOperationImpl::getLatestGCI()
{
  return m_ndb->theEventBuffer->getLatestGCI();
}

Uint64
NdbEventOperationImpl::getTransId() const
{
  /* Return 64 bit composite */
  Uint32 transId1 = m_data_item->sdata->transId1;
  Uint32 transId2 = m_data_item->sdata->transId2;
  return Uint64(transId1) << 32 | transId2;
}

bool
NdbEventOperationImpl::execSUB_TABLE_DATA(const NdbApiSignal * signal,
                                          const LinearSectionPtr ptr[3])
{
  DBUG_ENTER("NdbEventOperationImpl::execSUB_TABLE_DATA");
  const SubTableData * const sdata=
    CAST_CONSTPTR(SubTableData, signal->getDataPtr());

  if(signal->isFirstFragment()){
    m_fragmentId = signal->getFragmentId();
    m_buffer.grow(4 * sdata->totalLen);
  } else {
    if(m_fragmentId != signal->getFragmentId()){
      abort();
    }
  }

  const Uint32 i = SubTableData::DICT_TAB_INFO;
  DBUG_PRINT("info", ("Accumulated %u bytes for fragment %u", 
                      4 * ptr[i].sz, m_fragmentId));
  m_buffer.append(ptr[i].p, 4 * ptr[i].sz);
  
  if(!signal->isLastFragment()){
    DBUG_RETURN(FALSE);
  }  
  
  DBUG_RETURN(TRUE);
}


int
NdbEventOperationImpl::receive_event()
{
  Uint32 operation= 
    SubTableData::getOperation(m_data_item->sdata->requestInfo);
  if (unlikely(operation >= NdbDictionary::Event::_TE_FIRST_NON_DATA_EVENT))
  {
    DBUG_ENTER("NdbEventOperationImpl::receive_event");
    DBUG_PRINT("info",("sdata->operation %u  this: %p", operation, this));
    m_ndb->theImpl->incClientStat(Ndb::NonDataEventsRecvdCount, 1);
    if (operation == NdbDictionary::Event::_TE_ALTER)
    {
      // Parse the new table definition and
      // create a table object
      NdbDictInterface::Tx tx_unused;
      NdbError error;
      int warn;
      NdbDictInterface dif(tx_unused, error, warn);
      NdbTableImpl *at;
      m_change_mask = m_data_item->sdata->changeMask;
      error.code = dif.parseTableInfo(&at,
                                      (Uint32*)m_buffer.get_data(), 
                                      m_buffer.length() / 4, 
                                      true);
      m_buffer.clear();
      if (unlikely(error.code))
      {
        DBUG_PRINT("info", ("Failed to parse DictTabInfo error %u", 
                                  error.code));
        ndbout_c("Failed to parse DictTabInfo error %u", error.code);
        DBUG_RETURN(1);
      }
      at->buildColumnHash();
      
      NdbTableImpl *tmp_table_impl= m_eventImpl->m_tableImpl;
      m_eventImpl->m_tableImpl = at;
      
      DBUG_PRINT("info", ("switching table impl 0x%lx -> 0x%lx",
                          (long) tmp_table_impl, (long) at));
      
      // change the rec attrs to refer to the new table object
      int i;
      for (i = 0; i < 2; i++)
      {
        NdbRecAttr *p = theFirstPkAttrs[i];
        while (p)
        {
          int no = p->getColumn()->getColumnNo();
          NdbColumnImpl *tAttrInfo = at->getColumn(no);
          DBUG_PRINT("info", ("rec_attr: 0x%lx  "
                              "switching column impl 0x%lx -> 0x%lx",
                              (long) p, (long) p->m_column, (long) tAttrInfo));
          p->m_column = tAttrInfo;
          p = p->next();
        }
      }
      for (i = 0; i < 2; i++)
      {
        NdbRecAttr *p = theFirstDataAttrs[i];
        while (p)
        {
          int no = p->getColumn()->getColumnNo();
          NdbColumnImpl *tAttrInfo = at->getColumn(no);
          DBUG_PRINT("info", ("rec_attr: 0x%lx  "
                              "switching column impl 0x%lx -> 0x%lx",
                              (long) p, (long) p->m_column, (long) tAttrInfo));
          p->m_column = tAttrInfo;
          p = p->next();
        }
      }
      // change the blobHandle's to refer to the new table object.
      NdbBlob *p = theBlobList;
      while (p)
      {
        int no = p->getColumn()->getColumnNo();
        NdbColumnImpl *tAttrInfo = at->getColumn(no);
        DBUG_PRINT("info", ("blob_handle: 0x%lx  "
                            "switching column impl 0x%lx -> 0x%lx",
                            (long) p, (long) p->theColumn, (long) tAttrInfo));
        p->theColumn = tAttrInfo;
        p = p->next();
      }
      if (tmp_table_impl) 
        delete tmp_table_impl;
    }
    DBUG_RETURN(1);
  }

  DBUG_ENTER_EVENT("NdbEventOperationImpl::receive_event");
  DBUG_PRINT_EVENT("info",("sdata->operation %u  this: %p", operation, this));
  // now move the data into the RecAttrs
  m_ndb->theImpl->incClientStat(Ndb::DataEventsRecvdCount, 1);

  int is_insert= operation == NdbDictionary::Event::_TE_INSERT;

  Uint32 *aAttrPtr = m_data_item->ptr[0].p;
  Uint32 *aAttrEndPtr = aAttrPtr + m_data_item->ptr[0].sz;
  Uint32 *aDataPtr = m_data_item->ptr[1].p;

  DBUG_DUMP_EVENT("after",(char*)m_data_item->ptr[1].p, m_data_item->ptr[1].sz*4);
  DBUG_DUMP_EVENT("before",(char*)m_data_item->ptr[2].p, m_data_item->ptr[2].sz*4);

  // copy data into the RecAttr's
  // we assume that the respective attribute lists are sorted

  // first the pk's
  {
    NdbRecAttr *tAttr= theFirstPkAttrs[0];
    NdbRecAttr *tAttr1= theFirstPkAttrs[1];
    while(tAttr)
    {
      assert(aAttrPtr < aAttrEndPtr);
      unsigned tDataSz= AttributeHeader(*aAttrPtr).getByteSize();
      assert(tAttr->attrId() ==
	     AttributeHeader(*aAttrPtr).getAttributeId());
      receive_data(tAttr, aDataPtr, tDataSz);
      if (!is_insert)
	receive_data(tAttr1, aDataPtr, tDataSz);
      else
        tAttr1->setUNDEFINED(); // do not leave unspecified
      tAttr1= tAttr1->next();
      // next
      aAttrPtr++;
      aDataPtr+= (tDataSz + 3) >> 2;
      tAttr= tAttr->next();
    }
  }
  
  NdbRecAttr *tWorkingRecAttr = theFirstDataAttrs[0];
  Uint32 tRecAttrId;
  Uint32 tAttrId;
  Uint32 tDataSz;
  int hasSomeData= (operation != NdbDictionary::Event::_TE_UPDATE) ||
    m_allow_empty_update;
  while ((aAttrPtr < aAttrEndPtr) && (tWorkingRecAttr != NULL)) {
    tRecAttrId = tWorkingRecAttr->attrId();
    tAttrId = AttributeHeader(*aAttrPtr).getAttributeId();
    tDataSz = AttributeHeader(*aAttrPtr).getByteSize();
    
    while (tAttrId > tRecAttrId) {
      DBUG_PRINT_EVENT("info",("undef [%u] %u 0x%x [%u] 0x%x",
                               tAttrId, tDataSz, *aDataPtr, tRecAttrId, aDataPtr));
      tWorkingRecAttr->setUNDEFINED();
      tWorkingRecAttr = tWorkingRecAttr->next();
      if (tWorkingRecAttr == NULL)
	break;
      tRecAttrId = tWorkingRecAttr->attrId();
    }
    if (tWorkingRecAttr == NULL)
      break;
    
    if (tAttrId == tRecAttrId) {
      hasSomeData=1;
      
      DBUG_PRINT_EVENT("info",("set [%u] %u 0x%x [%u] 0x%x",
                               tAttrId, tDataSz, *aDataPtr, tRecAttrId, aDataPtr));
      
      receive_data(tWorkingRecAttr, aDataPtr, tDataSz);
      tWorkingRecAttr = tWorkingRecAttr->next();
    }
    aAttrPtr++;
    aDataPtr += (tDataSz + 3) >> 2;
  }
    
  while (tWorkingRecAttr != NULL) {
    tRecAttrId = tWorkingRecAttr->attrId();
    //printf("set undefined [%u] %u %u [%u]\n",
    //       tAttrId, tDataSz, *aDataPtr, tRecAttrId);
    tWorkingRecAttr->setUNDEFINED();
    tWorkingRecAttr = tWorkingRecAttr->next();
  }
  
  tWorkingRecAttr = theFirstDataAttrs[1];
  aDataPtr = m_data_item->ptr[2].p;
  Uint32 *aDataEndPtr = aDataPtr + m_data_item->ptr[2].sz;
  while ((aDataPtr < aDataEndPtr) && (tWorkingRecAttr != NULL)) {
    tRecAttrId = tWorkingRecAttr->attrId();
    tAttrId = AttributeHeader(*aDataPtr).getAttributeId();
    tDataSz = AttributeHeader(*aDataPtr).getByteSize();
    aDataPtr++;
    while (tAttrId > tRecAttrId) {
      tWorkingRecAttr->setUNDEFINED();
      tWorkingRecAttr = tWorkingRecAttr->next();
      if (tWorkingRecAttr == NULL)
	break;
      tRecAttrId = tWorkingRecAttr->attrId();
    }
    if (tWorkingRecAttr == NULL)
      break;
    if (tAttrId == tRecAttrId) {
      assert(!m_eventImpl->m_tableImpl->getColumn(tRecAttrId)->getPrimaryKey());
      hasSomeData=1;
      
      receive_data(tWorkingRecAttr, aDataPtr, tDataSz);
      tWorkingRecAttr = tWorkingRecAttr->next();
    }
    aDataPtr += (tDataSz + 3) >> 2;
  }
  while (tWorkingRecAttr != NULL) {
    tWorkingRecAttr->setUNDEFINED();
    tWorkingRecAttr = tWorkingRecAttr->next();
  }
  
  if (hasSomeData)
  {
    DBUG_RETURN_EVENT(1);
  }

  DBUG_RETURN_EVENT(0);
}

NdbDictionary::Event::TableEvent 
NdbEventOperationImpl::getEventType2()
{
  return (NdbDictionary::Event::TableEvent)
    (1U << SubTableData::getOperation(m_data_item->sdata->requestInfo));
}



void
NdbEventOperationImpl::print()
{
  int i;
  ndbout << "EventId " << m_eventId << "\n";

  for (i = 0; i < 2; i++) {
    NdbRecAttr *p = theFirstPkAttrs[i];
    ndbout << " %u " << i;
    while (p) {
      ndbout << " : " << p->attrId() << " = " << *p;
      p = p->next();
    }
    ndbout << "\n";
  }
  for (i = 0; i < 2; i++) {
    NdbRecAttr *p = theFirstDataAttrs[i];
    ndbout << " %u " << i;
    while (p) {
      ndbout << " : " << p->attrId() << " = " << *p;
      p = p->next();
    }
    ndbout << "\n";
  }
}

void
NdbEventOperationImpl::printAll()
{
  Uint32 *aAttrPtr = m_data_item->ptr[0].p;
  Uint32 *aAttrEndPtr = aAttrPtr + m_data_item->ptr[0].sz;
  Uint32 *aDataPtr = m_data_item->ptr[1].p;

  //tRecAttr->setup(tAttrInfo, aValue)) {

  Uint32 tAttrId;
  Uint32 tDataSz;
  for (; aAttrPtr < aAttrEndPtr; ) {
    tAttrId = AttributeHeader(*aAttrPtr).getAttributeId();
    tDataSz = AttributeHeader(*aAttrPtr).getDataSize();

    aAttrPtr++;
    aDataPtr += tDataSz;
  }
}

EventBufferManager::EventBufferManager(const Ndb* const ndb) :
  m_ndb(ndb),
  m_pre_gap_epoch(0), // equivalent to setting state COMPLETELY_BUFFERING
  m_begin_gap_epoch(0),
  m_end_gap_epoch(0),
  m_max_buffered_epoch(0),
  m_max_received_epoch(0),
  m_free_percent(20),
  m_event_buffer_manager_state(EBM_COMPLETELY_BUFFERING)
{}

unsigned
EventBufferManager::get_eventbuffer_free_percent()
{
  return m_free_percent;
}

void
EventBufferManager::set_eventbuffer_free_percent(unsigned free)
{
  m_free_percent = free;
}

void
EventBufferManager::onBufferingEpoch(Uint64 received_epoch)
{
  if (m_max_buffered_epoch < received_epoch)
    m_max_buffered_epoch = received_epoch;
}

bool
EventBufferManager::onEventDataReceived(Uint32 memory_usage_percent,
                                        Uint64 received_epoch)
{
  bool report_status = false;

  if (isCompletelyBuffering())
  {
    if (memory_usage_percent >= 100)
    {
      // Transition COMPLETELY_BUFFERING -> PARTIALLY_DISCARDING.
      m_pre_gap_epoch = m_max_buffered_epoch;
      m_event_buffer_manager_state = EBM_PARTIALLY_DISCARDING;
      report_status = true;
    }
  }
  else if (isCompletelyDiscarding())
  {
    if (memory_usage_percent < 100 - m_free_percent)
    {
      // Transition COMPLETELY_DISCARDING -> PARTIALLY_BUFFERING
      m_end_gap_epoch = m_max_received_epoch;
      m_event_buffer_manager_state = EBM_PARTIALLY_BUFFERING;
      report_status = true;
    }
  }
  else if (isPartiallyBuffering())
  {
    if (memory_usage_percent >= 100)
    {
      // New gap is starting before the on-going gap ends.
      report_status = true;

      g_eventLogger->warning("Ndb 0x%x %s: Event Buffer: Ending gap epoch %u/%u (%llu) lacks event buffer memory. Overbuffering.",
              m_ndb->getReference(), m_ndb->getNdbObjectName(),
              Uint32(m_begin_gap_epoch >> 32), Uint32(m_begin_gap_epoch),
              m_begin_gap_epoch);
      g_eventLogger->warning("Check how many epochs the eventbuffer_free_percent memory can accommodate.\n");
      g_eventLogger->warning("Increase eventbuffer_free_percent, eventbuffer memory or both accordingly.\n");
    }
  }
  /**
   * else: transition from PARTIALLY_DISCARDING to COMPLETELY_DISCARDING
   * and PARTIALLY_BUFFERING to COMPLETELY_BUFFERING
   * will be handled in execSUB_GCP_COMPLETE()
   */

  // Any new epoch received after memory becomes available will be buffered
  if (m_max_received_epoch < received_epoch)
    m_max_received_epoch = received_epoch;

  return report_status;
}

bool
EventBufferManager::isEventDataToBeDiscarded(Uint64 received_epoch)
{
  DBUG_ENTER_EVENT("EventBufferManager::isEventDataToBeDiscarded");
  /* Discard event data received via SUB_TABLE_DATA during gap period,
   * m_pre_gap_epoch > 0 : gap will start at the next epoch
   * m_end_gap_epoch == 0 : gap has not ended
   * received_epoch <= m_end_gap_epoch : gap has ended at m_end_gap_epoch
   */
  if (m_pre_gap_epoch > 0 && received_epoch > m_pre_gap_epoch &&
      (m_end_gap_epoch == 0 || received_epoch <= m_end_gap_epoch ))
  {
    assert(isInDiscardingState());
    DBUG_PRINT_EVENT("info", ("Discarding SUB_TABLE_DATA for epoch %u/%u (%llu) > begin_gap epoch %u/%u (%llu)",
                              Uint32(received_epoch >> 32),
                              Uint32(received_epoch),
                              received_epoch,
                              Uint32(m_pre_gap_epoch >> 32),
                              Uint32(m_pre_gap_epoch),
                              m_pre_gap_epoch));
    if (m_end_gap_epoch > 0)
    {
      DBUG_PRINT_EVENT("info", (" and <= end_gap epoch %u/%u (%llu)"
                                Uint32(m_end_gap_epoch >> 32),
                                Uint32(m_end_gap_epoch),
                                m_end_gap_epoch));
    }
    DBUG_RETURN_EVENT(true);
  }
  DBUG_RETURN_EVENT(false);
}

bool
EventBufferManager::onEpochCompleted(Uint64 completed_epoch, bool& gap_begins)
{
  bool report_status = false;

  if (isPartiallyDiscarding() && completed_epoch > m_pre_gap_epoch)
  {
    /**
     * No on-going gap. This should be the first completed epoch after
     * a transition to PARTIALLY_DISCARDING (the first completed epoch
     * after m_pre_gap_epoch). Mark this as the beginning of a new gap.
     * Transition PARTIALLY_DISCARDING -> COMPLETELY_DISCARDING:
     */
    m_begin_gap_epoch = completed_epoch;
    m_event_buffer_manager_state = EBM_COMPLETELY_DISCARDING;
    gap_begins = true;
    report_status = true;
    g_eventLogger->warning("Ndb 0x%x %s: Event Buffer: New gap begins at epoch : %u/%u (%llu)",
                           m_ndb->getReference(), m_ndb->getNdbObjectName(),
                           (Uint32)(m_begin_gap_epoch >> 32),
                           (Uint32)m_begin_gap_epoch, m_begin_gap_epoch);
  }
  else if (isPartiallyBuffering() && completed_epoch > m_end_gap_epoch)
  {
    // The completed_epoch marks the first completely buffered post_gap epoch
    // Transition PARTIALLY_BUFFERNG -> COMPLETELY_BUFFERING
    g_eventLogger->warning("Ndb 0x%x %s: Event Buffer : Gap began at epoch : %u/%u (%llu) ends at epoch %u/%u (%llu)",
                           m_ndb->getReference(),
                           m_ndb->getNdbObjectName(),
                           (Uint32)(m_begin_gap_epoch >> 32),
                           (Uint32)m_begin_gap_epoch, m_begin_gap_epoch,
                           (Uint32)(completed_epoch >> 32),
                           (Uint32)completed_epoch, completed_epoch);
    m_pre_gap_epoch = 0;
    m_begin_gap_epoch = 0;
    m_end_gap_epoch = 0;
    m_event_buffer_manager_state = EBM_COMPLETELY_BUFFERING;
    report_status = true;
  }
  /**
   * else: transition from COMPLETELY_BUFFERING to PARTIALLY_DISCARDING
   * and COMPLETELY_DISCARDING to PARTIALLY_BUFFERING
   * are handled in insertDataL
   */
  return report_status;
}

bool
EventBufferManager::isGcpCompleteToBeDiscarded(Uint64 completed_epoch)
{
  DBUG_ENTER_EVENT("EventBufferManager::isGcpCompleteToBeDiscarded");
  /* Discard SUB_GCP_COMPLETE during gap period,
   * m_begin_gap_epoch > 0 : gap has started at m_begin_gap_epoch
   * m_end_gap_epoch == 0 : gap has not ended
   * received_epoch <= m_end_gap_epoch : gap has ended at m_end_gap_epoch
   */

  // for m_begin_gap_epoch < completed_epoch <= m_end_gap_epoch

  if (m_begin_gap_epoch > 0 && completed_epoch > m_begin_gap_epoch &&
      (m_end_gap_epoch == 0 || completed_epoch <= m_end_gap_epoch ))
  {
    assert(isInDiscardingState());
    DBUG_PRINT_EVENT("info", ("Discarding SUB_GCP_COMPLETE_REP for epoch %u/%u (%llu) > begin_gap epoch %u/%u (%llu)",
                              Uint32(completed_epoch >> 32),
                              Uint32(completed_epoch),
                              completed_epoch,
                              Uint32(m_begin_gap_epoch >> 32),
                              Uint32(m_begin_gap_epoch),
                              m_begin_gap_epoch));
    if (m_end_gap_epoch > 0)
    {
      DBUG_PRINT_EVENT("info", (" and <= end_gap epoch %u/%u (%llu)"
                                Uint32(m_end_gap_epoch >> 32),
                                Uint32(m_end_gap_epoch),
                                m_end_gap_epoch));
    }
    DBUG_RETURN_EVENT(true);
  }
  DBUG_RETURN_EVENT(false);
}

/*
 * Class NdbEventBuffer
 * Each Ndb object has a Object.
 */
NdbEventBuffer::NdbEventBuffer(Ndb *ndb) :
  m_total_buckets(TOTAL_BUCKETS_INIT), 
  m_min_gci_index(0),
  m_max_gci_index(0),
  m_ndb(ndb),
  m_latestGCI(0), m_latest_complete_GCI(0),
  m_highest_sub_gcp_complete_GCI(0),
  m_latest_poll_GCI(0),
  m_failure_detected(false),
  m_prevent_nodegroup_change(true),
  m_total_alloc(0),
  m_max_alloc(0),
  m_event_buffer_manager(ndb),
  m_free_thresh(0),
  m_min_free_thresh(0),
  m_max_free_thresh(0),
  m_gci_slip_thresh(0),
  m_dropped_ev_op(0),
  m_active_op_count(0)
{
#ifdef VM_TRACE
  m_latest_command= "NdbEventBuffer::NdbEventBuffer";
  m_flush_gci = 0;
#endif

  if ((p_cond = NdbCondition_Create()) ==  NULL) {
    ndbout_c("NdbEventHandle: NdbCondition_Create() failed");
    exit(-1);
  }
  m_mutex = 0; // Set in Ndb::init()

  // ToDo set event buffer size
  // pre allocate event data array
  m_sz= 0;
#ifdef VM_TRACE
  m_free_data_count= 0;
#endif
  m_free_data= 0;
  m_free_data_sz= 0;

  // get reference to mutex managed by current connection
  m_add_drop_mutex= 
    m_ndb->theImpl->m_ndb_cluster_connection.m_event_add_drop_mutex;

  // initialize lists
  bzero(&g_empty_gci_container, sizeof(Gci_container));
  init_gci_containers();

  m_alive_node_bit_mask.clear();

  bzero(&m_sub_data_streams, sizeof(m_sub_data_streams));
}

NdbEventBuffer::~NdbEventBuffer()
{
  // client should not have any active subscriptions
  assert(m_active_op_count == 0);
  // todo lock?  what if receive thread writes here?
  NdbEventOperationImpl* op= m_dropped_ev_op;  
  while ((op = m_dropped_ev_op))
  {
    m_dropped_ev_op = m_dropped_ev_op->m_next;
    delete op->m_facade;
  }

  unsigned j;
  Uint32 sz= m_active_gci.size();
  Gci_container* array = (Gci_container*)m_active_gci.getBase();
  for(j = 0; j < sz; j++)
  {
    array[j].~Gci_container();
  }

  // Return EventBufData lists to free list in a nice way
  // before actual deallocation using m_allocated_data.
  if(!m_complete_data.m_data.is_empty())
    free_list(m_complete_data.m_data);
  if(!m_available_data.is_empty())
    free_list(m_available_data);
  if(!m_used_data.is_empty())
    free_list(m_used_data);
  // Return event queue leftovers to free list
  clear_event_queue();


  for (j= 0; j < m_allocated_data.size(); j++)
  {
    unsigned sz= m_allocated_data[j]->sz;
    EventBufData *data= m_allocated_data[j]->data;
    EventBufData *end_data= data+sz;
    for (; data < end_data; data++)
    {
      if (data->sdata)
	NdbMem_Free(data->sdata);
    }
    NdbMem_Free((char*)m_allocated_data[j]);
  }

  NdbCondition_Destroy(p_cond);
}

unsigned
NdbEventBuffer::get_eventbuffer_free_percent()
{
  return m_event_buffer_manager.get_eventbuffer_free_percent();
}

void
NdbEventBuffer::set_eventbuffer_free_percent(unsigned free)
{
  m_event_buffer_manager.set_eventbuffer_free_percent(free);
}

void
NdbEventBuffer::add_op()
{
  /*
   * When m_active_op_count is zero, SUB_GCP_COMPLETE_REP is
   * ignored and no event data will reach application.
   * Positive values will enable event data to reach application.
   */
  m_active_op_count++;
}

void
NdbEventBuffer::remove_op()
{
  assert(m_active_op_count > 0);
  m_active_op_count--;
  if(m_active_op_count == 0)
  {
    // Return EventBufData to free list and release GCI ops before clearing.
    for(unsigned i = 0; i < m_active_gci.size(); i++)
    {
      Gci_container& bucket = (Gci_container&)m_active_gci[i];
      if (!bucket.m_data.is_empty())
      {
        free_list(bucket.m_data);
      }
    }
    if (!m_complete_data.m_data.is_empty())
    {
      free_list(m_complete_data.m_data);
    }
    init_gci_containers();
  }
}

void
NdbEventBuffer::init_gci_containers()
{
  m_startup_hack = true;
  bzero(&m_complete_data, sizeof(m_complete_data));
  m_latest_complete_GCI = m_latestGCI = 0;
  m_active_gci.clear();
  m_active_gci.fill(3, g_empty_gci_container);
  m_min_gci_index = m_max_gci_index = 1;
  Uint64 gci = 0;
  m_known_gci.clear();
  m_known_gci.fill(7, gci);
  // Reset cluster failure marker
  m_failure_detected= false;
}

int NdbEventBuffer::expand(unsigned sz)
{
  unsigned alloc_size=
    sizeof(EventBufData_chunk) +(sz-1)*sizeof(EventBufData);
  EventBufData_chunk *chunk_data=
    (EventBufData_chunk *)NdbMem_Allocate(alloc_size);

  chunk_data->sz= sz;
  m_allocated_data.push_back(chunk_data);

  EventBufData *data= chunk_data->data;
  EventBufData *end_data= data+sz;
  EventBufData *last_data= m_free_data;

  bzero((void*)data, sz*sizeof(EventBufData));
  for (; data < end_data; data++)
  {
    data->m_next= last_data;
    last_data= data;
  }
  m_free_data= last_data;

  m_sz+= sz;
#ifdef VM_TRACE
  m_free_data_count+= sz;
#endif
  return 0;
}

int
NdbEventBuffer::pollEvents(int aMillisecondNumber, Uint64 *highestQueuedEpoch)
{
  if (aMillisecondNumber < 0)
  {
    g_eventLogger->error("NdbEventBuffer::pollEvents: negative aMillisecondNumber %d 0x%x %s",
                         aMillisecondNumber,
                         m_ndb->getReference(),
                         m_ndb->getNdbObjectName());
    return -1;
  }
  int ret= 1;
#ifdef VM_TRACE
  const char *m_latest_command_save= m_latest_command;
  m_latest_command= "NdbEventBuffer::pollEvents";
#endif

  NdbMutex_Lock(m_mutex);
  NdbEventOperationImpl *ev_op= move_data();
  if (unlikely(ev_op == 0 && aMillisecondNumber))
  {
    NdbCondition_WaitTimeout(p_cond, m_mutex, aMillisecondNumber);
    ev_op= move_data();
  }
  m_latest_poll_GCI= m_latestGCI;
#ifdef VM_TRACE
  if (ev_op)
  {
    // m_mutex is locked
    // update event ops data counters
    ev_op->m_data_count-= ev_op->m_data_done_count;
    ev_op->m_data_done_count= 0;
  }
  m_latest_command= m_latest_command_save;
#endif
  if (unlikely(ev_op == 0))
  {
    ret= 0; // applicable for both aMillisecondNumber >= 0
    /*
      gci's consumed up until m_latest_poll_GCI, so we can free all
      dropped event operations stopped up until that gci
    */
    deleteUsedEventOperations(m_latest_poll_GCI);
  }
  NdbMutex_Unlock(m_mutex); // we have moved the data

  if (highestQueuedEpoch)
    *highestQueuedEpoch= m_latest_poll_GCI;

  return ret;
}

int
NdbEventBuffer::flushIncompleteEvents(Uint64 gci)
{
  /**
   *  Find min complete gci
   */
  Uint64 * array = m_known_gci.getBase();
  Uint32 mask = m_known_gci.size() - 1;
  Uint32 minpos = m_min_gci_index;
  Uint32 maxpos = m_max_gci_index;

  g_eventLogger->info("Flushing incomplete GCI:s < %u/%u",
                      Uint32(gci >> 32), Uint32(gci));
  while (minpos != maxpos && array[minpos] < gci)
  {
    Gci_container* tmp = find_bucket(array[minpos]);
    assert(tmp);
    assert(maxpos == m_max_gci_index);

    if(!tmp->m_data.is_empty())
    {
      free_list(tmp->m_data);
    }
    tmp->~Gci_container();
    bzero(tmp, sizeof(Gci_container));
    minpos = (minpos + 1) & mask;
  }

  m_min_gci_index = minpos;

#ifdef VM_TRACE
  m_flush_gci = gci;
#endif

  return 0;
}

void
NdbEventBuffer::free_consumed_event_data()
{
  if (m_used_data.m_count > 1024)
  {
#ifdef VM_TRACE
    m_latest_command= "NdbEventBuffer::free_consumed_event_data (lock)";
#endif
    NdbMutex_Lock(m_mutex);
    // return m_used_data to m_free_data
    free_list(m_used_data);

    NdbMutex_Unlock(m_mutex);
  }
}

void
NdbEventBuffer::move_head_event_data_item_to_used_data_queue(EventBufData *data)
{
  // Move first available item to used queue prior to processing
  assert(data == m_available_data.m_head);
  Uint32 full_count, full_sz;
  m_available_data.remove_first(full_count, full_sz);

  m_used_data.append_used_data(data, full_count, full_sz);

  m_ndb->theImpl->incClientStat(Ndb::EventBytesRecvdCount, full_sz);
}

EventBufData_list::Gci_ops*
NdbEventBuffer::remove_consumed_gci_ops(Uint64 firstKeepGci)
{
  EventBufData_list::Gci_ops *gci_ops = m_available_data.first_gci_ops();
  while (gci_ops && gci_ops->m_gci < firstKeepGci)
  {
    gci_ops = m_available_data.delete_next_gci_ops();
  }
  return gci_ops;
}

bool
NdbEventBuffer::is_exceptional_epoch(EventBufData *data)
{
  Uint32 type = SubTableData::getOperation(data->sdata->requestInfo);

  if (type == NdbDictionary::Event::_TE_EMPTY ||
      type >= NdbDictionary::Event::_TE_INCONSISTENT)
  {
    if (type != NdbDictionary::Event::_TE_EMPTY)
    {
      DBUG_PRINT_EVENT("info",
                       ("detected excep. gci %u/%u (%u) 0x%x 0x%x %s",
                        Uint32(gci >> 32), Uint32(gci),
                        data->sdata->gci_lo|(Uint64(data->sdata->gci_hi) << 32),
                        type,
                        m_ndb->getReference(), m_ndb->getNdbObjectName()));
    }
    DBUG_RETURN_EVENT(true);
  }
  DBUG_RETURN_EVENT(false);
}

NdbEventOperation *
NdbEventBuffer::nextEvent2()
{
  DBUG_ENTER_EVENT("NdbEventBuffer::nextEvent2");
#ifdef VM_TRACE
  const char *m_latest_command_save= m_latest_command;
#endif

  free_consumed_event_data();

#ifdef VM_TRACE
  m_latest_command= "NdbEventBuffer::nextEvent2";
#endif

  EventBufData *data;
  while ((data= m_available_data.m_head))
  {
    move_head_event_data_item_to_used_data_queue(data);

    NdbEventOperationImpl *op= data->m_event_op;

    // all including exceptional event data must have an associated impl
    assert(op);

    // set NdbEventOperation data
    op->m_data_item= data;
    Uint64 gci = op->getGCI();

    if (is_exceptional_epoch(data))
    {
      DBUG_PRINT_EVENT("info", ("detected inconsistent gci %u 0x%x %s",
                                gci, m_ndb->getReference(),
                                m_ndb->getNdbObjectName()));

      // Remove gci_ops belonging to the epochs consumed already
      // to conform with non-exceptional event data handling
      remove_consumed_gci_ops(gci);
      DBUG_RETURN_EVENT(op->m_facade);
    }

    DBUG_PRINT_EVENT("info", ("available data=%p op=%p 0x%x %s",
                              data, op, m_ndb->getReference(),
                              m_ndb->getNdbObjectName()));

    /*
     * If merge is on, blob part sub-events must not be seen on this level.
     * If merge is not on, there are no blob part sub-events.
     */
    assert(op->theMainOp == NULL);

    /**
     * Should not return a GCI higher then last polled GCI,
     * except if there has been a CLUSTER_FAILURE not yet
     * consumed. (Which may reset the GCI sequence)
     * NOTE: Assert is racy as m_failure_detect is read wo/ lock
     */
    assert(gci <= m_latest_poll_GCI || m_failure_detected);

#ifdef VM_TRACE
    op->m_data_done_count++;
#endif

    if (op->m_state == NdbEventOperation::EO_EXECUTING)
    {
      int r= op->receive_event();
      if (r > 0)
      {
#ifdef VM_TRACE
	 m_latest_command= m_latest_command_save;
#endif
         NdbBlob* tBlob = op->theBlobList;
         while (tBlob != NULL)
         {
           (void)tBlob->atNextEvent();
           tBlob = tBlob->theNext;
         }

         EventBufData_list::Gci_ops *gci_ops =
           remove_consumed_gci_ops(gci);

<<<<<<< HEAD
        if (gci_ops && (gci != gci_ops->m_gci))
	{
           ndbout << "nextEvent2: gci_ops->m_gci " << gci_ops->m_gci
                  << " (" << Uint32(gci_ops->m_gci >> 32)
                  << "/" << Uint32(gci_ops->m_gci) << ") "
                  << " gci " << gci
=======
         if (!gci_ops->m_consistent)
           DBUG_RETURN_EVENT(0);

         // to return TE_NUL it should be made into data event
         if (SubTableData::getOperation(data->sdata->requestInfo) ==
	   NdbDictionary::Event::_TE_NUL)
         {
           DBUG_PRINT_EVENT("info", ("skip _TE_NUL 0x%x %s",
                                     m_ndb->getReference(),
                                     m_ndb->getNdbObjectName()));
           continue;
         }

	 if (gci_ops && (gci != gci_ops->m_gci))
	 {
           ndbout << "nextEvent: gci " << gci << " "
                  << " gci_ops->m_gci " << gci_ops->m_gci
>>>>>>> d05eeafd
                  << " (" << Uint32(gci >> 32)
                  << "/" << Uint32(gci) << ") type "
                  << hex << op->getEventType2()
                  << " data's operation " << hex
                  <<  SubTableData::getOperation(data->sdata->requestInfo)
                  << " " << m_ndb->getNdbObjectName() << endl;
<<<<<<< HEAD
	}

         assert(gci_ops && (gci == gci_ops->m_gci));
         (void) gci_ops; // To avoid compiler warning 'unused variable'

         // to return TE_NUL it should be made into data event
         if (SubTableData::getOperation(data->sdata->requestInfo) ==
	   NdbDictionary::Event::_TE_NUL)
         {
           DBUG_PRINT_EVENT("info", ("skip _TE_NUL 0x%x %s",
                                     m_ndb->getReference(),
                                     m_ndb->getNdbObjectName()));
           continue;
         }
	 DBUG_RETURN_EVENT(op->m_facade);
=======
	 }
         assert(gci_ops && (gci == gci_ops->m_gci));
         DBUG_RETURN_EVENT(op->m_facade);
>>>>>>> d05eeafd
       }
       // the next event belonged to an event op that is no
       // longer valid, skip to next
      continue;
    }
#ifdef VM_TRACE
    m_latest_command= m_latest_command_save;
#endif
  }
  m_error.code= 0;
#ifdef VM_TRACE
  m_latest_command= m_latest_command_save;
#endif

  /*
   * gci's consumed up until m_latest_poll_GCI, so
   *  - remove remaining gci_ops from the gci_ops list,
   *  - free all dropped event operations stopped up until that gci
   */
  remove_consumed_gci_ops(UINT_MAX64);
  if (m_dropped_ev_op)
  {
    NdbMutex_Lock(m_mutex);
    deleteUsedEventOperations(m_latest_poll_GCI);
    NdbMutex_Unlock(m_mutex);
  }
  DBUG_RETURN_EVENT(0);
}

bool
NdbEventBuffer::isConsistent(Uint64& gci)
{
  DBUG_ENTER("NdbEventBuffer::isConsistent");
  EventBufData_list::Gci_ops *gci_ops = m_available_data.first_gci_ops();
  while (gci_ops)
  {
    if (gci_ops->m_error == NdbDictionary::Event::_TE_INCONSISTENT)
    {
      gci = gci_ops->m_gci;
      DBUG_RETURN(false);
    }
    gci_ops = gci_ops->m_next;
  }

  DBUG_RETURN(true);
}

bool
NdbEventBuffer::isConsistentGCI(Uint64 gci)
{
  DBUG_ENTER("NdbEventBuffer::isConsistentGCI");
  EventBufData_list::Gci_ops *gci_ops = m_available_data.first_gci_ops();
  while (gci_ops)
  {
    if (gci_ops->m_gci == gci &&
        gci_ops->m_error == NdbDictionary::Event::_TE_INCONSISTENT)
      DBUG_RETURN(false);
    gci_ops = gci_ops->m_next;
  }

  DBUG_RETURN(true);
}


NdbEventOperationImpl*
NdbEventBuffer::getGCIEventOperations(Uint32* iter, Uint32* event_types)
{
  DBUG_ENTER("NdbEventBuffer::getGCIEventOperations");
  EventBufData_list::Gci_ops *gci_ops = m_available_data.first_gci_ops();
  if (*iter < gci_ops->m_gci_op_count)
  {
    EventBufData_list::Gci_op g = gci_ops->m_gci_op_list[(*iter)++];
    if (event_types != NULL)
      *event_types = g.event_types;
    DBUG_PRINT("info", ("gci: %u  g.op: 0x%lx  g.event_types: 0x%lx 0x%x %s",
                        (unsigned)gci_ops->m_gci, (long) g.op,
                        (long) g.event_types, m_ndb->getReference(),
                        m_ndb->getNdbObjectName()));
    DBUG_RETURN(g.op);
  }
  DBUG_RETURN(NULL);
}

void
NdbEventBuffer::deleteUsedEventOperations(Uint64 last_consumed_gci)
{
  NdbEventOperationImpl *op= m_dropped_ev_op;
  while (op && op->m_stop_gci)
  {
    if (last_consumed_gci > op->m_stop_gci)
    {
      while (op)
      {
        NdbEventOperationImpl *next_op= op->m_next;
        op->m_stop_gci= 0;
        op->m_ref_count--;
        if (op->m_ref_count == 0)
        {
          if (op->m_next)
            op->m_next->m_prev = op->m_prev;
          if (op->m_prev)
            op->m_prev->m_next = op->m_next;
          else
            m_dropped_ev_op = op->m_next;
          delete op->m_facade;
        }
        op = next_op;
      }
      break;
    }
    op = op->m_next;
  }
}

#ifdef VM_TRACE
static
NdbOut&
operator<<(NdbOut& out, const Gci_container& gci)
{
  out << "[ GCI: " << (gci.m_gci >> 32) << "/" << (gci.m_gci & 0xFFFFFFFF)
      << "  state: " << hex << gci.m_state 
      << "  head: " << hex << gci.m_data.m_head
      << "  tail: " << hex << gci.m_data.m_tail
#ifdef VM_TRACE
      << "  cnt: " << dec << gci.m_data.m_count
#endif
      << " gcp: " << dec << gci.m_gcp_complete_rep_count 
      << "]";
  return out;
}

static
NdbOut&
operator<<(NdbOut& out, const Gci_container_pod& gci)
{
  Gci_container* ptr = (Gci_container*)&gci;
  out << *ptr;
  return out;
}
#endif

void
NdbEventBuffer::resize_known_gci()
{
  Uint32 minpos = m_min_gci_index;
  Uint32 maxpos = m_max_gci_index;
  Uint32 mask = m_known_gci.size() - 1;

  Uint64 fill = 0;
  Uint32 newsize = 2 * (mask + 1);
  m_known_gci.fill(newsize - 1, fill);
  Uint64 * array = m_known_gci.getBase();

  if (0)
  {
    printf("before (%u): ", minpos);
    for (Uint32 i = minpos; i != maxpos; i = (i + 1) & mask)
      printf("%u/%u ",
             Uint32(array[i] >> 32),
             Uint32(array[i]));
    printf("\n");
  }

  Uint32 idx = mask + 1; // Store eveything in "new" part of buffer
  if (0) printf("swapping ");
  while (minpos != maxpos)
  {
    if (0) printf("%u-%u ", minpos, idx);
    Uint64 tmp = array[idx];
    array[idx] = array[minpos];
    array[minpos] = tmp;

    idx++;
    minpos = (minpos + 1) & mask; // NOTE old mask
  }
  if (0) printf("\n");

  minpos = m_min_gci_index = mask + 1;
  maxpos = m_max_gci_index = idx;
  assert(minpos < maxpos);

  if (0)
  {
    ndbout_c("resize_known_gci from %u to %u", (mask + 1), newsize);
    printf("after: ");
    for (Uint32 i = minpos; i < maxpos; i++)
    {
      printf("%u/%u ",
             Uint32(array[i] >> 32),
             Uint32(array[i]));
    }
    printf("\n");
  }

#ifdef VM_TRACE
  Uint64 gci = array[minpos];
  for (Uint32 i = minpos + 1; i<maxpos; i++)
  {
    assert(array[i] > gci);
    gci = array[i];
  }
#endif
}

#ifdef VM_TRACE
void
NdbEventBuffer::verify_known_gci(bool allowempty)
{
  Uint32 minpos = m_min_gci_index;
  Uint32 maxpos = m_max_gci_index;
  Uint32 mask = m_known_gci.size() - 1;

  Uint32 line;
#define MMASSERT(x) { if (!(x)) { line = __LINE__; goto fail; }}
  if (m_min_gci_index == m_max_gci_index)
  {
    MMASSERT(allowempty);
    for (Uint32 i = 0; i<m_active_gci.size(); i++)
      MMASSERT(((Gci_container*)(m_active_gci.getBase()+i))->m_gci == 0);
    return;
  }

  {
    Uint64 last = m_known_gci[minpos];
    MMASSERT(last > m_latestGCI);
    MMASSERT(find_bucket(last) != 0);
    MMASSERT(maxpos == m_max_gci_index);

    minpos = (minpos + 1) & mask;
    while (minpos != maxpos)
    {
      MMASSERT(m_known_gci[minpos] > last);
      last = m_known_gci[minpos];
      MMASSERT(find_bucket(last) != 0);
      MMASSERT(maxpos == m_max_gci_index);
      minpos = (minpos + 1) & mask;
    }
  }

  {
    Gci_container* bucktets = (Gci_container*)(m_active_gci.getBase());
    for (Uint32 i = 0; i<m_active_gci.size(); i++)
    {
      if (bucktets[i].m_gci)
      {
        bool found = false;
        for (Uint32 j = m_min_gci_index; j != m_max_gci_index;
             j = (j + 1) & mask)
        {
          if (m_known_gci[j] == bucktets[i].m_gci)
          {
            found = true;
            break;
          }
        }
        if (!found)
          ndbout_c("%u/%u not found",
                   Uint32(bucktets[i].m_gci >> 32),
                   Uint32(bucktets[i].m_gci));
        MMASSERT(found == true);
      }
    }
  }

  return;
fail:
  ndbout_c("assertion at %d", line);
  printf("known gci: ");
  for (Uint32 i = m_min_gci_index; i != m_max_gci_index; i = (i + 1) & mask)
  {
    printf("%u/%u ", Uint32(m_known_gci[i] >> 32), Uint32(m_known_gci[i]));
  }

  printf("\nContainers");
  for (Uint32 i = 0; i<m_active_gci.size(); i++)
    ndbout << m_active_gci[i] << endl;
  abort();
}
#endif

Gci_container*
NdbEventBuffer::find_bucket_chained(Uint64 gci)
{
  if (0)
    printf("find_bucket_chained(%u/%u) ", Uint32(gci >> 32), Uint32(gci));
  if (unlikely(gci <= m_latestGCI))
  {
    /**
     * an already complete GCI
     */
    if (0)
      ndbout_c("already complete (%u/%u)",
               Uint32(m_latestGCI >> 32),
               Uint32(m_latestGCI));
    return 0;
  }

  if (m_event_buffer_manager.isGcpCompleteToBeDiscarded(gci))
  {
    return 0; // gci belongs to a gap
  }

  if (unlikely(m_total_buckets == 0))
  {
    return 0;
  }

  Uint32 pos = Uint32(gci & ACTIVE_GCI_MASK);
  Uint32 size = m_active_gci.size();
  Gci_container *buckets = (Gci_container*)(m_active_gci.getBase());
  while (pos < size)
  {
    Uint64 cmp = (buckets + pos)->m_gci;
    if (cmp == gci)
    {
      if (0)
        ndbout_c("found pos: %u", pos);
      return buckets + pos;
    }

    if (cmp == 0)
    {
      if (0)
        ndbout_c("empty(%u) ", pos);
      Uint32 search = pos + ACTIVE_GCI_DIRECTORY_SIZE;
      while (search < size)
      {
        if ((buckets + search)->m_gci == gci)
        {
          memcpy(buckets + pos, buckets + search, sizeof(Gci_container));
          bzero(buckets + search, sizeof(Gci_container));
          if (0)
            printf("moved from %u to %u", search, pos);
          if (search == size - 1)
          {
            m_active_gci.erase(search);
            if (0)
              ndbout_c(" shrink");
          }
          else
          {
            if (0)
              printf("\n");
          }
          return buckets + pos;
        }
        search += ACTIVE_GCI_DIRECTORY_SIZE;
      }
      goto newbucket;
    }
    pos += ACTIVE_GCI_DIRECTORY_SIZE;
  }

  /**
   * This is a new bucket...likely close to start
   */
  if (0)
    ndbout_c("new (with expand) ");
  m_active_gci.fill(pos, g_empty_gci_container);
  buckets = (Gci_container*)(m_active_gci.getBase());
newbucket:
  Gci_container* bucket = buckets + pos;
  bucket->m_gci = gci;
  bucket->m_gcp_complete_rep_count = m_total_buckets;

  Uint32 mask = m_known_gci.size() - 1;
  Uint64 * array = m_known_gci.getBase();

  Uint32 minpos = m_min_gci_index;
  Uint32 maxpos = m_max_gci_index;
  bool full = ((maxpos + 1) & mask) == minpos;
  if (unlikely(full))
  {
    resize_known_gci();
    minpos = m_min_gci_index;
    maxpos = m_max_gci_index;
    mask = m_known_gci.size() - 1;
    array = m_known_gci.getBase();
  }

  Uint32 maxindex = (maxpos - 1) & mask;
  Uint32 newmaxpos = (maxpos + 1) & mask;
  m_max_gci_index = newmaxpos;
  if (likely(minpos == maxpos || gci > array[maxindex]))
  {
    array[maxpos] = gci;
#ifdef VM_TRACE
    verify_known_gci(false);
#endif
    return bucket;
  }

  for (pos = minpos; pos != maxpos; pos = (pos + 1) & mask)
  {
    if (array[pos] > gci)
      break;
  }

  if (0)
    ndbout_c("insert %u/%u (max %u/%u) at pos %u (min: %u max: %u)",
             Uint32(gci >> 32),
             Uint32(gci),
             Uint32(array[maxindex] >> 32),
             Uint32(array[maxindex]),
             pos,
             m_min_gci_index, m_max_gci_index);

  assert(pos != maxpos);
  Uint64 oldgci;
  do {
    oldgci = array[pos];
    array[pos] = gci;
    gci = oldgci;
    pos = (pos + 1) & mask;
  } while (pos != maxpos);
  array[pos] = gci;

#ifdef VM_TRACE
  verify_known_gci(false);
#endif
  return bucket;
}

void
NdbEventBuffer::crash_on_invalid_SUB_GCP_COMPLETE_REP(const Gci_container* bucket,
				      const SubGcpCompleteRep * const rep,
                                      Uint32 replen,
                                      Uint32 remcnt,
                                      Uint32 repcnt) const
{
  ndbout_c("INVALID SUB_GCP_COMPLETE_REP");
  // SubGcpCompleteRep
  ndbout_c("signal length: %u", replen);
  ndbout_c("gci: %u/%u", rep->gci_hi, rep->gci_lo);
  ndbout_c("senderRef: x%x", rep->senderRef);
  ndbout_c("count: %u", rep->gcp_complete_rep_count);
  ndbout_c("flags: x%x", rep->flags);
  if (rep->flags & rep->ON_DISK) ndbout_c("\tON_DISK");
  if (rep->flags & rep->IN_MEMORY) ndbout_c("\tIN_MEMORY");
  if (rep->flags & rep->MISSING_DATA) ndbout_c("\tMISSING_DATA");
  if (rep->flags & rep->ADD_CNT) ndbout_c("\tADD_CNT %u", rep->flags>>16);
  if (rep->flags & rep->SUB_CNT) ndbout_c("\tSUB_CNT %u", rep->flags>>16);
  if (rep->flags & rep->SUB_DATA_STREAMS_IN_SIGNAL) 
  {
    ndbout_c("\tSUB_DATA_STREAMS_IN_SIGNAL");
    // Expected signal size with two stream id per word
    const Uint32 explen = rep->SignalLength + (rep->gcp_complete_rep_count + 1)/2;
    if (replen != explen)
    {
      ndbout_c("ERROR: Signal length %d words does not match expected %d! Corrupt signal?", replen, explen);
    }
    // Protect against corrupt signal length, max signal size is 25 words
    if (replen > 25) replen = 25;
    if (replen > rep->SignalLength)
    {
      const int words = replen - rep->SignalLength;
      for (int i=0; i < words; i++)
      {
        ndbout_c("\t\t%04x\t%04x", Uint32(rep->sub_data_streams[i]), Uint32(rep->sub_data_streams[i]>>16));
      }
    }
  }
  ndbout_c("remaining count: %u", remcnt);
  ndbout_c("report count (without duplicates): %u", repcnt);
  // Gci_container
  ndbout_c("bucket gci: %u/%u", Uint32(bucket->m_gci>>32), Uint32(bucket->m_gci));
  ndbout_c("bucket state: x%x", bucket->m_state);
  if (bucket->m_state & bucket->GC_COMPLETE) ndbout_c("\tGC_COMPLETE");
  if (bucket->m_state & bucket->GC_INCONSISTENT) ndbout_c("\tGC_INCONSISTENT");
  if (bucket->m_state & bucket->GC_CHANGE_CNT) ndbout_c("\tGC_CHANGE_CNT");
  if (bucket->m_state & bucket->GC_OUT_OF_MEMORY) ndbout_c("\tGC_OUT_OF_MEMORY");
  ndbout_c("bucket remain count: %u", bucket->m_gcp_complete_rep_count);
  ndbout_c("total buckets: %u", m_total_buckets);
  ndbout_c("startup hack: %u", m_startup_hack);
  for (int i=0; i < MAX_SUB_DATA_STREAMS; i++)
  {
    Uint16 id = m_sub_data_streams[i];
    if (id == 0) continue;
    ndbout_c("stream: idx %u, id %04x, counted %d", i, id, bucket->m_gcp_complete_rep_sub_data_streams.get(i));
  }
  abort();
}

void
NdbEventBuffer::complete_empty_bucket_using_exceptional_event(Uint64 gci,
                                                              Uint32 type)
{
  EventBufData *dummy_data= alloc_data();
  dummy_data->m_event_op = 0;

  /** Add gci and event type to the inconsistent epoch event data,
   * such that nextEvent handles it correctly and makes it visible
   * to the consumer, such that consumer will be able to handle it.
   */
  LinearSectionPtr ptr[3];
  for (int i = 0; i < 3; i++)
  {
    ptr[i].p = NULL;
    ptr[i].sz = 0;
  }
  alloc_mem(dummy_data, ptr, 0);
//  dummy_data = ((Uint32*)NdbMem_Allocate(sizeof(SubTableData) + 3) >> 2);

  SubTableData *sdata = (SubTableData*) dummy_data->memory;
  assert(dummy_data->memory);
  sdata->tableId = ~0;
  sdata->requestInfo = 0;
  sdata->gci_hi = Uint32(gci >> 32);
  sdata->gci_lo = Uint32(gci);
  SubTableData::setOperation(sdata->requestInfo, type);

  // Add the first EventOperationImpl such that
  // the exceptional data can be interpreted by consumers
  NdbEventOperation* op = m_ndb->getEventOperation(0);
  dummy_data->m_event_op = &op->m_impl;
  assert(op != NULL);

  // Add gci_ops for error epoch events to make the search for
  // inconsistent(Uint64& gci) to be effective (backward compatibility)
  {
    EventBufData_list dummy_event_list;
    dummy_event_list.append_used_data(dummy_data);
    dummy_event_list.m_is_not_multi_list = true;
    m_complete_data.m_data.append_list(&dummy_event_list, gci);
    assert(m_complete_data.m_data.m_gci_ops_list_tail != NULL);
    if (type >= NdbDictionary::Event::_TE_INCONSISTENT)
    {
      m_complete_data.m_data.m_gci_ops_list_tail->m_error = type;
    }
  }
}

void
NdbEventBuffer::discard_events_from_bucket(Gci_container* bucket)
{
  // Empty the gci_op(s) list of the epoch from the bucket
  DBUG_PRINT_EVENT("info", ("discard_events_from_bucket: deleting m_gci_op_list: %p",
                            bucket->m_data.m_gci_op_list));
  assert (bucket->m_data.m_is_not_multi_list); // bucket contains only one epoch
  delete [] bucket->m_data.m_gci_op_list;

  bucket->m_data.m_gci_op_count = 0;
  bucket->m_data.m_gci_op_list = 0;
  bucket->m_data.m_gci_op_alloc = 0;

  // Empty the event data from the bucket and return it to m_free_data
  free_list(bucket->m_data);
}

void
NdbEventBuffer::complete_bucket(Gci_container* bucket)
{
  const Uint64 gci = bucket->m_gci;
  Gci_container* buckets = (Gci_container*)m_active_gci.getBase();

  if (0)
    ndbout_c("complete %u/%u pos: %u", Uint32(gci >> 32), Uint32(gci),
             Uint32(bucket - buckets));

#ifdef VM_TRACE
  verify_known_gci(false);
#endif

  bool bucket_empty = bucket->m_data.is_empty();
  Uint32 type = 0;
  if (bucket->m_state & Gci_container::GC_INCONSISTENT)
  {
    type = NdbDictionary::Event::_TE_INCONSISTENT;
  }
  else if (bucket->m_state & Gci_container::GC_OUT_OF_MEMORY)
  {
    type = NdbDictionary::Event::_TE_OUT_OF_MEMORY;
  }
  else if (bucket_empty)
  {
    assert(!bucket->m_data.m_is_not_multi_list);
    assert(bucket->m_data.first_gci_ops() == 0);
    type = NdbDictionary::Event::_TE_EMPTY;
  }

  if(!bucket_empty)
  {
#ifdef VM_TRACE
    assert(bucket->m_data.m_count);
#endif

    if (bucket->hasError())
    {
      /*
       * Bucket marked as possibly missing data, probably due to
       * kernel running out of event_buffer during node failure.
       * Discard the partially-received event data.
       */
      discard_events_from_bucket(bucket);
      bucket_empty = true;
    }
  }

  if (bucket_empty)
  {
    assert(type > 0);
    complete_empty_bucket_using_exceptional_event(gci, type);
  }
  else
  {
    // bucket is complete and consistent: add it to complete_data list
    m_complete_data.m_data.append_list(&bucket->m_data, gci);
  }

  Uint32 minpos = m_min_gci_index;
  Uint32 mask = m_known_gci.size() - 1;
  assert((mask & (mask + 1)) == 0);

  bzero(bucket, sizeof(Gci_container));

  m_min_gci_index = (minpos + 1) & mask;

#ifdef VM_TRACE
  verify_known_gci(true);
#endif
}

void
NdbEventBuffer::execSUB_START_CONF(const SubStartConf * const rep,
                                   Uint32 len)
{
  Uint32 buckets;
  if (len >= SubStartConf::SignalLength)
  {
    buckets = rep->bucketCount;
  }
  else
  {
    /*
     * Pre-7.0 kernel nodes do not return the number of buckets
     * Assume it's == theNoOfDBnodes as was the case in 6.3
     */
    buckets = m_ndb->theImpl->theNoOfDBnodes;
  }

  set_total_buckets(buckets);

  add_op();
}

void
NdbEventBuffer::execSUB_GCP_COMPLETE_REP(const SubGcpCompleteRep * const rep,
                                         Uint32 len, int complete_cluster_failure)
{
  Uint32 gci_hi = rep->gci_hi;
  Uint32 gci_lo = rep->gci_lo;

  if (unlikely(len < SubGcpCompleteRep::SignalLength))
  {
    gci_lo = 0;
  }

  const Uint64 gci= gci_lo | (Uint64(gci_hi) << 32);
  if (gci > m_highest_sub_gcp_complete_GCI)
    m_highest_sub_gcp_complete_GCI = gci;

  if (!complete_cluster_failure)
  {
    m_alive_node_bit_mask.set(refToNode(rep->senderRef));
    // Reset cluster failure marker
    m_failure_detected= false;

    if (unlikely(m_active_op_count == 0))
    {
      return;
    }
  }
  
  DBUG_ENTER_EVENT("NdbEventBuffer::execSUB_GCP_COMPLETE_REP");

  Uint32 cnt= rep->gcp_complete_rep_count;

  Gci_container *bucket = find_bucket(gci);

  if (0)
    ndbout_c("execSUB_GCP_COMPLETE_REP(%u/%u) cnt: %u from %x flags: 0x%x",
             Uint32(gci >> 32), Uint32(gci), cnt, rep->senderRef,
             rep->flags);

  if (unlikely(rep->flags & (SubGcpCompleteRep::ADD_CNT |
                             SubGcpCompleteRep::SUB_CNT)))
  {
    handle_change_nodegroup(rep);
  }

  if (unlikely(bucket == 0))
  {
    if (unlikely(gci <= m_latestGCI))
    {
    /**
     * Already completed GCI...
     *   Possible in case of resend during NF handling
     */
#ifdef VM_TRACE
    Uint64 minGCI = m_known_gci[m_min_gci_index];
    ndbout_c("bucket == 0, gci: %u/%u minGCI: %u/%u m_latestGCI: %u/%u",
             Uint32(gci >> 32), Uint32(gci),
             Uint32(minGCI >> 32), Uint32(minGCI),
             Uint32(m_latestGCI >> 32), Uint32(m_latestGCI));
    ndbout << " complete: " << m_complete_data << endl;
    for(Uint32 i = 0; i<m_active_gci.size(); i++)
    {
      if (((Gci_container*)(&m_active_gci[i]))->m_gci)
        ndbout << i << " - " << m_active_gci[i] << endl;
    }
#endif
    }
    else
    {
      DBUG_PRINT_EVENT("info", ("bucket == 0 due to an ongoing gap, completed epoch: %u/%u (%llu)",
                                Uint32(gci >> 32), Uint32(gci), gci));
    }
    DBUG_VOID_RETURN_EVENT;
  }

  if (rep->flags & SubGcpCompleteRep::SUB_DATA_STREAMS_IN_SIGNAL)
  {
    Uint32 already_counted = 0;
    for(Uint32 i = 0; i < cnt; i ++)
    {
      Uint16 sub_data_stream;
      if ((i & 1) == 0)
      {
        sub_data_stream = rep->sub_data_streams[i / 2] & 0xFFFF;
      }
      else
      {
        sub_data_stream = (rep->sub_data_streams[i / 2] >> 16);
      }
      Uint32 sub_data_stream_number = find_sub_data_stream_number(sub_data_stream);
      if (bucket->m_gcp_complete_rep_sub_data_streams.get(sub_data_stream_number))
      {
        // Received earlier. This must be a duplicate from the takeover node.
        already_counted ++;
      }
      else
      {
        bucket->m_gcp_complete_rep_sub_data_streams.set(sub_data_stream_number);
      }
    }
    assert(already_counted <= cnt);
    if (already_counted <= cnt)
    {
      cnt -= already_counted;
      if (cnt == 0)
      {
        // All sub data streams are already reported as completed for epoch
        // So data for all streams reported in this signal have been sent
        // twice but from two different nodes.  Ignore this duplicate report.
        DBUG_VOID_RETURN_EVENT;
      }
    }
  }

  if (rep->flags & SubGcpCompleteRep::MISSING_DATA)
  {
    bucket->m_state = Gci_container::GC_INCONSISTENT;
  }

  Uint32 old_cnt = bucket->m_gcp_complete_rep_count;
  if(unlikely(old_cnt == ~(Uint32)0))
  {
    old_cnt = m_total_buckets;
  }
  
  //assert(old_cnt >= cnt);
  if (unlikely(! (old_cnt >= cnt)))
  {
    crash_on_invalid_SUB_GCP_COMPLETE_REP(bucket, rep, len, old_cnt, cnt);
  }
  bucket->m_gcp_complete_rep_count = old_cnt - cnt;
  
  if(old_cnt == cnt)
  {
    Uint64 minGCI = m_known_gci[m_min_gci_index];
    if(likely(minGCI == 0 || gci == minGCI))
    {
  do_complete:
      m_startup_hack = false;
       bool gapBegins = false;

      // if there is a gap, mark the gap boundary
       if (m_event_buffer_manager.onEpochCompleted(gci, gapBegins))
        reportStatus();

      // if a new gap begins, mark the bucket.
       if (gapBegins)
         bucket->m_state |= Gci_container::GC_OUT_OF_MEMORY;

      complete_bucket(bucket);
      m_latestGCI = m_complete_data.m_gci = gci; // before reportStatus
      reportStatus();
      
      if(unlikely(m_latest_complete_GCI > gci))
      {
	complete_outof_order_gcis();
      }

      // signal that somethings happened

      NdbCondition_Signal(p_cond);
    }
    else
    {
      if (unlikely(m_startup_hack))
      {
        flushIncompleteEvents(gci);
        bucket = find_bucket(gci);
        assert(bucket);
        assert(bucket->m_gci == gci);
        goto do_complete;
      }
      /** out of order something */
      g_eventLogger->info("out of order bucket: %d gci: %u/%u minGCI: %u/%u m_latestGCI: %u/%u",
                          (int)(bucket-(Gci_container*)m_active_gci.getBase()),
                          Uint32(gci >> 32), Uint32(gci),
                          Uint32(minGCI >> 32), Uint32(minGCI),
                          Uint32(m_latestGCI >> 32), Uint32(m_latestGCI));
      bucket->m_state = Gci_container::GC_COMPLETE;
      bucket->m_gcp_complete_rep_count = 1; // Prevent from being reused
      m_latest_complete_GCI = gci;
    }
  }
  
  DBUG_VOID_RETURN_EVENT;
}

void
NdbEventBuffer::complete_outof_order_gcis()
{
#ifdef VM_TRACE
  verify_known_gci(false);
#endif

  Uint64 * array = m_known_gci.getBase();
  Uint32 mask = m_known_gci.size() - 1;
  Uint32 minpos = m_min_gci_index;
  Uint32 maxpos = m_max_gci_index;
  Uint64 stop_gci = m_latest_complete_GCI;

  Uint64 start_gci = array[minpos];
  g_eventLogger->info("complete_outof_order_gcis from: %u/%u(%u) to: %u/%u(%u)",
                      Uint32(start_gci >> 32), Uint32(start_gci), minpos,
                      Uint32(stop_gci >> 32), Uint32(stop_gci), maxpos);

  assert(start_gci <= stop_gci);
  do
  {
    start_gci = array[minpos];
    Gci_container* bucket = find_bucket(start_gci);
    assert(bucket);
    assert(maxpos == m_max_gci_index);
    if (!(bucket->m_state & Gci_container::GC_COMPLETE)) // Not complete
    {
#ifdef VM_TRACE
      verify_known_gci(false);
#endif
      return;
    }

#ifdef VM_TRACE
    ndbout_c("complete_outof_order_gcis - completing %u/%u rows: %u",
             Uint32(start_gci >> 32), Uint32(start_gci), bucket->m_data.m_count);
#else
    ndbout_c("complete_outof_order_gcis - completing %u/%u",
             Uint32(start_gci >> 32), Uint32(start_gci));
#endif
    
    complete_bucket(bucket);
    m_latestGCI = m_complete_data.m_gci = start_gci;

#ifdef VM_TRACE
    verify_known_gci(true);
#endif
    minpos = (minpos + 1) & mask;
  } while (start_gci != stop_gci);
}

void
NdbEventBuffer::insert_event(NdbEventOperationImpl* impl,
                             SubTableData &data,
                             LinearSectionPtr *ptr,
                             Uint32 &oid_ref)
{
  DBUG_PRINT("info", ("gci{hi/lo}: %u/%u 0x%x %s",
                      data.gci_hi, data.gci_lo, m_ndb->getReference(),
                      m_ndb->getNdbObjectName()));
  do
  {
    if (impl->m_stop_gci == ~Uint64(0))
    {
      oid_ref = impl->m_oid;
      insertDataL(impl, &data, SubTableData::SignalLength, ptr);
    }
    NdbEventOperationImpl* blob_op = impl->theBlobOpList;
    while (blob_op != NULL)
    {
      if (blob_op->m_stop_gci == ~Uint64(0))
      {
        oid_ref = blob_op->m_oid;
        insertDataL(blob_op, &data, SubTableData::SignalLength, ptr);
      }
      blob_op = blob_op->m_next;
    }
  } while((impl = impl->m_next));
}

bool
NdbEventBuffer::find_max_known_gci(Uint64 * res) const
{
  const Uint64 * array = m_known_gci.getBase();
  Uint32 mask = m_known_gci.size() - 1;
  Uint32 minpos = m_min_gci_index;
  Uint32 maxpos = m_max_gci_index;

  if (minpos == maxpos)
    return false;

  if (res)
  {
    * res = array[(maxpos - 1) & mask];
  }

  return true;
}

void
NdbEventBuffer::handle_change_nodegroup(const SubGcpCompleteRep* rep)
{
  Uint64 gci = (Uint64(rep->gci_hi) << 32) | rep->gci_lo;
  Uint32 cnt = (rep->flags >> 16);
  Uint64 * array = m_known_gci.getBase();
  Uint32 mask = m_known_gci.size() - 1;
  Uint32 minpos = m_min_gci_index;
  Uint32 maxpos = m_max_gci_index;

  if (rep->flags & SubGcpCompleteRep::ADD_CNT)
  {
    ndbout_c("handle_change_nodegroup(add, cnt=%u,gci=%u/%u)",
             cnt, Uint32(gci >> 32), Uint32(gci));

    Uint32 found = 0;
    Uint32 pos = minpos;
    for (; pos != maxpos; pos = (pos + 1) & mask)
    {
      if (array[pos] == gci)
      {
        Gci_container* tmp = find_bucket(array[pos]);
        if (tmp->m_state & Gci_container::GC_CHANGE_CNT)
        {
          found = 1;
          ndbout_c(" - gci %u/%u already marked complete",
                   Uint32(tmp->m_gci >> 32), Uint32(tmp->m_gci));
          break;
        }
        else
        {
          found = 2;
          ndbout_c(" - gci %u/%u marking (and increasing)",
                   Uint32(tmp->m_gci >> 32), Uint32(tmp->m_gci));
          tmp->m_state |= Gci_container::GC_CHANGE_CNT;
          tmp->m_gcp_complete_rep_count += cnt;
          break;
        }
      }
      else
      {
        ndbout_c(" - ignore %u/%u",
                 Uint32(array[pos] >> 32), Uint32(array[pos]));
      }
    }

    if (found == 0)
    {
      ndbout_c(" - NOT FOUND (total: %u cnt: %u)", m_total_buckets, cnt);
      return;
    }

    if (found == 1)
    {
      return; // Nothing todo
    }

    m_total_buckets += cnt;

    pos = (pos + 1) & mask;
    for (; pos != maxpos; pos = (pos + 1) & mask)
    {
      assert(array[pos] > gci);
      Gci_container* tmp = find_bucket(array[pos]);
      assert((tmp->m_state & Gci_container::GC_CHANGE_CNT) == 0);
      tmp->m_gcp_complete_rep_count += cnt;
      ndbout_c(" - increasing cnt on %u/%u by %u",
               Uint32(tmp->m_gci >> 32), Uint32(tmp->m_gci), cnt);
    }
  }
  else if (rep->flags & SubGcpCompleteRep::SUB_CNT)
  {
    ndbout_c("handle_change_nodegroup(sub, cnt=%u,gci=%u/%u)",
             cnt, Uint32(gci >> 32), Uint32(gci));

    Uint32 found = 0;
    Uint32 pos = minpos;
    for (; pos != maxpos; pos = (pos + 1) & mask)
    {
      if (array[pos] == gci)
      {
        Gci_container* tmp = find_bucket(array[pos]);
        if (tmp->m_state & Gci_container::GC_CHANGE_CNT)
        {
          found = 1;
          ndbout_c(" - gci %u/%u already marked complete",
                   Uint32(tmp->m_gci >> 32), Uint32(tmp->m_gci));
          break;
        }
        else
        {
          found = 2;
          ndbout_c(" - gci %u/%u marking",
                   Uint32(tmp->m_gci >> 32), Uint32(tmp->m_gci));
          tmp->m_state |= Gci_container::GC_CHANGE_CNT;
          break;
        }
      }
      else
      {
        ndbout_c(" - ignore %u/%u",
                 Uint32(array[pos] >> 32), Uint32(array[pos]));
      }
    }

    if (found == 0)
    {
      ndbout_c(" - NOT FOUND");
      return;
    }

    if (found == 1)
    {
      return; // Nothing todo
    }

    m_total_buckets -= cnt;

    pos = (pos + 1) & mask;
    for (; pos != maxpos; pos = (pos + 1) & mask)
    {
      assert(array[pos] > gci);
      Gci_container* tmp = find_bucket(array[pos]);
      assert((tmp->m_state & Gci_container::GC_CHANGE_CNT) == 0);
      tmp->m_gcp_complete_rep_count -= cnt;
      ndbout_c(" - decreasing cnt on %u/%u by %u to: %u",
               Uint32(tmp->m_gci >> 32), Uint32(tmp->m_gci), 
               cnt,
               tmp->m_gcp_complete_rep_count);
    }
  }
}

Uint16
NdbEventBuffer::find_sub_data_stream_number(Uint16 sub_data_stream)
{
  /*
   * The stream_index calculated will be the one returned unless
   * Suma have been changed to calculate stream identifiers in a
   * non compatible way.  In that case a linear search in the
   * fixed size hash table will resolve the correct index.
   */
  const Uint16 stream_index = (sub_data_stream % 256) + MAX_SUB_DATA_STREAMS_PER_GROUP * (sub_data_stream / 256 - 1);
  const Uint16 num0 = stream_index % NDB_ARRAY_SIZE(m_sub_data_streams);
  Uint32 num = num0;
  while (m_sub_data_streams[num] != sub_data_stream)
  {
    if (m_sub_data_streams[num] == 0)
    {
      m_sub_data_streams[num] = sub_data_stream;
      break;
    }
    num = (num + 1) % NDB_ARRAY_SIZE(m_sub_data_streams);
    require(num != num0);
  }
  return num;
}

void
NdbEventBuffer::set_total_buckets(Uint32 cnt)
{
  if (m_total_buckets == cnt)
    return;

  assert(m_total_buckets == TOTAL_BUCKETS_INIT);
  m_total_buckets = cnt;

  Uint64 * array = m_known_gci.getBase();
  Uint32 mask = m_known_gci.size() - 1;
  Uint32 minpos = m_min_gci_index;
  Uint32 maxpos = m_max_gci_index;

  bool found = false;
  Uint32 pos = minpos;
  for (; pos != maxpos; pos = (pos + 1) & mask)
  {
    const Uint64 gci = array[pos];
    Gci_container* tmp = find_bucket(gci);
    if (TOTAL_BUCKETS_INIT >= tmp->m_gcp_complete_rep_count)
    {
      found = true;
      if (0)
        ndbout_c("set_total_buckets(%u) complete %u/%u",
                 cnt, Uint32(tmp->m_gci >> 32), Uint32(tmp->m_gci));
      tmp->m_gcp_complete_rep_count = 0;
      complete_bucket(tmp);
      m_latestGCI = m_complete_data.m_gci = gci;
    }
    else
    {
      assert(tmp->m_gcp_complete_rep_count > TOTAL_BUCKETS_INIT);
      tmp->m_gcp_complete_rep_count -= TOTAL_BUCKETS_INIT;
    }
  }
  if (found)
  {
    NdbCondition_Signal(p_cond);
  }
}

void
NdbEventBuffer::report_node_failure_completed(Uint32 node_id)
{
  assert(node_id < 32 * m_alive_node_bit_mask.Size); // only data-nodes
  if (! (node_id < 32 * m_alive_node_bit_mask.Size))
    return;

  m_alive_node_bit_mask.clear(node_id);

  NdbEventOperation* op= m_ndb->getEventOperation(0);
  if (op == 0)
    return;

  DBUG_ENTER("NdbEventBuffer::report_node_failure_completed");
  SubTableData data;
  LinearSectionPtr ptr[3];
  bzero(&data, sizeof(data));
  bzero(ptr, sizeof(ptr));

  data.tableId = ~0;
  data.requestInfo = 0;
  SubTableData::setOperation(data.requestInfo, 
			     NdbDictionary::Event::_TE_NODE_FAILURE);
  SubTableData::setReqNodeId(data.requestInfo, node_id);
  SubTableData::setNdbdNodeId(data.requestInfo, node_id);
  data.flags = SubTableData::LOG;

  Uint64 gci = Uint64((m_latestGCI >> 32) + 1) << 32;
  find_max_known_gci(&gci);

  data.gci_hi = Uint32(gci >> 32);
  data.gci_lo = Uint32(gci);

  /**
   * Insert this event for each operation
   */
  // no need to lock()/unlock(), receive thread calls this
  insert_event(&op->m_impl, data, ptr, data.senderData);

  if (!m_alive_node_bit_mask.isclear())
    DBUG_VOID_RETURN;

  /*
   * Cluster failure
   */

  DBUG_PRINT("info", ("Cluster failure 0x%x %s", m_ndb->getReference(),
                      m_ndb->getNdbObjectName()));

  gci = Uint64((m_latestGCI >> 32) + 1) << 32;
  bool found = find_max_known_gci(&gci);

  Uint64 * array = m_known_gci.getBase();
  Uint32 mask = m_known_gci.size() - 1;
  Uint32 minpos = m_min_gci_index;
  Uint32 maxpos = m_max_gci_index;

  while (minpos != maxpos && array[minpos] != gci)
  {
    Gci_container* tmp = find_bucket(array[minpos]);
    assert(tmp);
    assert(maxpos == m_max_gci_index);

    if(!tmp->m_data.is_empty())
    {
      free_list(tmp->m_data);
    }
    tmp->~Gci_container();
    bzero(tmp, sizeof(Gci_container));

    minpos = (minpos + 1) & mask;
  }
  m_min_gci_index = minpos;
  if (found)
  {
    assert(((minpos + 1) & mask) == maxpos);
  }
  else
  {
    assert(minpos == maxpos);
  }

  /**
   * Inject new event
   */
  data.tableId = ~0;
  data.requestInfo = 0;
  SubTableData::setOperation(data.requestInfo,
			     NdbDictionary::Event::_TE_CLUSTER_FAILURE);

  /**
   * Insert this event for each operation
   */
  // no need to lock()/unlock(), receive thread calls this
  insert_event(&op->m_impl, data, ptr, data.senderData);

  /**
   * Mark that event buffer is containing a failure event
   */
  m_failure_detected= true;

#ifdef VM_TRACE
  m_flush_gci = 0;
#endif
  
  /**
   * And finally complete this GCI
   */
  Gci_container* tmp = find_bucket(gci);
  assert(tmp);
  if (found)
  {
    assert(m_max_gci_index == maxpos); // shouldnt have changed...
  }
  else
  {
    assert(m_max_gci_index == ((maxpos + 1) & mask));
  }
  Uint32 cnt = tmp->m_gcp_complete_rep_count;
  
  SubGcpCompleteRep rep;
  rep.gci_hi= (Uint32)(gci >> 32);
  rep.gci_lo= (Uint32)(gci & 0xFFFFFFFF);
  rep.gcp_complete_rep_count= cnt;
  rep.flags = 0;
  execSUB_GCP_COMPLETE_REP(&rep, SubGcpCompleteRep::SignalLength, 1);

  DBUG_VOID_RETURN;
}

Uint64
NdbEventBuffer::getLatestGCI()
{
  /*
   * TODO: Fix data race with m_latestGCI.
   * m_latestGCI is changed by receiver thread, and getLatestGCI
   * is called from application thread.
   */
  return m_latestGCI;
}

Uint64
NdbEventBuffer::getHighestQueuedEpoch()
{
  return m_latest_poll_GCI;
}

int
NdbEventBuffer::insertDataL(NdbEventOperationImpl *op,
			    const SubTableData * const sdata, 
                            Uint32 len,
			    LinearSectionPtr ptr[3])
{
  DBUG_ENTER_EVENT("NdbEventBuffer::insertDataL");
  const Uint32 ri = sdata->requestInfo;
  const Uint32 operation = SubTableData::getOperation(ri);
  Uint32 gci_hi = sdata->gci_hi;
  Uint32 gci_lo = sdata->gci_lo;

  if (unlikely(len < SubTableData::SignalLength))
  {
    gci_lo = 0;
  }

  Uint64 gci= gci_lo | (Uint64(gci_hi) << 32);
  const bool is_data_event = 
    operation < NdbDictionary::Event::_TE_FIRST_NON_DATA_EVENT;

  if (!is_data_event)
  {
    if (operation == NdbDictionary::Event::_TE_CLUSTER_FAILURE)
    {
      /*
        Mark event as stopping.  Subsequent dropEventOperation
        will add the event to the dropped list for delete
      */
      op->m_stop_gci = gci;
    }
    else if (operation == NdbDictionary::Event::_TE_ACTIVE)
    {
      // internal event, do not relay to user
      DBUG_PRINT("info",
                 ("_TE_ACTIVE: m_ref_count: %u for op: %p id: %u 0x%x %s",
                  op->m_ref_count, op, SubTableData::getNdbdNodeId(ri),
                  m_ndb->getReference(), m_ndb->getNdbObjectName()));
      DBUG_RETURN_EVENT(0);
    }
    else if (operation == NdbDictionary::Event::_TE_STOP)
    {
      // internal event, do not relay to user
      DBUG_PRINT("info",
                 ("_TE_STOP: m_ref_count: %u for op: %p id: %u 0x%x %s",
                  op->m_ref_count, op, SubTableData::getNdbdNodeId(ri),
                  m_ndb->getReference(), m_ndb->getNdbObjectName()));
      DBUG_RETURN_EVENT(0);
    }
  }
  
  Uint32 memory_usage = (m_max_alloc  == 0) ? 0 :
    (Uint32)(100 * (m_total_alloc - m_free_data_sz) / m_max_alloc);

  if (m_event_buffer_manager.onEventDataReceived(memory_usage, gci))
    reportStatus(true/*force_report*/);

  if (m_event_buffer_manager.isEventDataToBeDiscarded(gci))
  {
    DBUG_RETURN_EVENT(0);
  }

  if ( likely((Uint32)op->mi_type & (1U << operation)))
  {
    Gci_container* bucket= find_bucket(gci);
    
    DBUG_PRINT_EVENT("info", ("data insertion in eventId %d 0x%x %s",
                              op->m_eventId, m_ndb->getReference(),
                              m_ndb->getNdbObjectName()));
    DBUG_PRINT_EVENT("info", ("gci=%d tab=%d op=%d node=%d",
                              sdata->gci, sdata->tableId, 
			      SubTableData::getOperation(sdata->requestInfo),
                              SubTableData::getReqNodeId(sdata->requestInfo)));

    if (unlikely(bucket == 0))
    {
      /**
       * Already completed GCI...
       *   Possible in case of resend during NF handling
       */
      DBUG_RETURN_EVENT(0);
    }
    
    const bool is_blob_event = (op->theMainOp != NULL);
    const bool use_hash =  op->m_mergeEvents && is_data_event;

    if (! is_data_event && is_blob_event)
    {
      // currently subscribed to but not used
      DBUG_PRINT_EVENT("info", ("ignore non-data event on blob table 0x%x %s",
                                m_ndb->getReference(), m_ndb->getNdbObjectName()));
      DBUG_RETURN_EVENT(0);
    }
    
    // find position in bucket hash table
    EventBufData* data = 0;
    EventBufData_hash::Pos hpos;
    if (use_hash)
    {
      bucket->m_data_hash.search(hpos, op, ptr);
      data = hpos.data;
    }
    
    if (data == 0)
    {
      // allocate new result buffer
      data = alloc_data();  // alloc_data crashes if allocation fails.

      m_event_buffer_manager.onBufferingEpoch(gci);

      // Initialize m_event_op, in case copy_data fails due to insufficient memory
      data->m_event_op = 0;
      if (unlikely(copy_data(sdata, len, ptr, data, NULL)))
      {
        crashMemAllocError("insertDataL : copy_data failed.");
      }
      data->m_event_op = op;
      if (! is_blob_event || ! is_data_event)
      {
        bucket->m_data.append_data(data);
      }
      else
      {
        // find or create main event for this blob event
        EventBufData_hash::Pos main_hpos;
        int ret = get_main_data(bucket, main_hpos, data);
        if (ret == -1)
        {
          crashMemAllocError("insertDataL : get_main_data failed.");
        }

        EventBufData* main_data = main_hpos.data;
        if (ret != 0) // main event was created
        {
          main_data->m_event_op = op->theMainOp;
          bucket->m_data.append_data(main_data);
          if (use_hash)
          {
            main_data->m_pkhash = main_hpos.pkhash;
            bucket->m_data_hash.append(main_hpos, main_data);
          }
        }
        // link blob event under main event
        add_blob_data(bucket, main_data, data);
      }
      if (use_hash)
      {
        data->m_pkhash = hpos.pkhash;
        bucket->m_data_hash.append(hpos, data);
      }
#ifdef VM_TRACE
      op->m_data_count++;
#endif
    }
    else
    {
      // event with same op, PK found, merge into old buffer
      if (unlikely(merge_data(sdata, len, ptr, data, &bucket->m_data.m_sz)))
      {
        crashMemAllocError("insertDataL : merge_data failed.");
      }

      // merge is on so we do not report blob part events
      if (! is_blob_event) {
        // report actual operation and the composite
        // there is no way to "fix" the flags for a composite op
        // since the flags represent multiple ops on multiple PKs
        // XXX fix by doing merge at end of epoch (extra mem cost)
        {
          EventBufData_list::Gci_op g = { op, (1U << operation) };
          bucket->m_data.add_gci_op(g);
        }
        {
          EventBufData_list::Gci_op 
	    g = { op, 
		  (1U << SubTableData::getOperation(data->sdata->requestInfo))};
          bucket->m_data.add_gci_op(g);
        }
      }
    }
#ifdef NDB_EVENT_VERIFY_SIZE
    verify_size(bucket->m_data);
#endif
    DBUG_RETURN_EVENT(0);
  }
  
#ifdef VM_TRACE
  if ((Uint32)op->m_eventImpl->mi_type & (1U << operation))
  {
    DBUG_PRINT_EVENT("info",("Data arrived before ready eventId %d 0x%x %s",
                             op->m_eventId, m_ndb->getReference(),
                             m_ndb->getNdbObjectName()));
    DBUG_RETURN_EVENT(0);
  }
  else {
    DBUG_PRINT_EVENT("info",("skipped 0x%x %s", m_ndb->getReference(),
                             m_ndb->getNdbObjectName()));
    DBUG_RETURN_EVENT(0);
  }
#else
  DBUG_RETURN_EVENT(0);
#endif
}

void
NdbEventBuffer::crashMemAllocError(const char *error_text)
{
  g_eventLogger->error("Ndb Event Buffer 0x%x %s", m_ndb->getReference(),
	  m_ndb->getNdbObjectName());
  g_eventLogger->error("Ndb Event Buffer : %s", error_text);
  g_eventLogger->error("Ndb Event Buffer : Fatal error.");
  exit(-1);
}

// allocate EventBufData
EventBufData*
NdbEventBuffer::alloc_data()
{
  DBUG_ENTER_EVENT("alloc_data");
  EventBufData* data = m_free_data;

  if (unlikely(data == 0))
  {
#ifdef VM_TRACE
    assert(m_free_data_count == 0);
    assert(m_free_data_sz == 0);
#endif
    expand(4000);
    reportStatus();

    data = m_free_data;
    if (unlikely(data == 0))
    {
#ifdef VM_TRACE
      printf("m_latest_command: %s 0x%x %s\n",
             m_latest_command, m_ndb->getReference(), m_ndb->getNdbObjectName());
      printf("no free data, m_latestGCI %u/%u\n",
             (Uint32)(m_latestGCI << 32), (Uint32)m_latestGCI);
      printf("m_free_data_count %d\n", m_free_data_count);
      printf("m_available_data_count %d first gci{hi/lo} %u/%u last gci{hi/lo} %u/%u\n",
             m_available_data.m_count,
             m_available_data.m_head?m_available_data.m_head->sdata->gci_hi:0,
             m_available_data.m_head?m_available_data.m_head->sdata->gci_lo:0,
             m_available_data.m_tail?m_available_data.m_tail->sdata->gci_hi:0,
             m_available_data.m_tail?m_available_data.m_tail->sdata->gci_lo:0);
      printf("m_used_data_count %d\n", m_used_data.m_count);
#endif
      crashMemAllocError("alloc_data : Allocation of meta data failed.");
    }
  }

  // remove data from free list
  if (data->m_next_blob == 0)
    m_free_data = data->m_next;
  else {
    EventBufData* data2 = data->m_next_blob;
    if (data2->m_next == 0) {
      data->m_next_blob = data2->m_next_blob;
      data = data2;
    } else {
      EventBufData* data3 = data2->m_next;
      data2->m_next = data3->m_next;
      data = data3;
    }
  }
  data->m_next = 0;
  data->m_next_blob = 0;
#ifdef VM_TRACE
  m_free_data_count--;
  assert(m_free_data_sz >= data->sz);
#endif
  m_free_data_sz -= data->sz;
  DBUG_RETURN_EVENT(data);
}

// allocate initial or bigger memory area in EventBufData
// takes sizes from given ptr and sets up data->ptr
int
NdbEventBuffer::alloc_mem(EventBufData* data,
                          LinearSectionPtr ptr[3],
                          Uint32 * change_sz)
{
  DBUG_ENTER("NdbEventBuffer::alloc_mem");
  DBUG_PRINT("info", ("ptr sz %u + %u + %u 0x%x %s",
                      ptr[0].sz, ptr[1].sz, ptr[2].sz, m_ndb->getReference(),
                      m_ndb->getNdbObjectName()));
  const Uint32 min_alloc_size = 128;

  Uint32 sz4 = (sizeof(SubTableData) + 3) >> 2;
  Uint32 alloc_size = (sz4 + ptr[0].sz + ptr[1].sz + ptr[2].sz) << 2;
  if (alloc_size < min_alloc_size)
    alloc_size = min_alloc_size;

  if (data->sz < alloc_size)
  {
    Uint32 add_sz = alloc_size - data->sz;

    NdbMem_Free((char*)data->memory);
    assert(m_total_alloc >= data->sz);
    data->memory = 0;

    data->memory = (Uint32*)NdbMem_Allocate(alloc_size);
    if (data->memory == 0)
    {
      goto out_of_mem_err;
    }
    data->sz = alloc_size;
    m_total_alloc += add_sz;

    if (change_sz != NULL)
      *change_sz += add_sz;
  }
  {
  Uint32* memptr = data->memory;
  memptr += sz4;
  int i;
  for (i = 0; i <= 2; i++)
  {
    data->ptr[i].p = memptr;
    data->ptr[i].sz = ptr[i].sz;
    memptr += ptr[i].sz;
  }
  }
  DBUG_RETURN(0);

out_of_mem_err:
  // Dealloc succeeded, but alloc bigger size failed
  crashMemAllocError("Attempt to allocate memory from OS failed");
  DBUG_RETURN(-1);
}

void
NdbEventBuffer::dealloc_mem(EventBufData* data,
                            Uint32 * change_sz)
{
  NdbMem_Free((char*)data->memory);
  assert(m_total_alloc >= data->sz);
  m_total_alloc -= data->sz;
  if (change_sz != NULL) {
    assert(*change_sz >= data->sz);
    *change_sz -= data->sz;
  }
  data->memory = 0;
  data->sz = 0;
}

int 
NdbEventBuffer::copy_data(const SubTableData * const sdata, Uint32 len,
                          LinearSectionPtr ptr[3],
                          EventBufData* data,
                          Uint32 * change_sz)
{
  DBUG_ENTER_EVENT("NdbEventBuffer::copy_data");

  if (alloc_mem(data, ptr, change_sz) != 0)
    DBUG_RETURN_EVENT(-1);
  memcpy(data->sdata, sdata, sizeof(SubTableData));

  if (unlikely(len < SubTableData::SignalLength))
  {
    data->sdata->gci_lo = 0;
  }
  if (len < SubTableData::SignalLengthWithTransId)
  {
    /* No TransId, set to uninit value */
    data->sdata->transId1 = ~Uint32(0);
    data->sdata->transId2 = ~Uint32(0);
  }

  int i;
  for (i = 0; i <= 2; i++)
    memcpy(data->ptr[i].p, ptr[i].p, ptr[i].sz << 2);
  DBUG_RETURN_EVENT(0);
}

static struct Ev_t {
  enum {
    enum_INS = NdbDictionary::Event::_TE_INSERT,
    enum_DEL = NdbDictionary::Event::_TE_DELETE,
    enum_UPD = NdbDictionary::Event::_TE_UPDATE,
    enum_NUL = NdbDictionary::Event::_TE_NUL,
    enum_IDM = 254,     // idempotent op possibly allowed on NF
    enum_ERR = 255      // always impossible
  };
  int t1, t2, t3;
} ev_t[] = {
  { Ev_t::enum_INS, Ev_t::enum_INS, Ev_t::enum_IDM },
  { Ev_t::enum_INS, Ev_t::enum_DEL, Ev_t::enum_NUL }, //ok
  { Ev_t::enum_INS, Ev_t::enum_UPD, Ev_t::enum_INS }, //ok
  { Ev_t::enum_DEL, Ev_t::enum_INS, Ev_t::enum_UPD }, //ok
  { Ev_t::enum_DEL, Ev_t::enum_DEL, Ev_t::enum_IDM },
  { Ev_t::enum_DEL, Ev_t::enum_UPD, Ev_t::enum_ERR },
  { Ev_t::enum_UPD, Ev_t::enum_INS, Ev_t::enum_ERR },
  { Ev_t::enum_UPD, Ev_t::enum_DEL, Ev_t::enum_DEL }, //ok
  { Ev_t::enum_UPD, Ev_t::enum_UPD, Ev_t::enum_UPD }  //ok
};

/*
 *   | INS            | DEL              | UPD
 * 0 | pk ah + all ah | pk ah            | pk ah + new ah 
 * 1 | pk ad + all ad | old pk ad        | new pk ad + new ad 
 * 2 | empty          | old non-pk ah+ad | old ah+ad
 */

static AttributeHeader
copy_head(Uint32& i1, Uint32* p1, Uint32& i2, const Uint32* p2,
          Uint32 flags)
{
  AttributeHeader ah(p2[i2]);
  bool do_copy = (flags & 1);
  if (do_copy)
    p1[i1] = p2[i2];
  i1++;
  i2++;
  return ah;
}

static void
copy_attr(AttributeHeader ah,
          Uint32& j1, Uint32* p1, Uint32& j2, const Uint32* p2,
          Uint32 flags)
{
  bool do_copy = (flags & 1);
  bool with_head = (flags & 2);
  Uint32 n = with_head + ah.getDataSize();
  if (do_copy)
  {
    Uint32 k;
    for (k = 0; k < n; k++)
      p1[j1 + k] = p2[j2 + k];
  }
  j1 += n;
  j2 += n;
}

int 
NdbEventBuffer::merge_data(const SubTableData * const sdata, Uint32 len,
                           LinearSectionPtr ptr2[3],
                           EventBufData* data,
                           Uint32 * change_sz)
{
  DBUG_ENTER_EVENT("NdbEventBuffer::merge_data");

  /* TODO : Consider how/if to merge multiple events/key with different
   * transid
   * Same consideration probably applies to AnyValue!
   */

  Uint32 nkey = data->m_event_op->m_eventImpl->m_tableImpl->m_noOfKeys;

  int t1 = SubTableData::getOperation(data->sdata->requestInfo);
  int t2 = SubTableData::getOperation(sdata->requestInfo);
  if (t1 == Ev_t::enum_NUL)
    DBUG_RETURN_EVENT(copy_data(sdata, len, ptr2, data, change_sz));

  Ev_t* tp = 0;
  int i;
  for (i = 0; (uint) i < sizeof(ev_t)/sizeof(ev_t[0]); i++) {
    if (ev_t[i].t1 == t1 && ev_t[i].t2 == t2) {
      tp = &ev_t[i];
      break;
    }
  }
  assert(tp != 0 && tp->t3 != Ev_t::enum_ERR);

  if (tp->t3 == Ev_t::enum_IDM) {
    LinearSectionPtr (&ptr1)[3] = data->ptr;

    /*
     * TODO
     * - can get data in INS ptr2[2] which is supposed to be empty
     * - can get extra data in DEL ptr2[2]
     * - why does DBUG_PRINT not work in this file ???
     *
     * replication + bug#19872 can ignore this since merge is on
     * only for tables with explicit PK and before data is not used
     */
    const int maxsec = 1; // ignore section 2

    int i;
    for (i = 0; i <= maxsec; i++) {
      if (ptr1[i].sz != ptr2[i].sz ||
          memcmp(ptr1[i].p, ptr2[i].p, ptr1[i].sz << 2) != 0) {
        DBUG_PRINT("info", ("idempotent op %d*%d data differs in sec %d 0x%x %s",
                            tp->t1, tp->t2, i, m_ndb->getReference(),
                            m_ndb->getNdbObjectName()));
        assert(false);
        DBUG_RETURN_EVENT(-1);
      }
    }
    DBUG_PRINT("info", ("idempotent op %d*%d data ok 0x%x %s",
                        tp->t1, tp->t2, m_ndb->getReference(),
                        m_ndb->getNdbObjectName()));
    DBUG_RETURN_EVENT(0);
  }

  // TODO: use old data items, avoid malloc/free on each merge

  // save old data
  EventBufData olddata = *data;
  data->memory = 0;
  data->sz = 0;

  // compose ptr1 o ptr2 = ptr
  LinearSectionPtr (&ptr1)[3] = olddata.ptr;
  LinearSectionPtr (&ptr)[3] = data->ptr;

  // loop twice where first loop only sets sizes
  int loop;
  int result = 0;
  for (loop = 0; loop <= 1; loop++)
  {
    if (loop == 1)
    {
      if (alloc_mem(data, ptr, change_sz) != 0)
      {
        result = -1;
        goto end;
      }
      *data->sdata = *sdata;
      SubTableData::setOperation(data->sdata->requestInfo, tp->t3);
    }

    ptr[0].sz = ptr[1].sz = ptr[2].sz = 0;

    // copy pk from new version
    {
      AttributeHeader ah;
      Uint32 i = 0;
      Uint32 j = 0;
      Uint32 i2 = 0;
      Uint32 j2 = 0;
      while (i < nkey)
      {
        ah = copy_head(i, ptr[0].p, i2, ptr2[0].p, loop);
        copy_attr(ah, j, ptr[1].p, j2, ptr2[1].p, loop);
      }
      ptr[0].sz = i;
      ptr[1].sz = j;
    }

    // merge after values, new version overrides
    if (tp->t3 != Ev_t::enum_DEL)
    {
      AttributeHeader ah;
      Uint32 i = ptr[0].sz;
      Uint32 j = ptr[1].sz;
      Uint32 i1 = 0;
      Uint32 j1 = 0;
      Uint32 i2 = nkey;
      Uint32 j2 = ptr[1].sz;
      while (i1 < nkey)
      {
        j1 += AttributeHeader(ptr1[0].p[i1++]).getDataSize();
      }
      while (1)
      {
        bool b1 = (i1 < ptr1[0].sz);
        bool b2 = (i2 < ptr2[0].sz);
        if (b1 && b2)
        {
          Uint32 id1 = AttributeHeader(ptr1[0].p[i1]).getAttributeId();
          Uint32 id2 = AttributeHeader(ptr2[0].p[i2]).getAttributeId();
          if (id1 < id2)
            b2 = false;
          else if (id1 > id2)
            b1 = false;
          else
          {
            j1 += AttributeHeader(ptr1[0].p[i1++]).getDataSize();
            b1 = false;
          }
        }
        if (b1)
        {
          ah = copy_head(i, ptr[0].p, i1, ptr1[0].p, loop);
          copy_attr(ah, j, ptr[1].p, j1, ptr1[1].p, loop);
        }
        else if (b2)
        {
          ah = copy_head(i, ptr[0].p, i2, ptr2[0].p, loop);
          copy_attr(ah, j, ptr[1].p, j2, ptr2[1].p, loop);
        }
        else
          break;
      }
      ptr[0].sz = i;
      ptr[1].sz = j;
    }

    // merge before values, old version overrides
    if (tp->t3 != Ev_t::enum_INS)
    {
      AttributeHeader ah;
      Uint32 k = 0;
      Uint32 k1 = 0;
      Uint32 k2 = 0;
      while (1)
      {
        bool b1 = (k1 < ptr1[2].sz);
        bool b2 = (k2 < ptr2[2].sz);
        if (b1 && b2)
        {
          Uint32 id1 = AttributeHeader(ptr1[2].p[k1]).getAttributeId();
          Uint32 id2 = AttributeHeader(ptr2[2].p[k2]).getAttributeId();
          if (id1 < id2)
            b2 = false;
          else if (id1 > id2)
            b1 = false;
          else
          {
            k2 += 1 + AttributeHeader(ptr2[2].p[k2]).getDataSize();
            b2 = false;
          }
        }
        if (b1)
        {
          ah = AttributeHeader(ptr1[2].p[k1]);
          copy_attr(ah, k, ptr[2].p, k1, ptr1[2].p, loop | 2);
        }
        else if (b2)
        {
          ah = AttributeHeader(ptr2[2].p[k2]);
          copy_attr(ah, k, ptr[2].p, k2, ptr2[2].p, loop | 2);
        }
        else
          break;
      }
      ptr[2].sz = k;
    }
  }

end:
  dealloc_mem(&olddata, change_sz);
  DBUG_RETURN_EVENT(result);
}
 
/*
 * Given blob part event, find main table event on inline part.  It
 * should exist (force in TUP) but may arrive later.  If so, create
 * NUL event on main table.  The real event replaces it later.
 */

int
NdbEventBuffer::get_main_data(Gci_container* bucket,
                              EventBufData_hash::Pos& hpos,
                              EventBufData* blob_data)
{
  DBUG_ENTER_EVENT("NdbEventBuffer::get_main_data");

  int blobVersion = blob_data->m_event_op->theBlobVersion;
  assert(blobVersion == 1 || blobVersion == 2);

  NdbEventOperationImpl* main_op = blob_data->m_event_op->theMainOp;
  assert(main_op != NULL);
  const NdbTableImpl* mainTable = main_op->m_eventImpl->m_tableImpl;

  // create LinearSectionPtr for main table key
  LinearSectionPtr ptr[3];

  Uint32 pk_ah[NDB_MAX_NO_OF_ATTRIBUTES_IN_KEY];
  Uint32* pk_data = blob_data->ptr[1].p;
  Uint32 pk_size = 0;

  if (unlikely(blobVersion == 1)) {
    /*
     * Blob PK attribute 0 is concatenated table PK null padded
     * to fixed maximum size.  The actual size and attributes of
     * table PK must be discovered.
     */
    Uint32 max_size = AttributeHeader(blob_data->ptr[0].p[0]).getDataSize();

    Uint32 sz = 0; // words parsed so far
    Uint32 n = 0;
    Uint32 i;
    for (i = 0; n < mainTable->m_noOfKeys; i++) {
      const NdbColumnImpl* c = mainTable->getColumn(i);
      assert(c != NULL);
      if (! c->m_pk)
        continue;

      Uint32 bytesize = c->m_attrSize * c->m_arraySize;
      Uint32 lb, len;
      require(sz < max_size);
      bool ok = NdbSqlUtil::get_var_length(c->m_type, &pk_data[sz],
                                           bytesize, lb, len);
      if (!ok)
      {
        DBUG_RETURN_EVENT(-1);
      }

      AttributeHeader ah(i, lb + len);
      pk_ah[n] = ah.m_value;
      sz += ah.getDataSize();
      n++;
    }
    assert(n == mainTable->m_noOfKeys);
    require(sz <= max_size);
    pk_size = sz;
  } else {
    /*
     * Blob PK starts with separate table PKs.  Total size must be
     * counted and blob attribute ids changed to table attribute ids.
     */
    Uint32 sz = 0; // count size
    Uint32 n = 0;
    Uint32 i;
    for (i = 0; n < mainTable->m_noOfKeys; i++) {
      const NdbColumnImpl* c = mainTable->getColumn(i);
      assert(c != NULL);
      if (! c->m_pk)
        continue;

      AttributeHeader ah(blob_data->ptr[0].p[n]);
      ah.setAttributeId(i);
      pk_ah[n] = ah.m_value;
      sz += ah.getDataSize();
      n++;
    }
    assert(n == mainTable->m_noOfKeys);
    pk_size = sz;
  }

  ptr[0].sz = mainTable->m_noOfKeys;
  ptr[0].p = pk_ah;
  ptr[1].sz = pk_size;
  ptr[1].p = pk_data;
  ptr[2].sz = 0;
  ptr[2].p = 0;

  DBUG_DUMP_EVENT("ah", (char*)ptr[0].p, ptr[0].sz << 2);
  DBUG_DUMP_EVENT("pk", (char*)ptr[1].p, ptr[1].sz << 2);

  // search for main event buffer
  bucket->m_data_hash.search(hpos, main_op, ptr);
  if (hpos.data != NULL)
    DBUG_RETURN_EVENT(0);

  // not found, create a place-holder
  EventBufData* main_data = alloc_data();
  if (main_data == NULL)
    DBUG_RETURN_EVENT(-1);
  SubTableData sdata = *blob_data->sdata;
  sdata.tableId = main_op->m_eventImpl->m_tableImpl->m_id;
  SubTableData::setOperation(sdata.requestInfo, NdbDictionary::Event::_TE_NUL);
  if (copy_data(&sdata, SubTableData::SignalLength, ptr, main_data, NULL) != 0)
    DBUG_RETURN_EVENT(-1);
  hpos.data = main_data;

  DBUG_RETURN_EVENT(1);
}

void
NdbEventBuffer::add_blob_data(Gci_container* bucket,
                              EventBufData* main_data,
                              EventBufData* blob_data)
{
  DBUG_ENTER_EVENT("NdbEventBuffer::add_blob_data");
  DBUG_PRINT_EVENT("info", ("main_data=%p blob_data=%p 0x%x %s",
                            main_data, blob_data, m_ndb->getReference(),
                            m_ndb->getNdbObjectName()));
  EventBufData* head;
  head = main_data->m_next_blob;
  while (head != NULL)
  {
    if (head->m_event_op == blob_data->m_event_op)
      break;
    head = head->m_next_blob;
  }
  if (head == NULL)
  {
    head = blob_data;
    head->m_next_blob = main_data->m_next_blob;
    main_data->m_next_blob = head;
  }
  else
  {
    blob_data->m_next = head->m_next;
    head->m_next = blob_data;
  }
  // adjust data list size
  bucket->m_data.m_count += 1;
  bucket->m_data.m_sz += blob_data->sz;
  DBUG_VOID_RETURN_EVENT;
}

NdbEventOperationImpl *
NdbEventBuffer::move_data()
{
  // handle received data
  if (!m_complete_data.m_data.is_empty())
  {
    // move this list to last in m_available_data
    m_available_data.append_list(&m_complete_data.m_data, 0);

    bzero(&m_complete_data, sizeof(m_complete_data));
  }

  // handle used data
  if (!m_used_data.is_empty())
  {
    // return m_used_data to m_free_data
    free_list(m_used_data);
  }
  if (!m_available_data.is_empty())
  {
    DBUG_ENTER_EVENT("NdbEventBuffer::move_data");
#ifdef VM_TRACE
    DBUG_PRINT_EVENT("exit",("m_available_data_count %u 0x%x %s",
                             m_available_data.m_count,
                             m_ndb->getReference(), m_ndb->getNdbObjectName()));
#endif
    DBUG_RETURN_EVENT(m_available_data.m_head->m_event_op);
  }
  return 0;
}

void
NdbEventBuffer::free_list(EventBufData_list &list)
{
#ifdef NDB_EVENT_VERIFY_SIZE
  verify_size(list);
#endif
  // return list to m_free_data
  list.m_tail->m_next= m_free_data;
  m_free_data= list.m_head;
#ifdef VM_TRACE
  m_free_data_count+= list.m_count;
#endif
  m_free_data_sz+= list.m_sz;

  list.m_head = list.m_tail = NULL;
  list.m_count = list.m_sz = 0;

  list.~EventBufData_list(); // free gci ops
}

void EventBufData_list::append_list(EventBufData_list *list, Uint64 gci)
{
#ifdef NDB_EVENT_VERIFY_SIZE
  NdbEventBuffer::verify_size(*list);
#endif
  move_gci_ops(list, gci);

  if (m_tail)
    m_tail->m_next= list->m_head;
  else
    m_head= list->m_head;
  m_tail= list->m_tail;
  m_count+= list->m_count;
  m_sz+= list->m_sz;

  list->m_head = list->m_tail = NULL;
  list->m_count = list->m_sz = 0;
}

void
EventBufData_list::add_gci_op(Gci_op g)
{
  DBUG_ENTER_EVENT("EventBufData_list::add_gci_op");
  DBUG_PRINT_EVENT("info", ("p.op: %p  g.event_types: %x", g.op, g.event_types));
  assert(g.op != NULL && g.op->theMainOp == NULL); // as in nextEvent
  Uint32 i;
  for (i = 0; i < m_gci_op_count; i++) {
    if (m_gci_op_list[i].op == g.op)
      break;
  }
  if (i < m_gci_op_count) {
    m_gci_op_list[i].event_types |= g.event_types;
  } else {
    if (m_gci_op_count == m_gci_op_alloc) {
      Uint32 n = 1 + 2 * m_gci_op_alloc;
      Gci_op* old_list = m_gci_op_list;
      m_gci_op_list = new Gci_op [n];
      if (m_gci_op_alloc != 0) {
        Uint32 bytes = m_gci_op_alloc * sizeof(Gci_op);
        memcpy(m_gci_op_list, old_list, bytes);
        DBUG_PRINT_EVENT("info", ("this: %p  delete m_gci_op_list: %p",
                                  this, old_list));
        delete [] old_list;
      }
      else
        assert(old_list == 0);
      DBUG_PRINT_EVENT("info", ("this: %p  new m_gci_op_list: %p",
                                this, m_gci_op_list));
      m_gci_op_alloc = n;
    }
    assert(m_gci_op_count < m_gci_op_alloc);
#ifndef DBUG_OFF
    i = m_gci_op_count;
#endif
    m_gci_op_list[m_gci_op_count++] = g;
  }
  DBUG_PRINT_EVENT("exit", ("m_gci_op_list[%u].event_types: %x", i, m_gci_op_list[i].event_types));
  DBUG_VOID_RETURN_EVENT;
}

void
EventBufData_list::move_gci_ops(EventBufData_list *list, Uint64 gci)
{
  DBUG_ENTER_EVENT("EventBufData_list::move_gci_ops");
  DBUG_PRINT_EVENT("info", ("this: %p  list: %p  gci: %u/%u",
                            this, list, (Uint32)(gci >> 32), (Uint32)gci));
  assert(!m_is_not_multi_list);
  if (!list->m_is_not_multi_list)
  {
    assert(gci == 0);
    if (m_gci_ops_list_tail)
      m_gci_ops_list_tail->m_next = list->m_gci_ops_list;
    else
    {
      m_gci_ops_list =  list->m_gci_ops_list;
    }
    m_gci_ops_list_tail = list->m_gci_ops_list_tail;
    goto end;
  }
  {
    Gci_ops *new_gci_ops = new Gci_ops;
    DBUG_PRINT_EVENT("info", ("this: %p  m_gci_op_list: %p",
                        new_gci_ops, list->m_gci_op_list));
    if (m_gci_ops_list_tail)
      m_gci_ops_list_tail->m_next = new_gci_ops;
    else
    {
      assert(m_gci_ops_list == 0);
      m_gci_ops_list = new_gci_ops;
    }
    m_gci_ops_list_tail = new_gci_ops;
    
    new_gci_ops->m_gci_op_list = list->m_gci_op_list;
    new_gci_ops->m_gci_op_count = list->m_gci_op_count;
    new_gci_ops->m_gci = gci;
    new_gci_ops->m_next = 0;
  }
end:
  list->m_gci_op_list = 0;
  list->m_gci_ops_list_tail = 0;
  list->m_gci_op_alloc = 0;
  DBUG_VOID_RETURN_EVENT;
}

void
NdbEventBuffer::clear_event_queue()
{
  if(!m_available_data.is_empty())
  {
    free_list(m_available_data);
  }
  else
  {
    // no event data found, remove any lingering gci_ops
    // belonging to consumed epochs
    m_available_data.~EventBufData_list();
  }
}

NdbEventOperation*
NdbEventBuffer::createEventOperation(const char* eventName,
				     NdbError &theError)
{
  DBUG_ENTER("NdbEventBuffer::createEventOperation");

  if (m_ndb->theImpl->m_ev_op == NULL)
  {
    clear_event_queue();
  }

  NdbEventOperation* tOp= new NdbEventOperation(m_ndb, eventName);
  if (tOp == 0)
  {
    theError.code= 4000;
    DBUG_RETURN(NULL);
  }
  if (tOp->getState() != NdbEventOperation::EO_CREATED) {
    theError.code= tOp->getNdbError().code;
    delete tOp;
    DBUG_RETURN(NULL);
  }
  // add user reference
  // removed in dropEventOperation
  getEventOperationImpl(tOp)->m_ref_count = 1;
  DBUG_PRINT("info", ("m_ref_count: %u for op: %p 0x%x %s",
                      getEventOperationImpl(tOp)->m_ref_count,
                      getEventOperationImpl(tOp), m_ndb->getReference(),
                      m_ndb->getNdbObjectName()));
  DBUG_RETURN(tOp);
}

NdbEventOperationImpl*
NdbEventBuffer::createEventOperationImpl(NdbEventImpl& evnt,
                                         NdbError &theError)
{
  DBUG_ENTER("NdbEventBuffer::createEventOperationImpl");
  NdbEventOperationImpl* tOp= new NdbEventOperationImpl(m_ndb, evnt);
  if (tOp == 0)
  {
    theError.code= 4000;
    DBUG_RETURN(NULL);
  }
  if (tOp->getState() != NdbEventOperation::EO_CREATED) {
    theError.code= tOp->getNdbError().code;
    delete tOp;
    DBUG_RETURN(NULL);
  }
  DBUG_RETURN(tOp);
}

void
NdbEventBuffer::dropEventOperation(NdbEventOperation* tOp)
{
  DBUG_ENTER("NdbEventBuffer::dropEventOperation");
  NdbEventOperationImpl* op= getEventOperationImpl(tOp);

  op->stop();
  // stop blob event ops
  if (op->theMainOp == NULL)
  {
    Uint64 max_stop_gci = op->m_stop_gci;
    NdbEventOperationImpl* tBlobOp = op->theBlobOpList;
    while (tBlobOp != NULL)
    {
      tBlobOp->stop();
      Uint64 stop_gci = tBlobOp->m_stop_gci;
      if (stop_gci > max_stop_gci)
        max_stop_gci = stop_gci;
      tBlobOp = tBlobOp->m_next;
    }
    tBlobOp = op->theBlobOpList;
    while (tBlobOp != NULL)
    {
      tBlobOp->m_stop_gci = max_stop_gci;
      tBlobOp = tBlobOp->m_next;
    }
    op->m_stop_gci = max_stop_gci;
  }

  /**
   * Needs mutex lock as report_node_XXX accesses list...
   */
  NdbMutex_Lock(m_mutex);

  // release blob handles now, further access is user error
  if (op->theMainOp == NULL)
  {
    while (op->theBlobList != NULL)
    {
      NdbBlob* tBlob = op->theBlobList;
      op->theBlobList = tBlob->theNext;
      m_ndb->releaseNdbBlob(tBlob);
    }
  }

  if (op->m_next)
    op->m_next->m_prev= op->m_prev;
  if (op->m_prev)
    op->m_prev->m_next= op->m_next;
  else
    m_ndb->theImpl->m_ev_op= op->m_next;
  
  assert(m_ndb->theImpl->m_ev_op == 0 || m_ndb->theImpl->m_ev_op->m_prev == 0);
  
  DBUG_ASSERT(op->m_ref_count > 0);
  // remove user reference
  // added in createEventOperation
  // user error to use reference after this
  op->m_ref_count--;
  DBUG_PRINT("info", ("m_ref_count: %u for op: %p 0x%x %s",
                      op->m_ref_count, op, m_ndb->getReference(),
                      m_ndb->getNdbObjectName()));
  if (op->m_ref_count == 0)
  {
    NdbMutex_Unlock(m_mutex);
    DBUG_PRINT("info", ("deleting op: %p 0x%x %s",
                        op, m_ndb->getReference(), m_ndb->getNdbObjectName()));
    delete op->m_facade;
  }
  else
  {
    op->m_next= m_dropped_ev_op;
    op->m_prev= 0;
    if (m_dropped_ev_op)
      m_dropped_ev_op->m_prev= op;
    m_dropped_ev_op= op;
    
    NdbMutex_Unlock(m_mutex);
  }
  DBUG_VOID_RETURN;
}

void
NdbEventBuffer::reportStatus(bool force_report)
{
  EventBufData *apply_buf= m_available_data.m_head;
  Uint64 apply_gci, latest_gci= m_latestGCI;
  if (apply_buf == 0)
    apply_buf= m_complete_data.m_data.m_head;
  if (apply_buf && apply_buf->sdata)
  {
    Uint32 gci_hi = apply_buf->sdata->gci_hi;
    Uint32 gci_lo = apply_buf->sdata->gci_lo;
    apply_gci= gci_lo | (Uint64(gci_hi) << 32);
  }
  else
    apply_gci= latest_gci;

  if (force_report)
      goto send_report;

  if (m_free_thresh)
  {
    if (100*(Uint64)m_free_data_sz < m_min_free_thresh*(Uint64)m_total_alloc &&
        m_total_alloc > 1024*1024)
    {
      /* report less free buffer than m_free_thresh,
         next report when more free than 2 * m_free_thresh
      */
      m_min_free_thresh= 0;
      m_max_free_thresh= 2 * m_free_thresh;
      goto send_report;
    }
  
    if (100*(Uint64)m_free_data_sz > m_max_free_thresh*(Uint64)m_total_alloc &&
        m_total_alloc > 1024*1024)
    {
      /* report more free than 2 * m_free_thresh
         next report when less free than m_free_thresh
      */
      m_min_free_thresh= m_free_thresh;
      m_max_free_thresh= 100;
      goto send_report;
    }
  }
  if (m_gci_slip_thresh &&
      (latest_gci-apply_gci >= m_gci_slip_thresh))
  {
    goto send_report;
  }
  return;

send_report:
  Uint32 data[8];
  data[0]= NDB_LE_EventBufferStatus;
  data[1]= m_total_alloc-m_free_data_sz;
  data[2]= m_total_alloc;
  data[3]= m_max_alloc;
  data[4]= (Uint32)(apply_gci);
  data[5]= (Uint32)(apply_gci >> 32);
  data[6]= (Uint32)(latest_gci);
  data[7]= (Uint32)(latest_gci >> 32);
  Ndb_internal::send_event_report(true, m_ndb, data,8);
#ifdef VM_TRACE
  assert(m_total_alloc >= m_free_data_sz);
#endif
}

void
NdbEventBuffer::get_event_buffer_memory_usage(Ndb::EventBufferMemoryUsage& usage)
{
  usage.allocated_bytes = m_total_alloc;
  usage.used_bytes = m_total_alloc - m_free_data_sz;

  // If there's no configured max limit then
  // the percentage is a fraction of the total allocated.

  Uint32 ret = 0;
  // m_max_alloc == 0 ==> unlimited usage,
  // m_total_alloc  >= m_free_data_sz always.
  if (m_max_alloc > 0)
    ret = (Uint32)(100 * (m_total_alloc - m_free_data_sz) / m_max_alloc);
  else if (m_total_alloc > 0)
    ret = (Uint32)(100 * (m_total_alloc - m_free_data_sz) / m_total_alloc);

  usage.usage_percent = ret;
}

#ifdef VM_TRACE
void
NdbEventBuffer::verify_size(const EventBufData* data, Uint32 count, Uint32 sz)
{
#if 0
  Uint32 tmp_count = 0;
  Uint32 tmp_sz = 0;
  while (data != 0) {
    Uint32 full_count, full_sz;
    data->get_full_size(full_count, full_sz);
    tmp_count += full_count;
    tmp_sz += full_sz;
    data = data->m_next;
  }
  assert(tmp_count == count);
  assert(tmp_sz == sz);
#endif
}
void
NdbEventBuffer::verify_size(const EventBufData_list & list)
{
#if 0
  verify_size(list.m_head, list.m_count, list.m_sz);
#endif
}
#endif

// hash table routines

// could optimize the all-fixed case
Uint32
EventBufData_hash::getpkhash(NdbEventOperationImpl* op, LinearSectionPtr ptr[3])
{
  DBUG_ENTER_EVENT("EventBufData_hash::getpkhash");
  DBUG_DUMP_EVENT("ah", (char*)ptr[0].p, ptr[0].sz << 2);
  DBUG_DUMP_EVENT("pk", (char*)ptr[1].p, ptr[1].sz << 2);

  const NdbTableImpl* tab = op->m_eventImpl->m_tableImpl;

  // in all cases ptr[0] = pk ah.. ptr[1] = pk ad..
  // for pk update (to equivalent pk) post/pre values give same hash
  Uint32 nkey = tab->m_noOfKeys;
  assert(nkey != 0 && nkey <= ptr[0].sz);
  const Uint32* hptr = ptr[0].p;
  const uchar* dptr = (uchar*)ptr[1].p;

  // hash registers
  ulong nr1 = 0;
  ulong nr2 = 0;
  while (nkey-- != 0)
  {
    AttributeHeader ah(*hptr++);
    Uint32 bytesize = ah.getByteSize();
    assert(dptr + bytesize <= (uchar*)(ptr[1].p + ptr[1].sz));

    Uint32 i = ah.getAttributeId();
    const NdbColumnImpl* col = tab->getColumn(i);
    require(col != 0);

    Uint32 lb, len;
    bool ok = NdbSqlUtil::get_var_length(col->m_type, dptr, bytesize, lb, len);
    require(ok);

    CHARSET_INFO* cs = col->m_cs ? col->m_cs : &my_charset_bin;
    (*cs->coll->hash_sort)(cs, dptr + lb, len, &nr1, &nr2);
    dptr += ((bytesize + 3) / 4) * 4;
  }
  DBUG_PRINT_EVENT("info", ("hash result=%08x", nr1));
  DBUG_RETURN_EVENT(nr1);
}

bool
EventBufData_hash::getpkequal(NdbEventOperationImpl* op, LinearSectionPtr ptr1[3], LinearSectionPtr ptr2[3])
{
  DBUG_ENTER_EVENT("EventBufData_hash::getpkequal");
  DBUG_DUMP_EVENT("ah1", (char*)ptr1[0].p, ptr1[0].sz << 2);
  DBUG_DUMP_EVENT("pk1", (char*)ptr1[1].p, ptr1[1].sz << 2);
  DBUG_DUMP_EVENT("ah2", (char*)ptr2[0].p, ptr2[0].sz << 2);
  DBUG_DUMP_EVENT("pk2", (char*)ptr2[1].p, ptr2[1].sz << 2);

  const NdbTableImpl* tab = op->m_eventImpl->m_tableImpl;

  Uint32 nkey = tab->m_noOfKeys;
  assert(nkey != 0 && nkey <= ptr1[0].sz && nkey <= ptr2[0].sz);
  const Uint32* hptr1 = ptr1[0].p;
  const Uint32* hptr2 = ptr2[0].p;
  const uchar* dptr1 = (uchar*)ptr1[1].p;
  const uchar* dptr2 = (uchar*)ptr2[1].p;

  bool equal = true;

  while (nkey-- != 0)
  {
    AttributeHeader ah1(*hptr1++);
    AttributeHeader ah2(*hptr2++);
    // sizes can differ on update of varchar endspace
    Uint32 bytesize1 = ah1.getByteSize();
    Uint32 bytesize2 = ah2.getByteSize();
    assert(dptr1 + bytesize1 <= (uchar*)(ptr1[1].p + ptr1[1].sz));
    assert(dptr2 + bytesize2 <= (uchar*)(ptr2[1].p + ptr2[1].sz));

    assert(ah1.getAttributeId() == ah2.getAttributeId());
    Uint32 i = ah1.getAttributeId();
    const NdbColumnImpl* col = tab->getColumn(i);
    assert(col != 0);

    Uint32 lb1, len1;
    bool ok1 = NdbSqlUtil::get_var_length(col->m_type, dptr1, bytesize1, lb1, len1);
    Uint32 lb2, len2;
    bool ok2 = NdbSqlUtil::get_var_length(col->m_type, dptr2, bytesize2, lb2, len2);
    require(ok1 && ok2 && lb1 == lb2);

    CHARSET_INFO* cs = col->m_cs ? col->m_cs : &my_charset_bin;
    int res = (cs->coll->strnncollsp)(cs, dptr1 + lb1, len1, dptr2 + lb2, len2, false);
    if (res != 0)
    {
      equal = false;
      break;
    }
    dptr1 += ((bytesize1 + 3) / 4) * 4;
    dptr2 += ((bytesize2 + 3) / 4) * 4;
  }

  DBUG_PRINT_EVENT("info", ("equal=%s", equal ? "true" : "false"));
  DBUG_RETURN_EVENT(equal);
}

void
EventBufData_hash::search(Pos& hpos, NdbEventOperationImpl* op, LinearSectionPtr ptr[3])
{
  DBUG_ENTER_EVENT("EventBufData_hash::search");
  Uint32 pkhash = getpkhash(op, ptr);
  Uint32 index = (op->m_oid ^ pkhash) % GCI_EVENT_HASH_SIZE;
  EventBufData* data = m_hash[index];
  while (data != 0)
  {
    if (data->m_event_op == op &&
        data->m_pkhash == pkhash &&
        getpkequal(op, data->ptr, ptr))
      break;
    data = data->m_next_hash;
  }
  hpos.index = index;
  hpos.data = data;
  hpos.pkhash = pkhash;
  DBUG_PRINT_EVENT("info", ("search result=%p", data));
  DBUG_VOID_RETURN_EVENT;
}

template class Vector<Gci_container_pod>;
template class Vector<NdbEventBuffer::EventBufData_chunk*>;<|MERGE_RESOLUTION|>--- conflicted
+++ resolved
@@ -1763,17 +1763,6 @@
          EventBufData_list::Gci_ops *gci_ops =
            remove_consumed_gci_ops(gci);
 
-<<<<<<< HEAD
-        if (gci_ops && (gci != gci_ops->m_gci))
-	{
-           ndbout << "nextEvent2: gci_ops->m_gci " << gci_ops->m_gci
-                  << " (" << Uint32(gci_ops->m_gci >> 32)
-                  << "/" << Uint32(gci_ops->m_gci) << ") "
-                  << " gci " << gci
-=======
-         if (!gci_ops->m_consistent)
-           DBUG_RETURN_EVENT(0);
-
          // to return TE_NUL it should be made into data event
          if (SubTableData::getOperation(data->sdata->requestInfo) ==
 	   NdbDictionary::Event::_TE_NUL)
@@ -1784,38 +1773,23 @@
            continue;
          }
 
-	 if (gci_ops && (gci != gci_ops->m_gci))
-	 {
-           ndbout << "nextEvent: gci " << gci << " "
-                  << " gci_ops->m_gci " << gci_ops->m_gci
->>>>>>> d05eeafd
+         if (gci_ops && (gci != gci_ops->m_gci))
+         {
+           ndbout << "nextEvent2: gci_ops->m_gci " << gci_ops->m_gci
+                  << " (" << Uint32(gci_ops->m_gci >> 32)
+                  << "/" << Uint32(gci_ops->m_gci) << ") "
+                  << " gci " << gci
                   << " (" << Uint32(gci >> 32)
                   << "/" << Uint32(gci) << ") type "
                   << hex << op->getEventType2()
                   << " data's operation " << hex
                   <<  SubTableData::getOperation(data->sdata->requestInfo)
                   << " " << m_ndb->getNdbObjectName() << endl;
-<<<<<<< HEAD
-	}
-
+         }
          assert(gci_ops && (gci == gci_ops->m_gci));
          (void) gci_ops; // To avoid compiler warning 'unused variable'
 
-         // to return TE_NUL it should be made into data event
-         if (SubTableData::getOperation(data->sdata->requestInfo) ==
-	   NdbDictionary::Event::_TE_NUL)
-         {
-           DBUG_PRINT_EVENT("info", ("skip _TE_NUL 0x%x %s",
-                                     m_ndb->getReference(),
-                                     m_ndb->getNdbObjectName()));
-           continue;
-         }
-	 DBUG_RETURN_EVENT(op->m_facade);
-=======
-	 }
-         assert(gci_ops && (gci == gci_ops->m_gci));
          DBUG_RETURN_EVENT(op->m_facade);
->>>>>>> d05eeafd
        }
        // the next event belonged to an event op that is no
        // longer valid, skip to next

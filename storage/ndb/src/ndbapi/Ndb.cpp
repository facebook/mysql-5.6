--- conflicted
+++ resolved
@@ -2211,13 +2211,10 @@
     const Uint32 pollTimeout = (remaining > waitSlot) ? waitSlot :
       remaining;
     const int res = pollEvents2((int)pollTimeout, latestGCI);
-<<<<<<< HEAD
-=======
 
     if ((latestGCI) && (isExpectingHigherQueuedEpochs() == false))
       *latestGCI= NDB_FAILURE_GCI;
 
->>>>>>> 7119a182
     if (res < 0)
     {
       return res;

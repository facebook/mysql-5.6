/*
   Copyright (C) 2003 MySQL AB
    All rights reserved. Use is subject to license terms.

   This program is free software; you can redistribute it and/or modify
   it under the terms of the GNU General Public License as published by
   the Free Software Foundation; version 2 of the License.

   This program is distributed in the hope that it will be useful,
   but WITHOUT ANY WARRANTY; without even the implied warranty of
   MERCHANTABILITY or FITNESS FOR A PARTICULAR PURPOSE.  See the
   GNU General Public License for more details.

   You should have received a copy of the GNU General Public License
   along with this program; if not, write to the Free Software
   Foundation, Inc., 51 Franklin St, Fifth Floor, Boston, MA 02110-1301  USA
*/

/**********************************************************************
 * Name:		NdbApiSignal.H
 * Include:	
 * Link:		
 * Author:		UABMNST Mona Natterkvist UAB/B/SD
 * Date:		97----
 * Version:	0.1
 * Description:	Interface between TIS and NDB
 * Documentation:
 * Adjust:		971204  UABMNST   First version.
 * Adjust:         000705  QABANAB   Changes in Protocol2
 * Comment:	
 *****************************************************************************/
#ifndef NdbApiSignal_H
#define NdbApiSignal_H

#include <kernel_types.h>
#include "TransporterFacade.hpp"
#include <TransporterDefinitions.hpp>
#include "Ndb.hpp"

#define CAST_PTR(X,Y) reinterpret_cast<X*>(Y)
#define CAST_CONSTPTR(X,Y) reinterpret_cast<const X*>(Y)

#include <signaldata/GetTabInfo.hpp>
#include <signaldata/DictTabInfo.hpp>
#include <signaldata/CreateTable.hpp>
#include <signaldata/CreateIndx.hpp>
#include <signaldata/CreateEvnt.hpp>
#include <signaldata/SumaImpl.hpp>
#include <signaldata/DropTable.hpp>
#include <signaldata/AlterTable.hpp>
#include <signaldata/DropIndx.hpp>
#include <signaldata/ListTables.hpp>
#include <signaldata/DropFilegroup.hpp>
#include <signaldata/CreateFilegroup.hpp>
#include <signaldata/WaitGCP.hpp>
<<<<<<< HEAD
#include <signaldata/SchemaTrans.hpp>
#include <signaldata/CreateHashMap.hpp>
=======
#include <signaldata/ApiRegSignalData.hpp>
>>>>>>> 6f04ed89

/**
 * A NdbApiSignal : public SignalHeader
 *
 * Stores the address to theData in theSignalId
 */
class NdbApiSignal : public SignalHeader
 {
public:  
  			NdbApiSignal(Ndb* ndb);
  			NdbApiSignal(BlockReference ref);
  			NdbApiSignal(const NdbApiSignal &);
                        NdbApiSignal(const SignalHeader &header)
			  : SignalHeader(header), theNextSignal(0), theRealData(0) {};
  			~NdbApiSignal();

  void                  set(Uint8  trace,
			    Uint16 receiversBlockNumber,
			    Uint16 signalNumber,
			    Uint32 length);

  
  void 			setData(Uint32 aWord, Uint32 aDataNo);  
  Uint32 		readData(Uint32 aDataNo) const; // Read word in signal
  
  int 			setSignal(int NdbSignalType);  	// Set signal header  
  int 			readSignalNumber();    		// Read signal number  
  Uint32             	getLength() const;
  void	             	setLength(Uint32 aLength);
  void 			next(NdbApiSignal* anApiSignal);  
  NdbApiSignal* 	next();
 
   const Uint32 *       getDataPtr() const;
         Uint32 *       getDataPtrSend();
   STATIC_CONST(        MaxSignalWords = 25);

  NodeId                get_sender_node();

  /**
   * Fragmentation
   */
  bool isFragmented() const { return m_fragmentInfo != 0;}
  bool isFirstFragment() const { return m_fragmentInfo <= 1;}
  bool isLastFragment() const { 
    return m_fragmentInfo == 0 || m_fragmentInfo == 3; 
  }
  
  Uint32 getFragmentId() const { 
    return (m_fragmentInfo == 0 ? 0 : getDataPtr()[theLength - 1]); 
  }
  
private:
  void setDataPtr(Uint32 *);
  
  friend class NdbTransaction;
  friend class NdbScanReceiver;
  friend class Table;
  friend class TransporterFacade;
  void copyFrom(const NdbApiSignal * src);

  /**
   * Only used when creating a signal in the api
   */
  union {
    Uint32 theData[MaxSignalWords];
    WaitGCPReq _WaitGCPReq;
    GetTabInfoReq _GetTabInfoReq;
    ListTablesReq _ListTablesReq;
    CreateTableReq _CreateTableReq;
    AlterTableReq _AlterTableReq;
    CreateIndxReq _CreateIndxReq;
    DropTableReq _DropTableReq;
    DropIndxReq _DropIndxReq;
    CreateFileReq _CreateFileReq;
    CreateFilegroupReq _CreateFilegroupReq;
    DropFilegroupReq _DropFilegroupReq;
    DropFileReq _DropFileReq;
    SubStartReq _SubStartReq;
    SubStopReq _SubStopReq;
    CreateEvntReq _CreateEvntReq;
    DropEvntReq _DropEvntReq;
    SubGcpCompleteAck _SubGcpCompleteAck;
<<<<<<< HEAD
    CreateHashMapReq _CreateHashMapReq;
    SchemaTransBeginReq _SchemaTransBeginReq;
    SchemaTransEndReq _SchemaTransEndReq;
=======
    ApiRegReq _ApiRegReq;
>>>>>>> 6f04ed89
  };
  NdbApiSignal *theNextSignal;
  Uint32 *theRealData;
};
/**********************************************************************
NodeId get_sender_node
Remark:        Get the node id of the sender
***********************************************************************/
inline
NodeId
NdbApiSignal::get_sender_node()
{
  return refToNode(theSendersBlockRef);
}

/**********************************************************************
void getLength
Remark:        Get the length of the signal.
******************************************************************************/
inline
Uint32
NdbApiSignal::getLength() const{
  return theLength;
}

/**********************************************************************
void setLength
Parameters:    aLength: Signal length
Remark:        Set the length in the signal.
******************************************************************************/
inline
void
NdbApiSignal::setLength(Uint32 aLength){
  theLength = aLength;
}

/**********************************************************************
void next(NdbApiSignal* aSignal);

Parameters:     aSignal: Signal object.
Remark:         Insert signal rear in a linked list.   
*****************************************************************************/
inline
void 
NdbApiSignal::next(NdbApiSignal* aSignal){
  theNextSignal = aSignal;
}
/**********************************************************************
NdbApiSignal* next();

Return Value:   Return theNext signal object if the next was successful.
                Return NULL: In all other case.  
Remark:         Read the theNext in signal.   
*****************************************************************************/
inline
NdbApiSignal* 
NdbApiSignal::next(){
  return theNextSignal;
}
/**********************************************************************
int readSignalNo();

Return Value:    Return the signalNumber. 
Remark:          Read signal number 
*****************************************************************************/
inline
int		
NdbApiSignal::readSignalNumber()
{
  return (int)theVerId_signalNumber;
}
/**********************************************************************
Uint32 readData(Uint32 aDataNo);

Return Value:   Return Data word in a signal.
                Return -1: In all other case.
                aDataNo: Data number in signal.
Remark:         Return the dataWord information in a signal for a dataNo.  
******************************************************************************/
inline
Uint32
NdbApiSignal::readData(Uint32 aDataNo) const {
  return getDataPtr()[aDataNo-1];
}
/**********************************************************************
int setData(Uint32 aWord, int aDataNo);

Return Value:   Return 0 : setData was successful.
                Return -1: In all other case.  
Parameters:     aWord: Data word.
                aDataNo: Data number in signal.
Remark:         Set Data word in signal 1 - 25  
******************************************************************************/
inline
void
NdbApiSignal::setData(Uint32 aWord, Uint32 aDataNo){
  getDataPtrSend()[aDataNo -1] = aWord;
}

/**
 * Return pointer to data structure
 */
inline
const Uint32 *
NdbApiSignal::getDataPtr() const {
  return theRealData;
}

inline
Uint32 *
NdbApiSignal::getDataPtrSend(){
  return (Uint32*)&theData[0];
}

inline
void
NdbApiSignal::setDataPtr(Uint32 * ptr){
  theRealData = ptr;
}

#endif<|MERGE_RESOLUTION|>--- conflicted
+++ resolved
@@ -53,12 +53,9 @@
 #include <signaldata/DropFilegroup.hpp>
 #include <signaldata/CreateFilegroup.hpp>
 #include <signaldata/WaitGCP.hpp>
-<<<<<<< HEAD
 #include <signaldata/SchemaTrans.hpp>
 #include <signaldata/CreateHashMap.hpp>
-=======
 #include <signaldata/ApiRegSignalData.hpp>
->>>>>>> 6f04ed89
 
 /**
  * A NdbApiSignal : public SignalHeader
@@ -141,13 +138,10 @@
     CreateEvntReq _CreateEvntReq;
     DropEvntReq _DropEvntReq;
     SubGcpCompleteAck _SubGcpCompleteAck;
-<<<<<<< HEAD
     CreateHashMapReq _CreateHashMapReq;
     SchemaTransBeginReq _SchemaTransBeginReq;
     SchemaTransEndReq _SchemaTransEndReq;
-=======
     ApiRegReq _ApiRegReq;
->>>>>>> 6f04ed89
   };
   NdbApiSignal *theNextSignal;
   Uint32 *theRealData;

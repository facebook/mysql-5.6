/*
   Copyright (c) 2003, 2017, Oracle and/or its affiliates. All rights reserved.

   This program is free software; you can redistribute it and/or modify
   it under the terms of the GNU General Public License as published by
   the Free Software Foundation; version 2 of the License.

   This program is distributed in the hope that it will be useful,
   but WITHOUT ANY WARRANTY; without even the implied warranty of
   MERCHANTABILITY or FITNESS FOR A PARTICULAR PURPOSE.  See the
   GNU General Public License for more details.

   You should have received a copy of the GNU General Public License
   along with this program; if not, write to the Free Software
   Foundation, Inc., 51 Franklin St, Fifth Floor, Boston, MA 02110-1301  USA
*/


#include <ndb_global.h>
#include <ndb_opts.h>

#include <NdbApi.hpp>
#include <NdbOut.hpp>
#include "../src/ndbapi/NdbInfo.hpp"
#include <NdbSleep.h>

static int loops = 1;
static int delay = 5;
const char *load_default_groups[]= { "mysql_cluster",0 };

static struct my_option my_long_options[] =
{
  NDB_STD_OPTS("ndbinfo_select_all"),
  { "loops", 'l', "Run same select several times",
    (uchar**) &loops, (uchar**) &loops, 0,
    GET_INT, REQUIRED_ARG, loops, 0, 0, 0, 0, 0 },
  { "delay", 256, "Delay between loops (in seconds)",
    (uchar**) &delay, (uchar**) &delay, 0,
    GET_INT, REQUIRED_ARG, delay, 0, 0, 0, 0, 0 },
  { 0, 0, 0, 0, 0, 0, GET_NO_ARG, NO_ARG, 0, 0, 0, 0, 0, 0}
};

int
main(int argc, char** argv)
{
<<<<<<< HEAD
  NDB_INIT(argv[0]);
  ndb_opt_set_usage_funcs(short_usage_sub, usage);
  MEM_ROOT alloc;
  ndb_load_defaults(NULL,load_default_groups,&argc,&argv,&alloc);
  int ho_error;
=======
  Ndb_opts opts(argc, argv, my_long_options);
>>>>>>> 49eb0930
#ifndef DBUG_OFF
  opt_debug= "d:t:O,/tmp/ndbinfo_select_all.trace";
#endif
  if (opts.handle_options())
    return 1;

  if (argv[0] == 0)
  {
    return 0;
  }

  Ndb_cluster_connection con(opt_ndb_connectstring, opt_ndb_nodeid);
  con.set_name("ndbinfo_select_all");
  if(con.connect(opt_connect_retries - 1, opt_connect_retry_delay, 1) != 0)
  {
    ndbout << "Unable to connect to management server." << endl;
    return 1;
  }

  if (con.wait_until_ready(30,0) < 0)
  {
    ndbout << "Cluster nodes not ready in 30 seconds." << endl;
    return 1;
  }

  NdbInfo info(&con, "");
  if (!info.init())
  {
    ndbout << "Failed to init ndbinfo!" << endl;
    return 1;
  }

  const Uint32 batchsizerows = 32;

  for (int ll = 0; loops == 0 || ll < loops; ll++)
  {
    for (int ii = 0; argv[ii] != 0; ii++)
    {
      ndbout << "== " << argv[ii] << " ==" << endl;

      const NdbInfo::Table * pTab = 0;
      int res = info.openTable(argv[ii], &pTab);
      if (res != 0)
      {
        ndbout << "Failed to open: " << argv[ii] << ", res: " << res << endl;
        continue;
      }

      unsigned cols = pTab->columns();
      for (unsigned i = 0; i<cols; i++)
      {
        const NdbInfo::Column * pCol = pTab->getColumn(i);
        ndbout << pCol->m_name.c_str() << "\t";
      }
      ndbout << endl;

      NdbInfoScanOperation * pScan = 0;
      res= info.createScanOperation(pTab, &pScan, batchsizerows);
      if (res != 0)
      {
        ndbout << "Failed to createScan: " << argv[ii] << ", res: " << res<< endl;
        info.closeTable(pTab);
        continue;
      }

      if (pScan->readTuples() != 0)
      {
        ndbout << "scanOp->readTuples failed" << endl;
        return 1;
      }

      Vector<const NdbInfoRecAttr*> recAttrs;
      for (unsigned i = 0; i<cols; i++)
      {
        const NdbInfoRecAttr* pRec = pScan->getValue(i);
        if (pRec == 0)
        {
          ndbout << "Failed to getValue(" << i << ")" << endl;
          return 1;
        }
        recAttrs.push_back(pRec);
      }

      if(pScan->execute() != 0)
      {
        ndbout << "scanOp->execute failed" << endl;
        return 1;
      }

      while(pScan->nextResult() == 1)
      {
        for (unsigned i = 0; i<cols; i++)
        {
          if (recAttrs[i]->isNULL())
          {
            ndbout << "NULL";
          }
          else
          {
            switch(pTab->getColumn(i)->m_type){
            case NdbInfo::Column::String:
              ndbout << recAttrs[i]->c_str();
              break;
            case NdbInfo::Column::Number:
              ndbout << recAttrs[i]->u_32_value();
              break;
            case NdbInfo::Column::Number64:
              ndbout << recAttrs[i]->u_64_value();
              break;
            }
          }
          ndbout << "\t";
        }
        ndbout << endl;
      }

      info.releaseScanOperation(pScan);
      info.closeTable(pTab);
    }

    if ((loops == 0 || ll + 1 != loops) && delay > 0)
    {
      NdbSleep_SecSleep(delay);
    }
  }
  return 0;
}

template class Vector<const NdbInfoRecAttr*>;<|MERGE_RESOLUTION|>--- conflicted
+++ resolved
@@ -43,15 +43,7 @@
 int
 main(int argc, char** argv)
 {
-<<<<<<< HEAD
-  NDB_INIT(argv[0]);
-  ndb_opt_set_usage_funcs(short_usage_sub, usage);
-  MEM_ROOT alloc;
-  ndb_load_defaults(NULL,load_default_groups,&argc,&argv,&alloc);
-  int ho_error;
-=======
   Ndb_opts opts(argc, argv, my_long_options);
->>>>>>> 49eb0930
 #ifndef DBUG_OFF
   opt_debug= "d:t:O,/tmp/ndbinfo_select_all.trace";
 #endif

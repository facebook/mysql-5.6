--- conflicted
+++ resolved
@@ -26,19 +26,12 @@
 public:
   OutputStream() {}
   virtual ~OutputStream() {}
-<<<<<<< HEAD
-  virtual int print(const char * fmt, ...) = 0;
-  virtual int println(const char * fmt, ...) = 0;
-  virtual void flush() {}
-  virtual void reset_timeout() {}
-=======
   virtual int print(const char * fmt, ...)
     ATTRIBUTE_FORMAT(printf, 2, 3) = 0;
   virtual int println(const char * fmt, ...)
     ATTRIBUTE_FORMAT(printf, 2, 3) = 0;
   virtual void flush() {};
   virtual void reset_timeout() {};
->>>>>>> 02b123d3
 };
 
 class FileOutputStream : public OutputStream {

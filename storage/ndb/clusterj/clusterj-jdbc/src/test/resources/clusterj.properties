--- conflicted
+++ resolved
@@ -1,6 +1,3 @@
-<<<<<<< HEAD
-com.mysql.clusterj.connectstring=localhost:9311
-=======
 # Copyright (c) 2011, Oracle and/or its affiliates. All rights reserved.
 #
 # This program is free software; you can redistribute it and/or modify
@@ -17,7 +14,6 @@
 # Foundation, Inc., 51 Franklin St, Fifth Floor, Boston, MA 02110-1301  USA
 
 com.mysql.clusterj.connectstring=localhost:1186
->>>>>>> 5e1f5721
 com.mysql.clusterj.connect.retries=4
 com.mysql.clusterj.connect.delay=5
 com.mysql.clusterj.connect.verbose=1

/*
<<<<<<< HEAD
   Copyright (c) 2009, 2015, Oracle and/or its affiliates. All rights reserved.
=======
   Copyright (c) 2009, 2017, Oracle and/or its affiliates. All rights reserved.
>>>>>>> ee0adc2a

   This program is free software; you can redistribute it and/or modify
   it under the terms of the GNU General Public License as published by
   the Free Software Foundation; version 2 of the License.

   This program is distributed in the hope that it will be useful,
   but WITHOUT ANY WARRANTY; without even the implied warranty of
   MERCHANTABILITY or FITNESS FOR A PARTICULAR PURPOSE.  See the
   GNU General Public License for more details.

   You should have received a copy of the GNU General Public License
   along with this program; if not, write to the Free Software
   Foundation, Inc., 51 Franklin St, Fifth Floor, Boston, MA 02110-1301  USA
*/

package testsuite.clusterj;

import com.mysql.clusterj.ClusterJException;
import com.mysql.clusterj.ClusterJHelper;
import com.mysql.clusterj.Constants;
import com.mysql.clusterj.Session;
import com.mysql.clusterj.SessionFactory;
import com.mysql.clusterj.Transaction;
import com.mysql.clusterj.core.util.Logger;
import com.mysql.clusterj.core.util.LoggerFactoryService;

import java.io.BufferedReader;
import java.io.File;
import java.io.FileInputStream;
import java.io.FileNotFoundException;
import java.io.IOException;
import java.io.InputStream;
import java.io.InputStreamReader;
import java.lang.Thread.UncaughtExceptionHandler;

import java.sql.Connection;
import java.sql.DriverManager;
import java.sql.PreparedStatement;
import java.sql.SQLException;
import java.sql.SQLWarning;
import java.sql.Statement;

import java.util.ArrayList;
import java.util.Arrays;
import java.util.Collection;
import java.util.Collections;
import java.util.Comparator;
import java.util.Iterator;
import java.util.LinkedList;
import java.util.List;
import java.util.Map.Entry;
import java.util.Properties;

import junit.framework.TestCase;

/**
 *
 */
public abstract class AbstractClusterJTest extends TestCase {
    /** My logger */
    static final Logger logger = LoggerFactoryService.getFactory()
            .getInstance("com.mysql.clusterj.test");

    /** My class loader */
    private static ClassLoader ABSTRACT_CLUSTERJ_TEST_CLASS_LOADER =
            AbstractClusterJTest.class.getClassLoader();

    protected static final String JDBC_DRIVER_NAME = "jdbc.driverName";
    protected static final String JDBC_URL = "jdbc.url";
    protected static Connection connection;
    protected static String jdbcDriverName;
    protected static String jdbcPassword;
    protected static String jdbcURL;
    protected static String jdbcUsername;
    protected static Properties props;
    protected static List<String> schemaDefinition = new ArrayList<String>();
    /** Has the schema been initialized */
    protected static boolean schemaInitialized = false;
    String PROPS_FILE_NAME = System.getProperty("clusterj.properties", "clusterj.properties");
    protected Session session;
    protected SessionFactory sessionFactory;
    protected Transaction tx;

    /**
     *
     * Error messages collected during a test.
     */
    protected StringBuffer errorMessages;
    /**
     *
     * A list of registered pc classes.
     * The extents of these classes are deleted in <code>tearDown</code>.
     */
    private Collection<Class<?>> tearDownClasses = new LinkedList<Class<?>>();
    /**
     *
     * A list of registered oid instances.
     * Corresponding pc instances are deleted in <code>localTearDown</code>.
     */
    private Collection<Object> tearDownInstances = new LinkedList<Object>();

    /**
     *
     * Indicates an exception thrown in method <code>tearDown</code>.
     * At the end of method <code>tearDown</code> this field is nullified.
     * TODO support this feature
     */
//    private Throwable tearDownThrowable;
    private String NL = "\n";

    protected boolean debug;

    /** Subclasses can override this method to get debugging info printed to System.out */
    protected boolean getDebug() {
        return false;
    }

    public AbstractClusterJTest() {
        debug = getDebug();
    }

    protected void addTearDownClasses(Class<?>... classes) {
        for (Class<?> cls : classes) {
            tearDownClasses.add(cls);
        }
    }

    protected void createSessionFactory() {
        if (sessionFactory == null) {
            loadProperties();
            Properties modifiedProperties = modifyProperties();
            if (debug) System.out.println("createSessionFactory props: " + modifiedProperties);
            sessionFactory = ClusterJHelper.getSessionFactory(modifiedProperties);
            loadSchema();
        }
    }

    protected Properties modifyProperties() {
        // doesn't do anything but can be overridden by a subclass
        return props;
    }

    public void createSession() {
        if (session != null && !session.isClosed()) {
            tx = session.currentTransaction();
            if (tx.isActive()) {
                tx.commit();
            }
            session.close();
        }
        session = sessionFactory.getSession();
        tx = session.currentTransaction();
    }

    protected void dumpSystemProperties() {
        Properties sysprops = System.getProperties();
        List<Entry<Object, Object>> entries = new ArrayList<Entry<Object, Object>>(sysprops.entrySet());
        Collections.sort(entries, new Comparator<Entry<Object, Object>>() {

            public int compare(Entry<Object, Object> o1, Entry<Object, Object> o2) {
                return ((String) o1.getKey()).compareToIgnoreCase((String) o2.getKey());
            }
        });
        for (Iterator<Entry<Object, Object>> iterator = entries.iterator(); iterator.hasNext();) {
            Entry<Object, Object> entry = iterator.next();
            System.out.println("key: " + entry.getKey() + "; value: " + entry.getValue());
        }
    }

    protected void error(String message) {
        initializeErrorMessages();
        errorMessages.append(message + NL);
    }

    protected void error(String context, Exception ex) {
        String message = context + " " + ex.getClass().getName() + ":" + ex.getMessage();
        error(message);
        if (getDebug()) {
            ex.printStackTrace();
        }
    }

    protected void errorIfNotEqual(String message, Object expected, Object actual) {
        if (expected == null && actual == null) {
            return;
        }
        if (expected != null && expected.equals(actual)) {
            return;
        } else {
            initializeErrorMessages();
            errorMessages.append(message + NL);
            errorMessages.append(
                    "Expected: " + ((expected==null)?"null":expected.toString())
                    + " actual: " + ((actual==null)?"null":actual.toString()) + NL);
        }
    }

    protected void errorIfNotEqual(String message, int[] expected, int[] actual) {
        if (expected == null && actual == null) {
            return;
        }
        int i;
        if (expected.length == actual.length) {
            for (i = 0; i < expected.length; ++i) {
                if (expected[i] != actual[i]) {
                    break;
                }
            }
            if (i == expected.length) {
                return;
            }
        }
        initializeErrorMessages();
        errorMessages.append(message + NL);
        errorMessages.append(
                "Expected: " + ((expected==null)?"null":Arrays.toString(expected))
                + " actual: " + ((actual==null)?"null":Arrays.toString(actual)) + NL);
    }

    protected void errorIfEqual(String message, Object expected, Object actual) {
        if (expected == null && actual != null) {
            return;
        }
        if (expected != null && !expected.equals(actual)) {
            return;
        } else {
            initializeErrorMessages();
            errorMessages.append(message + NL);
            errorMessages.append(
                    "Error value: " + ((expected==null)?"null":expected.toString()));
        }
    }

    protected void failOnError() {
        if (errorMessages != null) {
            fail(errorMessages.toString());
        }
    }

    /** Close the connection and reset the connection variable.
     * 
     */
    protected void closeConnection() {
        try {
            if (connection != null) {
                connection.close();
            }
        } catch (SQLException e) {
            throw new RuntimeException("Caught SQLException during close.", e);
        } finally {
            connection = null;
        }
    }

    /** Get a connection with special properties. If the connection is open,
     * close it and get a new one.
     * 
     */
    protected void getConnection(Properties extraProperties) {
        // characterEncoding = utf8 property is especially useful
        Properties properties = new Properties(props);
        properties.putAll(extraProperties);
        try {
            if (connection != null && !connection.isClosed()) {
                connection.close();
                connection = null;
            }
            if (debug) System.out.println("Getting new connection with properties " + properties);
            connection = DriverManager.getConnection(jdbcURL, properties);
        } catch (SQLException ex) {
            ex.printStackTrace();
            throw new ClusterJException("Exception getting connection to " + jdbcURL + "; username " + jdbcUsername, ex);
        }
    }

    /** Get a connection with properties from the Properties instance.
     * 
     */
    protected Connection getConnection() {
        if (connection == null) {
            try {
                Class.forName(jdbcDriverName, true, ABSTRACT_CLUSTERJ_TEST_CLASS_LOADER);
<<<<<<< HEAD
                connection = DriverManager.getConnection(jdbcURL, jdbcUsername, jdbcPassword);
=======
                connection = DriverManager.getConnection(jdbcURL, props);
>>>>>>> ee0adc2a
            } catch (SQLException ex) {
                throw new ClusterJException("Exception getting connection to " + jdbcURL + "; username " + jdbcUsername, ex);
            } catch (ClassNotFoundException ex) {
                throw new ClusterJException("Exception loading JDBC driver." + jdbcDriverName, ex);
            }
        }
        return connection;
    }

    /** Get a connection with properties from a file.
     * 
     * @param propertiesFileName the name of the properties file
     */
    protected void getConnection(String propertiesFileName) {
        Properties props = getProperties(propertiesFileName);
        String url = props.getProperty(JDBC_URL);
        try {
            connection = DriverManager.getConnection(url, props);
            setAutoCommit(connection, false);
        } catch (SQLException e) {
            throw new RuntimeException("Could not get Connection: " + url, e);
        }
    }

    /**
     * @throws ClassNotFoundException
     */
    protected void loadDriver() {
        String driverName = props.getProperty(JDBC_DRIVER_NAME);
        try {
            Class.forName(driverName);
        } catch (ClassNotFoundException e) {
            throw new RuntimeException("Class not found: " + driverName, e);
        }
    }

    protected void setAutoCommit(Connection connection, boolean b) {
        try {
            connection.setAutoCommit(false);
        } catch (SQLException e) {
            throw new RuntimeException("setAutoCommit failed", e);
        }
    }

    /** Execute the sql in its own statement. If the connection is not
     * currently autocommit, set autocommit to true and restore it after
     * the statement is executed.
     * @param sql the sql to execute
     */
    protected void executeSQL(String sql) {
        Statement statement = null;
        try {
            boolean autoCommit = connection.getAutoCommit();
            if (!autoCommit) {
                connection.setAutoCommit(true);
            }
            statement = connection.createStatement();
            statement.execute(sql);
            if (!autoCommit) {
                connection.setAutoCommit(autoCommit);
            }
        } catch (SQLException e) {
            error("Caught " + e.getClass() + " trying: " + sql);
            if (statement == null) {
                error(analyzeWarnings(connection));
            } else {
                error(analyzeWarnings(statement));
            }
        } finally {
            if (statement != null) {
                try {
                    statement.close();
                } catch (SQLException e) {
                    // nothing can be done here
                    error("Error closing statement " + sql);
                }
            }
        }
    }

    protected String analyzeWarnings(Connection connection) {
        SQLWarning warning = null;
        StringBuilder builder = new StringBuilder();
        try {
            warning = connection.getWarnings();
            analyzeWarnings(warning, builder);
        } catch (SQLException e) {
            builder.append("Error getting warnings from connection:\n");
            builder.append(e.getMessage());
        }
        return builder.toString();
    }

    protected String analyzeWarnings(Statement statement) {
        SQLWarning warning = null;
        StringBuilder builder = new StringBuilder();
        try {
            warning = statement.getWarnings();
            analyzeWarnings(warning, builder);
        } catch (SQLException e) {
            builder.append("Error getting warnings from statement:\n");
            builder.append(e.getMessage());
        }
        return builder.toString();
    }

    protected StringBuilder analyzeWarnings(SQLWarning warning, StringBuilder builder) {
        if (warning != null) {
            builder.append(warning.getMessage());
            builder.append("\n");
            analyzeWarnings(warning.getNextWarning(), builder);
        }
        return builder;
    }

    Properties getProperties(String fileName) {
        Properties result = null;
        try {
            InputStream stream = new FileInputStream(new File(fileName));
            result = new Properties();
            result.load(stream);
            return result;
        } catch (FileNotFoundException ex) {
            // ignore and try getResourceAsStream
        } catch (IOException ex) {
            // ignore and try getResourceAsStream
        }
        if (result == null) {
            try {
                // try to load the resource from the class loader
                InputStream stream = ABSTRACT_CLUSTERJ_TEST_CLASS_LOADER.getResourceAsStream(fileName);
                result = new Properties();
                result.load(stream);
                return result;
            } catch (IOException ex) {
                fail("Could not create ConnectionFactory " + ex);
            } catch (NullPointerException ex) {
                fail("Missing properties file " + fileName);
            }
        }
        return null;
    }

    protected void initializeErrorMessages() {
        if (errorMessages == null) {
            errorMessages = new StringBuffer();
            errorMessages.append(NL);
        }
    }

    /** Initialize the JDBC driver */
    protected void initializeJDBC() {
        loadProperties();
        getConnection();
    }

    protected void initializeSchema() {
        getConnection();
        Iterator<String> it = schemaDefinition.iterator();
        // skip past drop table
        it.next();
        // skip past test table
        it.next();
        String statement = null;
        try {
            while (it.hasNext()) {
                statement = it.next();
                if (debug) System.out.println("Executing statement " + statement + ";");
                PreparedStatement s = connection.prepareStatement(statement);
                s.execute();
                s.close();
            }
            schemaInitialized = true;
//            connection.close();
            System.out.println("Successfully initialized schema.");
        } catch (SQLException ex) {
            // on failure, drop the test table so we try again
            resetSchema();
            throw new ClusterJException("initializeSchema threw exception on " + statement, ex);
        }
    }

    /** Load properties from clusterj.properties */
    protected void loadProperties() {
        props = getProperties(PROPS_FILE_NAME);
        jdbcDriverName = props.getProperty(Constants.PROPERTY_JDBC_DRIVER_NAME);
        jdbcURL = props.getProperty(Constants.PROPERTY_JDBC_URL);
        jdbcUsername = props.getProperty(Constants.PROPERTY_JDBC_USERNAME);
        jdbcPassword = props.getProperty(Constants.PROPERTY_JDBC_PASSWORD);
        if (jdbcPassword == null) {
            jdbcPassword = "";
        }
        props.put("useSSL", "false");
        props.put("user", jdbcUsername);
        props.put("password",jdbcPassword);
    }

    /** Load the schema for tests */
    protected void loadSchema() {
        initializeJDBC();
        if (!schemaInitialized) {
            loadSchemaDefinition();
            if (!testSchema()) {
                initializeSchema();
            }
        }
    }

    protected void loadSchemaDefinition() {
        InputStream inputStream = null;
        StringBuffer buffer = new StringBuffer();
        String line;
        try {
            inputStream = ABSTRACT_CLUSTERJ_TEST_CLASS_LOADER.getResourceAsStream("schema.sql");
            BufferedReader reader = new BufferedReader(new InputStreamReader(inputStream));
            while (reader.ready()) {
                line = reader.readLine();
                if (line.contains("#") || line.startsWith("--")) {
                    // comment line; ignore
                    continue;
                }
                int semi = line.indexOf(";");
                if (semi != -1) {
                    buffer.append(line.substring(0, semi));
                    schemaDefinition.add(buffer.toString());
                    buffer = new StringBuffer();
                } else {
                    buffer.append(line);
                }
            }
        } catch (IOException ex) {
            throw new ClusterJException("Exception reading schema.sql.", ex);
        } finally {
            try {
                if (inputStream != null) {
                    inputStream.close();
                }
            } catch (IOException ex) {
            }
        }
    }

    /**
     * Subclasses may override this method to allocate any data and resources
     * that they need in order to successfully execute this testcase.
     * Adding teardown classes and instances is done in the overridden method.
     */
    protected void localSetUp() {
    }

    /**
     * Subclasses may override this method to deallocate any data and resources
     * that they needed in order to successfully execute this testcase.
     */
    protected void localTearDown() {
    }

    @Override
    protected final void setUp() throws Exception {
System.out.println(this.getClass().getName());
        localSetUp();
    }

    @Override
    protected final void tearDown() throws Exception {
        localTearDown();
        // if session is null or closed, test class has already cleaned up
        if (session != null && !(session.isClosed())) {
            // if tx is null, get it again
            if (tx == null) {
                tx = session.currentTransaction();
            }
            // if transaction is active (leftover), roll it back
            if (tx.isActive()) {
                tx.rollback();
            }
            // if any work to do, start a transaction and clean up
            if (!tearDownClasses.isEmpty() | !tearDownInstances.isEmpty()) {
                tx.begin();
                for (Class<?> cls : tearDownClasses) {
                    session.deletePersistentAll(cls);
                }
                for (Object o : tearDownInstances) {
                    session.deletePersistent(o);
                }
                tx.commit();
                session.close();
                session = null;
            }
        }
        session = null;
        sessionFactory = null;
    }

    protected void removeAll(Class<?> cls) {
        sessionFactory.getSession();
        session.currentTransaction().begin();
        session.deletePersistentAll(cls);
        session.currentTransaction().commit();
    }

    protected boolean testSchema() {
        try {
            Statement statement = connection.createStatement();
            statement.execute(schemaDefinition.get(1));
            statement.close();
            return true;
        } catch (SQLException ex) {
            if (debug) {
                ex.printStackTrace();
            }
            System.out.println("Test schema failed (normal) " + schemaDefinition.get(1));
            return false;
        }
    }

    protected boolean resetSchema() {
        try {
            Statement statement = connection.createStatement();
            statement.execute(schemaDefinition.get(0));
            statement.close();
            return true;
        } catch (SQLException ex) {
            System.out.println("Test schema failed (normal) " + schemaDefinition.get(0));
            return false;
        }
    }

    protected static String dump(String string) {
        StringBuffer buffer = new StringBuffer("[");
        for (int i = 0; i < string.length(); ++i) {
            int theCharacter = string.charAt(i);
            buffer.append(theCharacter);
            buffer.append(" ");
        }
        buffer.append("]");
        return buffer.toString();
    }

    protected String dump(List<String> list) {
        StringBuffer result = new StringBuffer();
        for (String string: list) {
            result.append(dump(string));
            result.append('\n');
        }
        return result.toString();
    }

    /** Compare one byte array with another.
     * @param expected the expected byte array
     * @param actual the actual byte array
     * @return String identifying the differences, or null if identical
     */
    public String compareBytes(byte[] expected, byte[] actual) {
        StringBuffer mismatches = new StringBuffer();
        if (expected == null && actual == null) {
            return null;
        }
        if (expected != null && actual == null) {
            return "compareBytes mismatch; expected: " + dumpBytes(expected) + "; actual: null";
        }
        if (expected.length != actual.length) {
            return "compareBytes mismatch; expected: " + dumpBytes(expected) + "; actual: " + dumpBytes(actual);
        }
        // lengths are equal; compare values
        for (int i = 0; i < expected.length; ++i) {
            if (expected[i] != actual[i]) {
                mismatches.append(i);
                mismatches.append(' ');
            }
        }
        if (mismatches.length() != 0) {
            return "compareBytes mismatch; expected: " + dumpBytes(expected) + "; actual: " + dumpBytes(actual);
        }
        return null;
    }

    /** Convert the byte[] into a String to be used for logging and debugging.
     * 
     * @param bytes the byte[] to be dumped
     * @return the String representation
     */
    public static String dumpBytes (byte[] bytes) {
        if (bytes == null) {
            return "(byte[])null";
        }
        StringBuffer buffer = new StringBuffer("byte[");
        buffer.append(bytes.length);
        buffer.append("]: [");
        for (int i = 0; i < bytes.length; ++i) {
            buffer.append((int)bytes[i]);
            buffer.append(" ");
        }
        buffer.append("]");
        return buffer.toString();
    }

    public static String dump(Object object) {
        if (object instanceof byte[]) {
            return dumpBytes((byte[])object);
        } else {
            return object.toString();
        }
    }

    /** Catch otherwise uncaught exceptions and maintain a list of them.
     * When needed, they can be obtained via the getUncaughtExceptions method.
     */
    public static class MyUncaughtExceptionHandler implements UncaughtExceptionHandler {
        private static List<Throwable> uncaughtExceptions = new ArrayList<Throwable>();
        public List<Throwable> getUncaughtExceptions() {
            return uncaughtExceptions;
        }
        public synchronized void uncaughtException(Thread t, Throwable e) {
            {
                uncaughtExceptions.add(e);
            }
        }
    }

}<|MERGE_RESOLUTION|>--- conflicted
+++ resolved
@@ -1,9 +1,5 @@
 /*
-<<<<<<< HEAD
-   Copyright (c) 2009, 2015, Oracle and/or its affiliates. All rights reserved.
-=======
    Copyright (c) 2009, 2017, Oracle and/or its affiliates. All rights reserved.
->>>>>>> ee0adc2a
 
    This program is free software; you can redistribute it and/or modify
    it under the terms of the GNU General Public License as published by
@@ -286,11 +282,7 @@
         if (connection == null) {
             try {
                 Class.forName(jdbcDriverName, true, ABSTRACT_CLUSTERJ_TEST_CLASS_LOADER);
-<<<<<<< HEAD
-                connection = DriverManager.getConnection(jdbcURL, jdbcUsername, jdbcPassword);
-=======
                 connection = DriverManager.getConnection(jdbcURL, props);
->>>>>>> ee0adc2a
             } catch (SQLException ex) {
                 throw new ClusterJException("Exception getting connection to " + jdbcURL + "; username " + jdbcUsername, ex);
             } catch (ClassNotFoundException ex) {

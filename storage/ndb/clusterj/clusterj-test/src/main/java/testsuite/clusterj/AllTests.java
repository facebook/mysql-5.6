--- conflicted
+++ resolved
@@ -1,9 +1,5 @@
 /*
-<<<<<<< HEAD
- Copyright (c) 2010, Oracle and/or its affiliates. All rights reserved.
-=======
  Copyright (c) 2010, 2013, Oracle and/or its affiliates. All rights reserved.
->>>>>>> 176e889c
 
  This program is free software; you can redistribute it and/or modify
  it under the terms of the GNU General Public License as published by
@@ -153,24 +149,7 @@
             System.out.println("Found '" + suite.testCount() + "' test classes in jar file.");
             TestResult res = junit.textui.TestRunner.run(suite);
             System.out.println("Finished running tests in '" + jarFile + "'");
-<<<<<<< HEAD
-            if (res.wasSuccessful()) {
-              System.out.println("All tests suceeded!");
-              System.exit(0);
-            }
-            // Print report saying which tests failed
-            String sep = "";
-            System.out.print("Failing test(s):  ");
-            for (String test_name : res.failures) {
-              System.out.print(sep + test_name);
-              sep = ", ";
-            }
-            System.out.println();
-            System.out.println("Some tests failed!");
-            System.exit(1);
-=======
             System.exit(res.wasSuccessful() ? 0 : 1);
->>>>>>> 176e889c
         } else {
             usage();
         }

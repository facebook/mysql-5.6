/*
 Copyright (c) 2010, 2013, Oracle and/or its affiliates. All rights reserved.

 This program is free software; you can redistribute it and/or modify
 it under the terms of the GNU General Public License as published by
 the Free Software Foundation; version 2 of the License.

 This program is distributed in the hope that it will be useful,
 but WITHOUT ANY WARRANTY; without even the implied warranty of
 MERCHANTABILITY or FITNESS FOR A PARTICULAR PURPOSE.  See the
 GNU General Public License for more details.

 You should have received a copy of the GNU General Public License
 along with this program; if not, write to the Free Software
 Foundation, Inc., 51 Franklin St, Fifth Floor, Boston, MA 02110-1301  USA
*/

package testsuite.clusterj;

import java.io.File;
import java.io.FileInputStream;
import java.io.IOException;
import java.lang.annotation.Annotation;
import java.util.ArrayList;
import java.util.List;
import java.util.jar.JarEntry;
import java.util.jar.JarInputStream;
import junit.framework.Test;
import junit.framework.TestResult;
import junit.framework.TestSuite;

/**
 * Run all JUnit tests in a jar file.
 */
public class AllTests {

    private static String jarFile = "";

    private static boolean onlyRunSlowTests = false; 

    private static void usage() {
        System.out.println("Usage: java -cp <jar file>:... AllTests <jar file> [--only-run-slow-tests]");
        System.out.println("Will run all tests in the given jar file.");
        System.exit(2);
    }

    private static boolean isPossibleTestClass(String fileName) {
        return fileName.endsWith("Test.class");
    }

    private static boolean isSlowTestAnnotationPresent(Class<?> candidate) {
        for (Annotation annotation: candidate.getAnnotations()) {
            if (annotation.toString().contains("SlowTest")) {
                return true;
            }
        }
        return false;
    } 

    private static boolean isIgnoreAnnotationPresent(Class<?> candidate) {
        for (Annotation annotation: candidate.getAnnotations()) {
            if (annotation.toString().contains("Ignore")) {
                return true;
            }
        }
        return false;
    } 

    private static boolean isTestClass(Class<?> klass) {
        return klass.getName().endsWith("Test")
            && !klass.getName().contains("Abstract")
            && Test.class.isAssignableFrom(klass);
    }

    private static boolean isSlowTest(Class<?> klass) {
        return isSlowTestAnnotationPresent(klass);
    }

    private static boolean isTestDisabled(Class<?> klass) {
        return isIgnoreAnnotationPresent(klass);
    }

    private static List<Class<?>> getClasses(File jarFile) throws IOException, ClassNotFoundException {
        List<Class<?>> classes = new ArrayList<Class<?>>();

        JarInputStream jarStream = new JarInputStream(new FileInputStream(jarFile));
        try {
            JarEntry jarEntry = jarStream.getNextJarEntry();
            while (jarEntry != null) {
                try {
                    String fileName = jarEntry.getName();
                    if (isPossibleTestClass(fileName)) {
                        String className = fileName.replaceAll("/", "\\.");
                        className = className.substring(0, className.length() - ".class".length());
                        // System.out.println("Found possible test class: '" + className + "'");
                        Class<?> testClass = Class.forName(className);
                        classes.add(testClass);
                    }
                } finally {
                    jarStream.closeEntry();
                }
                jarEntry = jarStream.getNextJarEntry();
            }
        } finally {
            jarStream.close();
        }

        return classes;
    }

    @SuppressWarnings("unchecked") // addTestSuite requires non-template Class argument
    public static Test suite() throws IllegalAccessException, IOException, ClassNotFoundException {
        TestSuite suite = new TestSuite("Cluster/J");

        if (jarFile.equals("")) {
            throw new IOException("Jar file to look for not given");
        }

        List<Class<?>> classes = getClasses(new File(jarFile));
        for (Class<?> klass : classes) {
            if (isTestClass(klass) && !isTestDisabled(klass)) {
                if ((isSlowTest(klass) && onlyRunSlowTests)
                        || (!isSlowTest(klass) && !onlyRunSlowTests)) {
                    suite.addTestSuite((Class)klass);
                }
            }
        }
        return suite;
    }

    /**
     * Usage: java -cp ... AllTests file.jar [--only-run-slow-tests]
     *
     * --only-run-slow-tests parameter only run test in classes annotated with @SlowTest,
     * else these tests will be skipped.
     *
     * @param args the command line arguments
     */
    public static void main(String[] args) throws Exception {
        if (args.length > 0 && args.length <= 2) {
            jarFile = args[0];
            if (args.length > 1) {
                if (args[1].equalsIgnoreCase("--only-run-slow-tests")) {
                    onlyRunSlowTests = true;
                }
            }
            System.out.println("Running all tests in '" + jarFile + "'");
            TestSuite suite = (TestSuite) suite();
            System.out.println("Found '" + suite.testCount() + "' test classes in jar file.");
            TestResult res = junit.textui.TestRunner.run(suite);
            System.out.println("Finished running tests in '" + jarFile + "'");
<<<<<<< HEAD
            if (res.wasSuccessful()) {
              System.out.println("All tests suceeded!");
              System.exit(0);
            }
            // Print report saying which tests failed
            String sep = "";
            System.out.print("Failing test(s):  ");
            for (String test_name : res.failures) {
              System.out.print(sep + test_name);
              sep = ", ";
            }
            System.out.println();
            System.out.println("Some tests failed!");
            System.exit(1);
=======
            System.exit(res.wasSuccessful() ? 0 : 1);
>>>>>>> e6ffef75
        } else {
            usage();
        }
    }
}
<|MERGE_RESOLUTION|>--- conflicted
+++ resolved
@@ -149,24 +149,7 @@
             System.out.println("Found '" + suite.testCount() + "' test classes in jar file.");
             TestResult res = junit.textui.TestRunner.run(suite);
             System.out.println("Finished running tests in '" + jarFile + "'");
-<<<<<<< HEAD
-            if (res.wasSuccessful()) {
-              System.out.println("All tests suceeded!");
-              System.exit(0);
-            }
-            // Print report saying which tests failed
-            String sep = "";
-            System.out.print("Failing test(s):  ");
-            for (String test_name : res.failures) {
-              System.out.print(sep + test_name);
-              sep = ", ";
-            }
-            System.out.println();
-            System.out.println("Some tests failed!");
-            System.exit(1);
-=======
             System.exit(res.wasSuccessful() ? 0 : 1);
->>>>>>> e6ffef75
         } else {
             usage();
         }

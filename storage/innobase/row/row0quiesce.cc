/*****************************************************************************

Copyright (c) 2013, Oracle and/or its affiliates. All Rights Reserved.

This program is free software; you can redistribute it and/or modify it under
the terms of the GNU General Public License as published by the Free Software
Foundation; version 2 of the License.

This program is distributed in the hope that it will be useful, but WITHOUT
ANY WARRANTY; without even the implied warranty of MERCHANTABILITY or FITNESS
FOR A PARTICULAR PURPOSE. See the GNU General Public License for more details.

You should have received a copy of the GNU General Public License along with
this program; if not, write to the Free Software Foundation, Inc.,
51 Franklin Street, Suite 500, Boston, MA 02110-1335 USA

*****************************************************************************/

/**************************************************//**
@file row/row0quiesce.cc
Quiesce a tablespace.

Created 2012-02-08 by Sunny Bains.
*******************************************************/

#include "row0quiesce.h"
#include "row0mysql.h"

#ifdef UNIV_NONINL
#include "row0quiesce.ic"
#endif

#include "ibuf0ibuf.h"
#include "srv0start.h"
#include "trx0purge.h"
#include "srv0space.h"

/*********************************************************************//**
Write the meta data (index user fields) config file.
@return DB_SUCCESS or error code. */
static	__attribute__((nonnull, warn_unused_result))
dberr_t
row_quiesce_write_index_fields(
/*===========================*/
	const dict_index_t*	index,	/*!< in: write the meta data for
					this index */
	FILE*			file,	/*!< in: file to write to */
	THD*			thd)	/*!< in/out: session */
{
	byte			row[sizeof(ib_uint32_t) * 2];

	for (ulint i = 0; i < index->n_fields; ++i) {
		byte*			ptr = row;
		const dict_field_t*	field = &index->fields[i];

		mach_write_to_4(ptr, field->prefix_len);
		ptr += sizeof(ib_uint32_t);

		mach_write_to_4(ptr, field->fixed_len);

		DBUG_EXECUTE_IF("ib_export_io_write_failure_9",
				close(fileno(file)););

		if (fwrite(row, 1, sizeof(row), file) != sizeof(row)) {

			ib_senderrf(
				thd, IB_LOG_LEVEL_WARN, ER_IO_WRITE_ERROR,
				errno, strerror(errno),
				"while writing index fields.");

			return(DB_IO_ERROR);
		}

		/* Include the NUL byte in the length. */
		ib_uint32_t	len = strlen(field->name) + 1;
		ut_a(len > 1);

		mach_write_to_4(row, len);

		DBUG_EXECUTE_IF("ib_export_io_write_failure_10",
				close(fileno(file)););

		if (fwrite(row, 1,  sizeof(len), file) != sizeof(len)
		    || fwrite(field->name, 1, len, file) != len) {

			ib_senderrf(
				thd, IB_LOG_LEVEL_WARN, ER_IO_WRITE_ERROR,
				errno, strerror(errno),
				"while writing index column.");

			return(DB_IO_ERROR);
		}
	}

	return(DB_SUCCESS);
}

/*********************************************************************//**
Write the meta data config file index information.
@return DB_SUCCESS or error code. */
static	__attribute__((nonnull, warn_unused_result))
dberr_t
row_quiesce_write_indexes(
/*======================*/
	const dict_table_t*	table,	/*!< in: write the meta data for
					this table */
	FILE*			file,	/*!< in: file to write to */
	THD*			thd)	/*!< in/out: session */
{
	{
		byte		row[sizeof(ib_uint32_t)];

		/* Write the number of indexes in the table. */
		mach_write_to_4(row, UT_LIST_GET_LEN(table->indexes));

		DBUG_EXECUTE_IF("ib_export_io_write_failure_11",
				close(fileno(file)););

		if (fwrite(row, 1,  sizeof(row), file) != sizeof(row)) {
			ib_senderrf(
				thd, IB_LOG_LEVEL_WARN, ER_IO_WRITE_ERROR,
				errno, strerror(errno),
				"while writing index count.");

			return(DB_IO_ERROR);
		}
	}

	dberr_t			err = DB_SUCCESS;

	/* Write the index meta data. */
	for (const dict_index_t* index = UT_LIST_GET_FIRST(table->indexes);
	     index != 0 && err == DB_SUCCESS;
	     index = UT_LIST_GET_NEXT(indexes, index)) {

		byte*		ptr;
		byte		row[sizeof(index_id_t)
				    + sizeof(ib_uint32_t) * 8];

		ptr = row;

		ut_ad(sizeof(index_id_t) == 8);
		mach_write_to_8(ptr, index->id);
		ptr += sizeof(index_id_t);

		mach_write_to_4(ptr, index->space);
		ptr += sizeof(ib_uint32_t);

		mach_write_to_4(ptr, index->page);
		ptr += sizeof(ib_uint32_t);

		mach_write_to_4(ptr, index->type);
		ptr += sizeof(ib_uint32_t);

		mach_write_to_4(ptr, index->trx_id_offset);
		ptr += sizeof(ib_uint32_t);

		mach_write_to_4(ptr, index->n_user_defined_cols);
		ptr += sizeof(ib_uint32_t);

		mach_write_to_4(ptr, index->n_uniq);
		ptr += sizeof(ib_uint32_t);

		mach_write_to_4(ptr, index->n_nullable);
		ptr += sizeof(ib_uint32_t);

		mach_write_to_4(ptr, index->n_fields);

		DBUG_EXECUTE_IF("ib_export_io_write_failure_12",
				close(fileno(file)););

		if (fwrite(row, 1, sizeof(row), file) != sizeof(row)) {

			ib_senderrf(
				thd, IB_LOG_LEVEL_WARN, ER_IO_WRITE_ERROR,
				errno, strerror(errno),
				"while writing index meta-data.");

			return(DB_IO_ERROR);
		}

		/* Write the length of the index name.
		NUL byte is included in the length. */
		ib_uint32_t	len = strlen(index->name) + 1;
		ut_a(len > 1);

		mach_write_to_4(row, len);

		DBUG_EXECUTE_IF("ib_export_io_write_failure_1",
				close(fileno(file)););

		if (fwrite(row, 1, sizeof(len), file) != sizeof(len)
		    || fwrite(index->name, 1, len, file) != len) {

			ib_senderrf(
				thd, IB_LOG_LEVEL_WARN, ER_IO_WRITE_ERROR,
				errno, strerror(errno),
				"while writing index name.");

			return(DB_IO_ERROR);
		}

		err = row_quiesce_write_index_fields(index, file, thd);
	}

	return(err);
}

/*********************************************************************//**
Write the meta data (table columns) config file. Serialise the contents of
dict_col_t structure, along with the column name. All fields are serialized
as ib_uint32_t.
@return DB_SUCCESS or error code. */
static	__attribute__((nonnull, warn_unused_result))
dberr_t
row_quiesce_write_table(
/*====================*/
	const dict_table_t*	table,	/*!< in: write the meta data for
					this table */
	FILE*			file,	/*!< in: file to write to */
	THD*			thd)	/*!< in/out: session */
{
	dict_col_t*		col;
	byte			row[sizeof(ib_uint32_t) * 7];

	col = table->cols;

	for (ulint i = 0; i < table->n_cols; ++i, ++col) {
		byte*		ptr = row;

		mach_write_to_4(ptr, col->prtype);
		ptr += sizeof(ib_uint32_t);

		mach_write_to_4(ptr, col->mtype);
		ptr += sizeof(ib_uint32_t);

		mach_write_to_4(ptr, col->len);
		ptr += sizeof(ib_uint32_t);

		mach_write_to_4(ptr, col->mbminmaxlen);
		ptr += sizeof(ib_uint32_t);

		mach_write_to_4(ptr, col->ind);
		ptr += sizeof(ib_uint32_t);

		mach_write_to_4(ptr, col->ord_part);
		ptr += sizeof(ib_uint32_t);

		mach_write_to_4(ptr, col->max_prefix);

		DBUG_EXECUTE_IF("ib_export_io_write_failure_2",
				close(fileno(file)););

		if (fwrite(row, 1,  sizeof(row), file) != sizeof(row)) {
			ib_senderrf(
				thd, IB_LOG_LEVEL_WARN, ER_IO_WRITE_ERROR,
				errno, strerror(errno),
				"while writing table column data.");

			return(DB_IO_ERROR);
		}

		/* Write out the column name as [len, byte array]. The len
		includes the NUL byte. */
		ib_uint32_t	len;
		const char*	col_name;

		col_name = dict_table_get_col_name(table, dict_col_get_no(col));

		/* Include the NUL byte in the length. */
		len = strlen(col_name) + 1;
		ut_a(len > 1);

		mach_write_to_4(row, len);

		DBUG_EXECUTE_IF("ib_export_io_write_failure_3",
				close(fileno(file)););

		if (fwrite(row, 1,  sizeof(len), file) != sizeof(len)
		    || fwrite(col_name, 1, len, file) != len) {

			ib_senderrf(
				thd, IB_LOG_LEVEL_WARN, ER_IO_WRITE_ERROR,
				errno, strerror(errno),
				"while writing column name.");

			return(DB_IO_ERROR);
		}
	}

	return(DB_SUCCESS);
}

/*********************************************************************//**
Write the meta data config file header.
@return DB_SUCCESS or error code. */
static	__attribute__((nonnull, warn_unused_result))
dberr_t
row_quiesce_write_header(
/*=====================*/
	const dict_table_t*	table,	/*!< in: write the meta data for
					this table */
	FILE*			file,	/*!< in: file to write to */
	THD*			thd)	/*!< in/out: session */
{
	byte			value[sizeof(ib_uint32_t)];

	/* Write the meta-data version number. */
	mach_write_to_4(value, IB_EXPORT_CFG_VERSION_V1);

	DBUG_EXECUTE_IF("ib_export_io_write_failure_4", close(fileno(file)););

	if (fwrite(&value, 1,  sizeof(value), file) != sizeof(value)) {
		ib_senderrf(
			thd, IB_LOG_LEVEL_WARN, ER_IO_WRITE_ERROR,
			errno, strerror(errno),
			"while writing meta-data version number.");

		return(DB_IO_ERROR);
	}

	/* Write the server hostname. */
	ib_uint32_t		len;
	const char*		hostname = server_get_hostname();

	/* Play it safe and check for NULL. */
	if (hostname == 0) {
		static const char	NullHostname[] = "Hostname unknown";

		ib_logf(IB_LOG_LEVEL_WARN,
			"Unable to determine server hostname.");

		hostname = NullHostname;
	}

	/* The server hostname includes the NUL byte. */
	len = strlen(hostname) + 1;
	mach_write_to_4(value, len);

	DBUG_EXECUTE_IF("ib_export_io_write_failure_5", close(fileno(file)););

	if (fwrite(&value, 1,  sizeof(value), file) != sizeof(value)
	    || fwrite(hostname, 1,  len, file) != len) {

		ib_senderrf(
			thd, IB_LOG_LEVEL_WARN, ER_IO_WRITE_ERROR,
			errno, strerror(errno),
			"while writing hostname.");

		return(DB_IO_ERROR);
	}

	/* The table name includes the NUL byte. */
	ut_a(table->name != 0);
	len = strlen(table->name) + 1;

	/* Write the table name. */
	mach_write_to_4(value, len);

	DBUG_EXECUTE_IF("ib_export_io_write_failure_6", close(fileno(file)););

	if (fwrite(&value, 1,  sizeof(value), file) != sizeof(value)
	    || fwrite(table->name, 1,  len, file) != len) {

		ib_senderrf(
			thd, IB_LOG_LEVEL_WARN, ER_IO_WRITE_ERROR,
			errno, strerror(errno),
			"while writing table name.");

		return(DB_IO_ERROR);
	}

	byte		row[sizeof(ib_uint32_t) * 3];

	/* Write the next autoinc value. */
	mach_write_to_8(row, table->autoinc);

	DBUG_EXECUTE_IF("ib_export_io_write_failure_7", close(fileno(file)););

	if (fwrite(row, 1,  sizeof(ib_uint64_t), file) != sizeof(ib_uint64_t)) {
		ib_senderrf(
			thd, IB_LOG_LEVEL_WARN, ER_IO_WRITE_ERROR,
			errno, strerror(errno),
			"while writing table autoinc value.");

		return(DB_IO_ERROR);
	}

	byte*		ptr = row;

	/* Write the system page size. */
	mach_write_to_4(ptr, UNIV_PAGE_SIZE);
	ptr += sizeof(ib_uint32_t);

	/* Write the table->flags. */
	mach_write_to_4(ptr, table->flags);
	ptr += sizeof(ib_uint32_t);

	/* Write the number of columns in the table. */
	mach_write_to_4(ptr, table->n_cols);

	DBUG_EXECUTE_IF("ib_export_io_write_failure_8", close(fileno(file)););

	if (fwrite(row, 1,  sizeof(row), file) != sizeof(row)) {
		ib_senderrf(
			thd, IB_LOG_LEVEL_WARN, ER_IO_WRITE_ERROR,
			errno, strerror(errno),
			"while writing table meta-data.");

		return(DB_IO_ERROR);
	}

	return(DB_SUCCESS);
}

/*********************************************************************//**
Write the table meta data after quiesce.
@return DB_SUCCESS or error code */
static	__attribute__((nonnull, warn_unused_result))
dberr_t
row_quiesce_write_cfg(
/*==================*/
	dict_table_t*	table,	/*!< in: write the meta data for
					this table */
	THD*			thd)	/*!< in/out: session */
{
	dberr_t			err;
	char			name[OS_FILE_MAX_PATH];

	srv_get_meta_data_filename(table, name, sizeof(name));

	ib_logf(IB_LOG_LEVEL_INFO, "Writing table metadata to '%s'", name);

	FILE*	file = fopen(name, "w+b");

	if (file == NULL) {
		ib_errf(thd, IB_LOG_LEVEL_WARN, ER_CANT_CREATE_FILE,
			 name, errno, strerror(errno));

		err = DB_IO_ERROR;
	} else {
		err = row_quiesce_write_header(table, file, thd);

		if (err == DB_SUCCESS) {
			err = row_quiesce_write_table(table, file, thd);
		}

		if (err == DB_SUCCESS) {
			err = row_quiesce_write_indexes(table, file, thd);
		}

		if (fflush(file) != 0) {

			char	msg[BUFSIZ];

			ut_snprintf(msg, sizeof(msg), "%s flush() failed",
				    name);

			ib_senderrf(
				thd, IB_LOG_LEVEL_WARN, ER_IO_WRITE_ERROR,
				errno, strerror(errno), msg);
		}

		if (fclose(file) != 0) {
			char	msg[BUFSIZ];

			ut_snprintf(msg, sizeof(msg), "%s flose() failed",
				    name);

			ib_senderrf(
				thd, IB_LOG_LEVEL_WARN, ER_IO_WRITE_ERROR,
				errno, strerror(errno), msg);
		}
	}

	return(err);
}

/*********************************************************************//**
Check whether a table has an FTS index defined on it.
@return true if an FTS index exists on the table */
static
bool
row_quiesce_table_has_fts_index(
/*============================*/
	const dict_table_t*	table)	/*!< in: quiesce this table */
{
	bool			exists = false;

	dict_mutex_enter_for_mysql();

	for (const dict_index_t* index = UT_LIST_GET_FIRST(table->indexes);
	     index != 0;
	     index = UT_LIST_GET_NEXT(indexes, index)) {

		if (index->type & DICT_FTS) {
			exists = true;
			break;
		}
	}

	dict_mutex_exit_for_mysql();

	return(exists);
}

/*********************************************************************//**
Quiesce the tablespace that the table resides in. */
UNIV_INTERN
void
row_quiesce_table_start(
/*====================*/
	dict_table_t*	table,		/*!< in: quiesce this table */
	trx_t*		trx)		/*!< in/out: transaction/session */
{
	ut_a(trx->mysql_thd != 0);
	ut_a(srv_n_purge_threads > 0);
	ut_ad(!srv_read_only_mode);

	char		table_name[MAX_FULL_NAME_LEN + 1];

	ut_a(trx->mysql_thd != 0);

	innobase_format_name(
		table_name, sizeof(table_name), table->name, FALSE);

	ib_logf(IB_LOG_LEVEL_INFO,
		"Sync to disk of '%s' started.", table_name);

	if (trx_purge_state() != PURGE_STATE_DISABLED) {
		trx_purge_stop();
	}

	ut_a(table->id > 0);

	ulint	count = 0;

	while (ibuf_contract_in_background(table->id, TRUE) != 0) {
		if (!(++count % 20)) {
			ib_logf(IB_LOG_LEVEL_INFO,
				"Merging change buffer entries for '%s'",
				table_name);
		}
	}

	if (!trx_is_interrupted(trx)) {
		buf_LRU_flush_or_remove_pages(
			table->space, BUF_REMOVE_FLUSH_WRITE, trx);

		if (trx_is_interrupted(trx)) {

			ib_logf(IB_LOG_LEVEL_WARN, "Quiesce aborted!");

		} else if (row_quiesce_write_cfg(table, trx->mysql_thd)
			   != DB_SUCCESS) {

			ib_logf(IB_LOG_LEVEL_WARN,
				"There was an error writing to the "
				"meta data file");
		} else {
			ib_logf(IB_LOG_LEVEL_INFO,
				"Table '%s' flushed to disk", table_name);
		}
	} else {
		ib_logf(IB_LOG_LEVEL_WARN, "Quiesce aborted!");
	}

	dberr_t	err = row_quiesce_set_state(table, QUIESCE_COMPLETE, trx);
	ut_a(err == DB_SUCCESS);
}

/*********************************************************************//**
Cleanup after table quiesce. */
UNIV_INTERN
void
row_quiesce_table_complete(
/*=======================*/
	dict_table_t*	table,		/*!< in: quiesce this table */
	trx_t*		trx)		/*!< in/out: transaction/session */
{
	ulint		count = 0;
	char		table_name[MAX_FULL_NAME_LEN + 1];

	ut_a(trx->mysql_thd != 0);

	innobase_format_name(
		table_name, sizeof(table_name), table->name, FALSE);

	/* We need to wait for the operation to complete if the
	transaction has been killed. */

	while (table->quiesce != QUIESCE_COMPLETE) {

		/* Print a warning after every minute. */
		if (!(count % 60)) {
			ib_logf(IB_LOG_LEVEL_WARN,
				"Waiting for quiesce of '%s' to complete",
				table_name);
		}

		/* Sleep for a second. */
		os_thread_sleep(1000000);

		++count;
	}

	/* Remove the .cfg file now that the user has resumed
	normal operations. Otherwise it will cause problems when
	the user tries to drop the database (remove directory). */
	char		cfg_name[OS_FILE_MAX_PATH];

	srv_get_meta_data_filename(table, cfg_name, sizeof(cfg_name));

	os_file_delete_if_exists(innodb_file_data_key, cfg_name);

	ib_logf(IB_LOG_LEVEL_INFO,
		"Deleting the meta-data file '%s'", cfg_name);

	if (trx_purge_state() != PURGE_STATE_DISABLED) {
		trx_purge_run();
	}

	dberr_t	err = row_quiesce_set_state(table, QUIESCE_NONE, trx);
	ut_a(err == DB_SUCCESS);
}

/*********************************************************************//**
Set a table's quiesce state.
@return DB_SUCCESS or error code. */
UNIV_INTERN
dberr_t
row_quiesce_set_state(
/*==================*/
	dict_table_t*	table,		/*!< in: quiesce this table */
	ib_quiesce_t	state,		/*!< in: quiesce state to set */
	trx_t*		trx)		/*!< in/out: transaction */
{
	ut_a(srv_n_purge_threads > 0);

	if (srv_read_only_mode) {

		ib_senderrf(trx->mysql_thd,
			    IB_LOG_LEVEL_WARN, ER_READ_ONLY_MODE);

		return(DB_UNSUPPORTED);

<<<<<<< HEAD
	} else if (dict_table_is_temporary(table)) {

		ib_senderrf(trx->mysql_thd, IB_LOG_LEVEL_WARN,
			    ER_CANNOT_DISCARD_TEMPORARY_TABLE);

		return(DB_UNSUPPORTED);
	} else if (table->space == TRX_SYS_SPACE) {
=======
	} else if (table->space == srv_sys_space.space_id()) {
>>>>>>> b74d92d3

		char	table_name[MAX_FULL_NAME_LEN + 1];

		innobase_format_name(
			table_name, sizeof(table_name), table->name, FALSE);

		ib_senderrf(trx->mysql_thd, IB_LOG_LEVEL_WARN,
			    ER_TABLE_IN_SYSTEM_TABLESPACE, table_name);

		return(DB_UNSUPPORTED);

	} else if (dict_table_is_temporary(table)) {

		ib_senderrf(trx->mysql_thd, IB_LOG_LEVEL_WARN,
			    ER_CANNOT_DISCARD_TEMPORARY_TABLE);

		return(DB_UNSUPPORTED);

	} else if (row_quiesce_table_has_fts_index(table)) {

		ib_senderrf(trx->mysql_thd, IB_LOG_LEVEL_WARN,
			    ER_NOT_SUPPORTED_YET,
			    "FLUSH TABLES on tables that have an FTS index. "
			    "FTS auxiliary tables will not be flushed.");

	} else if (DICT_TF2_FLAG_IS_SET(table, DICT_TF2_FTS_HAS_DOC_ID)) {
		/* If this flag is set then the table may not have any active
		FTS indexes but it will still have the auxiliary tables. */

		ib_senderrf(trx->mysql_thd, IB_LOG_LEVEL_WARN,
			    ER_NOT_SUPPORTED_YET,
			    "FLUSH TABLES on a table that had an FTS index, "
			    "created on a hidden column, the "
			    "auxiliary tables haven't been dropped as yet. "
			    "FTS auxiliary tables will not be flushed.");
	}

	row_mysql_lock_data_dictionary(trx);

	dict_table_x_lock_indexes(table);

	switch (state) {
	case QUIESCE_START:
		ut_a(table->quiesce == QUIESCE_NONE);
		break;

	case QUIESCE_COMPLETE:
		ut_a(table->quiesce == QUIESCE_START);
		break;

	case QUIESCE_NONE:
		ut_a(table->quiesce == QUIESCE_COMPLETE);
		break;
	}

	table->quiesce = state;

	dict_table_x_unlock_indexes(table);

	row_mysql_unlock_data_dictionary(trx);

	return(DB_SUCCESS);
}
<|MERGE_RESOLUTION|>--- conflicted
+++ resolved
@@ -644,17 +644,13 @@
 
 		return(DB_UNSUPPORTED);
 
-<<<<<<< HEAD
 	} else if (dict_table_is_temporary(table)) {
 
 		ib_senderrf(trx->mysql_thd, IB_LOG_LEVEL_WARN,
 			    ER_CANNOT_DISCARD_TEMPORARY_TABLE);
 
 		return(DB_UNSUPPORTED);
-	} else if (table->space == TRX_SYS_SPACE) {
-=======
 	} else if (table->space == srv_sys_space.space_id()) {
->>>>>>> b74d92d3
 
 		char	table_name[MAX_FULL_NAME_LEN + 1];
 
@@ -663,13 +659,6 @@
 
 		ib_senderrf(trx->mysql_thd, IB_LOG_LEVEL_WARN,
 			    ER_TABLE_IN_SYSTEM_TABLESPACE, table_name);
-
-		return(DB_UNSUPPORTED);
-
-	} else if (dict_table_is_temporary(table)) {
-
-		ib_senderrf(trx->mysql_thd, IB_LOG_LEVEL_WARN,
-			    ER_CANNOT_DISCARD_TEMPORARY_TABLE);
 
 		return(DB_UNSUPPORTED);
 

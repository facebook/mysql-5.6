/*****************************************************************************

Copyright (c) 2011, 2016, Oracle and/or its affiliates. All Rights Reserved.

This program is free software; you can redistribute it and/or modify it under
the terms of the GNU General Public License as published by the Free Software
Foundation; version 2 of the License.

This program is distributed in the hope that it will be useful, but WITHOUT
ANY WARRANTY; without even the implied warranty of MERCHANTABILITY or FITNESS
FOR A PARTICULAR PURPOSE. See the GNU General Public License for more details.

You should have received a copy of the GNU General Public License along with
this program; if not, write to the Free Software Foundation, Inc.,
51 Franklin Street, Suite 500, Boston, MA 02110-1335 USA

*****************************************************************************/

/**************************************************//**
@file row/row0log.cc
Modification log for online index creation and online table rebuild

Created 2011-05-26 Marko Makela
*******************************************************/

#include "row0log.h"

#ifdef UNIV_NONINL
#include "row0log.ic"
#endif

#include "row0row.h"
#include "row0ins.h"
#include "row0upd.h"
#include "row0merge.h"
#include "row0ext.h"
#include "data0data.h"
#include "que0que.h"
#include "srv0mon.h"
#include "handler0alter.h"
#include "ut0new.h"
#include "ut0stage.h"
#include "trx0rec.h"

#include <algorithm>
#include <map>

/** Table row modification operations during online table rebuild.
Delete-marked records are not copied to the rebuilt table. */
enum row_tab_op {
	/** Insert a record */
	ROW_T_INSERT = 0x41,
	/** Update a record in place */
	ROW_T_UPDATE,
	/** Delete (purge) a record */
	ROW_T_DELETE
};

/** Index record modification operations during online index creation */
enum row_op {
	/** Insert a record */
	ROW_OP_INSERT = 0x61,
	/** Delete a record */
	ROW_OP_DELETE
};

/** Size of the modification log entry header, in bytes */
#define ROW_LOG_HEADER_SIZE 2/*op, extra_size*/

/** Log block for modifications during online ALTER TABLE */
struct row_log_buf_t {
	byte*		block;	/*!< file block buffer */
	ut_new_pfx_t	block_pfx; /*!< opaque descriptor of "block". Set
				by ut_allocator::allocate_large() and fed to
				ut_allocator::deallocate_large(). */
	mrec_buf_t	buf;	/*!< buffer for accessing a record
				that spans two blocks */
	ulint		blocks; /*!< current position in blocks */
	ulint		bytes;	/*!< current position within block */
	ulonglong	total;	/*!< logical position, in bytes from
				the start of the row_log_table log;
				0 for row_log_online_op() and
				row_log_apply(). */
};

/** Tracks BLOB allocation during online ALTER TABLE */
class row_log_table_blob_t {
public:
	/** Constructor (declaring a BLOB freed)
	@param offset_arg row_log_t::tail::total */
#ifdef UNIV_DEBUG
	row_log_table_blob_t(ulonglong offset_arg) :
		old_offset (0), free_offset (offset_arg),
		offset (BLOB_FREED) {}
#else /* UNIV_DEBUG */
	row_log_table_blob_t() :
		offset (BLOB_FREED) {}
#endif /* UNIV_DEBUG */

	/** Declare a BLOB freed again.
	@param offset_arg row_log_t::tail::total */
#ifdef UNIV_DEBUG
	void blob_free(ulonglong offset_arg)
#else /* UNIV_DEBUG */
	void blob_free()
#endif /* UNIV_DEBUG */
	{
		ut_ad(offset < offset_arg);
		ut_ad(offset != BLOB_FREED);
		ut_d(old_offset = offset);
		ut_d(free_offset = offset_arg);
		offset = BLOB_FREED;
	}
	/** Declare a freed BLOB reused.
	@param offset_arg row_log_t::tail::total */
	void blob_alloc(ulonglong offset_arg) {
		ut_ad(free_offset <= offset_arg);
		ut_d(old_offset = offset);
		offset = offset_arg;
	}
	/** Determine if a BLOB was freed at a given log position
	@param offset_arg row_log_t::head::total after the log record
	@return true if freed */
	bool is_freed(ulonglong offset_arg) const {
		/* This is supposed to be the offset at the end of the
		current log record. */
		ut_ad(offset_arg > 0);
		/* We should never get anywhere close the magic value. */
		ut_ad(offset_arg < BLOB_FREED);
		return(offset_arg < offset);
	}
private:
	/** Magic value for a freed BLOB */
	static const ulonglong BLOB_FREED = ~0ULL;
#ifdef UNIV_DEBUG
	/** Old offset, in case a page was freed, reused, freed, ... */
	ulonglong	old_offset;
	/** Offset of last blob_free() */
	ulonglong	free_offset;
#endif /* UNIV_DEBUG */
	/** Byte offset to the log file */
	ulonglong	offset;
};

/** @brief Map of off-page column page numbers to 0 or log byte offsets.

If there is no mapping for a page number, it is safe to access.
If a page number maps to 0, it is an off-page column that has been freed.
If a page number maps to a nonzero number, the number is a byte offset
into the index->online_log, indicating that the page is safe to access
when applying log records starting from that offset. */
typedef std::map<
	ulint,
	row_log_table_blob_t,
	std::less<ulint>,
	ut_allocator<std::pair<const ulint, row_log_table_blob_t> > >
	page_no_map;

/** @brief Buffer for logging modifications during online index creation

All modifications to an index that is being created will be logged by
row_log_online_op() to this buffer.

All modifications to a table that is being rebuilt will be logged by
row_log_table_delete(), row_log_table_update(), row_log_table_insert()
to this buffer.

When head.blocks == tail.blocks, the reader will access tail.block
directly. When also head.bytes == tail.bytes, both counts will be
reset to 0 and the file will be truncated. */
struct row_log_t {
	int		fd;	/*!< file descriptor */
	ib_mutex_t	mutex;	/*!< mutex protecting error,
				max_trx and tail */
	page_no_map*	blobs;	/*!< map of page numbers of off-page columns
				that have been freed during table-rebuilding
				ALTER TABLE (row_log_table_*); protected by
				index->lock X-latch only */
	dict_table_t*	table;	/*!< table that is being rebuilt,
				or NULL when this is a secondary
				index that is being created online */
	bool		same_pk;/*!< whether the definition of the PRIMARY KEY
				has remained the same */
	const dtuple_t*	add_cols;
				/*!< default values of added columns, or NULL */
	const ulint*	col_map;/*!< mapping of old column numbers to
				new ones, or NULL if !table */
	dberr_t		error;	/*!< error that occurred during online
				table rebuild */
	trx_id_t	max_trx;/*!< biggest observed trx_id in
				row_log_online_op();
				protected by mutex and index->lock S-latch,
				or by index->lock X-latch only */
	row_log_buf_t	tail;	/*!< writer context;
				protected by mutex and index->lock S-latch,
				or by index->lock X-latch only */
	row_log_buf_t	head;	/*!< reader context; protected by MDL only;
				modifiable by row_log_apply_ops() */
	ulint		n_old_col;
				/*!< number of non-virtual column in
				old table */
	ulint		n_old_vcol;
				/*!< number of virtual column in old table */
	const char*	path;	/*!< where to create temporary file during
				log operation */
};


/** Create the file or online log if it does not exist.
@param[in,out] log     online rebuild log
@return true if success, false if not */
static MY_ATTRIBUTE((warn_unused_result))
int
row_log_tmpfile(
	row_log_t*	log)
{
	DBUG_ENTER("row_log_tmpfile");
	if (log->fd < 0) {
		log->fd = row_merge_file_create_low(log->path);
		DBUG_EXECUTE_IF("row_log_tmpfile_fail",
				if (log->fd > 0)
					row_merge_file_destroy_low(log->fd);
				log->fd = -1;);
		if (log->fd >= 0) {
			MONITOR_ATOMIC_INC(MONITOR_ALTER_TABLE_LOG_FILES);
		}
	}

	DBUG_RETURN(log->fd);
}

/** Allocate the memory for the log buffer.
@param[in,out]	log_buf	Buffer used for log operation
@return TRUE if success, false if not */
static MY_ATTRIBUTE((warn_unused_result))
bool
row_log_block_allocate(
	row_log_buf_t&	log_buf)
{
	DBUG_ENTER("row_log_block_allocate");
	if (log_buf.block == NULL) {
		DBUG_EXECUTE_IF(
			"simulate_row_log_allocation_failure",
			DBUG_RETURN(false);
		);

		log_buf.block = ut_allocator<byte>(mem_key_row_log_buf)
			.allocate_large(srv_sort_buf_size, &log_buf.block_pfx);

		if (log_buf.block == NULL) {
			DBUG_RETURN(false);
		}
	}
	DBUG_RETURN(true);
}

/** Free the log buffer.
@param[in,out]	log_buf	Buffer used for log operation */
static
void
row_log_block_free(
	row_log_buf_t&	log_buf)
{
	DBUG_ENTER("row_log_block_free");
	if (log_buf.block != NULL) {
		ut_allocator<byte>(mem_key_row_log_buf).deallocate_large(
			log_buf.block, &log_buf.block_pfx);
		log_buf.block = NULL;
	}
	DBUG_VOID_RETURN;
}

/******************************************************//**
Logs an operation to a secondary index that is (or was) being created. */
void
row_log_online_op(
/*==============*/
	dict_index_t*	index,	/*!< in/out: index, S or X latched */
	const dtuple_t* tuple,	/*!< in: index tuple */
	trx_id_t	trx_id)	/*!< in: transaction ID for insert,
				or 0 for delete */
{
	byte*		b;
	ulint		extra_size;
	ulint		size;
	ulint		mrec_size;
	ulint		avail_size;
	row_log_t*	log;

	ut_ad(dtuple_validate(tuple));
	ut_ad(dtuple_get_n_fields(tuple) == dict_index_get_n_fields(index));
	ut_ad(rw_lock_own(dict_index_get_lock(index), RW_LOCK_S)
	      || rw_lock_own(dict_index_get_lock(index), RW_LOCK_X));

	if (dict_index_is_corrupted(index)) {
		return;
	}

	ut_ad(dict_index_is_online_ddl(index));

	/* Compute the size of the record. This differs from
	row_merge_buf_encode(), because here we do not encode
	extra_size+1 (and reserve 0 as the end-of-chunk marker). */

	size = rec_get_converted_size_temp(
		index, tuple->fields, tuple->n_fields, NULL, &extra_size);
	ut_ad(size >= extra_size);
	ut_ad(size <= sizeof log->tail.buf);

	mrec_size = ROW_LOG_HEADER_SIZE
		+ (extra_size >= 0x80) + size
		+ (trx_id ? DATA_TRX_ID_LEN : 0);

	log = index->online_log;
	mutex_enter(&log->mutex);

	if (trx_id > log->max_trx) {
		log->max_trx = trx_id;
	}

	if (!row_log_block_allocate(log->tail)) {
		log->error = DB_OUT_OF_MEMORY;
		goto err_exit;
	}

	UNIV_MEM_INVALID(log->tail.buf, sizeof log->tail.buf);

	ut_ad(log->tail.bytes < srv_sort_buf_size);
	avail_size = srv_sort_buf_size - log->tail.bytes;

	if (mrec_size > avail_size) {
		b = log->tail.buf;
	} else {
		b = log->tail.block + log->tail.bytes;
	}

	if (trx_id != 0) {
		*b++ = ROW_OP_INSERT;
		trx_write_trx_id(b, trx_id);
		b += DATA_TRX_ID_LEN;
	} else {
		*b++ = ROW_OP_DELETE;
	}

	if (extra_size < 0x80) {
		*b++ = (byte) extra_size;
	} else {
		ut_ad(extra_size < 0x8000);
		*b++ = (byte) (0x80 | (extra_size >> 8));
		*b++ = (byte) extra_size;
	}

	rec_convert_dtuple_to_temp(
		b + extra_size, index, tuple->fields, tuple->n_fields, NULL);
	b += size;

	if (mrec_size >= avail_size) {
		dberr_t			err;
		IORequest		request(IORequest::WRITE);
		const os_offset_t	byte_offset
			= (os_offset_t) log->tail.blocks
			* srv_sort_buf_size;

		if (byte_offset + srv_sort_buf_size >= srv_online_max_size) {
			goto write_failed;
		}

		if (mrec_size == avail_size) {
			ut_ad(b == &log->tail.block[srv_sort_buf_size]);
		} else {
			ut_ad(b == log->tail.buf + mrec_size);
			memcpy(log->tail.block + log->tail.bytes,
			       log->tail.buf, avail_size);
		}

		UNIV_MEM_ASSERT_RW(log->tail.block, srv_sort_buf_size);

		if (row_log_tmpfile(log) < 0) {
			log->error = DB_OUT_OF_MEMORY;
			goto err_exit;
		}

<<<<<<< HEAD
		err = os_file_write(
=======
		err = os_file_write_int_fd(
>>>>>>> 33fa37f4
			request,
			"(modification log)",
			log->fd,
			log->tail.block, byte_offset, srv_sort_buf_size);

		log->tail.blocks++;
		if (err != DB_SUCCESS) {
write_failed:
			/* We set the flag directly instead of invoking
			dict_set_corrupted_index_cache_only(index) here,
			because the index is not "public" yet. */
			index->type |= DICT_CORRUPT;
		}
		UNIV_MEM_INVALID(log->tail.block, srv_sort_buf_size);
		memcpy(log->tail.block, log->tail.buf + avail_size,
		       mrec_size - avail_size);
		log->tail.bytes = mrec_size - avail_size;
	} else {
		log->tail.bytes += mrec_size;
		ut_ad(b == log->tail.block + log->tail.bytes);
	}

	UNIV_MEM_INVALID(log->tail.buf, sizeof log->tail.buf);
err_exit:
	mutex_exit(&log->mutex);
}

/******************************************************//**
Gets the error status of the online index rebuild log.
@return DB_SUCCESS or error code */
dberr_t
row_log_table_get_error(
/*====================*/
	const dict_index_t*	index)	/*!< in: clustered index of a table
					that is being rebuilt online */
{
	ut_ad(dict_index_is_clust(index));
	ut_ad(dict_index_is_online_ddl(index));
	return(index->online_log->error);
}

/******************************************************//**
Starts logging an operation to a table that is being rebuilt.
@return pointer to log, or NULL if no logging is necessary */
static MY_ATTRIBUTE((nonnull, warn_unused_result))
byte*
row_log_table_open(
/*===============*/
	row_log_t*	log,	/*!< in/out: online rebuild log */
	ulint		size,	/*!< in: size of log record */
	ulint*		avail)	/*!< out: available size for log record */
{
	mutex_enter(&log->mutex);

	UNIV_MEM_INVALID(log->tail.buf, sizeof log->tail.buf);

	if (log->error != DB_SUCCESS) {
err_exit:
		mutex_exit(&log->mutex);
		return(NULL);
	}

	if (!row_log_block_allocate(log->tail)) {
		log->error = DB_OUT_OF_MEMORY;
		goto err_exit;
	}

	ut_ad(log->tail.bytes < srv_sort_buf_size);
	*avail = srv_sort_buf_size - log->tail.bytes;

	if (size > *avail) {
		return(log->tail.buf);
	} else {
		return(log->tail.block + log->tail.bytes);
	}
}

/******************************************************//**
Stops logging an operation to a table that is being rebuilt. */
static MY_ATTRIBUTE((nonnull))
void
row_log_table_close_func(
/*=====================*/
	row_log_t*	log,	/*!< in/out: online rebuild log */
#ifdef UNIV_DEBUG
	const byte*	b,	/*!< in: end of log record */
#endif /* UNIV_DEBUG */
	ulint		size,	/*!< in: size of log record */
	ulint		avail)	/*!< in: available size for log record */
{
	ut_ad(mutex_own(&log->mutex));

	if (size >= avail) {
		dberr_t			err;
		IORequest		request(IORequest::WRITE);
		const os_offset_t	byte_offset
			= (os_offset_t) log->tail.blocks
			* srv_sort_buf_size;

		if (byte_offset + srv_sort_buf_size >= srv_online_max_size) {
			goto write_failed;
		}

		if (size == avail) {
			ut_ad(b == &log->tail.block[srv_sort_buf_size]);
		} else {
			ut_ad(b == log->tail.buf + size);
			memcpy(log->tail.block + log->tail.bytes,
			       log->tail.buf, avail);
		}

		UNIV_MEM_ASSERT_RW(log->tail.block, srv_sort_buf_size);

		if (row_log_tmpfile(log) < 0) {
			log->error = DB_OUT_OF_MEMORY;
			goto err_exit;
		}

<<<<<<< HEAD
		err = os_file_write(
=======
		err = os_file_write_int_fd(
>>>>>>> 33fa37f4
			request,
			"(modification log)",
			log->fd,
			log->tail.block, byte_offset, srv_sort_buf_size);

		log->tail.blocks++;
		if (err != DB_SUCCESS) {
write_failed:
			log->error = DB_ONLINE_LOG_TOO_BIG;
		}
		UNIV_MEM_INVALID(log->tail.block, srv_sort_buf_size);
		memcpy(log->tail.block, log->tail.buf + avail, size - avail);
		log->tail.bytes = size - avail;
	} else {
		log->tail.bytes += size;
		ut_ad(b == log->tail.block + log->tail.bytes);
	}

	log->tail.total += size;
	UNIV_MEM_INVALID(log->tail.buf, sizeof log->tail.buf);
err_exit:
	mutex_exit(&log->mutex);
}

#ifdef UNIV_DEBUG
# define row_log_table_close(log, b, size, avail)	\
	row_log_table_close_func(log, b, size, avail)
#else /* UNIV_DEBUG */
# define row_log_table_close(log, b, size, avail)	\
	row_log_table_close_func(log, size, avail)
#endif /* UNIV_DEBUG */

/** Check whether a virtual column is indexed in the new table being
created during alter table
@param[in]	index	cluster index
@param[in]	v_no	virtual column number
@return true if it is indexed, else false */
bool
row_log_col_is_indexed(
	const dict_index_t*	index,
	ulint			v_no)
{
	return(dict_table_get_nth_v_col(
		index->online_log->table, v_no)->m_col.ord_part);
}

/******************************************************//**
Logs a delete operation to a table that is being rebuilt.
This will be merged in row_log_table_apply_delete(). */
void
row_log_table_delete(
/*=================*/
	const rec_t*	rec,	/*!< in: clustered index leaf page record,
				page X-latched */
	const dtuple_t*	ventry,	/*!< in: dtuple holding virtual column info */
	dict_index_t*	index,	/*!< in/out: clustered index, S-latched
				or X-latched */
	const ulint*	offsets,/*!< in: rec_get_offsets(rec,index) */
	const byte*	sys)	/*!< in: DB_TRX_ID,DB_ROLL_PTR that should
				be logged, or NULL to use those in rec */
{
	ulint		old_pk_extra_size;
	ulint		old_pk_size;
	ulint		ext_size = 0;
	ulint		mrec_size;
	ulint		avail_size;
	mem_heap_t*	heap		= NULL;
	const dtuple_t*	old_pk;
	row_ext_t*	ext;

	ut_ad(dict_index_is_clust(index));
	ut_ad(rec_offs_validate(rec, index, offsets));
	ut_ad(rec_offs_n_fields(offsets) == dict_index_get_n_fields(index));
	ut_ad(rec_offs_size(offsets) <= sizeof index->online_log->tail.buf);
	ut_ad(rw_lock_own_flagged(
			&index->lock,
			RW_LOCK_FLAG_S | RW_LOCK_FLAG_X | RW_LOCK_FLAG_SX));

	if (dict_index_is_corrupted(index)
	    || !dict_index_is_online_ddl(index)
	    || index->online_log->error != DB_SUCCESS) {
		return;
	}

	dict_table_t* new_table = index->online_log->table;
	dict_index_t* new_index = dict_table_get_first_index(new_table);

	ut_ad(dict_index_is_clust(new_index));
	ut_ad(!dict_index_is_online_ddl(new_index));

	/* Create the tuple PRIMARY KEY,DB_TRX_ID,DB_ROLL_PTR in new_table. */
	if (index->online_log->same_pk) {
		dtuple_t*	tuple;
		ut_ad(new_index->n_uniq == index->n_uniq);

		/* The PRIMARY KEY and DB_TRX_ID,DB_ROLL_PTR are in the first
		fields of the record. */
		heap = mem_heap_create(
			DATA_TRX_ID_LEN
			+ DTUPLE_EST_ALLOC(new_index->n_uniq + 2));
		old_pk = tuple = dtuple_create(heap, new_index->n_uniq + 2);
		dict_index_copy_types(tuple, new_index, tuple->n_fields);
		dtuple_set_n_fields_cmp(tuple, new_index->n_uniq);

		for (ulint i = 0; i < dtuple_get_n_fields(tuple); i++) {
			ulint		len;
			const void*	field	= rec_get_nth_field(
				rec, offsets, i, &len);
			dfield_t*	dfield	= dtuple_get_nth_field(
				tuple, i);
			ut_ad(len != UNIV_SQL_NULL);
			ut_ad(!rec_offs_nth_extern(offsets, i));
			dfield_set_data(dfield, field, len);
		}

		if (sys) {
			dfield_set_data(
				dtuple_get_nth_field(tuple,
						     new_index->n_uniq),
				sys, DATA_TRX_ID_LEN);
			dfield_set_data(
				dtuple_get_nth_field(tuple,
						     new_index->n_uniq + 1),
				sys + DATA_TRX_ID_LEN, DATA_ROLL_PTR_LEN);
		}
	} else {
		/* The PRIMARY KEY has changed. Translate the tuple. */
		old_pk = row_log_table_get_pk(
			rec, index, offsets, NULL, &heap);

		if (!old_pk) {
			ut_ad(index->online_log->error != DB_SUCCESS);
			if (heap) {
				goto func_exit;
			}
			return;
		}
	}

	ut_ad(DATA_TRX_ID_LEN == dtuple_get_nth_field(
		      old_pk, old_pk->n_fields - 2)->len);
	ut_ad(DATA_ROLL_PTR_LEN == dtuple_get_nth_field(
		      old_pk, old_pk->n_fields - 1)->len);
	old_pk_size = rec_get_converted_size_temp(
		new_index, old_pk->fields, old_pk->n_fields, NULL,
		&old_pk_extra_size);
	ut_ad(old_pk_extra_size < 0x100);

	mrec_size = 6 + old_pk_size;

	/* Log enough prefix of the BLOB unless both the
	old and new table are in COMPACT or REDUNDANT format,
	which store the prefix in the clustered index record. */
	if (rec_offs_any_extern(offsets)
	    && (dict_table_get_format(index->table) >= UNIV_FORMAT_B
		|| dict_table_get_format(new_table) >= UNIV_FORMAT_B)) {

		/* Build a cache of those off-page column prefixes
		that are referenced by secondary indexes. It can be
		that none of the off-page columns are needed. */
		row_build(ROW_COPY_DATA, index, rec,
			  offsets, NULL, NULL, NULL, &ext, heap);
		if (ext) {
			/* Log the row_ext_t, ext->ext and ext->buf */
			ext_size = ext->n_ext * ext->max_len
				+ sizeof(*ext)
				+ ext->n_ext * sizeof(ulint)
				+ (ext->n_ext - 1) * sizeof ext->len;
			mrec_size += ext_size;
		}
	}

	/* Check if we need to log virtual column data */
	if (ventry->n_v_fields > 0) {
		ulint	v_extra;
		mrec_size += rec_get_converted_size_temp(
                        new_index, NULL, 0, ventry, &v_extra);
        }

	if (byte* b = row_log_table_open(index->online_log,
					 mrec_size, &avail_size)) {
		*b++ = ROW_T_DELETE;
		*b++ = static_cast<byte>(old_pk_extra_size);

		/* Log the size of external prefix we saved */
		mach_write_to_4(b, ext_size);
		b += 4;

		rec_convert_dtuple_to_temp(
			b + old_pk_extra_size, new_index,
			old_pk->fields, old_pk->n_fields, NULL);

		b += old_pk_size;

		if (ext_size) {
			ulint	cur_ext_size = sizeof(*ext)
				+ (ext->n_ext - 1) * sizeof ext->len;

			memcpy(b, ext, cur_ext_size);
			b += cur_ext_size;

			/* Check if we need to col_map to adjust the column
			number. If columns were added/removed/reordered,
			adjust the column number. */
			if (const ulint* col_map =
				index->online_log->col_map) {
				for (ulint i = 0; i < ext->n_ext; i++) {
					const_cast<ulint&>(ext->ext[i]) =
						col_map[ext->ext[i]];
				}
			}

			memcpy(b, ext->ext, ext->n_ext * sizeof(*ext->ext));
			b += ext->n_ext * sizeof(*ext->ext);

			ext_size -= cur_ext_size
				 + ext->n_ext * sizeof(*ext->ext);
			memcpy(b, ext->buf, ext_size);
			b += ext_size;
		}

		/* log virtual columns */
		if (ventry->n_v_fields > 0) {
                        rec_convert_dtuple_to_temp(
                                b, new_index, NULL, 0, ventry);
                        b += mach_read_from_2(b);
                }

		row_log_table_close(
			index->online_log, b, mrec_size, avail_size);
	}

func_exit:
	mem_heap_free(heap);
}

/******************************************************//**
Logs an insert or update to a table that is being rebuilt. */
static
void
row_log_table_low_redundant(
/*========================*/
	const rec_t*		rec,	/*!< in: clustered index leaf
					page record in ROW_FORMAT=REDUNDANT,
					page X-latched */
	const dtuple_t*		ventry,	/*!< in: dtuple holding virtual
					column info or NULL */
	const dtuple_t*		o_ventry,/*!< in: old dtuple holding virtual
					column info or NULL */
	dict_index_t*		index,	/*!< in/out: clustered index, S-latched
					or X-latched */
	bool			insert,	/*!< in: true if insert,
					false if update */
	const dtuple_t*		old_pk,	/*!< in: old PRIMARY KEY value
					(if !insert and a PRIMARY KEY
					is being created) */
	const dict_index_t*	new_index)
					/*!< in: clustered index of the
					new table, not latched */
{
	ulint		old_pk_size;
	ulint		old_pk_extra_size;
	ulint		size;
	ulint		extra_size;
	ulint		mrec_size;
	ulint		avail_size;
	mem_heap_t*	heap		= NULL;
	dtuple_t*	tuple;
	ulint		num_v = ventry ? dtuple_get_n_v_fields(ventry) : 0;

	ut_ad(!page_is_comp(page_align(rec)));
	ut_ad(dict_index_get_n_fields(index) == rec_get_n_fields_old(rec));
	ut_ad(dict_tf2_is_valid(index->table->flags, index->table->flags2));
	ut_ad(!dict_table_is_comp(index->table));  /* redundant row format */
	ut_ad(dict_index_is_clust(new_index));

	heap = mem_heap_create(DTUPLE_EST_ALLOC(index->n_fields));
	tuple = dtuple_create_with_vcol(heap, index->n_fields, num_v);
	dict_index_copy_types(tuple, index, index->n_fields);

	if (num_v) {
		dict_table_copy_v_types(tuple, index->table);
	}

	dtuple_set_n_fields_cmp(tuple, dict_index_get_n_unique(index));

	if (rec_get_1byte_offs_flag(rec)) {
		for (ulint i = 0; i < index->n_fields; i++) {
			dfield_t*	dfield;
			ulint		len;
			const void*	field;

			dfield = dtuple_get_nth_field(tuple, i);
			field = rec_get_nth_field_old(rec, i, &len);

			dfield_set_data(dfield, field, len);
		}
	} else {
		for (ulint i = 0; i < index->n_fields; i++) {
			dfield_t*	dfield;
			ulint		len;
			const void*	field;

			dfield = dtuple_get_nth_field(tuple, i);
			field = rec_get_nth_field_old(rec, i, &len);

			dfield_set_data(dfield, field, len);

			if (rec_2_is_field_extern(rec, i)) {
				dfield_set_ext(dfield);
			}
		}
	}

	size = rec_get_converted_size_temp(
		index, tuple->fields, tuple->n_fields, ventry, &extra_size);

	mrec_size = ROW_LOG_HEADER_SIZE + size + (extra_size >= 0x80);

	if (num_v) {
		if (o_ventry) {
			ulint	v_extra = 0;
			mrec_size += rec_get_converted_size_temp(
				index, NULL, 0, o_ventry, &v_extra);
		}
	} else if (index->table->n_v_cols) {
		mrec_size += 2;
	}

	if (insert || index->online_log->same_pk) {
		ut_ad(!old_pk);
		old_pk_extra_size = old_pk_size = 0;
	} else {
		ut_ad(old_pk);
		ut_ad(old_pk->n_fields == 2 + old_pk->n_fields_cmp);
		ut_ad(DATA_TRX_ID_LEN == dtuple_get_nth_field(
			      old_pk, old_pk->n_fields - 2)->len);
		ut_ad(DATA_ROLL_PTR_LEN == dtuple_get_nth_field(
			      old_pk, old_pk->n_fields - 1)->len);

		old_pk_size = rec_get_converted_size_temp(
			new_index, old_pk->fields, old_pk->n_fields,
			ventry, &old_pk_extra_size);
		ut_ad(old_pk_extra_size < 0x100);
		mrec_size += 1/*old_pk_extra_size*/ + old_pk_size;
	}

	if (byte* b = row_log_table_open(index->online_log,
					 mrec_size, &avail_size)) {
		*b++ = insert ? ROW_T_INSERT : ROW_T_UPDATE;

		if (old_pk_size) {
			*b++ = static_cast<byte>(old_pk_extra_size);

			rec_convert_dtuple_to_temp(
				b + old_pk_extra_size, new_index,
				old_pk->fields, old_pk->n_fields,
				ventry);
			b += old_pk_size;
		}

		if (extra_size < 0x80) {
			*b++ = static_cast<byte>(extra_size);
		} else {
			ut_ad(extra_size < 0x8000);
			*b++ = static_cast<byte>(0x80 | (extra_size >> 8));
			*b++ = static_cast<byte>(extra_size);
		}

		rec_convert_dtuple_to_temp(
			b + extra_size, index, tuple->fields, tuple->n_fields,
			ventry);
		b += size;

		if (num_v) {
			if (o_ventry) {
				rec_convert_dtuple_to_temp(
					b, new_index, NULL, 0, o_ventry);
				b += mach_read_from_2(b);
			}
		} else if (index->table->n_v_cols) {
			/* The table contains virtual columns, but nothing
			has changed for them, so just mark a 2 bytes length
			field */
			mach_write_to_2(b, 2);
			b += 2;
		}

		row_log_table_close(
			index->online_log, b, mrec_size, avail_size);
	}

	mem_heap_free(heap);
}

/******************************************************//**
Logs an insert or update to a table that is being rebuilt. */
static
void
row_log_table_low(
/*==============*/
	const rec_t*	rec,	/*!< in: clustered index leaf page record,
				page X-latched */
	const dtuple_t*	ventry,	/*!< in: dtuple holding virtual column info */
	const dtuple_t*	o_ventry,/*!< in: dtuple holding old virtual column
				info */
	dict_index_t*	index,	/*!< in/out: clustered index, S-latched
				or X-latched */
	const ulint*	offsets,/*!< in: rec_get_offsets(rec,index) */
	bool		insert,	/*!< in: true if insert, false if update */
	const dtuple_t*	old_pk)	/*!< in: old PRIMARY KEY value (if !insert
				and a PRIMARY KEY is being created) */
{
	ulint			omit_size;
	ulint			old_pk_size;
	ulint			old_pk_extra_size;
	ulint			extra_size;
	ulint			mrec_size;
	ulint			avail_size;
	const dict_index_t*	new_index;

	new_index = dict_table_get_first_index(index->online_log->table);

	ut_ad(dict_index_is_clust(index));
	ut_ad(dict_index_is_clust(new_index));
	ut_ad(!dict_index_is_online_ddl(new_index));
	ut_ad(rec_offs_validate(rec, index, offsets));
	ut_ad(rec_offs_n_fields(offsets) == dict_index_get_n_fields(index));
	ut_ad(rec_offs_size(offsets) <= sizeof index->online_log->tail.buf);
	ut_ad(rw_lock_own_flagged(
			&index->lock,
			RW_LOCK_FLAG_S | RW_LOCK_FLAG_X | RW_LOCK_FLAG_SX));
	ut_ad(fil_page_get_type(page_align(rec)) == FIL_PAGE_INDEX);
	ut_ad(page_is_leaf(page_align(rec)));
	ut_ad(!page_is_comp(page_align(rec)) == !rec_offs_comp(offsets));
	/* old_pk=row_log_table_get_pk() [not needed in INSERT] is a prefix
	of the clustered index record (PRIMARY KEY,DB_TRX_ID,DB_ROLL_PTR),
	with no information on virtual columns */
	ut_ad(!old_pk || !insert);
	ut_ad(!old_pk || old_pk->n_v_fields == 0);
	ut_ad(!o_ventry || !insert);
	ut_ad(!o_ventry || ventry);

	if (dict_index_is_corrupted(index)
	    || !dict_index_is_online_ddl(index)
	    || index->online_log->error != DB_SUCCESS) {
		return;
	}

	if (!rec_offs_comp(offsets)) {
		row_log_table_low_redundant(
			rec, ventry, o_ventry, index, insert,
			old_pk, new_index);
		return;
	}

	ut_ad(page_is_comp(page_align(rec)));
	ut_ad(rec_get_status(rec) == REC_STATUS_ORDINARY);

	omit_size = REC_N_NEW_EXTRA_BYTES;

	extra_size = rec_offs_extra_size(offsets) - omit_size;

	mrec_size = ROW_LOG_HEADER_SIZE
		+ (extra_size >= 0x80) + rec_offs_size(offsets) - omit_size;

	if (ventry && ventry->n_v_fields > 0) {
		ulint	v_extra = 0;
		mrec_size += rec_get_converted_size_temp(
			new_index, NULL, 0, ventry, &v_extra);

		if (o_ventry) {
			mrec_size += rec_get_converted_size_temp(
				new_index, NULL, 0, o_ventry, &v_extra);
		}
	} else if (index->table->n_v_cols) {
		/* Always leave 2 bytes length marker for virtual column
		data logging even if there is none of them is indexed if table
		has virtual columns */
		mrec_size += 2;
	}

	if (insert || index->online_log->same_pk) {
		ut_ad(!old_pk);
		old_pk_extra_size = old_pk_size = 0;
	} else {
		ut_ad(old_pk);
		ut_ad(old_pk->n_fields == 2 + old_pk->n_fields_cmp);
		ut_ad(DATA_TRX_ID_LEN == dtuple_get_nth_field(
			      old_pk, old_pk->n_fields - 2)->len);
		ut_ad(DATA_ROLL_PTR_LEN == dtuple_get_nth_field(
			      old_pk, old_pk->n_fields - 1)->len);

		old_pk_size = rec_get_converted_size_temp(
			new_index, old_pk->fields, old_pk->n_fields,
			NULL, &old_pk_extra_size);
		ut_ad(old_pk_extra_size < 0x100);
		mrec_size += 1/*old_pk_extra_size*/ + old_pk_size;
	}

	if (byte* b = row_log_table_open(index->online_log,
					 mrec_size, &avail_size)) {
		*b++ = insert ? ROW_T_INSERT : ROW_T_UPDATE;

		if (old_pk_size) {
			*b++ = static_cast<byte>(old_pk_extra_size);

			rec_convert_dtuple_to_temp(
				b + old_pk_extra_size, new_index,
				old_pk->fields, old_pk->n_fields,
				NULL);
			b += old_pk_size;
		}

		if (extra_size < 0x80) {
			*b++ = static_cast<byte>(extra_size);
		} else {
			ut_ad(extra_size < 0x8000);
			*b++ = static_cast<byte>(0x80 | (extra_size >> 8));
			*b++ = static_cast<byte>(extra_size);
		}

		memcpy(b, rec - rec_offs_extra_size(offsets), extra_size);
		b += extra_size;
		memcpy(b, rec, rec_offs_data_size(offsets));
		b += rec_offs_data_size(offsets);

		if (ventry && ventry->n_v_fields > 0) {
			rec_convert_dtuple_to_temp(
				b, new_index, NULL, 0, ventry);
			b += mach_read_from_2(b);

			if (o_ventry) {
				rec_convert_dtuple_to_temp(
					b, new_index, NULL, 0, o_ventry);
				b += mach_read_from_2(b);
			}
		} else if (index->table->n_v_cols) {
			/* The table contains virtual columns, but nothing
			has changed for them, so just mark a 2 bytes length
			field */
			mach_write_to_2(b, 2);
			b += 2;
		}

		row_log_table_close(
			index->online_log, b, mrec_size, avail_size);
	}
}

/******************************************************//**
Logs an update to a table that is being rebuilt.
This will be merged in row_log_table_apply_update(). */
void
row_log_table_update(
/*=================*/
	const rec_t*	rec,	/*!< in: clustered index leaf page record,
				page X-latched */
	dict_index_t*	index,	/*!< in/out: clustered index, S-latched
				or X-latched */
	const ulint*	offsets,/*!< in: rec_get_offsets(rec,index) */
	const dtuple_t*	old_pk,	/*!< in: row_log_table_get_pk()
				before the update */
	const dtuple_t*	new_v_row,/*!< in: dtuple contains the new virtual
				columns */
	const dtuple_t*	old_v_row)/*!< in: dtuple contains the old virtual
				columns */
{
	row_log_table_low(rec, new_v_row, old_v_row, index, offsets,
			  false, old_pk);
}

/** Gets the old table column of a PRIMARY KEY column.
@param table old table (before ALTER TABLE)
@param col_map mapping of old column numbers to new ones
@param col_no column position in the new table
@return old table column, or NULL if this is an added column */
static
const dict_col_t*
row_log_table_get_pk_old_col(
/*=========================*/
	const dict_table_t*	table,
	const ulint*		col_map,
	ulint			col_no)
{
	for (ulint i = 0; i < table->n_cols; i++) {
		if (col_no == col_map[i]) {
			return(dict_table_get_nth_col(table, i));
		}
	}

	return(NULL);
}

/** Maps an old table column of a PRIMARY KEY column.
@param[in]	col		old table column (before ALTER TABLE)
@param[in]	ifield		clustered index field in the new table (after
ALTER TABLE)
@param[in,out]	dfield		clustered index tuple field in the new table
@param[in,out]	heap		memory heap for allocating dfield contents
@param[in]	rec		clustered index leaf page record in the old
table
@param[in]	offsets		rec_get_offsets(rec)
@param[in]	i		rec field corresponding to col
@param[in]	page_size	page size of the old table
@param[in]	max_len		maximum length of dfield
@retval DB_INVALID_NULL		if a NULL value is encountered
@retval DB_TOO_BIG_INDEX_COL	if the maximum prefix length is exceeded */
static
dberr_t
row_log_table_get_pk_col(
	const dict_col_t*	col,
	const dict_field_t*	ifield,
	dfield_t*		dfield,
	mem_heap_t*		heap,
	const rec_t*		rec,
	const ulint*		offsets,
	ulint			i,
	const page_size_t&	page_size,
	ulint			max_len)
{
	const byte*	field;
	ulint		len;

	field = rec_get_nth_field(rec, offsets, i, &len);

	if (len == UNIV_SQL_NULL) {
		return(DB_INVALID_NULL);
	}

	if (rec_offs_nth_extern(offsets, i)) {
		ulint	field_len = ifield->prefix_len;
		byte*	blob_field;

		if (!field_len) {
			field_len = ifield->fixed_len;
			if (!field_len) {
				field_len = max_len + 1;
			}
		}

		blob_field = static_cast<byte*>(
			mem_heap_alloc(heap, field_len));

		len = btr_copy_externally_stored_field_prefix(
			blob_field, field_len, page_size, field, len);
		if (len >= max_len + 1) {
			return(DB_TOO_BIG_INDEX_COL);
		}

		dfield_set_data(dfield, blob_field, len);
	} else {
		dfield_set_data(dfield, mem_heap_dup(heap, field, len), len);
	}

	return(DB_SUCCESS);
}

/******************************************************//**
Constructs the old PRIMARY KEY and DB_TRX_ID,DB_ROLL_PTR
of a table that is being rebuilt.
@return tuple of PRIMARY KEY,DB_TRX_ID,DB_ROLL_PTR in the rebuilt table,
or NULL if the PRIMARY KEY definition does not change */
const dtuple_t*
row_log_table_get_pk(
/*=================*/
	const rec_t*	rec,	/*!< in: clustered index leaf page record,
				page X-latched */
	dict_index_t*	index,	/*!< in/out: clustered index, S-latched
				or X-latched */
	const ulint*	offsets,/*!< in: rec_get_offsets(rec,index) */
	byte*		sys,	/*!< out: DB_TRX_ID,DB_ROLL_PTR for
				row_log_table_delete(), or NULL */
	mem_heap_t**	heap)	/*!< in/out: memory heap where allocated */
{
	dtuple_t*	tuple	= NULL;
	row_log_t*	log	= index->online_log;

	ut_ad(dict_index_is_clust(index));
	ut_ad(dict_index_is_online_ddl(index));
	ut_ad(!offsets || rec_offs_validate(rec, index, offsets));
	ut_ad(rw_lock_own_flagged(
			&index->lock,
			RW_LOCK_FLAG_S | RW_LOCK_FLAG_X | RW_LOCK_FLAG_SX));

	ut_ad(log);
	ut_ad(log->table);

	if (log->same_pk) {
		/* The PRIMARY KEY columns are unchanged. */
		if (sys) {
			/* Store the DB_TRX_ID,DB_ROLL_PTR. */
			ulint	trx_id_offs = index->trx_id_offset;

			if (!trx_id_offs) {
				ulint	pos = dict_index_get_sys_col_pos(
					index, DATA_TRX_ID);
				ulint	len;
				ut_ad(pos > 0);

				if (!offsets) {
					offsets = rec_get_offsets(
						rec, index, NULL, pos + 1,
						heap);
				}

				trx_id_offs = rec_get_nth_field_offs(
					offsets, pos, &len);
				ut_ad(len == DATA_TRX_ID_LEN);
			}

			memcpy(sys, rec + trx_id_offs,
			       DATA_TRX_ID_LEN + DATA_ROLL_PTR_LEN);
		}

		return(NULL);
	}

	mutex_enter(&log->mutex);

	/* log->error is protected by log->mutex. */
	if (log->error == DB_SUCCESS) {
		dict_table_t*	new_table	= log->table;
		dict_index_t*	new_index
			= dict_table_get_first_index(new_table);
		const ulint	new_n_uniq
			= dict_index_get_n_unique(new_index);

		if (!*heap) {
			ulint	size = 0;

			if (!offsets) {
				size += (1 + REC_OFFS_HEADER_SIZE
					 + index->n_fields)
					* sizeof *offsets;
			}

			for (ulint i = 0; i < new_n_uniq; i++) {
				size += dict_col_get_min_size(
					dict_index_get_nth_col(new_index, i));
			}

			*heap = mem_heap_create(
				DTUPLE_EST_ALLOC(new_n_uniq + 2) + size);
		}

		if (!offsets) {
			offsets = rec_get_offsets(rec, index, NULL,
						  ULINT_UNDEFINED, heap);
		}

		tuple = dtuple_create(*heap, new_n_uniq + 2);
		dict_index_copy_types(tuple, new_index, tuple->n_fields);
		dtuple_set_n_fields_cmp(tuple, new_n_uniq);

		const ulint max_len = DICT_MAX_FIELD_LEN_BY_FORMAT(new_table);

		const page_size_t&	page_size
			= dict_table_page_size(index->table);

		for (ulint new_i = 0; new_i < new_n_uniq; new_i++) {
			dict_field_t*	ifield;
			dfield_t*	dfield;
			ulint		prtype;
			ulint		mbminmaxlen;

			ifield = dict_index_get_nth_field(new_index, new_i);
			dfield = dtuple_get_nth_field(tuple, new_i);

			const ulint	col_no
				= dict_field_get_col(ifield)->ind;

			if (const dict_col_t* col
			    = row_log_table_get_pk_old_col(
				    index->table, log->col_map, col_no)) {
				ulint	i = dict_col_get_clust_pos(col, index);

				if (i == ULINT_UNDEFINED) {
					ut_ad(0);
					log->error = DB_CORRUPTION;
					goto err_exit;
				}

				log->error = row_log_table_get_pk_col(
					col, ifield, dfield, *heap,
					rec, offsets, i, page_size, max_len);

				if (log->error != DB_SUCCESS) {
err_exit:
					tuple = NULL;
					goto func_exit;
				}

				mbminmaxlen = col->mbminmaxlen;
				prtype = col->prtype;
			} else {
				/* No matching column was found in the old
				table, so this must be an added column.
				Copy the default value. */
				ut_ad(log->add_cols);

				dfield_copy(dfield, dtuple_get_nth_field(
						    log->add_cols, col_no));
				mbminmaxlen = dfield->type.mbminmaxlen;
				prtype = dfield->type.prtype;
			}

			ut_ad(!dfield_is_ext(dfield));
			ut_ad(!dfield_is_null(dfield));

			if (ifield->prefix_len) {
				ulint	len = dtype_get_at_most_n_mbchars(
					prtype, mbminmaxlen,
					ifield->prefix_len,
					dfield_get_len(dfield),
					static_cast<const char*>(
						dfield_get_data(dfield)));

				ut_ad(len <= dfield_get_len(dfield));
				dfield_set_len(dfield, len);
			}
		}

		const byte* trx_roll = rec
			+ row_get_trx_id_offset(index, offsets);

		/* Copy the fields, because the fields will be updated
		or the record may be moved somewhere else in the B-tree
		as part of the upcoming operation. */
		if (sys) {
			memcpy(sys, trx_roll,
			       DATA_TRX_ID_LEN + DATA_ROLL_PTR_LEN);
			trx_roll = sys;
		} else {
			trx_roll = static_cast<const byte*>(
				mem_heap_dup(
					*heap, trx_roll,
					DATA_TRX_ID_LEN + DATA_ROLL_PTR_LEN));
		}

		dfield_set_data(dtuple_get_nth_field(tuple, new_n_uniq),
				trx_roll, DATA_TRX_ID_LEN);
		dfield_set_data(dtuple_get_nth_field(tuple, new_n_uniq + 1),
				trx_roll + DATA_TRX_ID_LEN, DATA_ROLL_PTR_LEN);
	}

func_exit:
	mutex_exit(&log->mutex);
	return(tuple);
}

/******************************************************//**
Logs an insert to a table that is being rebuilt.
This will be merged in row_log_table_apply_insert(). */
void
row_log_table_insert(
/*=================*/
	const rec_t*	rec,	/*!< in: clustered index leaf page record,
				page X-latched */
	const dtuple_t*	ventry,	/*!< in: dtuple holding virtual column info */
	dict_index_t*	index,	/*!< in/out: clustered index, S-latched
				or X-latched */
	const ulint*	offsets)/*!< in: rec_get_offsets(rec,index) */
{
	row_log_table_low(rec, ventry, NULL, index, offsets, true, NULL);
}

/******************************************************//**
Notes that a BLOB is being freed during online ALTER TABLE. */
void
row_log_table_blob_free(
/*====================*/
	dict_index_t*	index,	/*!< in/out: clustered index, X-latched */
	ulint		page_no)/*!< in: starting page number of the BLOB */
{
	ut_ad(dict_index_is_clust(index));
	ut_ad(dict_index_is_online_ddl(index));
	ut_ad(rw_lock_own_flagged(
			&index->lock,
			RW_LOCK_FLAG_X | RW_LOCK_FLAG_SX));
	ut_ad(page_no != FIL_NULL);

	if (index->online_log->error != DB_SUCCESS) {
		return;
	}

	page_no_map*	blobs	= index->online_log->blobs;

	if (blobs == NULL) {
		index->online_log->blobs = blobs = UT_NEW_NOKEY(page_no_map());
	}

#ifdef UNIV_DEBUG
	const ulonglong	log_pos = index->online_log->tail.total;
#else
# define log_pos /* empty */
#endif /* UNIV_DEBUG */

	const page_no_map::value_type v(page_no,
					row_log_table_blob_t(log_pos));

	std::pair<page_no_map::iterator,bool> p = blobs->insert(v);

	if (!p.second) {
		/* Update the existing mapping. */
		ut_ad(p.first->first == page_no);
		p.first->second.blob_free(log_pos);
	}
#undef log_pos
}

/******************************************************//**
Notes that a BLOB is being allocated during online ALTER TABLE. */
void
row_log_table_blob_alloc(
/*=====================*/
	dict_index_t*	index,	/*!< in/out: clustered index, X-latched */
	ulint		page_no)/*!< in: starting page number of the BLOB */
{
	ut_ad(dict_index_is_clust(index));
	ut_ad(dict_index_is_online_ddl(index));

	ut_ad(rw_lock_own_flagged(
			&index->lock,
			RW_LOCK_FLAG_X | RW_LOCK_FLAG_SX));

	ut_ad(page_no != FIL_NULL);

	if (index->online_log->error != DB_SUCCESS) {
		return;
	}

	/* Only track allocations if the same page has been freed
	earlier. Double allocation without a free is not allowed. */
	if (page_no_map* blobs = index->online_log->blobs) {
		page_no_map::iterator p = blobs->find(page_no);

		if (p != blobs->end()) {
			ut_ad(p->first == page_no);
			p->second.blob_alloc(index->online_log->tail.total);
		}
	}
}

/******************************************************//**
Converts a log record to a table row.
@return converted row, or NULL if the conversion fails */
static MY_ATTRIBUTE((nonnull, warn_unused_result))
const dtuple_t*
row_log_table_apply_convert_mrec(
/*=============================*/
	const mrec_t*		mrec,		/*!< in: merge record */
	dict_index_t*		index,		/*!< in: index of mrec */
	const ulint*		offsets,	/*!< in: offsets of mrec */
	const row_log_t*	log,		/*!< in: rebuild context */
	mem_heap_t*		heap,		/*!< in/out: memory heap */
	trx_id_t		trx_id,		/*!< in: DB_TRX_ID of mrec */
	dberr_t*		error)		/*!< out: DB_SUCCESS or
						DB_MISSING_HISTORY or
						reason of failure */
{
	dtuple_t*	row;
	ulint		num_v = dict_table_get_n_v_cols(log->table);

	*error = DB_SUCCESS;

	/* This is based on row_build(). */
	if (log->add_cols) {
		row = dtuple_copy(log->add_cols, heap);
		/* dict_table_copy_types() would set the fields to NULL */
		for (ulint i = 0; i < dict_table_get_n_cols(log->table); i++) {
			dict_col_copy_type(
				dict_table_get_nth_col(log->table, i),
				dfield_get_type(dtuple_get_nth_field(row, i)));
		}
	} else {
		row = dtuple_create_with_vcol(
			heap, dict_table_get_n_cols(log->table), num_v);
		dict_table_copy_types(row, log->table);
	}

	for (ulint i = 0; i < rec_offs_n_fields(offsets); i++) {
		const dict_field_t*	ind_field
			= dict_index_get_nth_field(index, i);

		if (ind_field->prefix_len) {
			/* Column prefixes can only occur in key
			fields, which cannot be stored externally. For
			a column prefix, there should also be the full
			field in the clustered index tuple. The row
			tuple comprises full fields, not prefixes. */
			ut_ad(!rec_offs_nth_extern(offsets, i));
			continue;
		}

		const dict_col_t*	col
			= dict_field_get_col(ind_field);

		ulint			col_no
			= log->col_map[dict_col_get_no(col)];

		if (col_no == ULINT_UNDEFINED) {
			/* dropped column */
			continue;
		}

		dfield_t*	dfield
			= dtuple_get_nth_field(row, col_no);

		ulint			len;
		const byte*		data;

		if (rec_offs_nth_extern(offsets, i)) {
			ut_ad(rec_offs_any_extern(offsets));
			rw_lock_x_lock(dict_index_get_lock(index));

			if (const page_no_map* blobs = log->blobs) {
				data = rec_get_nth_field(
					mrec, offsets, i, &len);
				ut_ad(len >= BTR_EXTERN_FIELD_REF_SIZE);

				ulint	page_no = mach_read_from_4(
					data + len - (BTR_EXTERN_FIELD_REF_SIZE
						      - BTR_EXTERN_PAGE_NO));
				page_no_map::const_iterator p = blobs->find(
					page_no);
				if (p != blobs->end()
				    && p->second.is_freed(log->head.total)) {
					/* This BLOB has been freed.
					We must not access the row. */
					*error = DB_MISSING_HISTORY;
					dfield_set_data(dfield, data, len);
					dfield_set_ext(dfield);
					goto blob_done;
				}
			}

			data = btr_rec_copy_externally_stored_field(
				mrec, offsets,
				dict_table_page_size(index->table),
				i, &len, heap);
			ut_a(data);
			dfield_set_data(dfield, data, len);
blob_done:
			rw_lock_x_unlock(dict_index_get_lock(index));
		} else {
			data = rec_get_nth_field(mrec, offsets, i, &len);
			dfield_set_data(dfield, data, len);
		}

		if (len != UNIV_SQL_NULL && col->mtype == DATA_MYSQL
		    && col->len != len && !dict_table_is_comp(log->table)) {

			ut_ad(col->len >= len);
			if (dict_table_is_comp(index->table)) {
				byte*	buf = (byte*) mem_heap_alloc(heap,
								     col->len);
				memcpy(buf, dfield->data, len);
				memset(buf + len, 0x20, col->len - len);

				dfield_set_data(dfield, buf, col->len);
			} else {
				/* field length mismatch should not happen
				when rebuilding the redundant row format
				table. */
				ut_ad(0);
				*error = DB_CORRUPTION;
				return(NULL);
			}
		}

		/* See if any columns were changed to NULL or NOT NULL. */
		const dict_col_t*	new_col
			= dict_table_get_nth_col(log->table, col_no);
		ut_ad(new_col->mtype == col->mtype);

		/* Assert that prtype matches except for nullability. */
		ut_ad(!((new_col->prtype ^ col->prtype) & ~DATA_NOT_NULL));
		ut_ad(!((new_col->prtype ^ dfield_get_type(dfield)->prtype)
			& ~DATA_NOT_NULL));

		if (new_col->prtype == col->prtype) {
			continue;
		}

		if ((new_col->prtype & DATA_NOT_NULL)
		    && dfield_is_null(dfield)) {
			/* We got a NULL value for a NOT NULL column. */
			*error = DB_INVALID_NULL;
			return(NULL);
		}

		/* Adjust the DATA_NOT_NULL flag in the parsed row. */
		dfield_get_type(dfield)->prtype = new_col->prtype;

		ut_ad(dict_col_type_assert_equal(new_col,
						 dfield_get_type(dfield)));
	}

	/* read the virtual column data if any */
	if (num_v) {
		byte* b = const_cast<byte*>(mrec)
			  + rec_offs_data_size(offsets);
		trx_undo_read_v_cols(log->table, b, row, false,
				     &(log->col_map[log->n_old_col]));
	}

	return(row);
}

/******************************************************//**
Replays an insert operation on a table that was rebuilt.
@return DB_SUCCESS or error code */
static MY_ATTRIBUTE((nonnull, warn_unused_result))
dberr_t
row_log_table_apply_insert_low(
/*===========================*/
	que_thr_t*		thr,		/*!< in: query graph */
	const dtuple_t*		row,		/*!< in: table row
						in the old table definition */
	trx_id_t		trx_id,		/*!< in: trx_id of the row */
	mem_heap_t*		offsets_heap,	/*!< in/out: memory heap
						that can be emptied */
	mem_heap_t*		heap,		/*!< in/out: memory heap */
	row_merge_dup_t*	dup)		/*!< in/out: for reporting
						duplicate key errors */
{
	dberr_t		error;
	dtuple_t*	entry;
	const row_log_t*log	= dup->index->online_log;
	dict_index_t*	index	= dict_table_get_first_index(log->table);
	ulint		n_index = 0;

	ut_ad(dtuple_validate(row));
	ut_ad(trx_id);

	DBUG_PRINT("ib_alter_table",
		   ("insert table " IB_ID_FMT "(index " IB_ID_FMT "): %s",
		    index->table->id, index->id,
		    rec_printer(row).str().c_str()));

	static const ulint	flags
		= (BTR_CREATE_FLAG
		   | BTR_NO_LOCKING_FLAG
		   | BTR_NO_UNDO_LOG_FLAG
		   | BTR_KEEP_SYS_FLAG);

	entry = row_build_index_entry(row, NULL, index, heap);

	error = row_ins_clust_index_entry_low(
		flags, BTR_MODIFY_TREE, index, index->n_uniq,
		entry, 0, thr, false);

	switch (error) {
	case DB_SUCCESS:
		break;
	case DB_SUCCESS_LOCKED_REC:
		/* The row had already been copied to the table. */
		return(DB_SUCCESS);
	default:
		return(error);
	}

	do {
		if (!(index = dict_table_get_next_index(index))) {
			break;
		}

		if (index->type & DICT_FTS) {
			continue;
		}

		entry = row_build_index_entry(row, NULL, index, heap);
		error = row_ins_sec_index_entry_low(
			flags, BTR_MODIFY_TREE,
			index, offsets_heap, heap, entry, trx_id, thr,
			false);

		/* Report correct index name for duplicate key error. */
		if (error == DB_DUPLICATE_KEY) {
			thr_get_trx(thr)->error_key_num = n_index;
		}

	} while (error == DB_SUCCESS);

	return(error);
}

/******************************************************//**
Replays an insert operation on a table that was rebuilt.
@return DB_SUCCESS or error code */
static MY_ATTRIBUTE((nonnull, warn_unused_result))
dberr_t
row_log_table_apply_insert(
/*=======================*/
	que_thr_t*		thr,		/*!< in: query graph */
	const mrec_t*		mrec,		/*!< in: record to insert */
	const ulint*		offsets,	/*!< in: offsets of mrec */
	mem_heap_t*		offsets_heap,	/*!< in/out: memory heap
						that can be emptied */
	mem_heap_t*		heap,		/*!< in/out: memory heap */
	row_merge_dup_t*	dup,		/*!< in/out: for reporting
						duplicate key errors */
	trx_id_t		trx_id)		/*!< in: DB_TRX_ID of mrec */
{
	const row_log_t*log	= dup->index->online_log;
	dberr_t		error;
	const dtuple_t*	row	= row_log_table_apply_convert_mrec(
		mrec, dup->index, offsets, log, heap, trx_id, &error);

	switch (error) {
	case DB_MISSING_HISTORY:
		ut_ad(log->blobs);
		/* Because some BLOBs are missing, we know that the
		transaction was rolled back later (a rollback of
		an insert can free BLOBs).
		We can simply skip the insert: the subsequent
		ROW_T_DELETE will be ignored, or a ROW_T_UPDATE will
		be interpreted as ROW_T_INSERT. */
		return(DB_SUCCESS);
	case DB_SUCCESS:
		ut_ad(row != NULL);
		break;
	default:
		ut_ad(0);
	case DB_INVALID_NULL:
		ut_ad(row == NULL);
		return(error);
	}

	error = row_log_table_apply_insert_low(
		thr, row, trx_id, offsets_heap, heap, dup);
	if (error != DB_SUCCESS) {
		/* Report the erroneous row using the new
		version of the table. */
		innobase_row_to_mysql(dup->table, log->table, row);
	}
	return(error);
}

/******************************************************//**
Deletes a record from a table that is being rebuilt.
@return DB_SUCCESS or error code */
static MY_ATTRIBUTE((warn_unused_result))
dberr_t
row_log_table_apply_delete_low(
/*===========================*/
	btr_pcur_t*		pcur,		/*!< in/out: B-tree cursor,
						will be trashed */
	const dtuple_t*		ventry,		/*!< in: dtuple holding
						virtual column info */
	const ulint*		offsets,	/*!< in: offsets on pcur */
	const row_ext_t*	save_ext,	/*!< in: saved external field
						info, or NULL */
	mem_heap_t*		heap,		/*!< in/out: memory heap */
	mtr_t*			mtr)		/*!< in/out: mini-transaction,
						will be committed */
{
	dberr_t		error;
	row_ext_t*	ext;
	dtuple_t*	row;
	dict_index_t*	index	= btr_pcur_get_btr_cur(pcur)->index;

	ut_ad(dict_index_is_clust(index));

	DBUG_PRINT("ib_alter_table",
		   ("delete table " IB_ID_FMT "(index " IB_ID_FMT "): %s",
		    index->table->id, index->id,
		    rec_printer(btr_pcur_get_rec(pcur),
				offsets).str().c_str()));

	if (dict_table_get_next_index(index)) {
		/* Build a row template for purging secondary index entries. */
		row = row_build(
			ROW_COPY_DATA, index, btr_pcur_get_rec(pcur),
			offsets, NULL, NULL, NULL,
			save_ext ? NULL : &ext, heap);
		if (ventry) {
			dtuple_copy_v_fields(row, ventry);
		}

		if (!save_ext) {
			save_ext = ext;
		}
	} else {
		row = NULL;
	}

	btr_cur_pessimistic_delete(&error, FALSE, btr_pcur_get_btr_cur(pcur),
				   BTR_CREATE_FLAG, false, mtr);
	mtr_commit(mtr);

	if (error != DB_SUCCESS) {
		return(error);
	}

	while ((index = dict_table_get_next_index(index)) != NULL) {
		if (index->type & DICT_FTS) {
			continue;
		}

		const dtuple_t*	entry = row_build_index_entry(
			row, save_ext, index, heap);
		mtr_start(mtr);
		mtr->set_named_space(index->space);
		btr_pcur_open(index, entry, PAGE_CUR_LE,
			      BTR_MODIFY_TREE | BTR_LATCH_FOR_DELETE,
			      pcur, mtr);
#ifdef UNIV_DEBUG
		switch (btr_pcur_get_btr_cur(pcur)->flag) {
		case BTR_CUR_DELETE_REF:
		case BTR_CUR_DEL_MARK_IBUF:
		case BTR_CUR_DELETE_IBUF:
		case BTR_CUR_INSERT_TO_IBUF:
			/* We did not request buffering. */
			break;
		case BTR_CUR_HASH:
		case BTR_CUR_HASH_FAIL:
		case BTR_CUR_BINARY:
			goto flag_ok;
		}
		ut_ad(0);
flag_ok:
#endif /* UNIV_DEBUG */

		if (page_rec_is_infimum(btr_pcur_get_rec(pcur))
		    || btr_pcur_get_low_match(pcur) < index->n_uniq) {
			/* All secondary index entries should be
			found, because new_table is being modified by
			this thread only, and all indexes should be
			updated in sync. */
			mtr_commit(mtr);
			return(DB_INDEX_CORRUPT);
		}

		btr_cur_pessimistic_delete(&error, FALSE,
					   btr_pcur_get_btr_cur(pcur),
					   BTR_CREATE_FLAG, false, mtr);
		mtr_commit(mtr);
	}

	return(error);
}

/******************************************************//**
Replays a delete operation on a table that was rebuilt.
@return DB_SUCCESS or error code */
static MY_ATTRIBUTE((nonnull(1, 3, 4, 5, 6, 7), warn_unused_result))
dberr_t
row_log_table_apply_delete(
/*=======================*/
	que_thr_t*		thr,		/*!< in: query graph */
	ulint			trx_id_col,	/*!< in: position of
						DB_TRX_ID in the new
						clustered index */
	const mrec_t*		mrec,		/*!< in: merge record */
	const ulint*		moffsets,	/*!< in: offsets of mrec */
	mem_heap_t*		offsets_heap,	/*!< in/out: memory heap
						that can be emptied */
	mem_heap_t*		heap,		/*!< in/out: memory heap */
	const row_log_t*	log,		/*!< in: online log */
	const row_ext_t*	save_ext,	/*!< in: saved external field
						info, or NULL */
	ulint			ext_size)	/*!< in: external field size */
{
	dict_table_t*	new_table = log->table;
	dict_index_t*	index = dict_table_get_first_index(new_table);
	dtuple_t*	old_pk;
	mtr_t		mtr;
	btr_pcur_t	pcur;
	ulint*		offsets;
	ulint		num_v = new_table->n_v_cols;

	ut_ad(rec_offs_n_fields(moffsets)
	      == dict_index_get_n_unique(index) + 2);
	ut_ad(!rec_offs_any_extern(moffsets));

	/* Convert the row to a search tuple. */
	old_pk = dtuple_create_with_vcol(heap, index->n_uniq, num_v);
	dict_index_copy_types(old_pk, index, index->n_uniq);

	if (num_v) {
                dict_table_copy_v_types(old_pk, index->table);
        }

	for (ulint i = 0; i < index->n_uniq; i++) {
		ulint		len;
		const void*	field;
		field = rec_get_nth_field(mrec, moffsets, i, &len);
		ut_ad(len != UNIV_SQL_NULL);
		dfield_set_data(dtuple_get_nth_field(old_pk, i),
				field, len);
	}

	mtr_start(&mtr);
	mtr.set_named_space(index->space);
	btr_pcur_open(index, old_pk, PAGE_CUR_LE,
		      BTR_MODIFY_TREE | BTR_LATCH_FOR_DELETE,
		      &pcur, &mtr);
#ifdef UNIV_DEBUG
	switch (btr_pcur_get_btr_cur(&pcur)->flag) {
	case BTR_CUR_DELETE_REF:
	case BTR_CUR_DEL_MARK_IBUF:
	case BTR_CUR_DELETE_IBUF:
	case BTR_CUR_INSERT_TO_IBUF:
		/* We did not request buffering. */
		break;
	case BTR_CUR_HASH:
	case BTR_CUR_HASH_FAIL:
	case BTR_CUR_BINARY:
		goto flag_ok;
	}
	ut_ad(0);
flag_ok:
#endif /* UNIV_DEBUG */

	if (page_rec_is_infimum(btr_pcur_get_rec(&pcur))
	    || btr_pcur_get_low_match(&pcur) < index->n_uniq) {
all_done:
		mtr_commit(&mtr);
		/* The record was not found. All done. */
		/* This should only happen when an earlier
		ROW_T_INSERT was skipped or
		ROW_T_UPDATE was interpreted as ROW_T_DELETE
		due to BLOBs having been freed by rollback. */
		return(DB_SUCCESS);
	}

	offsets = rec_get_offsets(btr_pcur_get_rec(&pcur), index, NULL,
				  ULINT_UNDEFINED, &offsets_heap);
#if defined UNIV_DEBUG || defined UNIV_BLOB_LIGHT_DEBUG
	ut_a(!rec_offs_any_null_extern(btr_pcur_get_rec(&pcur), offsets));
#endif /* UNIV_DEBUG || UNIV_BLOB_LIGHT_DEBUG */

	/* Only remove the record if DB_TRX_ID,DB_ROLL_PTR match. */

	{
		ulint		len;
		const byte*	mrec_trx_id
			= rec_get_nth_field(mrec, moffsets, trx_id_col, &len);
		ut_ad(len == DATA_TRX_ID_LEN);
		const byte*	rec_trx_id
			= rec_get_nth_field(btr_pcur_get_rec(&pcur), offsets,
					    trx_id_col, &len);
		ut_ad(len == DATA_TRX_ID_LEN);

		ut_ad(rec_get_nth_field(mrec, moffsets, trx_id_col + 1, &len)
		      == mrec_trx_id + DATA_TRX_ID_LEN);
		ut_ad(len == DATA_ROLL_PTR_LEN);
		ut_ad(rec_get_nth_field(btr_pcur_get_rec(&pcur), offsets,
					trx_id_col + 1, &len)
		      == rec_trx_id + DATA_TRX_ID_LEN);
		ut_ad(len == DATA_ROLL_PTR_LEN);

		if (memcmp(mrec_trx_id, rec_trx_id,
			   DATA_TRX_ID_LEN + DATA_ROLL_PTR_LEN)) {
			/* The ROW_T_DELETE was logged for a different
			PRIMARY KEY,DB_TRX_ID,DB_ROLL_PTR.
			This is possible if a ROW_T_INSERT was skipped
			or a ROW_T_UPDATE was interpreted as ROW_T_DELETE
			because some BLOBs were missing due to
			(1) rolling back the initial insert, or
			(2) purging the BLOB for a later ROW_T_DELETE
			(3) purging 'old values' for a later ROW_T_UPDATE
			or ROW_T_DELETE. */
			ut_ad(!log->same_pk);
			goto all_done;
		}
	}

	if (num_v) {
                byte* b = (byte*)mrec + rec_offs_data_size(moffsets)
			  + ext_size;
                trx_undo_read_v_cols(log->table, b, old_pk, false,
				     &(log->col_map[log->n_old_col]));
        }

	return(row_log_table_apply_delete_low(&pcur, old_pk,
					      offsets, save_ext,
					      heap, &mtr));
}

/******************************************************//**
Replays an update operation on a table that was rebuilt.
@return DB_SUCCESS or error code */
static MY_ATTRIBUTE((nonnull, warn_unused_result))
dberr_t
row_log_table_apply_update(
/*=======================*/
	que_thr_t*		thr,		/*!< in: query graph */
	ulint			new_trx_id_col,	/*!< in: position of
						DB_TRX_ID in the new
						clustered index */
	const mrec_t*		mrec,		/*!< in: new value */
	const ulint*		offsets,	/*!< in: offsets of mrec */
	mem_heap_t*		offsets_heap,	/*!< in/out: memory heap
						that can be emptied */
	mem_heap_t*		heap,		/*!< in/out: memory heap */
	row_merge_dup_t*	dup,		/*!< in/out: for reporting
						duplicate key errors */
	trx_id_t		trx_id,		/*!< in: DB_TRX_ID of mrec */
	const dtuple_t*		old_pk)		/*!< in: PRIMARY KEY and
						DB_TRX_ID,DB_ROLL_PTR
						of the old value,
						or PRIMARY KEY if same_pk */
{
	const row_log_t*log	= dup->index->online_log;
	const dtuple_t*	row;
	dict_index_t*	index	= dict_table_get_first_index(log->table);
	mtr_t		mtr;
	btr_pcur_t	pcur;
	dberr_t		error;
	ulint		n_index = 0;

	ut_ad(dtuple_get_n_fields_cmp(old_pk)
	      == dict_index_get_n_unique(index));
	ut_ad(dtuple_get_n_fields(old_pk)
	      == dict_index_get_n_unique(index)
	      + (log->same_pk ? 0 : 2));

	row = row_log_table_apply_convert_mrec(
		mrec, dup->index, offsets, log, heap, trx_id, &error);

	switch (error) {
	case DB_MISSING_HISTORY:
		/* The record contained BLOBs that are now missing. */
		ut_ad(log->blobs);
		/* Whether or not we are updating the PRIMARY KEY, we
		know that there should be a subsequent
		ROW_T_DELETE for rolling back a preceding ROW_T_INSERT,
		overriding this ROW_T_UPDATE record. (*1)

		This allows us to interpret this ROW_T_UPDATE
		as ROW_T_DELETE.

		When applying the subsequent ROW_T_DELETE, no matching
		record will be found. */
	case DB_SUCCESS:
		ut_ad(row != NULL);
		break;
	default:
		ut_ad(0);
	case DB_INVALID_NULL:
		ut_ad(row == NULL);
		return(error);
	}

	mtr_start(&mtr);
	mtr.set_named_space(index->space);
	btr_pcur_open(index, old_pk, PAGE_CUR_LE,
		      BTR_MODIFY_TREE, &pcur, &mtr);
#ifdef UNIV_DEBUG
	switch (btr_pcur_get_btr_cur(&pcur)->flag) {
	case BTR_CUR_DELETE_REF:
	case BTR_CUR_DEL_MARK_IBUF:
	case BTR_CUR_DELETE_IBUF:
	case BTR_CUR_INSERT_TO_IBUF:
		ut_ad(0);/* We did not request buffering. */
	case BTR_CUR_HASH:
	case BTR_CUR_HASH_FAIL:
	case BTR_CUR_BINARY:
		break;
	}
#endif /* UNIV_DEBUG */

	if (page_rec_is_infimum(btr_pcur_get_rec(&pcur))
	    || btr_pcur_get_low_match(&pcur) < index->n_uniq) {
		/* The record was not found. This should only happen
		when an earlier ROW_T_INSERT or ROW_T_UPDATE was
		diverted because BLOBs were freed when the insert was
		later rolled back. */

		ut_ad(log->blobs);

		if (error == DB_SUCCESS) {
			/* An earlier ROW_T_INSERT could have been
			skipped because of a missing BLOB, like this:

			BEGIN;
			INSERT INTO t SET blob_col='blob value';
			UPDATE t SET blob_col='';
			ROLLBACK;

			This would generate the following records:
			ROW_T_INSERT (referring to 'blob value')
			ROW_T_UPDATE
			ROW_T_UPDATE (referring to 'blob value')
			ROW_T_DELETE
			[ROLLBACK removes the 'blob value']

			The ROW_T_INSERT would have been skipped
			because of a missing BLOB. Now we are
			executing the first ROW_T_UPDATE.
			The second ROW_T_UPDATE (for the ROLLBACK)
			would be interpreted as ROW_T_DELETE, because
			the BLOB would be missing.

			We could probably assume that the transaction
			has been rolled back and simply skip the
			'insert' part of this ROW_T_UPDATE record.
			However, there might be some complex scenario
			that could interfere with such a shortcut.
			So, we will insert the row (and risk
			introducing a bogus duplicate key error
			for the ALTER TABLE), and a subsequent
			ROW_T_UPDATE or ROW_T_DELETE will delete it. */
			mtr_commit(&mtr);
			error = row_log_table_apply_insert_low(
				thr, row, trx_id, offsets_heap, heap, dup);
		} else {
			/* Some BLOBs are missing, so we are interpreting
			this ROW_T_UPDATE as ROW_T_DELETE (see *1).
			Because the record was not found, we do nothing. */
			ut_ad(error == DB_MISSING_HISTORY);
			error = DB_SUCCESS;
func_exit:
			mtr_commit(&mtr);
		}
func_exit_committed:
		ut_ad(mtr.has_committed());

		if (error != DB_SUCCESS) {
			/* Report the erroneous row using the new
			version of the table. */
			innobase_row_to_mysql(dup->table, log->table, row);
		}

		return(error);
	}

	/* Prepare to update (or delete) the record. */
	ulint*		cur_offsets	= rec_get_offsets(
		btr_pcur_get_rec(&pcur),
		index, NULL, ULINT_UNDEFINED, &offsets_heap);

	if (!log->same_pk) {
		/* Only update the record if DB_TRX_ID,DB_ROLL_PTR match what
		was buffered. */
		ulint		len;
		const void*	rec_trx_id
			= rec_get_nth_field(btr_pcur_get_rec(&pcur),
					    cur_offsets, index->n_uniq, &len);
		ut_ad(len == DATA_TRX_ID_LEN);
		ut_ad(dtuple_get_nth_field(old_pk, index->n_uniq)->len
		      == DATA_TRX_ID_LEN);
		ut_ad(dtuple_get_nth_field(old_pk, index->n_uniq + 1)->len
		      == DATA_ROLL_PTR_LEN);
		ut_ad(DATA_TRX_ID_LEN + static_cast<const char*>(
			      dtuple_get_nth_field(old_pk,
						   index->n_uniq)->data)
		      == dtuple_get_nth_field(old_pk,
					      index->n_uniq + 1)->data);
		if (memcmp(rec_trx_id,
			   dtuple_get_nth_field(old_pk, index->n_uniq)->data,
			   DATA_TRX_ID_LEN + DATA_ROLL_PTR_LEN)) {
			/* The ROW_T_UPDATE was logged for a different
			DB_TRX_ID,DB_ROLL_PTR. This is possible if an
			earlier ROW_T_INSERT or ROW_T_UPDATE was diverted
			because some BLOBs were missing due to rolling
			back the initial insert or due to purging
			the old BLOB values of an update. */
			ut_ad(log->blobs);
			if (error != DB_SUCCESS) {
				ut_ad(error == DB_MISSING_HISTORY);
				/* Some BLOBs are missing, so we are
				interpreting this ROW_T_UPDATE as
				ROW_T_DELETE (see *1).
				Because this is a different row,
				we will do nothing. */
				error = DB_SUCCESS;
			} else {
				/* Because the user record is missing due to
				BLOBs that were missing when processing
				an earlier log record, we should
				interpret the ROW_T_UPDATE as ROW_T_INSERT.
				However, there is a different user record
				with the same PRIMARY KEY value already. */
				error = DB_DUPLICATE_KEY;
			}

			goto func_exit;
		}
	}

	if (error != DB_SUCCESS) {
		ut_ad(error == DB_MISSING_HISTORY);
		ut_ad(log->blobs);
		/* Some BLOBs are missing, so we are interpreting
		this ROW_T_UPDATE as ROW_T_DELETE (see *1). */
		error = row_log_table_apply_delete_low(
			&pcur, old_pk, cur_offsets, NULL, heap, &mtr);
		goto func_exit_committed;
	}

<<<<<<< HEAD
	dtuple_t*	entry	= row_build_index_entry(
		row, NULL, index, heap);
=======
	/** It allows to create tuple with virtual column information. */
	dtuple_t*	entry	= row_build_index_entry_low(
		row, NULL, index, heap, ROW_BUILD_FOR_INSERT);
>>>>>>> 33fa37f4
	upd_t*		update	= row_upd_build_difference_binary(
		index, entry, btr_pcur_get_rec(&pcur), cur_offsets,
		false, NULL, heap, dup->table);

	if (!update->n_fields) {
		/* Nothing to do. */
		goto func_exit;
	}

	const bool	pk_updated
		= upd_get_nth_field(update, 0)->field_no < new_trx_id_col;

	if (pk_updated || rec_offs_any_extern(cur_offsets)) {
		/* If the record contains any externally stored
		columns, perform the update by delete and insert,
		because we will not write any undo log that would
		allow purge to free any orphaned externally stored
		columns. */

		if (pk_updated && log->same_pk) {
			/* The ROW_T_UPDATE log record should only be
			written when the PRIMARY KEY fields of the
			record did not change in the old table.  We
			can only get a change of PRIMARY KEY columns
			in the rebuilt table if the PRIMARY KEY was
			redefined (!same_pk). */
			ut_ad(0);
			error = DB_CORRUPTION;
			goto func_exit;
		}

		error = row_log_table_apply_delete_low(
			&pcur, old_pk, cur_offsets, NULL, heap, &mtr);
		ut_ad(mtr.has_committed());

		if (error == DB_SUCCESS) {
			error = row_log_table_apply_insert_low(
				thr, row, trx_id, offsets_heap, heap, dup);
		}

		goto func_exit_committed;
	}

	dtuple_t*	old_row;
	row_ext_t*	old_ext;

	if (dict_table_get_next_index(index)) {
		/* Construct the row corresponding to the old value of
		the record. */
		old_row = row_build(
			ROW_COPY_DATA, index, btr_pcur_get_rec(&pcur),
			cur_offsets, NULL, NULL, NULL, &old_ext, heap);
		ut_ad(old_row);

		DBUG_PRINT("ib_alter_table",
			   ("update table " IB_ID_FMT
			    "(index " IB_ID_FMT "): %s to %s",
			    index->table->id, index->id,
			    rec_printer(old_row).str().c_str(),
			    rec_printer(row).str().c_str()));
	} else {
		old_row = NULL;
		old_ext = NULL;
	}

	big_rec_t*	big_rec;

	error = btr_cur_pessimistic_update(
		BTR_CREATE_FLAG | BTR_NO_LOCKING_FLAG
		| BTR_NO_UNDO_LOG_FLAG | BTR_KEEP_SYS_FLAG
		| BTR_KEEP_POS_FLAG,
		btr_pcur_get_btr_cur(&pcur),
		&cur_offsets, &offsets_heap, heap, &big_rec,
		update, 0, thr, 0, &mtr);

	if (big_rec) {
		if (error == DB_SUCCESS) {
			error = btr_store_big_rec_extern_fields(
				&pcur, update, cur_offsets, big_rec, &mtr,
				BTR_STORE_UPDATE);
		}

		dtuple_big_rec_free(big_rec);
	}

	while ((index = dict_table_get_next_index(index)) != NULL) {
		if (error != DB_SUCCESS) {
			break;
		}

		if (index->type & DICT_FTS) {
			continue;
		}

		if (!row_upd_changes_ord_field_binary(
			    index, update, thr, old_row, NULL)) {
			continue;
		}

		if (dict_index_has_virtual(index)) {
			dtuple_copy_v_fields(old_row, old_pk);
		}

		mtr_commit(&mtr);

		entry = row_build_index_entry(old_row, old_ext, index, heap);
		if (!entry) {
			ut_ad(0);
			return(DB_CORRUPTION);
		}

		mtr_start(&mtr);
		mtr.set_named_space(index->space);

		if (ROW_FOUND != row_search_index_entry(
			    index, entry, BTR_MODIFY_TREE, &pcur, &mtr)) {
			ut_ad(0);
			error = DB_CORRUPTION;
			break;
		}

		btr_cur_pessimistic_delete(
			&error, FALSE, btr_pcur_get_btr_cur(&pcur),
			BTR_CREATE_FLAG, false, &mtr);

		if (error != DB_SUCCESS) {
			break;
		}

		mtr_commit(&mtr);

		entry = row_build_index_entry(row, NULL, index, heap);
		error = row_ins_sec_index_entry_low(
			BTR_CREATE_FLAG | BTR_NO_LOCKING_FLAG
			| BTR_NO_UNDO_LOG_FLAG | BTR_KEEP_SYS_FLAG,
			BTR_MODIFY_TREE, index, offsets_heap, heap,
			entry, trx_id, thr, false);

		/* Report correct index name for duplicate key error. */
		if (error == DB_DUPLICATE_KEY) {
			thr_get_trx(thr)->error_key_num = n_index;
		}

		mtr_start(&mtr);
		mtr.set_named_space(index->space);
	}

	goto func_exit;
}

/******************************************************//**
Applies an operation to a table that was rebuilt.
@return NULL on failure (mrec corruption) or when out of data;
pointer to next record on success */
static MY_ATTRIBUTE((nonnull, warn_unused_result))
const mrec_t*
row_log_table_apply_op(
/*===================*/
	que_thr_t*		thr,		/*!< in: query graph */
	ulint			trx_id_col,	/*!< in: position of
						DB_TRX_ID in old index */
	ulint			new_trx_id_col,	/*!< in: position of
						DB_TRX_ID in new index */
	row_merge_dup_t*	dup,		/*!< in/out: for reporting
						duplicate key errors */
	dberr_t*		error,		/*!< out: DB_SUCCESS
						or error code */
	mem_heap_t*		offsets_heap,	/*!< in/out: memory heap
						that can be emptied */
	mem_heap_t*		heap,		/*!< in/out: memory heap */
	const mrec_t*		mrec,		/*!< in: merge record */
	const mrec_t*		mrec_end,	/*!< in: end of buffer */
	ulint*			offsets)	/*!< in/out: work area
						for parsing mrec */
{
	row_log_t*	log	= dup->index->online_log;
	dict_index_t*	new_index = dict_table_get_first_index(log->table);
	ulint		extra_size;
	const mrec_t*	next_mrec;
	dtuple_t*	old_pk;
	row_ext_t*	ext;
	ulint		ext_size;

	ut_ad(dict_index_is_clust(dup->index));
	ut_ad(dup->index->table != log->table);
	ut_ad(log->head.total <= log->tail.total);

	*error = DB_SUCCESS;

	/* 3 = 1 (op type) + 1 (ext_size) + at least 1 byte payload */
	if (mrec + 3 >= mrec_end) {
		return(NULL);
	}

	const mrec_t* const mrec_start = mrec;

	switch (*mrec++) {
	default:
		ut_ad(0);
		*error = DB_CORRUPTION;
		return(NULL);
	case ROW_T_INSERT:
		extra_size = *mrec++;

		if (extra_size >= 0x80) {
			/* Read another byte of extra_size. */

			extra_size = (extra_size & 0x7f) << 8;
			extra_size |= *mrec++;
		}

		mrec += extra_size;

		if (mrec > mrec_end) {
			return(NULL);
		}

		rec_offs_set_n_fields(offsets, dup->index->n_fields);
		rec_init_offsets_temp(mrec, dup->index, offsets);

		next_mrec = mrec + rec_offs_data_size(offsets);

		if (log->table->n_v_cols) {
			next_mrec += mach_read_from_2(next_mrec);
		}

		if (next_mrec > mrec_end) {
			return(NULL);
		} else {
			log->head.total += next_mrec - mrec_start;

			ulint		len;
			const byte*	db_trx_id
				= rec_get_nth_field(
					mrec, offsets, trx_id_col, &len);
			ut_ad(len == DATA_TRX_ID_LEN);
			*error = row_log_table_apply_insert(
				thr, mrec, offsets, offsets_heap,
				heap, dup, trx_read_trx_id(db_trx_id));
		}
		break;

	case ROW_T_DELETE:
		/* 1 (extra_size) + 4 (ext_size) + at least 1 (payload) */
		if (mrec + 6 >= mrec_end) {
			return(NULL);
		}

		extra_size = *mrec++;
		ext_size = mach_read_from_4(mrec);
		mrec += 4;
		ut_ad(mrec < mrec_end);

		/* We assume extra_size < 0x100 for the PRIMARY KEY prefix.
		For fixed-length PRIMARY key columns, it is 0. */
		mrec += extra_size;

		rec_offs_set_n_fields(offsets, new_index->n_uniq + 2);
		rec_init_offsets_temp(mrec, new_index, offsets);
		next_mrec = mrec + rec_offs_data_size(offsets) + ext_size;
		if (log->table->n_v_cols) {
			if (next_mrec + 2 >= mrec_end) {
				return(NULL);
			}

			next_mrec += mach_read_from_2(next_mrec);
		}

		if (next_mrec > mrec_end) {
			return(NULL);
		}

		log->head.total += next_mrec - mrec_start;

		/* If there are external fields, retrieve those logged
		prefix info and reconstruct the row_ext_t */
		if (ext_size) {
			/* We use memcpy to avoid unaligned
			access on some non-x86 platforms.*/
			ext = static_cast<row_ext_t*>(
				mem_heap_dup(heap,
					     mrec + rec_offs_data_size(offsets),
					     ext_size));

			byte*	ext_start = reinterpret_cast<byte*>(ext);

			ulint	ext_len = sizeof(*ext)
				+ (ext->n_ext - 1) * sizeof ext->len;

			ext->ext = reinterpret_cast<ulint*>(ext_start + ext_len);
			ext_len += ext->n_ext * sizeof(*ext->ext);

			ext->buf = static_cast<byte*>(ext_start + ext_len);
		} else {
			ext = NULL;
		}

		*error = row_log_table_apply_delete(
			thr, new_trx_id_col,
			mrec, offsets, offsets_heap, heap,
			log, ext, ext_size);
		break;

	case ROW_T_UPDATE:
		/* Logically, the log entry consists of the
		(PRIMARY KEY,DB_TRX_ID) of the old value (converted
		to the new primary key definition) followed by
		the new value in the old table definition. If the
		definition of the columns belonging to PRIMARY KEY
		is not changed, the log will only contain
		DB_TRX_ID,new_row. */
		ulint           num_v = new_index->table->n_v_cols;

		if (dup->index->online_log->same_pk) {
			ut_ad(new_index->n_uniq == dup->index->n_uniq);

			extra_size = *mrec++;

			if (extra_size >= 0x80) {
				/* Read another byte of extra_size. */

				extra_size = (extra_size & 0x7f) << 8;
				extra_size |= *mrec++;
			}

			mrec += extra_size;

			if (mrec > mrec_end) {
				return(NULL);
			}

			rec_offs_set_n_fields(offsets, dup->index->n_fields);
			rec_init_offsets_temp(mrec, dup->index, offsets);

			next_mrec = mrec + rec_offs_data_size(offsets);

			if (next_mrec > mrec_end) {
				return(NULL);
			}

			old_pk = dtuple_create_with_vcol(
				heap, new_index->n_uniq, num_v);
			dict_index_copy_types(
				old_pk, new_index, old_pk->n_fields);
			if (num_v) {
		                dict_table_copy_v_types(
					old_pk, new_index->table);
			}

			/* Copy the PRIMARY KEY fields from mrec to old_pk. */
			for (ulint i = 0; i < new_index->n_uniq; i++) {
				const void*	field;
				ulint		len;
				dfield_t*	dfield;

				ut_ad(!rec_offs_nth_extern(offsets, i));

				field = rec_get_nth_field(
					mrec, offsets, i, &len);
				ut_ad(len != UNIV_SQL_NULL);

				dfield = dtuple_get_nth_field(old_pk, i);
				dfield_set_data(dfield, field, len);
			}
		} else {
			/* We assume extra_size < 0x100
			for the PRIMARY KEY prefix. */
			mrec += *mrec + 1;

			if (mrec > mrec_end) {
				return(NULL);
			}

			/* Get offsets for PRIMARY KEY,
			DB_TRX_ID, DB_ROLL_PTR. */
			rec_offs_set_n_fields(offsets, new_index->n_uniq + 2);
			rec_init_offsets_temp(mrec, new_index, offsets);

			next_mrec = mrec + rec_offs_data_size(offsets);
			if (next_mrec + 2 > mrec_end) {
				return(NULL);
			}

			/* Copy the PRIMARY KEY fields and
			DB_TRX_ID, DB_ROLL_PTR from mrec to old_pk. */
			old_pk = dtuple_create_with_vcol(
				heap, new_index->n_uniq + 2, num_v);
			dict_index_copy_types(old_pk, new_index,
					      old_pk->n_fields);

			if (num_v) {
		                dict_table_copy_v_types(
					old_pk, new_index->table);
			}

			for (ulint i = 0;
			     i < dict_index_get_n_unique(new_index) + 2;
			     i++) {
				const void*	field;
				ulint		len;
				dfield_t*	dfield;

				ut_ad(!rec_offs_nth_extern(offsets, i));

				field = rec_get_nth_field(
					mrec, offsets, i, &len);
				ut_ad(len != UNIV_SQL_NULL);

				dfield = dtuple_get_nth_field(old_pk, i);
				dfield_set_data(dfield, field, len);
			}

			mrec = next_mrec;

			/* Fetch the new value of the row as it was
			in the old table definition. */
			extra_size = *mrec++;

			if (extra_size >= 0x80) {
				/* Read another byte of extra_size. */

				extra_size = (extra_size & 0x7f) << 8;
				extra_size |= *mrec++;
			}

			mrec += extra_size;

			if (mrec > mrec_end) {
				return(NULL);
			}

			rec_offs_set_n_fields(offsets, dup->index->n_fields);
			rec_init_offsets_temp(mrec, dup->index, offsets);

			next_mrec = mrec + rec_offs_data_size(offsets);

			if (next_mrec > mrec_end) {
				return(NULL);
			}
		}

		/* Read virtual column info from log */
		if (num_v) {
			ulint		o_v_size = 0;
			ulint		n_v_size = 0;
			n_v_size = mach_read_from_2(next_mrec);
			next_mrec += n_v_size;
			if (next_mrec > mrec_end) {
				return(NULL);
			}

			/* if there is more than 2 bytes length info */
			if (n_v_size > 2) {
				trx_undo_read_v_cols(
					log->table, const_cast<byte*>(
					next_mrec), old_pk, false,
					&(log->col_map[log->n_old_col]));
				o_v_size = mach_read_from_2(next_mrec);
			}

			next_mrec += o_v_size;
			if (next_mrec > mrec_end) {
				return(NULL);
			}
		}

		ut_ad(next_mrec <= mrec_end);
		log->head.total += next_mrec - mrec_start;
		dtuple_set_n_fields_cmp(old_pk, new_index->n_uniq);

		{
			ulint		len;
			const byte*	db_trx_id
				= rec_get_nth_field(
					mrec, offsets, trx_id_col, &len);
			ut_ad(len == DATA_TRX_ID_LEN);
			*error = row_log_table_apply_update(
				thr, new_trx_id_col,
				mrec, offsets, offsets_heap,
				heap, dup, trx_read_trx_id(db_trx_id), old_pk);
		}

		break;
	}

	ut_ad(log->head.total <= log->tail.total);
	mem_heap_empty(offsets_heap);
	mem_heap_empty(heap);
	return(next_mrec);
}

#ifdef HAVE_PSI_STAGE_INTERFACE
/** Estimate how much an ALTER TABLE progress should be incremented per
one block of log applied.
For the other phases of ALTER TABLE we increment the progress with 1 per
page processed.
@return amount of abstract units to add to work_completed when one block
of log is applied.
*/
inline
ulint
row_log_progress_inc_per_block()
{
	/* We must increment the progress once per page (as in
	univ_page_size, usually 16KiB). One block here is srv_sort_buf_size
	(usually 1MiB). */
	const ulint	pages_per_block = std::max(
		static_cast<unsigned long>(
			srv_sort_buf_size / univ_page_size.physical()),
		1UL);

	/* Multiply by an artificial factor of 6 to even the pace with
	the rest of the ALTER TABLE phases, they process page_size amount
	of data faster. */
	return(pages_per_block * 6);
}

/** Estimate how much work is to be done by the log apply phase
of an ALTER TABLE for this index.
@param[in]	index	index whose log to assess
@return work to be done by log-apply in abstract units
*/
ulint
row_log_estimate_work(
	const dict_index_t*	index)
{
	if (index == NULL || index->online_log == NULL) {
		return(0);
	}

	const row_log_t*	l = index->online_log;
	const ulint		bytes_left =
		static_cast<ulint>(l->tail.total - l->head.total);
	const ulint		blocks_left = bytes_left / srv_sort_buf_size;

	return(blocks_left * row_log_progress_inc_per_block());
}
#else /* HAVE_PSI_STAGE_INTERFACE */
inline
ulint
row_log_progress_inc_per_block()
{
	return(0);
}
#endif /* HAVE_PSI_STAGE_INTERFACE */

/** Applies operations to a table was rebuilt.
@param[in]	thr	query graph
@param[in,out]	dup	for reporting duplicate key errors
@param[in,out]	stage	performance schema accounting object, used by
ALTER TABLE. If not NULL, then stage->inc() will be called for each block
of log that is applied.
@return DB_SUCCESS, or error code on failure */
static MY_ATTRIBUTE((warn_unused_result))
dberr_t
row_log_table_apply_ops(
	que_thr_t*		thr,
	row_merge_dup_t*	dup,
	ut_stage_alter_t*	stage)
{
	dberr_t		error;
	const mrec_t*	mrec		= NULL;
	const mrec_t*	next_mrec;
	const mrec_t*	mrec_end	= NULL; /* silence bogus warning */
	const mrec_t*	next_mrec_end;
	mem_heap_t*	heap;
	mem_heap_t*	offsets_heap;
	ulint*		offsets;
	bool		has_index_lock;
	dict_index_t*	index		= const_cast<dict_index_t*>(
		dup->index);
	dict_table_t*	new_table	= index->online_log->table;
	dict_index_t*	new_index	= dict_table_get_first_index(
		new_table);
	const ulint	i		= 1 + REC_OFFS_HEADER_SIZE
		+ ut_max(dict_index_get_n_fields(index),
			 dict_index_get_n_unique(new_index) + 2);
	const ulint	trx_id_col	= dict_col_get_clust_pos(
		dict_table_get_sys_col(index->table, DATA_TRX_ID), index);
	const ulint	new_trx_id_col	= dict_col_get_clust_pos(
		dict_table_get_sys_col(new_table, DATA_TRX_ID), new_index);
	trx_t*		trx		= thr_get_trx(thr);
	dberr_t		err;

	ut_ad(dict_index_is_clust(index));
	ut_ad(dict_index_is_online_ddl(index));
	ut_ad(trx->mysql_thd);
	ut_ad(rw_lock_own(dict_index_get_lock(index), RW_LOCK_X));
	ut_ad(!dict_index_is_online_ddl(new_index));
	ut_ad(trx_id_col > 0);
	ut_ad(trx_id_col != ULINT_UNDEFINED);
	ut_ad(new_trx_id_col > 0);
	ut_ad(new_trx_id_col != ULINT_UNDEFINED);

	UNIV_MEM_INVALID(&mrec_end, sizeof mrec_end);

	offsets = static_cast<ulint*>(ut_malloc_nokey(i * sizeof *offsets));
	offsets[0] = i;
	offsets[1] = dict_index_get_n_fields(index);

	heap = mem_heap_create(UNIV_PAGE_SIZE);
	offsets_heap = mem_heap_create(UNIV_PAGE_SIZE);
	has_index_lock = true;

next_block:
	ut_ad(has_index_lock);
	ut_ad(rw_lock_own(dict_index_get_lock(index), RW_LOCK_X));
	ut_ad(index->online_log->head.bytes == 0);

	stage->inc(row_log_progress_inc_per_block());

	if (trx_is_interrupted(trx)) {
		goto interrupted;
	}

	if (dict_index_is_corrupted(index)) {
		error = DB_INDEX_CORRUPT;
		goto func_exit;
	}

	ut_ad(dict_index_is_online_ddl(index));

	error = index->online_log->error;

	if (error != DB_SUCCESS) {
		goto func_exit;
	}

	if (UNIV_UNLIKELY(index->online_log->head.blocks
			  > index->online_log->tail.blocks)) {
unexpected_eof:
		ib::error() << "Unexpected end of temporary file for table "
			<< index->table->name;
corruption:
		error = DB_CORRUPTION;
		goto func_exit;
	}

	if (index->online_log->head.blocks
	    == index->online_log->tail.blocks) {
		if (index->online_log->head.blocks) {
#ifdef HAVE_FTRUNCATE
			/* Truncate the file in order to save space. */
			if (index->online_log->fd > 0
			    && ftruncate(index->online_log->fd, 0) == -1) {
				perror("ftruncate");
			}
#endif /* HAVE_FTRUNCATE */
			index->online_log->head.blocks
				= index->online_log->tail.blocks = 0;
		}

		next_mrec = index->online_log->tail.block;
		next_mrec_end = next_mrec + index->online_log->tail.bytes;

		if (next_mrec_end == next_mrec) {
			/* End of log reached. */
all_done:
			ut_ad(has_index_lock);
			ut_ad(index->online_log->head.blocks == 0);
			ut_ad(index->online_log->tail.blocks == 0);
			index->online_log->head.bytes = 0;
			index->online_log->tail.bytes = 0;
			error = DB_SUCCESS;
			goto func_exit;
		}
	} else {
		os_offset_t	ofs;

		ofs = (os_offset_t) index->online_log->head.blocks
			* srv_sort_buf_size;

		ut_ad(has_index_lock);
		has_index_lock = false;
		rw_lock_x_unlock(dict_index_get_lock(index));

		log_free_check();

		ut_ad(dict_index_is_online_ddl(index));

		if (!row_log_block_allocate(index->online_log->head)) {
			error = DB_OUT_OF_MEMORY;
			goto func_exit;
		}

		IORequest	request;

<<<<<<< HEAD
		dberr_t	err = os_file_read_no_error_handling(
			request,
			OS_FILE_FROM_FD(index->online_log->fd),
=======
		err = os_file_read_no_error_handling_int_fd(
			request,
			index->online_log->fd,
>>>>>>> 33fa37f4
			index->online_log->head.block, ofs,
			srv_sort_buf_size,
			NULL);

		if (err != DB_SUCCESS) {
			ib::error()
				<< "Unable to read temporary file"
				" for table " << index->table_name;
			goto corruption;
		}

#ifdef POSIX_FADV_DONTNEED
		/* Each block is read exactly once.  Free up the file cache. */
		posix_fadvise(index->online_log->fd,
			      ofs, srv_sort_buf_size, POSIX_FADV_DONTNEED);
#endif /* POSIX_FADV_DONTNEED */

		next_mrec = index->online_log->head.block;
		next_mrec_end = next_mrec + srv_sort_buf_size;
	}

	/* This read is not protected by index->online_log->mutex for
	performance reasons. We will eventually notice any error that
	was flagged by a DML thread. */
	error = index->online_log->error;

	if (error != DB_SUCCESS) {
		goto func_exit;
	}

	if (mrec) {
		/* A partial record was read from the previous block.
		Copy the temporary buffer full, as we do not know the
		length of the record. Parse subsequent records from
		the bigger buffer index->online_log->head.block
		or index->online_log->tail.block. */

		ut_ad(mrec == index->online_log->head.buf);
		ut_ad(mrec_end > mrec);
		ut_ad(mrec_end < (&index->online_log->head.buf)[1]);

		memcpy((mrec_t*) mrec_end, next_mrec,
		       (&index->online_log->head.buf)[1] - mrec_end);
		mrec = row_log_table_apply_op(
			thr, trx_id_col, new_trx_id_col,
			dup, &error, offsets_heap, heap,
			index->online_log->head.buf,
			(&index->online_log->head.buf)[1], offsets);
		if (error != DB_SUCCESS) {
			goto func_exit;
		} else if (UNIV_UNLIKELY(mrec == NULL)) {
			/* The record was not reassembled properly. */
			goto corruption;
		}
		/* The record was previously found out to be
		truncated. Now that the parse buffer was extended,
		it should proceed beyond the old end of the buffer. */
		ut_a(mrec > mrec_end);

		index->online_log->head.bytes = mrec - mrec_end;
		next_mrec += index->online_log->head.bytes;
	}

	ut_ad(next_mrec <= next_mrec_end);
	/* The following loop must not be parsing the temporary
	buffer, but head.block or tail.block. */

	/* mrec!=NULL means that the next record starts from the
	middle of the block */
	ut_ad((mrec == NULL) == (index->online_log->head.bytes == 0));

#ifdef UNIV_DEBUG
	if (next_mrec_end == index->online_log->head.block
	    + srv_sort_buf_size) {
		/* If tail.bytes == 0, next_mrec_end can also be at
		the end of tail.block. */
		if (index->online_log->tail.bytes == 0) {
			ut_ad(next_mrec == next_mrec_end);
			ut_ad(index->online_log->tail.blocks == 0);
			ut_ad(index->online_log->head.blocks == 0);
			ut_ad(index->online_log->head.bytes == 0);
		} else {
			ut_ad(next_mrec == index->online_log->head.block
			      + index->online_log->head.bytes);
			ut_ad(index->online_log->tail.blocks
			      > index->online_log->head.blocks);
		}
	} else if (next_mrec_end == index->online_log->tail.block
		   + index->online_log->tail.bytes) {
		ut_ad(next_mrec == index->online_log->tail.block
		      + index->online_log->head.bytes);
		ut_ad(index->online_log->tail.blocks == 0);
		ut_ad(index->online_log->head.blocks == 0);
		ut_ad(index->online_log->head.bytes
		      <= index->online_log->tail.bytes);
	} else {
		ut_error;
	}
#endif /* UNIV_DEBUG */

	mrec_end = next_mrec_end;

	while (!trx_is_interrupted(trx)) {
		mrec = next_mrec;
		ut_ad(mrec < mrec_end);

		if (!has_index_lock) {
			/* We are applying operations from a different
			block than the one that is being written to.
			We do not hold index->lock in order to
			allow other threads to concurrently buffer
			modifications. */
			ut_ad(mrec >= index->online_log->head.block);
			ut_ad(mrec_end == index->online_log->head.block
			      + srv_sort_buf_size);
			ut_ad(index->online_log->head.bytes
			      < srv_sort_buf_size);

			/* Take the opportunity to do a redo log
			checkpoint if needed. */
			log_free_check();
		} else {
			/* We are applying operations from the last block.
			Do not allow other threads to buffer anything,
			so that we can finally catch up and synchronize. */
			ut_ad(index->online_log->head.blocks == 0);
			ut_ad(index->online_log->tail.blocks == 0);
			ut_ad(mrec_end == index->online_log->tail.block
			      + index->online_log->tail.bytes);
			ut_ad(mrec >= index->online_log->tail.block);
		}

		/* This read is not protected by index->online_log->mutex
		for performance reasons. We will eventually notice any
		error that was flagged by a DML thread. */
		error = index->online_log->error;

		if (error != DB_SUCCESS) {
			goto func_exit;
		}

		next_mrec = row_log_table_apply_op(
			thr, trx_id_col, new_trx_id_col,
			dup, &error, offsets_heap, heap,
			mrec, mrec_end, offsets);

		if (error != DB_SUCCESS) {
			goto func_exit;
		} else if (next_mrec == next_mrec_end) {
			/* The record happened to end on a block boundary.
			Do we have more blocks left? */
			if (has_index_lock) {
				/* The index will be locked while
				applying the last block. */
				goto all_done;
			}

			mrec = NULL;
process_next_block:
			rw_lock_x_lock(dict_index_get_lock(index));
			has_index_lock = true;

			index->online_log->head.bytes = 0;
			index->online_log->head.blocks++;
			goto next_block;
		} else if (next_mrec != NULL) {
			ut_ad(next_mrec < next_mrec_end);
			index->online_log->head.bytes += next_mrec - mrec;
		} else if (has_index_lock) {
			/* When mrec is within tail.block, it should
			be a complete record, because we are holding
			index->lock and thus excluding the writer. */
			ut_ad(index->online_log->tail.blocks == 0);
			ut_ad(mrec_end == index->online_log->tail.block
			      + index->online_log->tail.bytes);
			ut_ad(0);
			goto unexpected_eof;
		} else {
			memcpy(index->online_log->head.buf, mrec,
			       mrec_end - mrec);
			mrec_end += index->online_log->head.buf - mrec;
			mrec = index->online_log->head.buf;
			goto process_next_block;
		}
	}

interrupted:
	error = DB_INTERRUPTED;
func_exit:
	if (!has_index_lock) {
		rw_lock_x_lock(dict_index_get_lock(index));
	}

	mem_heap_free(offsets_heap);
	mem_heap_free(heap);
	row_log_block_free(index->online_log->head);
	ut_free(offsets);
	return(error);
}

/** Apply the row_log_table log to a table upon completing rebuild.
@param[in]	thr		query graph
@param[in]	old_table	old table
@param[in,out]	table		MySQL table (for reporting duplicates)
@param[in,out]	stage		performance schema accounting object, used by
ALTER TABLE. stage->begin_phase_log_table() will be called initially and then
stage->inc() will be called for each block of log that is applied.
@return DB_SUCCESS, or error code on failure */
dberr_t
row_log_table_apply(
	que_thr_t*		thr,
	dict_table_t*		old_table,
	struct TABLE*		table,
	ut_stage_alter_t*	stage)
{
	dberr_t		error;
	dict_index_t*	clust_index;

	thr_get_trx(thr)->error_key_num = 0;
	DBUG_EXECUTE_IF("innodb_trx_duplicates",
			thr_get_trx(thr)->duplicates = TRX_DUP_REPLACE;);
<<<<<<< HEAD

	stage->begin_phase_log_table();

=======

	stage->begin_phase_log_table();

>>>>>>> 33fa37f4
	ut_ad(!rw_lock_own(dict_operation_lock, RW_LOCK_S));
	clust_index = dict_table_get_first_index(old_table);

	rw_lock_x_lock(dict_index_get_lock(clust_index));

	if (!clust_index->online_log) {
		ut_ad(dict_index_get_online_status(clust_index)
		      == ONLINE_INDEX_COMPLETE);
		/* This function should not be called unless
		rebuilding a table online. Build in some fault
		tolerance. */
		ut_ad(0);
		error = DB_ERROR;
	} else {
		row_merge_dup_t	dup = {
			clust_index, table,
			clust_index->online_log->col_map, 0
		};

		error = row_log_table_apply_ops(thr, &dup, stage);

		ut_ad(error != DB_SUCCESS
		      || clust_index->online_log->head.total
		      == clust_index->online_log->tail.total);
	}

	rw_lock_x_unlock(dict_index_get_lock(clust_index));
	DBUG_EXECUTE_IF("innodb_trx_duplicates",
			thr_get_trx(thr)->duplicates = 0;);

	return(error);
}

/******************************************************//**
Allocate the row log for an index and flag the index
for online creation.
@retval true if success, false if not */
bool
row_log_allocate(
/*=============*/
	dict_index_t*	index,	/*!< in/out: index */
	dict_table_t*	table,	/*!< in/out: new table being rebuilt,
				or NULL when creating a secondary index */
	bool		same_pk,/*!< in: whether the definition of the
				PRIMARY KEY has remained the same */
	const dtuple_t*	add_cols,
				/*!< in: default values of
				added columns, or NULL */
	const ulint*	col_map,/*!< in: mapping of old column
				numbers to new ones, or NULL if !table */
	const char*	path)	/*!< in: where to create temporary file */
{
	row_log_t*	log;
	DBUG_ENTER("row_log_allocate");

	ut_ad(!dict_index_is_online_ddl(index));
	ut_ad(dict_index_is_clust(index) == !!table);
	ut_ad(!table || index->table != table);
	ut_ad(same_pk || table);
	ut_ad(!table || col_map);
	ut_ad(!add_cols || col_map);
	ut_ad(rw_lock_own(dict_index_get_lock(index), RW_LOCK_X));

	log = static_cast<row_log_t*>(ut_malloc_nokey(sizeof *log));

	if (log == NULL) {
		DBUG_RETURN(false);
	}

	log->fd = -1;
	mutex_create(LATCH_ID_INDEX_ONLINE_LOG, &log->mutex);

	log->blobs = NULL;
	log->table = table;
	log->same_pk = same_pk;
	log->add_cols = add_cols;
	log->col_map = col_map;
	log->error = DB_SUCCESS;
	log->max_trx = 0;
	log->tail.blocks = log->tail.bytes = 0;
	log->tail.total = 0;
	log->tail.block = log->head.block = NULL;
	log->head.blocks = log->head.bytes = 0;
	log->head.total = 0;
	log->path = path;
	log->n_old_col = index->table->n_cols;
	log->n_old_vcol = index->table->n_v_cols;

	dict_index_set_online_status(index, ONLINE_INDEX_CREATION);
	index->online_log = log;

	/* While we might be holding an exclusive data dictionary lock
	here, in row_log_abort_sec() we will not always be holding it. Use
	atomic operations in both cases. */
	MONITOR_ATOMIC_INC(MONITOR_ONLINE_CREATE_INDEX);

	DBUG_RETURN(true);
}

/******************************************************//**
Free the row log for an index that was being created online. */
void
row_log_free(
/*=========*/
	row_log_t*&	log)	/*!< in,own: row log */
{
	MONITOR_ATOMIC_DEC(MONITOR_ONLINE_CREATE_INDEX);

	UT_DELETE(log->blobs);
	row_log_block_free(log->tail);
	row_log_block_free(log->head);
	row_merge_file_destroy_low(log->fd);
	mutex_free(&log->mutex);
	ut_free(log);
	log = NULL;
}

/******************************************************//**
Get the latest transaction ID that has invoked row_log_online_op()
during online creation.
@return latest transaction ID, or 0 if nothing was logged */
trx_id_t
row_log_get_max_trx(
/*================*/
	dict_index_t*	index)	/*!< in: index, must be locked */
{
	ut_ad(dict_index_get_online_status(index) == ONLINE_INDEX_CREATION);

	ut_ad((rw_lock_own(dict_index_get_lock(index), RW_LOCK_S)
	       && mutex_own(&index->online_log->mutex))
	      || rw_lock_own(dict_index_get_lock(index), RW_LOCK_X));

	return(index->online_log->max_trx);
}

/******************************************************//**
Applies an operation to a secondary index that was being created. */
static MY_ATTRIBUTE((nonnull))
void
row_log_apply_op_low(
/*=================*/
	dict_index_t*	index,		/*!< in/out: index */
	row_merge_dup_t*dup,		/*!< in/out: for reporting
					duplicate key errors */
	dberr_t*	error,		/*!< out: DB_SUCCESS or error code */
	mem_heap_t*	offsets_heap,	/*!< in/out: memory heap for
					allocating offsets; can be emptied */
	bool		has_index_lock, /*!< in: true if holding index->lock
					in exclusive mode */
	enum row_op	op,		/*!< in: operation being applied */
	trx_id_t	trx_id,		/*!< in: transaction identifier */
	const dtuple_t*	entry)		/*!< in: row */
{
	mtr_t		mtr;
	btr_cur_t	cursor;
	ulint*		offsets = NULL;

	ut_ad(!dict_index_is_clust(index));

	ut_ad(rw_lock_own(dict_index_get_lock(index), RW_LOCK_X)
	      == has_index_lock);

	ut_ad(!dict_index_is_corrupted(index));
	ut_ad(trx_id != 0 || op == ROW_OP_DELETE);

	DBUG_PRINT("ib_create_index",
		   ("%s %s index " IB_ID_FMT "," TRX_ID_FMT ": %s",
		    op == ROW_OP_INSERT ? "insert" : "delete",
		    has_index_lock ? "locked" : "unlocked",
		    index->id, trx_id,
		    rec_printer(entry).str().c_str()));

	mtr_start(&mtr);
	mtr.set_named_space(index->space);

	/* We perform the pessimistic variant of the operations if we
	already hold index->lock exclusively. First, search the
	record. The operation may already have been performed,
	depending on when the row in the clustered index was
	scanned. */
	btr_cur_search_to_nth_level(index, 0, entry, PAGE_CUR_LE,
				    has_index_lock
				    ? BTR_MODIFY_TREE
				    : BTR_MODIFY_LEAF,
				    &cursor, 0, __FILE__, __LINE__,
				    &mtr);

	ut_ad(dict_index_get_n_unique(index) > 0);
	/* This test is somewhat similar to row_ins_must_modify_rec(),
	but not identical for unique secondary indexes. */
	if (cursor.low_match >= dict_index_get_n_unique(index)
	    && !page_rec_is_infimum(btr_cur_get_rec(&cursor))) {
		/* We have a matching record. */
		bool	exists	= (cursor.low_match
				   == dict_index_get_n_fields(index));
#ifdef UNIV_DEBUG
		rec_t*	rec	= btr_cur_get_rec(&cursor);
		ut_ad(page_rec_is_user_rec(rec));
		ut_ad(!rec_get_deleted_flag(rec, page_rec_is_comp(rec)));
#endif /* UNIV_DEBUG */

		ut_ad(exists || dict_index_is_unique(index));

		switch (op) {
		case ROW_OP_DELETE:
			if (!exists) {
				/* The existing record matches the
				unique secondary index key, but the
				PRIMARY KEY columns differ. So, this
				exact record does not exist. For
				example, we could detect a duplicate
				key error in some old index before
				logging an ROW_OP_INSERT for our
				index. This ROW_OP_DELETE could have
				been logged for rolling back
				TRX_UNDO_INSERT_REC. */
				goto func_exit;
			}

			if (btr_cur_optimistic_delete(
				    &cursor, BTR_CREATE_FLAG, &mtr)) {
				*error = DB_SUCCESS;
				break;
			}

			if (!has_index_lock) {
				/* This needs a pessimistic operation.
				Lock the index tree exclusively. */
				mtr_commit(&mtr);
				mtr_start(&mtr);
				mtr.set_named_space(index->space);
				btr_cur_search_to_nth_level(
					index, 0, entry, PAGE_CUR_LE,
					BTR_MODIFY_TREE, &cursor, 0,
					__FILE__, __LINE__, &mtr);

				/* No other thread than the current one
				is allowed to modify the index tree.
				Thus, the record should still exist. */
				ut_ad(cursor.low_match
				      >= dict_index_get_n_fields(index));
				ut_ad(page_rec_is_user_rec(
					      btr_cur_get_rec(&cursor)));
			}

			/* As there are no externally stored fields in
			a secondary index record, the parameter
			rollback=false will be ignored. */

			btr_cur_pessimistic_delete(
				error, FALSE, &cursor,
				BTR_CREATE_FLAG, false, &mtr);
			break;
		case ROW_OP_INSERT:
			if (exists) {
				/* The record already exists. There
				is nothing to be inserted.
				This could happen when processing
				TRX_UNDO_DEL_MARK_REC in statement
				rollback:

				UPDATE of PRIMARY KEY can lead to
				statement rollback if the updated
				value of the PRIMARY KEY already
				exists. In this case, the UPDATE would
				be mapped to DELETE;INSERT, and we
				only wrote undo log for the DELETE
				part. The duplicate key error would be
				triggered before logging the INSERT
				part.

				Theoretically, we could also get a
				similar situation when a DELETE operation
				is blocked by a FOREIGN KEY constraint. */
				goto func_exit;
			}

			if (dtuple_contains_null(entry)) {
				/* The UNIQUE KEY columns match, but
				there is a NULL value in the key, and
				NULL!=NULL. */
				goto insert_the_rec;
			}

			goto duplicate;
		}
	} else {
		switch (op) {
			rec_t*		rec;
			big_rec_t*	big_rec;
		case ROW_OP_DELETE:
			/* The record does not exist. For example, we
			could detect a duplicate key error in some old
			index before logging an ROW_OP_INSERT for our
			index. This ROW_OP_DELETE could be logged for
			rolling back TRX_UNDO_INSERT_REC. */
			goto func_exit;
		case ROW_OP_INSERT:
			if (dict_index_is_unique(index)
			    && (cursor.up_match
				>= dict_index_get_n_unique(index)
				|| cursor.low_match
				>= dict_index_get_n_unique(index))
			    && (!index->n_nullable
				|| !dtuple_contains_null(entry))) {
duplicate:
				/* Duplicate key */
				ut_ad(dict_index_is_unique(index));
				row_merge_dup_report(dup, entry->fields);
				*error = DB_DUPLICATE_KEY;
				goto func_exit;
			}
insert_the_rec:
			/* Insert the record. As we are inserting into
			a secondary index, there cannot be externally
			stored columns (!big_rec). */
			*error = btr_cur_optimistic_insert(
				BTR_NO_UNDO_LOG_FLAG
				| BTR_NO_LOCKING_FLAG
				| BTR_CREATE_FLAG,
				&cursor, &offsets, &offsets_heap,
				const_cast<dtuple_t*>(entry),
				&rec, &big_rec, 0, NULL, &mtr);
			ut_ad(!big_rec);
			if (*error != DB_FAIL) {
				break;
			}

			if (!has_index_lock) {
				/* This needs a pessimistic operation.
				Lock the index tree exclusively. */
				mtr_commit(&mtr);
				mtr_start(&mtr);
				mtr.set_named_space(index->space);
				btr_cur_search_to_nth_level(
					index, 0, entry, PAGE_CUR_LE,
					BTR_MODIFY_TREE, &cursor, 0,
					__FILE__, __LINE__, &mtr);
			}

			/* We already determined that the
			record did not exist. No other thread
			than the current one is allowed to
			modify the index tree. Thus, the
			record should still not exist. */

			*error = btr_cur_pessimistic_insert(
				BTR_NO_UNDO_LOG_FLAG
				| BTR_NO_LOCKING_FLAG
				| BTR_CREATE_FLAG,
				&cursor, &offsets, &offsets_heap,
				const_cast<dtuple_t*>(entry),
				&rec, &big_rec,
				0, NULL, &mtr);
			ut_ad(!big_rec);
			break;
		}
		mem_heap_empty(offsets_heap);
	}

	if (*error == DB_SUCCESS && trx_id) {
		page_update_max_trx_id(btr_cur_get_block(&cursor),
				       btr_cur_get_page_zip(&cursor),
				       trx_id, &mtr);
	}

func_exit:
	mtr_commit(&mtr);
}

/******************************************************//**
Applies an operation to a secondary index that was being created.
@return NULL on failure (mrec corruption) or when out of data;
pointer to next record on success */
static MY_ATTRIBUTE((nonnull, warn_unused_result))
const mrec_t*
row_log_apply_op(
/*=============*/
	dict_index_t*	index,		/*!< in/out: index */
	row_merge_dup_t*dup,		/*!< in/out: for reporting
					duplicate key errors */
	dberr_t*	error,		/*!< out: DB_SUCCESS or error code */
	mem_heap_t*	offsets_heap,	/*!< in/out: memory heap for
					allocating offsets; can be emptied */
	mem_heap_t*	heap,		/*!< in/out: memory heap for
					allocating data tuples */
	bool		has_index_lock, /*!< in: true if holding index->lock
					in exclusive mode */
	const mrec_t*	mrec,		/*!< in: merge record */
	const mrec_t*	mrec_end,	/*!< in: end of buffer */
	ulint*		offsets)	/*!< in/out: work area for
					rec_init_offsets_temp() */

{
	enum row_op	op;
	ulint		extra_size;
	ulint		data_size;
	ulint		n_ext;
	dtuple_t*	entry;
	trx_id_t	trx_id;

	/* Online index creation is only used for secondary indexes. */
	ut_ad(!dict_index_is_clust(index));

	ut_ad(rw_lock_own(dict_index_get_lock(index), RW_LOCK_X)
	      == has_index_lock);

	if (dict_index_is_corrupted(index)) {
		*error = DB_INDEX_CORRUPT;
		return(NULL);
	}

	*error = DB_SUCCESS;

	if (mrec + ROW_LOG_HEADER_SIZE >= mrec_end) {
		return(NULL);
	}

	switch (*mrec) {
	case ROW_OP_INSERT:
		if (ROW_LOG_HEADER_SIZE + DATA_TRX_ID_LEN + mrec >= mrec_end) {
			return(NULL);
		}

		op = static_cast<enum row_op>(*mrec++);
		trx_id = trx_read_trx_id(mrec);
		mrec += DATA_TRX_ID_LEN;
		break;
	case ROW_OP_DELETE:
		op = static_cast<enum row_op>(*mrec++);
		trx_id = 0;
		break;
	default:
corrupted:
		ut_ad(0);
		*error = DB_CORRUPTION;
		return(NULL);
	}

	extra_size = *mrec++;

	ut_ad(mrec < mrec_end);

	if (extra_size >= 0x80) {
		/* Read another byte of extra_size. */

		extra_size = (extra_size & 0x7f) << 8;
		extra_size |= *mrec++;
	}

	mrec += extra_size;

	if (mrec > mrec_end) {
		return(NULL);
	}

	rec_init_offsets_temp(mrec, index, offsets);

	if (rec_offs_any_extern(offsets)) {
		/* There should never be any externally stored fields
		in a secondary index, which is what online index
		creation is used for. Therefore, the log file must be
		corrupted. */
		goto corrupted;
	}

	data_size = rec_offs_data_size(offsets);

	mrec += data_size;

	if (mrec > mrec_end) {
		return(NULL);
	}

	entry = row_rec_to_index_entry_low(
		mrec - data_size, index, offsets, &n_ext, heap);
	/* Online index creation is only implemented for secondary
	indexes, which never contain off-page columns. */
	ut_ad(n_ext == 0);

	row_log_apply_op_low(index, dup, error, offsets_heap,
			     has_index_lock, op, trx_id, entry);
	return(mrec);
}

/** Applies operations to a secondary index that was being created.
@param[in]	trx	transaction (for checking if the operation was
interrupted)
@param[in,out]	index	index
@param[in,out]	dup	for reporting duplicate key errors
@param[in,out]	stage	performance schema accounting object, used by
ALTER TABLE. If not NULL, then stage->inc() will be called for each block
of log that is applied.
@return DB_SUCCESS, or error code on failure */
static
dberr_t
row_log_apply_ops(
	const trx_t*		trx,
	dict_index_t*		index,
	row_merge_dup_t*	dup,
	ut_stage_alter_t*	stage)
{
	dberr_t		error;
	const mrec_t*	mrec	= NULL;
	const mrec_t*	next_mrec;
	const mrec_t*	mrec_end= NULL; /* silence bogus warning */
	const mrec_t*	next_mrec_end;
	mem_heap_t*	offsets_heap;
	mem_heap_t*	heap;
	ulint*		offsets;
	bool		has_index_lock;
	const ulint	i	= 1 + REC_OFFS_HEADER_SIZE
		+ dict_index_get_n_fields(index);

	ut_ad(dict_index_is_online_ddl(index));
	ut_ad(!index->is_committed());
	ut_ad(rw_lock_own(dict_index_get_lock(index), RW_LOCK_X));
	ut_ad(index->online_log);
	UNIV_MEM_INVALID(&mrec_end, sizeof mrec_end);

	offsets = static_cast<ulint*>(ut_malloc_nokey(i * sizeof *offsets));
	offsets[0] = i;
	offsets[1] = dict_index_get_n_fields(index);

	offsets_heap = mem_heap_create(UNIV_PAGE_SIZE);
	heap = mem_heap_create(UNIV_PAGE_SIZE);
	has_index_lock = true;

next_block:
	ut_ad(has_index_lock);
	ut_ad(rw_lock_own(dict_index_get_lock(index), RW_LOCK_X));
	ut_ad(index->online_log->head.bytes == 0);

	stage->inc(row_log_progress_inc_per_block());

	if (trx_is_interrupted(trx)) {
		goto interrupted;
	}

	error = index->online_log->error;
	if (error != DB_SUCCESS) {
		goto func_exit;
	}

	if (dict_index_is_corrupted(index)) {
		error = DB_INDEX_CORRUPT;
		goto func_exit;
	}

	if (UNIV_UNLIKELY(index->online_log->head.blocks
			  > index->online_log->tail.blocks)) {
unexpected_eof:
		ib::error() << "Unexpected end of temporary file for index "
			<< index->name;
corruption:
		error = DB_CORRUPTION;
		goto func_exit;
	}

	if (index->online_log->head.blocks
	    == index->online_log->tail.blocks) {
		if (index->online_log->head.blocks) {
#ifdef HAVE_FTRUNCATE
			/* Truncate the file in order to save space. */
			if (index->online_log->fd > 0
			    && ftruncate(index->online_log->fd, 0) == -1) {
				perror("ftruncate");
			}
#endif /* HAVE_FTRUNCATE */
			index->online_log->head.blocks
				= index->online_log->tail.blocks = 0;
		}

		next_mrec = index->online_log->tail.block;
		next_mrec_end = next_mrec + index->online_log->tail.bytes;

		if (next_mrec_end == next_mrec) {
			/* End of log reached. */
all_done:
			ut_ad(has_index_lock);
			ut_ad(index->online_log->head.blocks == 0);
			ut_ad(index->online_log->tail.blocks == 0);
			error = DB_SUCCESS;
			goto func_exit;
		}
	} else {
		os_offset_t	ofs;

		ofs = (os_offset_t) index->online_log->head.blocks
			* srv_sort_buf_size;

		ut_ad(has_index_lock);
		has_index_lock = false;
		rw_lock_x_unlock(dict_index_get_lock(index));

		log_free_check();

		if (!row_log_block_allocate(index->online_log->head)) {
			error = DB_OUT_OF_MEMORY;
			goto func_exit;
		}

		IORequest	request;
<<<<<<< HEAD

		dberr_t	err = os_file_read_no_error_handling(
			request,
			OS_FILE_FROM_FD(index->online_log->fd),
=======
		dberr_t	err = os_file_read_no_error_handling_int_fd(
			request,
				index->online_log->fd,
>>>>>>> 33fa37f4
			index->online_log->head.block, ofs,
			srv_sort_buf_size,
			NULL);

		if (err != DB_SUCCESS) {
			ib::error()
				<< "Unable to read temporary file"
				" for index " << index->name;
			goto corruption;
		}

#ifdef POSIX_FADV_DONTNEED
		/* Each block is read exactly once.  Free up the file cache. */
		posix_fadvise(index->online_log->fd,
			      ofs, srv_sort_buf_size, POSIX_FADV_DONTNEED);
#endif /* POSIX_FADV_DONTNEED */

		next_mrec = index->online_log->head.block;
		next_mrec_end = next_mrec + srv_sort_buf_size;
	}

	if (mrec) {
		/* A partial record was read from the previous block.
		Copy the temporary buffer full, as we do not know the
		length of the record. Parse subsequent records from
		the bigger buffer index->online_log->head.block
		or index->online_log->tail.block. */

		ut_ad(mrec == index->online_log->head.buf);
		ut_ad(mrec_end > mrec);
		ut_ad(mrec_end < (&index->online_log->head.buf)[1]);

		memcpy((mrec_t*) mrec_end, next_mrec,
		       (&index->online_log->head.buf)[1] - mrec_end);
		mrec = row_log_apply_op(
			index, dup, &error, offsets_heap, heap,
			has_index_lock, index->online_log->head.buf,
			(&index->online_log->head.buf)[1], offsets);
		if (error != DB_SUCCESS) {
			goto func_exit;
		} else if (UNIV_UNLIKELY(mrec == NULL)) {
			/* The record was not reassembled properly. */
			goto corruption;
		}
		/* The record was previously found out to be
		truncated. Now that the parse buffer was extended,
		it should proceed beyond the old end of the buffer. */
		ut_a(mrec > mrec_end);

		index->online_log->head.bytes = mrec - mrec_end;
		next_mrec += index->online_log->head.bytes;
	}

	ut_ad(next_mrec <= next_mrec_end);
	/* The following loop must not be parsing the temporary
	buffer, but head.block or tail.block. */

	/* mrec!=NULL means that the next record starts from the
	middle of the block */
	ut_ad((mrec == NULL) == (index->online_log->head.bytes == 0));

#ifdef UNIV_DEBUG
	if (next_mrec_end == index->online_log->head.block
	    + srv_sort_buf_size) {
		/* If tail.bytes == 0, next_mrec_end can also be at
		the end of tail.block. */
		if (index->online_log->tail.bytes == 0) {
			ut_ad(next_mrec == next_mrec_end);
			ut_ad(index->online_log->tail.blocks == 0);
			ut_ad(index->online_log->head.blocks == 0);
			ut_ad(index->online_log->head.bytes == 0);
		} else {
			ut_ad(next_mrec == index->online_log->head.block
			      + index->online_log->head.bytes);
			ut_ad(index->online_log->tail.blocks
			      > index->online_log->head.blocks);
		}
	} else if (next_mrec_end == index->online_log->tail.block
		   + index->online_log->tail.bytes) {
		ut_ad(next_mrec == index->online_log->tail.block
		      + index->online_log->head.bytes);
		ut_ad(index->online_log->tail.blocks == 0);
		ut_ad(index->online_log->head.blocks == 0);
		ut_ad(index->online_log->head.bytes
		      <= index->online_log->tail.bytes);
	} else {
		ut_error;
	}
#endif /* UNIV_DEBUG */

	mrec_end = next_mrec_end;

	while (!trx_is_interrupted(trx)) {
		mrec = next_mrec;
		ut_ad(mrec < mrec_end);

		if (!has_index_lock) {
			/* We are applying operations from a different
			block than the one that is being written to.
			We do not hold index->lock in order to
			allow other threads to concurrently buffer
			modifications. */
			ut_ad(mrec >= index->online_log->head.block);
			ut_ad(mrec_end == index->online_log->head.block
			      + srv_sort_buf_size);
			ut_ad(index->online_log->head.bytes
			      < srv_sort_buf_size);

			/* Take the opportunity to do a redo log
			checkpoint if needed. */
			log_free_check();
		} else {
			/* We are applying operations from the last block.
			Do not allow other threads to buffer anything,
			so that we can finally catch up and synchronize. */
			ut_ad(index->online_log->head.blocks == 0);
			ut_ad(index->online_log->tail.blocks == 0);
			ut_ad(mrec_end == index->online_log->tail.block
			      + index->online_log->tail.bytes);
			ut_ad(mrec >= index->online_log->tail.block);
		}

		next_mrec = row_log_apply_op(
			index, dup, &error, offsets_heap, heap,
			has_index_lock, mrec, mrec_end, offsets);

		if (error != DB_SUCCESS) {
			goto func_exit;
		} else if (next_mrec == next_mrec_end) {
			/* The record happened to end on a block boundary.
			Do we have more blocks left? */
			if (has_index_lock) {
				/* The index will be locked while
				applying the last block. */
				goto all_done;
			}

			mrec = NULL;
process_next_block:
			rw_lock_x_lock(dict_index_get_lock(index));
			has_index_lock = true;

			index->online_log->head.bytes = 0;
			index->online_log->head.blocks++;
			goto next_block;
		} else if (next_mrec != NULL) {
			ut_ad(next_mrec < next_mrec_end);
			index->online_log->head.bytes += next_mrec - mrec;
		} else if (has_index_lock) {
			/* When mrec is within tail.block, it should
			be a complete record, because we are holding
			index->lock and thus excluding the writer. */
			ut_ad(index->online_log->tail.blocks == 0);
			ut_ad(mrec_end == index->online_log->tail.block
			      + index->online_log->tail.bytes);
			ut_ad(0);
			goto unexpected_eof;
		} else {
			memcpy(index->online_log->head.buf, mrec,
			       mrec_end - mrec);
			mrec_end += index->online_log->head.buf - mrec;
			mrec = index->online_log->head.buf;
			goto process_next_block;
		}
	}

interrupted:
	error = DB_INTERRUPTED;
func_exit:
	if (!has_index_lock) {
		rw_lock_x_lock(dict_index_get_lock(index));
	}

	switch (error) {
	case DB_SUCCESS:
		break;
	case DB_INDEX_CORRUPT:
		if (((os_offset_t) index->online_log->tail.blocks + 1)
		    * srv_sort_buf_size >= srv_online_max_size) {
			/* The log file grew too big. */
			error = DB_ONLINE_LOG_TOO_BIG;
		}
		/* fall through */
	default:
		/* We set the flag directly instead of invoking
		dict_set_corrupted_index_cache_only(index) here,
		because the index is not "public" yet. */
		index->type |= DICT_CORRUPT;
	}

	mem_heap_free(heap);
	mem_heap_free(offsets_heap);
	row_log_block_free(index->online_log->head);
	ut_free(offsets);
	return(error);
}

/** Apply the row log to the index upon completing index creation.
@param[in]	trx	transaction (for checking if the operation was
interrupted)
@param[in,out]	index	secondary index
@param[in,out]	table	MySQL table (for reporting duplicates)
@param[in,out]	stage	performance schema accounting object, used by
ALTER TABLE. stage->begin_phase_log_index() will be called initially and then
stage->inc() will be called for each block of log that is applied.
@return DB_SUCCESS, or error code on failure */
dberr_t
row_log_apply(
	const trx_t*		trx,
	dict_index_t*		index,
	struct TABLE*		table,
	ut_stage_alter_t*	stage)
{
	dberr_t		error;
	row_log_t*	log;
	row_merge_dup_t	dup = { index, table, NULL, 0 };
	DBUG_ENTER("row_log_apply");

	ut_ad(dict_index_is_online_ddl(index));
	ut_ad(!dict_index_is_clust(index));

	stage->begin_phase_log_index();

	log_free_check();

	rw_lock_x_lock(dict_index_get_lock(index));

	if (!dict_table_is_corrupted(index->table)) {
		error = row_log_apply_ops(trx, index, &dup, stage);
	} else {
		error = DB_SUCCESS;
	}

	if (error != DB_SUCCESS) {
		ut_a(!dict_table_is_discarded(index->table));
		/* We set the flag directly instead of invoking
		dict_set_corrupted_index_cache_only(index) here,
		because the index is not "public" yet. */
		index->type |= DICT_CORRUPT;
		index->table->drop_aborted = TRUE;

		dict_index_set_online_status(index, ONLINE_INDEX_ABORTED);
	} else {
		ut_ad(dup.n_dup == 0);
		dict_index_set_online_status(index, ONLINE_INDEX_COMPLETE);
	}

	log = index->online_log;
	index->online_log = NULL;
	rw_lock_x_unlock(dict_index_get_lock(index));

	row_log_free(log);

	DBUG_RETURN(error);
}<|MERGE_RESOLUTION|>--- conflicted
+++ resolved
@@ -380,11 +380,7 @@
 			goto err_exit;
 		}
 
-<<<<<<< HEAD
-		err = os_file_write(
-=======
 		err = os_file_write_int_fd(
->>>>>>> 33fa37f4
 			request,
 			"(modification log)",
 			log->fd,
@@ -503,11 +499,7 @@
 			goto err_exit;
 		}
 
-<<<<<<< HEAD
-		err = os_file_write(
-=======
 		err = os_file_write_int_fd(
->>>>>>> 33fa37f4
 			request,
 			"(modification log)",
 			log->fd,
@@ -2202,14 +2194,9 @@
 		goto func_exit_committed;
 	}
 
-<<<<<<< HEAD
-	dtuple_t*	entry	= row_build_index_entry(
-		row, NULL, index, heap);
-=======
 	/** It allows to create tuple with virtual column information. */
 	dtuple_t*	entry	= row_build_index_entry_low(
 		row, NULL, index, heap, ROW_BUILD_FOR_INSERT);
->>>>>>> 33fa37f4
 	upd_t*		update	= row_upd_build_difference_binary(
 		index, entry, btr_pcur_get_rec(&pcur), cur_offsets,
 		false, NULL, heap, dup->table);
@@ -2897,15 +2884,9 @@
 
 		IORequest	request;
 
-<<<<<<< HEAD
-		dberr_t	err = os_file_read_no_error_handling(
-			request,
-			OS_FILE_FROM_FD(index->online_log->fd),
-=======
 		err = os_file_read_no_error_handling_int_fd(
 			request,
 			index->online_log->fd,
->>>>>>> 33fa37f4
 			index->online_log->head.block, ofs,
 			srv_sort_buf_size,
 			NULL);
@@ -3127,15 +3108,9 @@
 	thr_get_trx(thr)->error_key_num = 0;
 	DBUG_EXECUTE_IF("innodb_trx_duplicates",
 			thr_get_trx(thr)->duplicates = TRX_DUP_REPLACE;);
-<<<<<<< HEAD
 
 	stage->begin_phase_log_table();
 
-=======
-
-	stage->begin_phase_log_table();
-
->>>>>>> 33fa37f4
 	ut_ad(!rw_lock_own(dict_operation_lock, RW_LOCK_S));
 	clust_index = dict_table_get_first_index(old_table);
 
@@ -3739,16 +3714,9 @@
 		}
 
 		IORequest	request;
-<<<<<<< HEAD
-
-		dberr_t	err = os_file_read_no_error_handling(
-			request,
-			OS_FILE_FROM_FD(index->online_log->fd),
-=======
 		dberr_t	err = os_file_read_no_error_handling_int_fd(
 			request,
 				index->online_log->fd,
->>>>>>> 33fa37f4
 			index->online_log->head.block, ofs,
 			srv_sort_buf_size,
 			NULL);

--- conflicted
+++ resolved
@@ -1872,13 +1872,9 @@
 	trx_t* holds = NULL;
 
 	lock_mutex_enter();
-<<<<<<< HEAD
+	mutex_enter(&trx_sys->mutex);
+
 	if (trx_t* impl_trx = trx_rw_is_active(trx->id, NULL, false)) {
-=======
-	mutex_enter(&trx_sys->mutex);
-
-	if (trx_t *impl_trx = trx_rw_is_active(trx_id, NULL)) {
->>>>>>> 92fb368f
 		ulint heap_no = page_rec_get_heap_no(rec);
 		for (trx_t* t = UT_LIST_GET_FIRST(trx_sys->rw_trx_list);
 		     t != NULL;

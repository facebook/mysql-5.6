--- conflicted
+++ resolved
@@ -1,10 +1,6 @@
 /*****************************************************************************
 
-<<<<<<< HEAD
-Copyright (c) 1994, 2018, Oracle and/or its affiliates. All Rights Reserved.
-=======
 Copyright (c) 1994, 2021, Oracle and/or its affiliates.
->>>>>>> a2036369
 
 This program is free software; you can redistribute it and/or modify it under
 the terms of the GNU General Public License, version 2.0, as published by the

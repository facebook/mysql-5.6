--- conflicted
+++ resolved
@@ -25,7 +25,7 @@
 
 /*******************************************************//**
 Creates a 64-bit integer out of two 32-bit integers.
-@return	created dulint */
+@return	created integer */
 UNIV_INLINE
 ib_uint64_t
 ut_ull_create(
@@ -33,270 +33,9 @@
 	ulint	high,	/*!< in: high-order 32 bits */
 	ulint	low)	/*!< in: low-order 32 bits */
 {
-<<<<<<< HEAD
-	dulint	res;
-
-	ut_ad(high <= 0xFFFFFFFF);
-	ut_ad(low <= 0xFFFFFFFF);
-
-	res.high = high;
-	res.low	 = low;
-
-	return(res);
-}
-
-/*******************************************************//**
-Gets the high-order 32 bits of a dulint.
-@return	32 bits in ulint */
-UNIV_INLINE
-ulint
-ut_dulint_get_high(
-/*===============*/
-	dulint	d)	/*!< in: dulint */
-{
-	return(d.high);
-}
-
-/*******************************************************//**
-Gets the low-order 32 bits of a dulint.
-@return	32 bits in ulint */
-UNIV_INLINE
-ulint
-ut_dulint_get_low(
-/*==============*/
-	dulint	d)	/*!< in: dulint */
-{
-	return(d.low);
-}
-
-/*******************************************************//**
-Converts a dulint (a struct of 2 ulints) to ib_int64_t, which is a 64-bit
-integer type.
-@return	value in ib_int64_t type */
-UNIV_INLINE
-ib_int64_t
-ut_conv_dulint_to_longlong(
-/*=======================*/
-	dulint	d)	/*!< in: dulint */
-{
-	return((ib_int64_t)d.low
-	       + (((ib_int64_t)d.high) << 32));
-}
-
-/*******************************************************//**
-Converts a ib_int64_t to a dulint (a struct of 2 ulints).
-@return	value in dulint type */
-UNIV_INLINE
-dulint
-ut_conv_longlong_to_dulint(
-/*=======================*/
-	ib_int64_t	v)	/*!< in: ib_int64_t*/
-{
-	dulint          d;
-
-	d.high = v >> 32;
-	d.low  = v & 0xFFFFFFFF;
-
-	return(d);
-}
-
-/*******************************************************//**
-Tests if a dulint is zero.
-@return	TRUE if zero */
-UNIV_INLINE
-ibool
-ut_dulint_is_zero(
-/*==============*/
-	dulint	a)	/*!< in: dulint */
-{
-	if ((a.low == 0) && (a.high == 0)) {
-
-		return(TRUE);
-	}
-
-	return(FALSE);
-}
-
-/*******************************************************//**
-Compares two dulints.
-@return	-1 if a < b, 0 if a == b, 1 if a > b */
-UNIV_INLINE
-int
-ut_dulint_cmp(
-/*==========*/
-	dulint	a,	/*!< in: dulint */
-	dulint	b)	/*!< in: dulint */
-{
-	if (a.high > b.high) {
-		return(1);
-	} else if (a.high < b.high) {
-		return(-1);
-	} else if (a.low > b.low) {
-		return(1);
-	} else if (a.low < b.low) {
-		return(-1);
-	} else {
-		return(0);
-	}
-}
-
-/*******************************************************//**
-Calculates the max of two dulints.
-@return	max(a, b) */
-UNIV_INLINE
-dulint
-ut_dulint_get_max(
-/*==============*/
-	dulint	a,	/*!< in: dulint */
-	dulint	b)	/*!< in: dulint */
-{
-	if (ut_dulint_cmp(a, b) > 0) {
-
-		return(a);
-	}
-
-	return(b);
-}
-
-/*******************************************************//**
-Calculates the min of two dulints.
-@return	min(a, b) */
-UNIV_INLINE
-dulint
-ut_dulint_get_min(
-/*==============*/
-	dulint	a,	/*!< in: dulint */
-	dulint	b)	/*!< in: dulint */
-{
-	if (ut_dulint_cmp(a, b) > 0) {
-
-		return(b);
-	}
-
-	return(a);
-}
-
-/*******************************************************//**
-Adds a ulint to a dulint.
-@return	sum a + b */
-UNIV_INLINE
-dulint
-ut_dulint_add(
-/*==========*/
-	dulint	a,	/*!< in: dulint */
-	ulint	b)	/*!< in: ulint */
-{
-	if (0xFFFFFFFFUL - b >= a.low) {
-		a.low += b;
-
-		return(a);
-	}
-
-	a.low = a.low - (0xFFFFFFFFUL - b) - 1;
-
-	a.high++;
-
-	return(a);
-}
-
-/*******************************************************//**
-Subtracts a ulint from a dulint.
-@return	a - b */
-UNIV_INLINE
-dulint
-ut_dulint_subtract(
-/*===============*/
-	dulint	a,	/*!< in: dulint */
-	ulint	b)	/*!< in: ulint, b <= a */
-{
-	if (a.low >= b) {
-		a.low -= b;
-
-		return(a);
-	}
-
-	b -= a.low + 1;
-
-	a.low = 0xFFFFFFFFUL - b;
-
-	ut_ad(a.high > 0);
-
-	a.high--;
-
-	return(a);
-}
-
-/*******************************************************//**
-Subtracts a dulint from another. NOTE that the difference must be positive
-and smaller that 4G.
-@return	a - b */
-UNIV_INLINE
-ulint
-ut_dulint_minus(
-/*============*/
-	dulint	a,	/*!< in: dulint; NOTE a must be >= b and at most
-			2 to power 32 - 1 greater */
-	dulint	b)	/*!< in: dulint */
-{
-	ulint	diff;
-
-	if (a.high == b.high) {
-		ut_ad(a.low >= b.low);
-
-		return(a.low - b.low);
-	}
-
-	ut_ad(a.high == b.high + 1);
-
-	diff = (ulint)(0xFFFFFFFFUL - b.low);
-	diff += 1 + a.low;
-
-	ut_ad(diff > a.low);
-
-	return(diff);
-}
-
-/********************************************************//**
-Rounds a dulint downward to a multiple of a power of 2.
-@return	rounded value */
-UNIV_INLINE
-dulint
-ut_dulint_align_down(
-/*=================*/
-	dulint	 n,		/*!< in: number to be rounded */
-	ulint	 align_no)	/*!< in: align by this number which must be a
-				power of 2 */
-{
-	ulint	low, high;
-
-	ut_ad(align_no > 0);
-	ut_ad(((align_no - 1) & align_no) == 0);
-
-	low = ut_dulint_get_low(n);
-	high = ut_dulint_get_high(n);
-
-	low = low & ~(align_no - 1);
-
-	return(ut_dulint_create(high, low));
-}
-
-/********************************************************//**
-Rounds a dulint upward to a multiple of a power of 2.
-@return	rounded value */
-UNIV_INLINE
-dulint
-ut_dulint_align_up(
-/*===============*/
-	dulint	 n,		/*!< in: number to be rounded */
-	ulint	 align_no)	/*!< in: align by this number which must be a
-				power of 2 */
-{
-	return(ut_dulint_align_down(ut_dulint_add(n, align_no - 1), align_no));
-=======
 	ut_ad(high <= ULINT32_MASK);
 	ut_ad(low <= ULINT32_MASK);
 	return(((ib_uint64_t) high) << 32 | low);
->>>>>>> 3d2c88ad
 }
 
 /********************************************************//**

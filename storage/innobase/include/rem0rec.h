--- conflicted
+++ resolved
@@ -750,17 +750,10 @@
 UNIV_INLINE
 rec_t*
 rec_copy(
-<<<<<<< HEAD
-/*=====*/
-	void*		buf,	/*!< in: buffer */
-	const rec_t*	rec,	/*!< in: physical record */
-	const ulint*	offsets);/*!< in: array returned by rec_get_offsets() */
-=======
 	void*		buf,
 	const rec_t*	rec,
 	const ulint*	offsets);
 
->>>>>>> 703057e7
 #ifndef UNIV_HOTBACKUP
 /**********************************************************//**
 Determines the size of a data tuple prefix in a temporary file.

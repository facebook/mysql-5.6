--- conflicted
+++ resolved
@@ -5,7 +5,6 @@
 This program is free software; you can redistribute it and/or modify it under
 the terms of the GNU General Public License as published by the Free Software
 Foundation; version 2 of the License.
-<<<<<<< HEAD
 
 This program is distributed in the hope that it will be useful, but WITHOUT
 ANY WARRANTY; without even the implied warranty of MERCHANTABILITY or FITNESS
@@ -15,17 +14,6 @@
 this program; if not, write to the Free Software Foundation, Inc.,
 51 Franklin Street, Suite 500, Boston, MA 02110-1335 USA
 
-=======
-
-This program is distributed in the hope that it will be useful, but WITHOUT
-ANY WARRANTY; without even the implied warranty of MERCHANTABILITY or FITNESS
-FOR A PARTICULAR PURPOSE. See the GNU General Public License for more details.
-
-You should have received a copy of the GNU General Public License along with
-this program; if not, write to the Free Software Foundation, Inc.,
-51 Franklin Street, Suite 500, Boston, MA 02110-1335 USA
-
->>>>>>> 85f401c8
 *****************************************************************************/
 
 /**************************************************//**
@@ -37,8 +25,6 @@
 
 #include "mem0mem.h"
 
-<<<<<<< HEAD
-=======
 /*********************************************************************//**
 Checks if a table name contains the string "/#sql" which denotes temporary
 tables in MySQL.
@@ -52,7 +38,6 @@
 				'database/tablename' */
 
 
->>>>>>> 85f401c8
 /********************************************************************//**
 Generate a foreign key constraint name when it was not named by the user.
 A generated constraint has a name of the format dbname/tablename_ibfk_NUMBER,
@@ -70,20 +55,6 @@
 	if (foreign->id == NULL) {
 		/* Generate a new constraint id */
 		ulint	namelen	= strlen(name);
-<<<<<<< HEAD
-		char*	id = static_cast<char*>(
-			mem_heap_alloc(foreign->heap, namelen + 20));
-		/* no overflow if number < 1e13 */
-		sprintf(id, "%s_ibfk_%lu", name, (ulong) (*id_nr)++);
-		foreign->id = id;
-
-		char* stripped_name = strchr(foreign->id, '/') + 1;
-		if (innobase_check_identifier_length(stripped_name)) {
-			fprintf(stderr, "InnoDB: Generated foreign key "
-				"name (%s) is too long\n", foreign->id);
-			return(DB_IDENTIFIER_TOO_LONG);
-		}
-=======
 		char*	id	= static_cast<char*>(
 					mem_heap_alloc(foreign->heap,
 						       namelen + 20));
@@ -120,7 +91,6 @@
 			}
 		}
 		foreign->id = id;
->>>>>>> 85f401c8
 	}
 
 	return(DB_SUCCESS);

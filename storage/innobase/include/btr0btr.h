/*****************************************************************************

Copyright (c) 1994, 2013, Oracle and/or its affiliates. All Rights Reserved.
Copyright (c) 2012, Facebook Inc.

This program is free software; you can redistribute it and/or modify it under
the terms of the GNU General Public License as published by the Free Software
Foundation; version 2 of the License.

This program is distributed in the hope that it will be useful, but WITHOUT
ANY WARRANTY; without even the implied warranty of MERCHANTABILITY or FITNESS
FOR A PARTICULAR PURPOSE. See the GNU General Public License for more details.

You should have received a copy of the GNU General Public License along with
this program; if not, write to the Free Software Foundation, Inc.,
51 Franklin Street, Suite 500, Boston, MA 02110-1335 USA

*****************************************************************************/

/**************************************************//**
@file include/btr0btr.h
The B-tree

Created 6/2/1994 Heikki Tuuri
*******************************************************/

#ifndef btr0btr_h
#define btr0btr_h

#include "univ.i"

#include "dict0dict.h"
#include "data0data.h"
#include "page0cur.h"
#include "mtr0mtr.h"
#include "btr0types.h"

#ifndef UNIV_HOTBACKUP
/** Maximum record size which can be stored on a page, without using the
special big record storage structure */
#define	BTR_PAGE_MAX_REC_SIZE	(UNIV_PAGE_SIZE / 2 - 200)

/** @brief Maximum depth of a B-tree in InnoDB.

Note that this isn't a maximum as such; none of the tree operations
avoid producing trees bigger than this. It is instead a "max depth
that other code must work with", useful for e.g.  fixed-size arrays
that must store some information about each level in a tree. In other
words: if a B-tree with bigger depth than this is encountered, it is
not acceptable for it to lead to mysterious memory corruption, but it
is acceptable for the program to die with a clear assert failure. */
#define BTR_MAX_LEVELS		100

/** Latching modes for btr_cur_search_to_nth_level(). */
enum btr_latch_mode {
	/** Search a record on a leaf page and S-latch it. */
	BTR_SEARCH_LEAF = RW_S_LATCH,
	/** (Prepare to) modify a record on a leaf page and X-latch it. */
	BTR_MODIFY_LEAF	= RW_X_LATCH,
	/** Obtain no latches. */
	BTR_NO_LATCHES = RW_NO_LATCH,
	/** Start modifying the entire B-tree. */
	BTR_MODIFY_TREE = 33,
	/** Continue modifying the entire B-tree. */
	BTR_CONT_MODIFY_TREE = 34,
	/** Search the previous record. */
	BTR_SEARCH_PREV = 35,
	/** Modify the previous record. */
	BTR_MODIFY_PREV = 36,
	/** Start searching the entire B-tree. */
	BTR_SEARCH_TREE = 37,
	/** Continue searching the entire B-tree. */
	BTR_CONT_SEARCH_TREE = 38
};

/* BTR_INSERT, BTR_DELETE and BTR_DELETE_MARK are mutually exclusive. */

/** If this is ORed to btr_latch_mode, it means that the search tuple
will be inserted to the index, at the searched position.
When the record is not in the buffer pool, try to use the insert buffer. */
#define BTR_INSERT		512

/** This flag ORed to btr_latch_mode says that we do the search in query
optimization */
#define BTR_ESTIMATE		1024

/** This flag ORed to BTR_INSERT says that we can ignore possible
UNIQUE definition on secondary indexes when we decide if we can use
the insert buffer to speed up inserts */
#define BTR_IGNORE_SEC_UNIQUE	2048

/** Try to delete mark the record at the searched position using the
insert/delete buffer when the record is not in the buffer pool. */
#define BTR_DELETE_MARK		4096

/** Try to purge the record at the searched position using the insert/delete
buffer when the record is not in the buffer pool. */
#define BTR_DELETE		8192

/** In the case of BTR_SEARCH_LEAF or BTR_MODIFY_LEAF, the caller is
already holding an S latch on the index tree */
#define BTR_ALREADY_S_LATCHED	16384

/** In the case of BTR_MODIFY_TREE, the caller specifies the intention
to insert record only. It is used to optimize block->lock range.*/
#define BTR_LATCH_FOR_INSERT	32768

/** In the case of BTR_MODIFY_TREE, the caller specifies the intention
to delete record only. It is used to optimize block->lock range.*/
#define BTR_LATCH_FOR_DELETE	65536

#define BTR_LATCH_MODE_WITHOUT_FLAGS(latch_mode)	\
	((latch_mode) & ~(BTR_INSERT			\
			  | BTR_DELETE_MARK		\
			  | BTR_DELETE			\
			  | BTR_ESTIMATE		\
			  | BTR_IGNORE_SEC_UNIQUE	\
			  | BTR_ALREADY_S_LATCHED	\
			  | BTR_LATCH_FOR_INSERT	\
			  | BTR_LATCH_FOR_DELETE))

#define BTR_LATCH_MODE_WITHOUT_INTENTION(latch_mode)	\
	((latch_mode) & ~(BTR_LATCH_FOR_INSERT		\
			  | BTR_LATCH_FOR_DELETE))
#endif /* UNIV_HOTBACKUP */

/**************************************************************//**
Report that an index page is corrupted. */

void
btr_corruption_report(
/*==================*/
	const buf_block_t*	block,	/*!< in: corrupted block */
	const dict_index_t*	index)	/*!< in: index tree */
	UNIV_COLD __attribute__((nonnull));

/** Assert that a B-tree page is not corrupted.
@param block buffer block containing a B-tree page
@param index the B-tree index */
#define btr_assert_not_corrupted(block, index)			\
	if ((ibool) !!page_is_comp(buf_block_get_frame(block))	\
	    != dict_table_is_comp((index)->table)) {		\
		btr_corruption_report(block, index);		\
		ut_error;					\
	}

#ifndef UNIV_HOTBACKUP
/**************************************************************//**
Gets the root node of a tree and sx-latches it for segment access.
@return root page, sx-latched */

page_t*
btr_root_get(
/*=========*/
	const dict_index_t*	index,	/*!< in: index tree */
	mtr_t*			mtr)	/*!< in: mtr */
	__attribute__((nonnull));

/**************************************************************//**
Checks and adjusts the root node of a tree during IMPORT TABLESPACE.
@return error code, or DB_SUCCESS */

dberr_t
btr_root_adjust_on_import(
/*======================*/
	const dict_index_t*	index)	/*!< in: index tree */
	__attribute__((nonnull, warn_unused_result));

/**************************************************************//**
Gets the height of the B-tree (the level of the root, when the leaf
level is assumed to be 0). The caller must hold an S or X latch on
the index.
@return tree height (level of the root) */

ulint
btr_height_get(
/*===========*/
	dict_index_t*	index,	/*!< in: index tree */
	mtr_t*		mtr)	/*!< in/out: mini-transaction */
	__attribute__((nonnull, warn_unused_result));

/** Gets a buffer page and declares its latching order level.
@param[in]	page_id	page id
@param[in]	mode	latch mode
@param[in]	file	file name
@param[in]	line	line where called
@param[in]	index	index tree, may be NULL if it is not an insert buffer
tree
@param[in,out]	mtr	mini-transaction
@return block */
UNIV_INLINE
buf_block_t*
btr_block_get_func(
	const page_id_t&	page_id,
	const page_size_t&	page_size,
	ulint			mode,
	const char*		file,
	ulint			line,
# ifdef UNIV_SYNC_DEBUG
	const dict_index_t*	index,
# endif /* UNIV_SYNC_DEBUG */
	mtr_t*		mtr);

# ifdef UNIV_SYNC_DEBUG
/** Gets a buffer page and declares its latching order level.
<<<<<<< HEAD
@param space tablespace identifier
@param zip_size compressed page size in bytes or 0 for uncompressed pages
@param page_no page number
=======
@param page_id tablespace/page identifier
@param page_size page size
>>>>>>> a9800d0d
@param mode latch mode
@param index index tree, may be NULL if not the insert buffer tree
@param mtr mini-transaction handle
@return the block descriptor */
#  define btr_block_get(page_id, page_size, mode, index, mtr)	\
	btr_block_get_func(page_id, page_size, mode,		\
			   __FILE__, __LINE__, index, mtr)
# else /* UNIV_SYNC_DEBUG */
/** Gets a buffer page and declares its latching order level.
<<<<<<< HEAD
@param space tablespace identifier
@param zip_size compressed page size in bytes or 0 for uncompressed pages
@param page_no page number
@param mode latch mode
@param idx index tree, may be NULL if not the insert buffer tree
=======
@param page_id tablespace/page identifier
@param page_size page size
@param mode latch mode
@param index index tree, may be NULL if not the insert buffer tree
>>>>>>> a9800d0d
@param mtr mini-transaction handle
@return the block descriptor */
#  define btr_block_get(page_id, page_size, mode, index, mtr)	\
	btr_block_get_func(page_id, page_size, mode, __FILE__, __LINE__, mtr)
# endif /* UNIV_SYNC_DEBUG */
/** Gets a buffer page and declares its latching order level.
<<<<<<< HEAD
@param space tablespace identifier
@param zip_size compressed page size in bytes or 0 for uncompressed pages
@param page_no page number
@param mode latch mode
@param idx index tree, may be NULL if not the insert buffer tree
=======
@param page_id tablespace/page identifier
@param page_size page size
@param mode latch mode
@param index index tree, may be NULL if not the insert buffer tree
>>>>>>> a9800d0d
@param mtr mini-transaction handle
@return the uncompressed page frame */
# define btr_page_get(page_id, page_size, mode, index, mtr)	\
	buf_block_get_frame(btr_block_get(page_id, page_size,	\
					  mode, index, mtr))
#endif /* !UNIV_HOTBACKUP */
/**************************************************************//**
Gets the index id field of a page.
@return index id */
UNIV_INLINE
index_id_t
btr_page_get_index_id(
/*==================*/
	const page_t*	page)	/*!< in: index page */
	__attribute__((nonnull, pure, warn_unused_result));
#ifndef UNIV_HOTBACKUP
/********************************************************//**
Gets the node level field in an index page.
@return level, leaf level == 0 */
UNIV_INLINE
ulint
btr_page_get_level_low(
/*===================*/
	const page_t*	page)	/*!< in: index page */
	__attribute__((nonnull, pure, warn_unused_result));
#define btr_page_get_level(page, mtr) btr_page_get_level_low(page)
/********************************************************//**
Gets the next index page number.
@return next page number */
UNIV_INLINE
ulint
btr_page_get_next(
/*==============*/
	const page_t*	page,	/*!< in: index page */
	mtr_t*		mtr)	/*!< in: mini-transaction handle */
	__attribute__((nonnull, warn_unused_result));
/********************************************************//**
Gets the previous index page number.
@return prev page number */
UNIV_INLINE
ulint
btr_page_get_prev(
/*==============*/
	const page_t*	page,	/*!< in: index page */
	mtr_t*		mtr)	/*!< in: mini-transaction handle */
	__attribute__((nonnull, warn_unused_result));
<<<<<<< HEAD
/*************************************************************//**
Gets pointer to the previous user record in the tree. It is assumed
that the caller has appropriate latches on the page and its neighbor.
@return previous user record, NULL if there is none */

rec_t*
btr_get_prev_user_rec(
/*==================*/
	rec_t*	rec,	/*!< in: record on leaf level */
	mtr_t*	mtr)	/*!< in: mtr holding a latch on the page, and if
			needed, also to the previous page */
	__attribute__((nonnull, warn_unused_result));
/*************************************************************//**
Gets pointer to the next user record in the tree. It is assumed
that the caller has appropriate latches on the page and its neighbor.
@return next user record, NULL if there is none */

rec_t*
btr_get_next_user_rec(
/*==================*/
	rec_t*	rec,	/*!< in: record on leaf level */
	mtr_t*	mtr)	/*!< in: mtr holding a latch on the page, and if
			needed, also to the next page */
	__attribute__((nonnull, warn_unused_result));
=======
>>>>>>> a9800d0d
/**************************************************************//**
Releases the latch on a leaf page and bufferunfixes it. */
UNIV_INLINE
void
btr_leaf_page_release(
/*==================*/
	buf_block_t*	block,		/*!< in: buffer block */
	ulint		latch_mode,	/*!< in: BTR_SEARCH_LEAF or
					BTR_MODIFY_LEAF */
	mtr_t*		mtr)		/*!< in: mtr */
	__attribute__((nonnull));
/**************************************************************//**
Gets the child node file address in a node pointer.
NOTE: the offsets array must contain all offsets for the record since
we read the last field according to offsets and assume that it contains
the child page number. In other words offsets must have been retrieved
with rec_get_offsets(n_fields=ULINT_UNDEFINED).
@return child node address */
UNIV_INLINE
ulint
btr_node_ptr_get_child_page_no(
/*===========================*/
	const rec_t*	rec,	/*!< in: node pointer record */
	const ulint*	offsets)/*!< in: array returned by rec_get_offsets() */
	__attribute__((nonnull, pure, warn_unused_result));
/************************************************************//**
Creates the root node for a new index tree.
@return page number of the created root, FIL_NULL if did not succeed */

ulint
btr_create(
/*=======*/
	ulint			type,		/*!< in: type of the index */
	ulint			space,		/*!< in: space where created */
<<<<<<< HEAD
	ulint			zip_size,	/*!< in: compressed page size
						in bytes or 0 for uncompressed
						pages */
=======
	const page_size_t&	page_size,
>>>>>>> a9800d0d
	index_id_t		index_id,	/*!< in: index id */
	dict_index_t*		index,		/*!< in: index, or NULL when
						applying TRNCATE log 
						record during recovery */
	const btr_create_t*	btr_redo_create_info,
						/*!< in: used for applying
						TRUNCATE log record
						during recovery */
	mtr_t*			mtr);		/*!< in: mini-transaction
						handle */
<<<<<<< HEAD
/************************************************************//**
Frees a B-tree except the root page, which MUST be freed after this
by calling btr_free_root. */

void
btr_free_but_not_root(
/*==================*/
	ulint			space,		/*!< in: space where created */
	ulint			zip_size,	/*!< in: compressed page
						size in bytes or 0 for
						uncompressed pages */
	ulint			root_page_no,	/*!< in: root page number */
	mtr_log_t		logging_mode);	/*!< in: mtr logging mode */
/************************************************************//**
Frees the B-tree root page. Other tree MUST already have been freed. */

=======

/** Frees a B-tree except the root page. The root page MUST be freed after
this by calling btr_free_root.
@param[in] root_page_id id of the root page
@param[in] logging_mode mtr logging mode */
void
btr_free_but_not_root(
	const page_id_t&	root_page_id,
	const page_size_t&	page_size,
	mtr_log_t		logging_mode);

/** Frees the B-tree root page. Other tree MUST already have been freed.
@param[in] root_page_id id of the root page
@param[in,out] mtr mini-transaction */
>>>>>>> a9800d0d
void
btr_free_root(
	const page_id_t&	root_page_id,
	const page_size_t&	page_size,
	mtr_t*			mtr);

/*************************************************************//**
Makes tree one level higher by splitting the root, and inserts
the tuple. It is assumed that mtr contains an x-latch on the tree.
NOTE that the operation of this function must always succeed,
we cannot reverse it: therefore enough free disk space must be
guaranteed to be available before this function is called.
@return inserted record */

rec_t*
btr_root_raise_and_insert(
/*======================*/
	ulint		flags,	/*!< in: undo logging and locking flags */
	btr_cur_t*	cursor,	/*!< in: cursor at which to insert: must be
				on the root page; when the function returns,
				the cursor is positioned on the predecessor
				of the inserted record */
	ulint**		offsets,/*!< out: offsets on inserted record */
	mem_heap_t**	heap,	/*!< in/out: pointer to memory heap
				that can be emptied, or NULL */
	const dtuple_t*	tuple,	/*!< in: tuple to insert */
	ulint		n_ext,	/*!< in: number of externally stored columns */
	mtr_t*		mtr)	/*!< in: mtr */
	__attribute__((nonnull, warn_unused_result));
/*************************************************************//**
Reorganizes an index page.

IMPORTANT: On success, the caller will have to update IBUF_BITMAP_FREE
if this is a compressed leaf page in a secondary index. This has to
be done either within the same mini-transaction, or by invoking
ibuf_reset_free_bits() before mtr_commit(). On uncompressed pages,
IBUF_BITMAP_FREE is unaffected by reorganization.

@retval true if the operation was successful
@retval false if it is a compressed page, and recompression failed */

bool
btr_page_reorganize_low(
/*====================*/
	bool		recovery,/*!< in: true if called in recovery:
				locks should not be updated, i.e.,
				there cannot exist locks on the
				page, and a hash index should not be
				dropped: it cannot exist */
	ulint		z_level,/*!< in: compression level to be used
				if dealing with compressed page */
	page_cur_t*	cursor,	/*!< in/out: page cursor */
	dict_index_t*	index,	/*!< in: the index tree of the page */
	mtr_t*		mtr)	/*!< in/out: mini-transaction */
	__attribute__((nonnull, warn_unused_result));
/*************************************************************//**
Reorganizes an index page.

IMPORTANT: On success, the caller will have to update IBUF_BITMAP_FREE
if this is a compressed leaf page in a secondary index. This has to
be done either within the same mini-transaction, or by invoking
ibuf_reset_free_bits() before mtr_commit(). On uncompressed pages,
IBUF_BITMAP_FREE is unaffected by reorganization.

@retval true if the operation was successful
@retval false if it is a compressed page, and recompression failed */

bool
btr_page_reorganize(
/*================*/
	page_cur_t*	cursor,	/*!< in/out: page cursor */
	dict_index_t*	index,	/*!< in: the index tree of the page */
	mtr_t*		mtr)	/*!< in/out: mini-transaction */
	__attribute__((nonnull));
/*************************************************************//**
Decides if the page should be split at the convergence point of
inserts converging to left.
@return TRUE if split recommended */

ibool
btr_page_get_split_rec_to_left(
/*===========================*/
	btr_cur_t*	cursor,	/*!< in: cursor at which to insert */
	rec_t**		split_rec)/*!< out: if split recommended,
				the first record on upper half page,
				or NULL if tuple should be first */
	__attribute__((nonnull, warn_unused_result));
/*************************************************************//**
Decides if the page should be split at the convergence point of
inserts converging to right.
@return TRUE if split recommended */

ibool
btr_page_get_split_rec_to_right(
/*============================*/
	btr_cur_t*	cursor,	/*!< in: cursor at which to insert */
	rec_t**		split_rec)/*!< out: if split recommended,
				the first record on upper half page,
				or NULL if tuple should be first */
	__attribute__((nonnull, warn_unused_result));
/*************************************************************//**
Splits an index page to halves and inserts the tuple. It is assumed
that mtr holds an x-latch to the index tree. NOTE: the tree x-latch is
released within this function! NOTE that the operation of this
function must always succeed, we cannot reverse it: therefore enough
free disk space (2 pages) must be guaranteed to be available before
this function is called.

@return inserted record */

rec_t*
btr_page_split_and_insert(
/*======================*/
	ulint		flags,	/*!< in: undo logging and locking flags */
	btr_cur_t*	cursor,	/*!< in: cursor at which to insert; when the
				function returns, the cursor is positioned
				on the predecessor of the inserted record */
	ulint**		offsets,/*!< out: offsets on inserted record */
	mem_heap_t**	heap,	/*!< in/out: pointer to memory heap
				that can be emptied, or NULL */
	const dtuple_t*	tuple,	/*!< in: tuple to insert */
	ulint		n_ext,	/*!< in: number of externally stored columns */
	mtr_t*		mtr)	/*!< in: mtr */
	__attribute__((nonnull, warn_unused_result));
/*******************************************************//**
Inserts a data tuple to a tree on a non-leaf level. It is assumed
that mtr holds an x-latch on the tree. */

void
btr_insert_on_non_leaf_level_func(
/*==============================*/
	ulint		flags,	/*!< in: undo logging and locking flags */
	dict_index_t*	index,	/*!< in: index */
	ulint		level,	/*!< in: level, must be > 0 */
	dtuple_t*	tuple,	/*!< in: the record to be inserted */
	const char*	file,	/*!< in: file name */
	ulint		line,	/*!< in: line where called */
	mtr_t*		mtr)	/*!< in: mtr */
	__attribute__((nonnull));
# define btr_insert_on_non_leaf_level(f,i,l,t,m)			\
	btr_insert_on_non_leaf_level_func(f,i,l,t,__FILE__,__LINE__,m)
#endif /* !UNIV_HOTBACKUP */
/****************************************************************//**
Sets a record as the predefined minimum record. */

void
btr_set_min_rec_mark(
/*=================*/
	rec_t*	rec,	/*!< in/out: record */
	mtr_t*	mtr)	/*!< in: mtr */
	__attribute__((nonnull));
#ifndef UNIV_HOTBACKUP
/*************************************************************//**
Deletes on the upper level the node pointer to a page. */

void
btr_node_ptr_delete(
/*================*/
	dict_index_t*	index,	/*!< in: index tree */
	buf_block_t*	block,	/*!< in: page whose node pointer is deleted */
	mtr_t*		mtr)	/*!< in: mtr */
	__attribute__((nonnull));
#ifdef UNIV_DEBUG
/************************************************************//**
Checks that the node pointer to a page is appropriate.
@return TRUE */

ibool
btr_check_node_ptr(
/*===============*/
	dict_index_t*	index,	/*!< in: index tree */
	buf_block_t*	block,	/*!< in: index page */
	mtr_t*		mtr)	/*!< in: mtr */
	__attribute__((nonnull, warn_unused_result));
#endif /* UNIV_DEBUG */
/*************************************************************//**
Tries to merge the page first to the left immediate brother if such a
brother exists, and the node pointers to the current page and to the
brother reside on the same page. If the left brother does not satisfy these
conditions, looks at the right brother. If the page is the only one on that
level lifts the records of the page to the father page, thus reducing the
tree height. It is assumed that mtr holds an x-latch on the tree and on the
page. If cursor is on the leaf level, mtr must also hold x-latches to
the brothers, if they exist.
@return TRUE on success */

ibool
btr_compress(
/*=========*/
	btr_cur_t*	cursor,	/*!< in/out: cursor on the page to merge
				or lift; the page must not be empty:
				when deleting records, use btr_discard_page()
				if the page would become empty */
	ibool		adjust,	/*!< in: TRUE if should adjust the
				cursor position even if compression occurs */
	mtr_t*		mtr)	/*!< in/out: mini-transaction */
	__attribute__((nonnull));
/*************************************************************//**
Discards a page from a B-tree. This is used to remove the last record from
a B-tree page: the whole page must be removed at the same time. This cannot
be used for the root page, which is allowed to be empty. */

void
btr_discard_page(
/*=============*/
	btr_cur_t*	cursor,	/*!< in: cursor on the page to discard: not on
				the root page */
	mtr_t*		mtr)	/*!< in: mtr */
	__attribute__((nonnull));
#endif /* !UNIV_HOTBACKUP */
/****************************************************************//**
Parses the redo log record for setting an index record as the predefined
minimum record.
@return end of log record or NULL */

byte*
btr_parse_set_min_rec_mark(
/*=======================*/
	byte*	ptr,	/*!< in: buffer */
	byte*	end_ptr,/*!< in: buffer end */
	ulint	comp,	/*!< in: nonzero=compact page format */
	page_t*	page,	/*!< in: page or NULL */
	mtr_t*	mtr)	/*!< in: mtr or NULL */
	__attribute__((nonnull(1,2), warn_unused_result));
/***********************************************************//**
Parses a redo log record of reorganizing a page.
@return end of log record or NULL */

byte*
btr_parse_page_reorganize(
/*======================*/
	byte*		ptr,	/*!< in: buffer */
	byte*		end_ptr,/*!< in: buffer end */
	dict_index_t*	index,	/*!< in: record descriptor */
	bool		compressed,/*!< in: true if compressed page */
	buf_block_t*	block,	/*!< in: page to be reorganized, or NULL */
	mtr_t*		mtr)	/*!< in: mtr or NULL */
	__attribute__((nonnull(1,2,3), warn_unused_result));
#ifndef UNIV_HOTBACKUP
/**************************************************************//**
Gets the number of pages in a B-tree.
@return number of pages, or ULINT_UNDEFINED if the index is unavailable */

ulint
btr_get_size(
/*=========*/
	dict_index_t*	index,	/*!< in: index */
	ulint		flag,	/*!< in: BTR_N_LEAF_PAGES or BTR_TOTAL_SIZE */
	mtr_t*		mtr)	/*!< in/out: mini-transaction where index
				is s-latched */
	__attribute__((nonnull, warn_unused_result));
/**************************************************************//**
Allocates a new file page to be used in an index tree. NOTE: we assume
that the caller has made the reservation for free extents!
@retval NULL if no page could be allocated
@retval block, rw_lock_x_lock_count(&block->lock) == 1 if allocation succeeded
(init_mtr == mtr, or the page was not previously freed in mtr)
@retval block (not allocated or initialized) otherwise */

buf_block_t*
btr_page_alloc(
/*===========*/
	dict_index_t*	index,		/*!< in: index tree */
	ulint		hint_page_no,	/*!< in: hint of a good page */
	byte		file_direction,	/*!< in: direction where a possible
					page split is made */
	ulint		level,		/*!< in: level where the page is placed
					in the tree */
	mtr_t*		mtr,		/*!< in/out: mini-transaction
					for the allocation */
	mtr_t*		init_mtr)	/*!< in/out: mini-transaction
					for x-latching and initializing
					the page */
	__attribute__((nonnull, warn_unused_result));
/**************************************************************//**
Frees a file page used in an index tree. NOTE: cannot free field external
storage pages because the page must contain info on its level. */

void
btr_page_free(
/*==========*/
	dict_index_t*	index,	/*!< in: index tree */
	buf_block_t*	block,	/*!< in: block to be freed, x-latched */
	mtr_t*		mtr)	/*!< in: mtr */
	__attribute__((nonnull));
/**************************************************************//**
Frees a file page used in an index tree. Can be used also to BLOB
external storage pages. */

void
btr_page_free_low(
/*==============*/
	dict_index_t*	index,	/*!< in: index tree */
	buf_block_t*	block,	/*!< in: block to be freed, x-latched */
	ulint		level,	/*!< in: page level (ULINT_UNDEFINED=BLOB) */
	mtr_t*		mtr)	/*!< in: mtr */
	__attribute__((nonnull));
#ifdef UNIV_BTR_PRINT
/*************************************************************//**
Prints size info of a B-tree. */

void
btr_print_size(
/*===========*/
	dict_index_t*	index)	/*!< in: index tree */
	__attribute__((nonnull));
/**************************************************************//**
Prints directories and other info of all nodes in the index. */

void
btr_print_index(
/*============*/
	dict_index_t*	index,	/*!< in: index */
	ulint		width)	/*!< in: print this many entries from start
				and end */
	__attribute__((nonnull));
#endif /* UNIV_BTR_PRINT */
/************************************************************//**
Checks the size and number of fields in a record based on the definition of
the index.
@return TRUE if ok */

ibool
btr_index_rec_validate(
/*===================*/
	const rec_t*		rec,		/*!< in: index record */
	const dict_index_t*	index,		/*!< in: index */
	ibool			dump_on_error)	/*!< in: TRUE if the function
						should print hex dump of record
						and page on error */
	__attribute__((nonnull, warn_unused_result));
/**************************************************************//**
Checks the consistency of an index tree.
@return true if ok */

bool
btr_validate_index(
/*===============*/
	dict_index_t*	index,	/*!< in: index */
	const trx_t*	trx,	/*!< in: transaction or 0 */
	bool		lockout)/*!< in: true if X-latch index is intended */
	__attribute__((warn_unused_result));

#define BTR_N_LEAF_PAGES	1
#define BTR_TOTAL_SIZE		2
#endif /* !UNIV_HOTBACKUP */

#ifndef UNIV_NONINL
#include "btr0btr.ic"
#endif

#endif<|MERGE_RESOLUTION|>--- conflicted
+++ resolved
@@ -203,14 +203,8 @@
 
 # ifdef UNIV_SYNC_DEBUG
 /** Gets a buffer page and declares its latching order level.
-<<<<<<< HEAD
-@param space tablespace identifier
-@param zip_size compressed page size in bytes or 0 for uncompressed pages
-@param page_no page number
-=======
 @param page_id tablespace/page identifier
 @param page_size page size
->>>>>>> a9800d0d
 @param mode latch mode
 @param index index tree, may be NULL if not the insert buffer tree
 @param mtr mini-transaction handle
@@ -220,36 +214,20 @@
 			   __FILE__, __LINE__, index, mtr)
 # else /* UNIV_SYNC_DEBUG */
 /** Gets a buffer page and declares its latching order level.
-<<<<<<< HEAD
-@param space tablespace identifier
-@param zip_size compressed page size in bytes or 0 for uncompressed pages
-@param page_no page number
-@param mode latch mode
-@param idx index tree, may be NULL if not the insert buffer tree
-=======
 @param page_id tablespace/page identifier
 @param page_size page size
 @param mode latch mode
 @param index index tree, may be NULL if not the insert buffer tree
->>>>>>> a9800d0d
 @param mtr mini-transaction handle
 @return the block descriptor */
 #  define btr_block_get(page_id, page_size, mode, index, mtr)	\
 	btr_block_get_func(page_id, page_size, mode, __FILE__, __LINE__, mtr)
 # endif /* UNIV_SYNC_DEBUG */
 /** Gets a buffer page and declares its latching order level.
-<<<<<<< HEAD
-@param space tablespace identifier
-@param zip_size compressed page size in bytes or 0 for uncompressed pages
-@param page_no page number
-@param mode latch mode
-@param idx index tree, may be NULL if not the insert buffer tree
-=======
 @param page_id tablespace/page identifier
 @param page_size page size
 @param mode latch mode
 @param index index tree, may be NULL if not the insert buffer tree
->>>>>>> a9800d0d
 @param mtr mini-transaction handle
 @return the uncompressed page frame */
 # define btr_page_get(page_id, page_size, mode, index, mtr)	\
@@ -296,33 +274,6 @@
 	const page_t*	page,	/*!< in: index page */
 	mtr_t*		mtr)	/*!< in: mini-transaction handle */
 	__attribute__((nonnull, warn_unused_result));
-<<<<<<< HEAD
-/*************************************************************//**
-Gets pointer to the previous user record in the tree. It is assumed
-that the caller has appropriate latches on the page and its neighbor.
-@return previous user record, NULL if there is none */
-
-rec_t*
-btr_get_prev_user_rec(
-/*==================*/
-	rec_t*	rec,	/*!< in: record on leaf level */
-	mtr_t*	mtr)	/*!< in: mtr holding a latch on the page, and if
-			needed, also to the previous page */
-	__attribute__((nonnull, warn_unused_result));
-/*************************************************************//**
-Gets pointer to the next user record in the tree. It is assumed
-that the caller has appropriate latches on the page and its neighbor.
-@return next user record, NULL if there is none */
-
-rec_t*
-btr_get_next_user_rec(
-/*==================*/
-	rec_t*	rec,	/*!< in: record on leaf level */
-	mtr_t*	mtr)	/*!< in: mtr holding a latch on the page, and if
-			needed, also to the next page */
-	__attribute__((nonnull, warn_unused_result));
-=======
->>>>>>> a9800d0d
 /**************************************************************//**
 Releases the latch on a leaf page and bufferunfixes it. */
 UNIV_INLINE
@@ -357,13 +308,7 @@
 /*=======*/
 	ulint			type,		/*!< in: type of the index */
 	ulint			space,		/*!< in: space where created */
-<<<<<<< HEAD
-	ulint			zip_size,	/*!< in: compressed page size
-						in bytes or 0 for uncompressed
-						pages */
-=======
 	const page_size_t&	page_size,
->>>>>>> a9800d0d
 	index_id_t		index_id,	/*!< in: index id */
 	dict_index_t*		index,		/*!< in: index, or NULL when
 						applying TRNCATE log 
@@ -374,24 +319,6 @@
 						during recovery */
 	mtr_t*			mtr);		/*!< in: mini-transaction
 						handle */
-<<<<<<< HEAD
-/************************************************************//**
-Frees a B-tree except the root page, which MUST be freed after this
-by calling btr_free_root. */
-
-void
-btr_free_but_not_root(
-/*==================*/
-	ulint			space,		/*!< in: space where created */
-	ulint			zip_size,	/*!< in: compressed page
-						size in bytes or 0 for
-						uncompressed pages */
-	ulint			root_page_no,	/*!< in: root page number */
-	mtr_log_t		logging_mode);	/*!< in: mtr logging mode */
-/************************************************************//**
-Frees the B-tree root page. Other tree MUST already have been freed. */
-
-=======
 
 /** Frees a B-tree except the root page. The root page MUST be freed after
 this by calling btr_free_root.
@@ -406,7 +333,6 @@
 /** Frees the B-tree root page. Other tree MUST already have been freed.
 @param[in] root_page_id id of the root page
 @param[in,out] mtr mini-transaction */
->>>>>>> a9800d0d
 void
 btr_free_root(
 	const page_id_t&	root_page_id,

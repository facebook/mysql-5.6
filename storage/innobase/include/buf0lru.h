/*****************************************************************************

Copyright (c) 1995, 2021, Oracle and/or its affiliates.

This program is free software; you can redistribute it and/or modify it under
the terms of the GNU General Public License, version 2.0, as published by the
Free Software Foundation.

This program is also distributed with certain software (including but not
limited to OpenSSL) that is licensed under separate terms, as designated in a
particular file or component or in included license documentation. The authors
of MySQL hereby grant you an additional permission to link the program and
your derivative works with the separately licensed software that they have
included with MySQL.

This program is distributed in the hope that it will be useful, but WITHOUT
ANY WARRANTY; without even the implied warranty of MERCHANTABILITY or FITNESS
FOR A PARTICULAR PURPOSE. See the GNU General Public License, version 2.0,
for more details.

You should have received a copy of the GNU General Public License along with
this program; if not, write to the Free Software Foundation, Inc.,
51 Franklin St, Fifth Floor, Boston, MA 02110-1301  USA

*****************************************************************************/

#include <sys/types.h>

/** @file include/buf0lru.h
 The database buffer pool LRU replacement algorithm

 Created 11/5/1995 Heikki Tuuri
 *******************************************************/

#ifndef buf0lru_h
#define buf0lru_h

#include "buf0types.h"
#include "univ.i"
#ifndef UNIV_HOTBACKUP
#include "ut0byte.h"

// Forward declaration
struct trx_t;

/** Returns TRUE if less than 25 % of the buffer pool is available. This can be
 used in heuristics to prevent huge transactions eating up the whole buffer
 pool for their locks.
 @return true if less than 25 % of buffer pool left */
ibool buf_LRU_buf_pool_running_out(void);

/*#######################################################################
These are low-level functions
#########################################################################*/

/** Minimum LRU list length for which the LRU_old pointer is defined */
#define BUF_LRU_OLD_MIN_LEN 512 /* 8 megabytes of 16k pages */
#endif                          /* !UNIV_HOTBACKUP */

/** Flushes all dirty pages or removes all pages belonging to a given
tablespace. A PROBLEM: if readahead is being started, what guarantees
that it will not try to read in pages after this operation has completed?
@param[in]  id          tablespace ID
@param[in]  buf_remove  remove or flush strategy
@param[in]  trx         to check if the operation must be interrupted
@param[in]  strict      true, if no page from tablespace can be in
                        buffer pool just after flush */
void buf_LRU_flush_or_remove_pages(space_id_t id, buf_remove_t buf_remove,
                                   const trx_t *trx, bool strict = true);

#ifndef UNIV_HOTBACKUP
#if defined UNIV_DEBUG || defined UNIV_BUF_DEBUG
/** Insert a compressed block into buf_pool->zip_clean in the LRU order.
@param[in]	bpage	pointer to the block in question */
void buf_LRU_insert_zip_clean(buf_page_t *bpage);
#endif /* UNIV_DEBUG || UNIV_BUF_DEBUG */

/** Try to free a block.  If bpage is a descriptor of a compressed-only
page, the descriptor object will be freed as well.
NOTE: this function may temporarily release and relock the
buf_page_get_mutex(). Furthermore, the page frame will no longer be
accessible via bpage. If this function returns true, it will also release
the LRU list mutex.
The caller must hold the LRU list and buf_page_get_mutex() mutexes.
@param[in]	bpage	block to be freed
@param[in]	zip	true if should remove also the compressed page of
                        an uncompressed page
@return true if freed, false otherwise. */
[[nodiscard]] bool buf_LRU_free_page(buf_page_t *bpage, bool zip);

/** Try to free a replaceable block.
@param[in,out]	buf_pool	buffer pool instance
@param[in]	scan_all	scan whole LRU list if ture, otherwise scan
                                only BUF_LRU_SEARCH_SCAN_THRESHOLD blocks
@return true if found and freed */
[[nodiscard]] bool buf_LRU_scan_and_free_block(buf_pool_t *buf_pool,
                                               bool scan_all);

/** Returns a free block from the buf_pool.  The block is taken off the
free list.  If it is empty, returns NULL.
@param[in]	buf_pool	buffer pool instance
@return a free control block, or NULL if the buf_block->free list is empty */
buf_block_t *buf_LRU_get_free_only(buf_pool_t *buf_pool);

/** Returns a free block from the buf_pool. The block is taken off the
free list. If free list is empty, blocks are moved from the end of the
LRU list to the free list.
This function is called from a user thread when it needs a clean
block to read in a page. Note that we only ever get a block from
the free list. Even when we flush a page or find a page in LRU scan
we put it to free list to be used.
* iteration 0:
  * get a block from free list, success:done
  * if buf_pool->try_LRU_scan is set
    * scan LRU up to srv_LRU_scan_depth to find a clean block
    * the above will put the block on free list
    * success:retry the free list
  * flush one dirty page from tail of LRU to disk
    * the above will put the block on free list
    * success: retry the free list
* iteration 1:
  * same as iteration 0 except:
    * scan whole LRU list
    * scan LRU list even if buf_pool->try_LRU_scan is not set
* iteration > 1:
  * same as iteration 1 but sleep 10ms
@param[in,out]	buf_pool	buffer pool instance
@return the free control block, in state BUF_BLOCK_READY_FOR_USE */
[[nodiscard]] buf_block_t *buf_LRU_get_free_block(buf_pool_t *buf_pool);

/** Determines if the unzip_LRU list should be used for evicting a victim
instead of the general LRU list.
@param[in,out]	buf_pool	buffer pool instance
@return true if should use unzip_LRU */
ibool buf_LRU_evict_from_unzip_LRU(buf_pool_t *buf_pool);

/** Puts a block back to the free list.
@param[in]	block	block must not contain a file page */
void buf_LRU_block_free_non_file_page(buf_block_t *block);

/** Adds a block to the LRU list. Please make sure that the page_size is
 already set when invoking the function, so that we can get correct
 page_size from the buffer page when adding a block into LRU */
void buf_LRU_add_block(buf_page_t *bpage, /*!< in: control block */
                       ibool old); /*!< in: TRUE if should be put to the old
                                   blocks in the LRU list, else put to the
                                   start; if the LRU list is very short, added
                                   to the start regardless of this parameter */

/** Adds a block to the LRU list of decompressed zip pages.
@param[in]	block	control block
@param[in]	old	TRUE if should be put to the end of the list,
                        else put to the start */
void buf_unzip_LRU_add_block(buf_block_t *block, ibool old);

/** Moves a block to the start of the LRU list.
@param[in]	bpage	control block */
void buf_LRU_make_block_young(buf_page_t *bpage);

/** Moves a block to the end of the LRU list.
@param[in]	bpage	control block */
void buf_LRU_make_block_old(buf_page_t *bpage);

/** Updates buf_pool->LRU_old_ratio.
 @return updated old_pct */
uint buf_LRU_old_ratio_update(
    uint old_pct,  /*!< in: Reserve this percentage of
                   the buffer pool for "old" blocks. */
    ibool adjust); /*!< in: TRUE=adjust the LRU list;
                   FALSE=just assign buf_pool->LRU_old_ratio
                   during the initialization of InnoDB */
/** Update the historical stats that we are collecting for LRU eviction
 policy at the end of each interval. */
void buf_LRU_stat_update(void);

/** Remove one page from LRU list and put it to free list. The caller must hold
the LRU list and block mutexes and have page hash latched in X. The latch and
the block mutexes will be released.
@param[in,out]	bpage		block, must contain a file page and
                                be in a state where it can be freed; there
                                may or may not be a hash index to the page
@param[in]	zip		true if should remove also the compressed page
                                of an uncompressed page
@param[in]	ignore_content	true if should ignore page content, since it
                                could be not initialized */
void buf_LRU_free_one_page(buf_page_t *bpage, bool zip, bool ignore_content);

/** Adjust LRU hazard pointers if needed.
@param[in] buf_pool Buffer pool instance
@param[in] bpage Control block */
void buf_LRU_adjust_hp(buf_pool_t *buf_pool, const buf_page_t *bpage);

#if defined UNIV_DEBUG || defined UNIV_BUF_DEBUG
<<<<<<< HEAD
/** Validates the LRU list.
 @return true */
ibool buf_LRU_validate(void);

using Space_References = std::map<struct fil_space_t *, size_t>;

/** Counts number of pages that are still in the LRU  for each space instance
encountered.
@returns map of space instances into count of pages in LRU. */
Space_References buf_LRU_count_space_references();

=======
/**********************************************************************//**
Validates the LRU list.
@return TRUE */
ibool
buf_LRU_validate(void);
/*==================*/
/**********************************************************************//**
Validates the LRU list for one buffer pool instance. */
void
buf_LRU_validate_instance(
/*======================*/
	buf_pool_t*	buf_pool);	/*!< in: buffer pool instance */
>>>>>>> 798280b2
#endif /* UNIV_DEBUG || UNIV_BUF_DEBUG */
#if defined UNIV_DEBUG_PRINT || defined UNIV_DEBUG || defined UNIV_BUF_DEBUG
/** Prints the LRU list. */
void buf_LRU_print(void);
#endif /* UNIV_DEBUG_PRINT || UNIV_DEBUG || UNIV_BUF_DEBUG */

/** @name Heuristics for detecting index scan
@{ */
/** The denominator of buf_pool->LRU_old_ratio. */
#define BUF_LRU_OLD_RATIO_DIV 1024
/** Maximum value of buf_pool->LRU_old_ratio.
@see buf_LRU_old_adjust_len
@see buf_pool->LRU_old_ratio_update */
#define BUF_LRU_OLD_RATIO_MAX BUF_LRU_OLD_RATIO_DIV
/** Minimum value of buf_pool->LRU_old_ratio.
@see buf_LRU_old_adjust_len
@see buf_pool->LRU_old_ratio_update
The minimum must exceed
(BUF_LRU_OLD_TOLERANCE + 5) * BUF_LRU_OLD_RATIO_DIV / BUF_LRU_OLD_MIN_LEN. */
#define BUF_LRU_OLD_RATIO_MIN 51

#if BUF_LRU_OLD_RATIO_MIN >= BUF_LRU_OLD_RATIO_MAX
#error "BUF_LRU_OLD_RATIO_MIN >= BUF_LRU_OLD_RATIO_MAX"
#endif
#if BUF_LRU_OLD_RATIO_MAX > BUF_LRU_OLD_RATIO_DIV
#error "BUF_LRU_OLD_RATIO_MAX > BUF_LRU_OLD_RATIO_DIV"
#endif

/** Move blocks to "new" LRU list only if the first access was at
least this many milliseconds ago.  Not protected by any mutex or latch. */
extern uint buf_LRU_old_threshold_ms;
/** @} */

/** @brief Statistics for selecting the LRU list for eviction.

These statistics are not 'of' LRU but 'for' LRU.  We keep count of I/O
and page_zip_decompress() operations.  Based on the statistics we decide
if we want to evict from buf_pool->unzip_LRU or buf_pool->LRU. */
struct buf_LRU_stat_t {
  ulint io;    /**< Counter of buffer pool I/O operations. */
  ulint unzip; /**< Counter of page_zip_decompress operations. */
};

/** Current operation counters.  Not protected by any mutex.
Cleared by buf_LRU_stat_update(). */
extern buf_LRU_stat_t buf_LRU_stat_cur;

/** Running sum of past values of buf_LRU_stat_cur.
Updated by buf_LRU_stat_update(). Accesses protected by memory barriers. */
extern buf_LRU_stat_t buf_LRU_stat_sum;

/** Increments the I/O counter in buf_LRU_stat_cur. */
#define buf_LRU_stat_inc_io() buf_LRU_stat_cur.io++
/** Increments the page_zip_decompress() counter in buf_LRU_stat_cur. */
#define buf_LRU_stat_inc_unzip() buf_LRU_stat_cur.unzip++

#endif /* !UNIV_HOTBACKUP */

#endif<|MERGE_RESOLUTION|>--- conflicted
+++ resolved
@@ -191,10 +191,13 @@
 void buf_LRU_adjust_hp(buf_pool_t *buf_pool, const buf_page_t *bpage);
 
 #if defined UNIV_DEBUG || defined UNIV_BUF_DEBUG
-<<<<<<< HEAD
 /** Validates the LRU list.
  @return true */
 ibool buf_LRU_validate(void);
+
+/** Validates the LRU list for one buffer pool instance.
+@param[in]	buf_pool	buffer pool instance */
+void buf_LRU_validate_instance(buf_pool_t *buf_pool);
 
 using Space_References = std::map<struct fil_space_t *, size_t>;
 
@@ -203,20 +206,6 @@
 @returns map of space instances into count of pages in LRU. */
 Space_References buf_LRU_count_space_references();
 
-=======
-/**********************************************************************//**
-Validates the LRU list.
-@return TRUE */
-ibool
-buf_LRU_validate(void);
-/*==================*/
-/**********************************************************************//**
-Validates the LRU list for one buffer pool instance. */
-void
-buf_LRU_validate_instance(
-/*======================*/
-	buf_pool_t*	buf_pool);	/*!< in: buffer pool instance */
->>>>>>> 798280b2
 #endif /* UNIV_DEBUG || UNIV_BUF_DEBUG */
 #if defined UNIV_DEBUG_PRINT || defined UNIV_DEBUG || defined UNIV_BUF_DEBUG
 /** Prints the LRU list. */

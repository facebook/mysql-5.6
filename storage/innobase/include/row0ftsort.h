/*****************************************************************************

Copyright (c) 2010, 2016, Oracle and/or its affiliates. All Rights Reserved.

This program is free software; you can redistribute it and/or modify it under
the terms of the GNU General Public License as published by the Free Software
Foundation; version 2 of the License.

This program is distributed in the hope that it will be useful, but WITHOUT
ANY WARRANTY; without even the implied warranty of MERCHANTABILITY or FITNESS
FOR A PARTICULAR PURPOSE. See the GNU General Public License for more details.

You should have received a copy of the GNU General Public License along with
this program; if not, write to the Free Software Foundation, Inc.,
51 Franklin Street, Suite 500, Boston, MA 02110-1335 USA

*****************************************************************************/

/**************************************************//**
@file include/row0ftsort.h
Create Full Text Index with (parallel) merge sort

Created 10/13/2010 Jimmy Yang
*******************************************************/

#ifndef row0ftsort_h
#define row0ftsort_h

#include "univ.i"
#include "data0data.h"
#include "dict0types.h"
#include "row0mysql.h"
#include "fts0fts.h"
#include "fts0types.h"
#include "fts0priv.h"
#include "row0merge.h"
#include "btr0bulk.h"

/** This structure defineds information the scan thread will fetch
and put to the linked list for parallel tokenization/sort threads
to process */
typedef struct fts_doc_item     fts_doc_item_t;

/** Information about temporary files used in merge sort */
struct fts_doc_item {
	dfield_t*	field;		/*!< field contains document string */
	doc_id_t	doc_id;		/*!< document ID */
	UT_LIST_NODE_T(fts_doc_item_t)	doc_list;
					/*!< list of doc items */
};

/** This defines the list type that scan thread would feed the parallel
tokenization threads and sort threads. */
typedef UT_LIST_BASE_NODE_T(fts_doc_item_t)     fts_doc_list_t;

#define FTS_PLL_MERGE		1

/** Sort information passed to each individual parallel sort thread */
struct fts_psort_t;

/** Common info passed to each parallel sort thread */
struct fts_psort_common_t {
	row_merge_dup_t*	dup;		/*!< descriptor of FTS index */
	dict_table_t*		new_table;	/*!< source table */
	trx_t*			trx;		/*!< transaction */
	fts_psort_t*		all_info;	/*!< all parallel sort info */
	os_event_t		sort_event;	/*!< sort event */
	os_event_t		merge_event;	/*!< merge event */
	ibool			opt_doc_id_size;/*!< whether to use 4 bytes
						instead of 8 bytes integer to
						store Doc ID during sort, if
						Doc ID will not be big enough
						to use 8 bytes value */
};

struct fts_psort_t {
	ulint			psort_id;	/*!< Parallel sort ID */
	row_merge_buf_t*	merge_buf[FTS_NUM_AUX_INDEX];
						/*!< sort buffer */
	merge_file_t*		merge_file[FTS_NUM_AUX_INDEX];
						/*!< sort file */
	row_merge_block_t*	merge_block[FTS_NUM_AUX_INDEX];
						/*!< buffer to write to file */
	row_merge_block_t*	block_alloc[FTS_NUM_AUX_INDEX];
						/*!< buffer to allocated */
	ulint			child_status;	/*!< child thread status */
	ulint			state;		/*!< parent thread state */
	fts_doc_list_t		fts_doc_list;	/*!< doc list to process */
	fts_psort_common_t*	psort_common;	/*!< ptr to all psort info */
<<<<<<< HEAD
=======
	os_thread_id_t		thread_hdl;	/*!< thread handle */
>>>>>>> 23032807
	dberr_t			error;		/*!< db error during psort */
	ulint			memory_used;	/*!< memory used by fts_doc_list */
	ib_mutex_t		mutex;		/*!< mutex for fts_doc_list */
};

/** Row fts token for plugin parser */
struct row_fts_token_t {
	fts_string_t*	text;		/*!< token */
	ulint		position;	/*!< token position in the document */
	UT_LIST_NODE_T(row_fts_token_t)
			token_list;	/*!< next token link */
};

typedef UT_LIST_BASE_NODE_T(row_fts_token_t)     fts_token_list_t;

/** Structure stores information from string tokenization operation */
struct fts_tokenize_ctx {
	ulint			processed_len;  /*!< processed string length */
	ulint			init_pos;       /*!< doc start position */
	ulint			buf_used;       /*!< the sort buffer (ID) when
						tokenization stops, which
						could due to sort buffer full */
	ulint			rows_added[FTS_NUM_AUX_INDEX];
						/*!< number of rows added for
						each FTS index partition */
	ib_rbt_t*		cached_stopword;/*!< in: stopword list */
	dfield_t		sort_field[FTS_NUM_FIELDS_SORT];
						/*!< in: sort field */
	fts_token_list_t	fts_token_list;
};

typedef struct fts_tokenize_ctx fts_tokenize_ctx_t;

/** Structure stores information needed for the insertion phase of FTS
parallel sort. */
struct fts_psort_insert {
	CHARSET_INFO*	charset;	/*!< charset info */
	mem_heap_t*	heap;		/*!< heap */
	ibool		opt_doc_id_size;/*!< Whether to use smaller (4 bytes)
					integer for Doc ID */
	BtrBulk*	btr_bulk;	/*!< Bulk load instance */
	dtuple_t*	tuple;		/*!< Tuple to insert */

#ifdef UNIV_DEBUG
	ulint		aux_index_id;	/*!< Auxiliary index id */
#endif
};

typedef struct fts_psort_insert	fts_psort_insert_t;


/** status bit used for communication between parent and child thread */
#define FTS_PARENT_COMPLETE	1
#define FTS_PARENT_EXITING	2
#define FTS_CHILD_COMPLETE	1
#define FTS_CHILD_EXITING	2

/** Print some debug information */
#define	FTSORT_PRINT

#ifdef	FTSORT_PRINT
#define	DEBUG_FTS_SORT_PRINT(str)		\
	do {					\
		ut_print_timestamp(stderr);	\
		fprintf(stderr, str);		\
	} while (0)
#else
#define DEBUG_FTS_SORT_PRINT(str)
#endif	/* FTSORT_PRINT */

/*************************************************************//**
Create a temporary "fts sort index" used to merge sort the
tokenized doc string. The index has three "fields":

1) Tokenized word,
2) Doc ID
3) Word's position in original 'doc'.

@return dict_index_t structure for the fts sort index */
dict_index_t*
row_merge_create_fts_sort_index(
/*============================*/
	dict_index_t*		index,	/*!< in: Original FTS index
					based on which this sort index
					is created */
	const dict_table_t*	table,	/*!< in: table that FTS index
					is being created on */
	ibool*			opt_doc_id_size);
					/*!< out: whether to use 4 bytes
					instead of 8 bytes integer to
					store Doc ID during sort */

/********************************************************************//**
Initialize FTS parallel sort structures.
@return TRUE if all successful */
ibool
row_fts_psort_info_init(
/*====================*/
	trx_t*			trx,	/*!< in: transaction */
	row_merge_dup_t*	dup,	/*!< in,own: descriptor of
					FTS index being created */
	const dict_table_t*	new_table,/*!< in: table where indexes are
					created */
	ibool			opt_doc_id_size,
					/*!< in: whether to use 4 bytes
					instead of 8 bytes integer to
					store Doc ID during sort */
	fts_psort_t**		psort,	/*!< out: parallel sort info to be
					instantiated */
	fts_psort_t**		merge)	/*!< out: parallel merge info
					to be instantiated */
	MY_ATTRIBUTE((nonnull));
/********************************************************************//**
Clean up and deallocate FTS parallel sort structures, and close
temparary merge sort files */
void
row_fts_psort_info_destroy(
/*=======================*/
	fts_psort_t*	psort_info,	/*!< parallel sort info */
	fts_psort_t*	merge_info);	/*!< parallel merge info */
/********************************************************************//**
Free up merge buffers when merge sort is done */
void
row_fts_free_pll_merge_buf(
/*=======================*/
	fts_psort_t*	psort_info);	/*!< in: parallel sort info */

/*********************************************************************//**
Function performs parallel tokenization of the incoming doc strings.
@return OS_THREAD_DUMMY_RETURN */
os_thread_ret_t
fts_parallel_tokenization(
/*======================*/
	void*		arg);		/*!< in: psort_info for the thread */
/*********************************************************************//**
Start the parallel tokenization and parallel merge sort */
void
row_fts_start_psort(
/*================*/
	fts_psort_t*	psort_info);	/*!< in: parallel sort info */
/*********************************************************************//**
Function performs the merge and insertion of the sorted records.
@return OS_THREAD_DUMMY_RETURN */
os_thread_ret_t
fts_parallel_merge(
/*===============*/
	void*		arg);		/*!< in: parallel merge info */
/*********************************************************************//**
Kick off the parallel merge and insert thread */
void
row_fts_start_parallel_merge(
/*=========================*/
	fts_psort_t*	merge_info);	/*!< in: parallel sort info */
/********************************************************************//**
Read sorted FTS data files and insert data tuples to auxillary tables.
@return DB_SUCCESS or error number */
void
row_fts_insert_tuple(
/*=================*/
	fts_psort_insert_t*
			ins_ctx,        /*!< in: insert context */
	fts_tokenizer_word_t* word,	/*!< in: last processed
					tokenized word */
	ib_vector_t*	positions,	/*!< in: word position */
	doc_id_t*	in_doc_id,	/*!< in: last item doc id */
	dtuple_t*	dtuple);	/*!< in: entry to insert */
/********************************************************************//**
Propagate a newly added record up one level in the selection tree
@return parent where this value propagated to */
int
row_merge_fts_sel_propagate(
/*========================*/
	int		propogated,	/*<! in: tree node propagated */
	int*		sel_tree,	/*<! in: selection tree */
	ulint		level,		/*<! in: selection tree level */
	const mrec_t**	 mrec,		/*<! in: sort record */
	ulint**		offsets,	/*<! in: record offsets */
	dict_index_t*	index);		/*<! in: FTS index */
/********************************************************************//**
Read sorted file containing index data tuples and insert these data
tuples to the index
@return DB_SUCCESS or error number */
dberr_t
row_fts_merge_insert(
/*=================*/
	dict_index_t*	index,		/*!< in: index */
	dict_table_t*	table,		/*!< in: new table */
	fts_psort_t*	psort_info,	/*!< parallel sort info */
	ulint		id);		/* !< in: which auxiliary table's data
					to insert to */
#endif /* row0ftsort_h */<|MERGE_RESOLUTION|>--- conflicted
+++ resolved
@@ -87,10 +87,7 @@
 	ulint			state;		/*!< parent thread state */
 	fts_doc_list_t		fts_doc_list;	/*!< doc list to process */
 	fts_psort_common_t*	psort_common;	/*!< ptr to all psort info */
-<<<<<<< HEAD
-=======
 	os_thread_id_t		thread_hdl;	/*!< thread handle */
->>>>>>> 23032807
 	dberr_t			error;		/*!< db error during psort */
 	ulint			memory_used;	/*!< memory used by fts_doc_list */
 	ib_mutex_t		mutex;		/*!< mutex for fts_doc_list */

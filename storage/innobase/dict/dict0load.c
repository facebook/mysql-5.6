/*****************************************************************************

Copyright (c) 1996, 2010, Innobase Oy. All Rights Reserved.

This program is free software; you can redistribute it and/or modify it under
the terms of the GNU General Public License as published by the Free Software
Foundation; version 2 of the License.

This program is distributed in the hope that it will be useful, but WITHOUT
ANY WARRANTY; without even the implied warranty of MERCHANTABILITY or FITNESS
FOR A PARTICULAR PURPOSE. See the GNU General Public License for more details.

You should have received a copy of the GNU General Public License along with
this program; if not, write to the Free Software Foundation, Inc., 59 Temple
Place, Suite 330, Boston, MA 02111-1307 USA

*****************************************************************************/

/**************************************************//**
@file dict/dict0load.c
Loads to the memory cache database object definitions
from dictionary tables

Created 4/24/1996 Heikki Tuuri
*******************************************************/

#include "dict0load.h"
#include "mysql_version.h"

#ifdef UNIV_NONINL
#include "dict0load.ic"
#endif

#include "btr0pcur.h"
#include "btr0btr.h"
#include "page0page.h"
#include "mach0data.h"
#include "dict0dict.h"
#include "dict0boot.h"
#include "dict0stats.h"
#include "rem0cmp.h"
#include "srv0start.h"
#include "srv0srv.h"
#include "dict0priv.h"


/** Following are six InnoDB system tables */
static const char* SYSTEM_TABLE_NAME[] = {
	"SYS_TABLES",
	"SYS_INDEXES",
	"SYS_COLUMNS",
	"SYS_FIELDS",
	"SYS_FOREIGN",
	"SYS_FOREIGN_COLS"
};
/****************************************************************//**
Compare the name of an index column.
@return	TRUE if the i'th column of index is 'name'. */
static
ibool
name_of_col_is(
/*===========*/
	const dict_table_t*	table,	/*!< in: table */
	const dict_index_t*	index,	/*!< in: index */
	ulint			i,	/*!< in: index field offset */
	const char*		name)	/*!< in: name to compare to */
{
	ulint	tmp = dict_col_get_no(dict_field_get_col(
					      dict_index_get_nth_field(
						      index, i)));

	return(strcmp(name, dict_table_get_col_name(table, tmp)) == 0);
}

/********************************************************************//**
Finds the first table name in the given database.
@return own: table name, NULL if does not exist; the caller must free
the memory in the string! */
UNIV_INTERN
char*
dict_get_first_table_name_in_db(
/*============================*/
	const char*	name)	/*!< in: database name which ends in '/' */
{
	dict_table_t*	sys_tables;
	btr_pcur_t	pcur;
	dict_index_t*	sys_index;
	dtuple_t*	tuple;
	mem_heap_t*	heap;
	dfield_t*	dfield;
	const rec_t*	rec;
	const byte*	field;
	ulint		len;
	mtr_t		mtr;

	ut_ad(mutex_own(&(dict_sys->mutex)));

	heap = mem_heap_create(1000);

	mtr_start(&mtr);

	sys_tables = dict_table_get_low("SYS_TABLES");
	sys_index = UT_LIST_GET_FIRST(sys_tables->indexes);
	ut_a(!dict_table_is_comp(sys_tables));

	tuple = dtuple_create(heap, 1);
	dfield = dtuple_get_nth_field(tuple, 0);

	dfield_set_data(dfield, name, ut_strlen(name));
	dict_index_copy_types(tuple, sys_index, 1);

	btr_pcur_open_on_user_rec(sys_index, tuple, PAGE_CUR_GE,
				  BTR_SEARCH_LEAF, &pcur, &mtr);
loop:
	rec = btr_pcur_get_rec(&pcur);

	if (!btr_pcur_is_on_user_rec(&pcur)) {
		/* Not found */

		btr_pcur_close(&pcur);
		mtr_commit(&mtr);
		mem_heap_free(heap);

		return(NULL);
	}

	field = rec_get_nth_field_old(rec, 0, &len);

	if (len < strlen(name)
	    || ut_memcmp(name, field, strlen(name)) != 0) {
		/* Not found */

		btr_pcur_close(&pcur);
		mtr_commit(&mtr);
		mem_heap_free(heap);

		return(NULL);
	}

	if (!rec_get_deleted_flag(rec, 0)) {

		/* We found one */

		char*	table_name = mem_strdupl((char*) field, len);

		btr_pcur_close(&pcur);
		mtr_commit(&mtr);
		mem_heap_free(heap);

		return(table_name);
	}

	btr_pcur_move_to_next_user_rec(&pcur, &mtr);

	goto loop;
}

/********************************************************************//**
Prints to the standard output information on all tables found in the data
dictionary system table. */
UNIV_INTERN
void
dict_print(void)
/*============*/
{
	dict_table_t*	table;
	btr_pcur_t	pcur;
	const rec_t*	rec;
	mem_heap_t*	heap;
	mtr_t		mtr;

	/* Enlarge the fatal semaphore wait timeout during the InnoDB table
	monitor printout */

	mutex_enter(&kernel_mutex);
	srv_fatal_semaphore_wait_threshold += 7200; /* 2 hours */
	mutex_exit(&kernel_mutex);

	heap = mem_heap_create(1000);
	mutex_enter(&(dict_sys->mutex));
	mtr_start(&mtr);

	rec = dict_startscan_system(&pcur, &mtr, SYS_TABLES);

	while (rec) {
		const char* err_msg;

		err_msg = dict_process_sys_tables_rec(
			heap, rec, &table, DICT_TABLE_LOAD_FROM_CACHE
			| DICT_TABLE_UPDATE_STATS);

		mtr_commit(&mtr);

		if (!err_msg) {
			dict_table_print_low(table);
		} else {
			ut_print_timestamp(stderr);
			fprintf(stderr, "  InnoDB: %s\n", err_msg);
		}

		mem_heap_empty(heap);

		mtr_start(&mtr);
		rec = dict_getnext_system(&pcur, &mtr);
	}

	mtr_commit(&mtr);
	mutex_exit(&(dict_sys->mutex));
	mem_heap_free(heap);

	/* Restore the fatal semaphore wait timeout */
	mutex_enter(&kernel_mutex);
	srv_fatal_semaphore_wait_threshold -= 7200; /* 2 hours */
	mutex_exit(&kernel_mutex);
}


/********************************************************************//**
This function gets the next system table record as it scans the table.
@return	the next record if found, NULL if end of scan */
static
const rec_t*
dict_getnext_system_low(
/*====================*/
	btr_pcur_t*	pcur,		/*!< in/out: persistent cursor to the
					record*/
	mtr_t*		mtr)		/*!< in: the mini-transaction */
{
	rec_t*	rec = NULL;

	while (!rec || rec_get_deleted_flag(rec, 0)) {
		btr_pcur_move_to_next_user_rec(pcur, mtr);

		rec = btr_pcur_get_rec(pcur);

		if (!btr_pcur_is_on_user_rec(pcur)) {
			/* end of index */
			btr_pcur_close(pcur);

			return(NULL);
		}
	}

	/* Get a record, let's save the position */
	btr_pcur_store_position(pcur, mtr);

	return(rec);
}

/********************************************************************//**
This function opens a system table, and return the first record.
@return	first record of the system table */
UNIV_INTERN
const rec_t*
dict_startscan_system(
/*==================*/
	btr_pcur_t*	pcur,		/*!< out: persistent cursor to
					the record */
	mtr_t*		mtr,		/*!< in: the mini-transaction */
	dict_system_id_t system_id)	/*!< in: which system table to open */
{
	dict_table_t*	system_table;
	dict_index_t*	clust_index;
	const rec_t*	rec;

	ut_a(system_id < SYS_NUM_SYSTEM_TABLES);

	system_table = dict_table_get_low(SYSTEM_TABLE_NAME[system_id]);

	clust_index = UT_LIST_GET_FIRST(system_table->indexes);

	btr_pcur_open_at_index_side(TRUE, clust_index, BTR_SEARCH_LEAF, pcur,
				    TRUE, mtr);

	rec = dict_getnext_system_low(pcur, mtr);

	return(rec);
}

/********************************************************************//**
This function gets the next system table record as it scans the table.
@return	the next record if found, NULL if end of scan */
UNIV_INTERN
const rec_t*
dict_getnext_system(
/*================*/
	btr_pcur_t*	pcur,		/*!< in/out: persistent cursor
					to the record */
	mtr_t*		mtr)		/*!< in: the mini-transaction */
{
        const rec_t*	rec;

	/* Restore the position */
        btr_pcur_restore_position(BTR_SEARCH_LEAF, pcur, mtr);

	/* Get the next record */
        rec = dict_getnext_system_low(pcur, mtr);

	return(rec);
}
/********************************************************************//**
This function processes one SYS_TABLES record and populate the dict_table_t
struct for the table. Extracted out of dict_print() to be used by
both monitor table output and information schema innodb_sys_tables output.
@return error message, or NULL on success */
UNIV_INTERN
const char*
dict_process_sys_tables_rec(
/*========================*/
	mem_heap_t*	heap,		/*!< in/out: temporary memory heap */
	const rec_t*	rec,		/*!< in: SYS_TABLES record */
	dict_table_t**	table,		/*!< out: dict_table_t to fill */
	dict_table_info_t status)	/*!< in: status bit controls
					options such as whether we shall
					look for dict_table_t from cache
					first */
{
	ulint		len;
	const char*	field;
	const char*	err_msg = NULL;
	char*		table_name;

	field = (const char*) rec_get_nth_field_old(rec, 0, &len);

	ut_a(!rec_get_deleted_flag(rec, 0));

	/* Get the table name */
	table_name = mem_heap_strdupl(heap, field, len);

	/* If DICT_TABLE_LOAD_FROM_CACHE is set, first check
	whether there is cached dict_table_t struct first */
	if (status & DICT_TABLE_LOAD_FROM_CACHE) {
		*table = dict_table_get_low(table_name);

		if (!(*table)) {
			err_msg = "Table not found in cache";
		}
	} else {
		err_msg = dict_load_table_low(table_name, rec, table);
	}

	if (err_msg) {
		return(err_msg);
	}

	if ((status & DICT_TABLE_UPDATE_STATS)
	    && dict_table_get_first_index(*table)) {

<<<<<<< HEAD
		/* Update statistics if DICT_TABLE_UPDATE_STATS
		is set */
		dict_update_statistics_low(*table, TRUE);
=======
		/* Update statistics member fields in *table if
		DICT_TABLE_UPDATE_STATS is set */
		ut_ad(mutex_own(&dict_sys->mutex));
		dict_stats_update(*table, DICT_STATS_FETCH, TRUE);
>>>>>>> 20ca15d4
	}

	return(NULL);
}

/********************************************************************//**
This function parses a SYS_INDEXES record and populate a dict_index_t
structure with the information from the record. For detail information
about SYS_INDEXES fields, please refer to dict_boot() function.
@return error message, or NULL on success */
UNIV_INTERN
const char*
dict_process_sys_indexes_rec(
/*=========================*/
	mem_heap_t*	heap,		/*!< in/out: heap memory */
	const rec_t*	rec,		/*!< in: current SYS_INDEXES rec */
	dict_index_t*	index,		/*!< out: index to be filled */
	table_id_t*	table_id)	/*!< out: index table id */
{
	const char*	err_msg;
	byte*		buf;

	buf = mem_heap_alloc(heap, 8);

	/* Parse the record, and get "dict_index_t" struct filled */
	err_msg = dict_load_index_low(buf, NULL,
				      heap, rec, FALSE, &index);

	*table_id = mach_read_from_8(buf);

	return(err_msg);
}
/********************************************************************//**
This function parses a SYS_COLUMNS record and populate a dict_column_t
structure with the information from the record.
@return error message, or NULL on success */
UNIV_INTERN
const char*
dict_process_sys_columns_rec(
/*=========================*/
	mem_heap_t*	heap,		/*!< in/out: heap memory */
	const rec_t*	rec,		/*!< in: current SYS_COLUMNS rec */
	dict_col_t*	column,		/*!< out: dict_col_t to be filled */
	table_id_t*	table_id,	/*!< out: table id */
	const char**	col_name)	/*!< out: column name */
{
	const char*	err_msg;

	/* Parse the record, and get "dict_col_t" struct filled */
	err_msg = dict_load_column_low(NULL, heap, column,
				       table_id, col_name, rec);

	return(err_msg);
}
/********************************************************************//**
This function parses a SYS_FIELDS record and populates a dict_field_t
structure with the information from the record.
@return error message, or NULL on success */
UNIV_INTERN
const char*
dict_process_sys_fields_rec(
/*========================*/
	mem_heap_t*	heap,		/*!< in/out: heap memory */
	const rec_t*	rec,		/*!< in: current SYS_FIELDS rec */
	dict_field_t*	sys_field,	/*!< out: dict_field_t to be
					filled */
	ulint*		pos,		/*!< out: Field position */
	index_id_t*	index_id,	/*!< out: current index id */
	index_id_t	last_id)	/*!< in: previous index id */
{
	byte*		buf;
	byte*		last_index_id;
	const char*	err_msg;

	buf = mem_heap_alloc(heap, 8);

	last_index_id = mem_heap_alloc(heap, 8);
	mach_write_to_8(last_index_id, last_id);

	err_msg = dict_load_field_low(buf, NULL, sys_field,
				      pos, last_index_id, heap, rec);

	*index_id = mach_read_from_8(buf);

	return(err_msg);

}
/********************************************************************//**
This function parses a SYS_FOREIGN record and populate a dict_foreign_t
structure with the information from the record. For detail information
about SYS_FOREIGN fields, please refer to dict_load_foreign() function
@return error message, or NULL on success */
UNIV_INTERN
const char*
dict_process_sys_foreign_rec(
/*=========================*/
	mem_heap_t*	heap,		/*!< in/out: heap memory */
	const rec_t*	rec,		/*!< in: current SYS_FOREIGN rec */
	dict_foreign_t*	foreign)	/*!< out: dict_foreign_t struct
					to be filled */
{
	ulint		len;
	const byte*	field;
	ulint		n_fields_and_type;

	if (UNIV_UNLIKELY(rec_get_deleted_flag(rec, 0))) {
		return("delete-marked record in SYS_FOREIGN");
	}

	if (UNIV_UNLIKELY(rec_get_n_fields_old(rec) != 6)) {
		return("wrong number of columns in SYS_FOREIGN record");
	}

	field = rec_get_nth_field_old(rec, 0/*ID*/, &len);
	if (UNIV_UNLIKELY(len < 1 || len == UNIV_SQL_NULL)) {
err_len:
		return("incorrect column length in SYS_FOREIGN");
	}
	foreign->id = mem_heap_strdupl(heap, (const char*) field, len);

	rec_get_nth_field_offs_old(rec, 1/*DB_TRX_ID*/, &len);
	if (UNIV_UNLIKELY(len != DATA_TRX_ID_LEN && len != UNIV_SQL_NULL)) {
		goto err_len;
	}
	rec_get_nth_field_offs_old(rec, 2/*DB_ROLL_PTR*/, &len);
	if (UNIV_UNLIKELY(len != DATA_ROLL_PTR_LEN && len != UNIV_SQL_NULL)) {
		goto err_len;
	}

	field = rec_get_nth_field_old(rec, 3/*FOR_NAME*/, &len);
	if (UNIV_UNLIKELY(len < 1 || len == UNIV_SQL_NULL)) {
		goto err_len;
	}
	foreign->foreign_table_name = mem_heap_strdupl(
		heap, (const char*) field, len);

	field = rec_get_nth_field_old(rec, 4/*REF_NAME*/, &len);
	if (UNIV_UNLIKELY(len < 1 || len == UNIV_SQL_NULL)) {
		goto err_len;
	}
	foreign->referenced_table_name = mem_heap_strdupl(
		heap, (const char*) field, len);

	field = rec_get_nth_field_old(rec, 5/*N_COLS*/, &len);
	if (UNIV_UNLIKELY(len != 4)) {
		goto err_len;
	}
	n_fields_and_type = mach_read_from_4(field);

	foreign->type = (unsigned int) (n_fields_and_type >> 24);
	foreign->n_fields = (unsigned int) (n_fields_and_type & 0x3FFUL);

	return(NULL);
}
/********************************************************************//**
This function parses a SYS_FOREIGN_COLS record and extract necessary
information from the record and return to caller.
@return error message, or NULL on success */
UNIV_INTERN
const char*
dict_process_sys_foreign_col_rec(
/*=============================*/
	mem_heap_t*	heap,		/*!< in/out: heap memory */
	const rec_t*	rec,		/*!< in: current SYS_FOREIGN_COLS rec */
	const char**	name,		/*!< out: foreign key constraint name */
	const char**	for_col_name,	/*!< out: referencing column name */
	const char**	ref_col_name,	/*!< out: referenced column name
					in referenced table */
	ulint*		pos)		/*!< out: column position */
{
	ulint		len;
	const byte*	field;

	if (UNIV_UNLIKELY(rec_get_deleted_flag(rec, 0))) {
		return("delete-marked record in SYS_FOREIGN_COLS");
	}

	if (UNIV_UNLIKELY(rec_get_n_fields_old(rec) != 6)) {
		return("wrong number of columns in SYS_FOREIGN_COLS record");
	}

	field = rec_get_nth_field_old(rec, 0/*ID*/, &len);
	if (UNIV_UNLIKELY(len < 1 || len == UNIV_SQL_NULL)) {
err_len:
		return("incorrect column length in SYS_FOREIGN_COLS");
	}
	*name = mem_heap_strdupl(heap, (char*) field, len);

	field = rec_get_nth_field_old(rec, 1/*POS*/, &len);
	if (UNIV_UNLIKELY(len != 4)) {
		goto err_len;
	}
	*pos = mach_read_from_4(field);

	rec_get_nth_field_offs_old(rec, 2/*DB_TRX_ID*/, &len);
	if (UNIV_UNLIKELY(len != DATA_TRX_ID_LEN && len != UNIV_SQL_NULL)) {
		goto err_len;
	}
	rec_get_nth_field_offs_old(rec, 3/*DB_ROLL_PTR*/, &len);
	if (UNIV_UNLIKELY(len != DATA_ROLL_PTR_LEN && len != UNIV_SQL_NULL)) {
		goto err_len;
	}

	field = rec_get_nth_field_old(rec, 4/*FOR_COL_NAME*/, &len);
	if (UNIV_UNLIKELY(len < 1 || len == UNIV_SQL_NULL)) {
		goto err_len;
	}
	*for_col_name = mem_heap_strdupl(heap, (char*) field, len);

	field = rec_get_nth_field_old(rec, 5/*REF_COL_NAME*/, &len);
	if (UNIV_UNLIKELY(len < 1 || len == UNIV_SQL_NULL)) {
		goto err_len;
	}
	*ref_col_name = mem_heap_strdupl(heap, (char*) field, len);

	return(NULL);
}
/********************************************************************//**
Determine the flags of a table described in SYS_TABLES.
@return compressed page size in kilobytes; or 0 if the tablespace is
uncompressed, ULINT_UNDEFINED on error */
static
ulint
dict_sys_tables_get_flags(
/*======================*/
	const rec_t*	rec)	/*!< in: a record of SYS_TABLES */
{
	const byte*	field;
	ulint		len;
	ulint		n_cols;
	ulint		flags;

	field = rec_get_nth_field_old(rec, 5, &len);
	ut_a(len == 4);

	flags = mach_read_from_4(field);

	if (UNIV_LIKELY(flags == DICT_TABLE_ORDINARY)) {
		return(0);
	}

	field = rec_get_nth_field_old(rec, 4/*N_COLS*/, &len);
	n_cols = mach_read_from_4(field);

	if (UNIV_UNLIKELY(!(n_cols & 0x80000000UL))) {
		/* New file formats require ROW_FORMAT=COMPACT. */
		return(ULINT_UNDEFINED);
	}

	switch (flags & (DICT_TF_FORMAT_MASK | DICT_TF_COMPACT)) {
	default:
	case DICT_TF_FORMAT_51 << DICT_TF_FORMAT_SHIFT:
	case DICT_TF_FORMAT_51 << DICT_TF_FORMAT_SHIFT | DICT_TF_COMPACT:
		/* flags should be DICT_TABLE_ORDINARY,
		or DICT_TF_FORMAT_MASK should be nonzero. */
		return(ULINT_UNDEFINED);

	case DICT_TF_FORMAT_ZIP << DICT_TF_FORMAT_SHIFT | DICT_TF_COMPACT:
#if DICT_TF_FORMAT_MAX > DICT_TF_FORMAT_ZIP
# error "missing case labels for DICT_TF_FORMAT_ZIP .. DICT_TF_FORMAT_MAX"
#endif
		/* We support this format. */
		break;
	}

	if (UNIV_UNLIKELY((flags & DICT_TF_ZSSIZE_MASK)
			  > (DICT_TF_ZSSIZE_MAX << DICT_TF_ZSSIZE_SHIFT))) {
		/* Unsupported compressed page size. */
		return(ULINT_UNDEFINED);
	}

	if (UNIV_UNLIKELY(flags & (~0 << DICT_TF_BITS))) {
		/* Some unused bits are set. */
		return(ULINT_UNDEFINED);
	}

	return(flags);
}

/********************************************************************//**
In a crash recovery we already have all the tablespace objects created.
This function compares the space id information in the InnoDB data dictionary
to what we already read with fil_load_single_table_tablespaces().

In a normal startup, we create the tablespace objects for every table in
InnoDB's data dictionary, if the corresponding .ibd file exists.
We also scan the biggest space id, and store it to fil_system. */
UNIV_INTERN
void
dict_check_tablespaces_and_store_max_id(
/*====================================*/
	ibool	in_crash_recovery)	/*!< in: are we doing a crash recovery */
{
	dict_table_t*	sys_tables;
	dict_index_t*	sys_index;
	btr_pcur_t	pcur;
	const rec_t*	rec;
	ulint		max_space_id;
	mtr_t		mtr;

	mutex_enter(&(dict_sys->mutex));

	mtr_start(&mtr);

	sys_tables = dict_table_get_low("SYS_TABLES");
	sys_index = UT_LIST_GET_FIRST(sys_tables->indexes);
	ut_a(!dict_table_is_comp(sys_tables));

	max_space_id = mtr_read_ulint(dict_hdr_get(&mtr)
				      + DICT_HDR_MAX_SPACE_ID,
				      MLOG_4BYTES, &mtr);
	fil_set_max_space_id_if_bigger(max_space_id);

	btr_pcur_open_at_index_side(TRUE, sys_index, BTR_SEARCH_LEAF, &pcur,
				    TRUE, &mtr);
loop:
	btr_pcur_move_to_next_user_rec(&pcur, &mtr);

	rec = btr_pcur_get_rec(&pcur);

	if (!btr_pcur_is_on_user_rec(&pcur)) {
		/* end of index */

		btr_pcur_close(&pcur);
		mtr_commit(&mtr);

		/* We must make the tablespace cache aware of the biggest
		known space id */

		/* printf("Biggest space id in data dictionary %lu\n",
		max_space_id); */
		fil_set_max_space_id_if_bigger(max_space_id);

		mutex_exit(&(dict_sys->mutex));

		return;
	}

	if (!rec_get_deleted_flag(rec, 0)) {

		/* We found one */
		const byte*	field;
		ulint		len;
		ulint		space_id;
		ulint		flags;
		char*		name;

		field = rec_get_nth_field_old(rec, 0, &len);
		name = mem_strdupl((char*) field, len);

		flags = dict_sys_tables_get_flags(rec);
		if (UNIV_UNLIKELY(flags == ULINT_UNDEFINED)) {

			field = rec_get_nth_field_old(rec, 5, &len);
			flags = mach_read_from_4(field);

			ut_print_timestamp(stderr);
			fputs("  InnoDB: Error: table ", stderr);
			ut_print_filename(stderr, name);
			fprintf(stderr, "\n"
				"InnoDB: in InnoDB data dictionary"
				" has unknown type %lx.\n",
				(ulong) flags);

			goto loop;
		}

		field = rec_get_nth_field_old(rec, 9, &len);
		ut_a(len == 4);

		space_id = mach_read_from_4(field);

		btr_pcur_store_position(&pcur, &mtr);

		mtr_commit(&mtr);

		if (space_id == 0) {
			/* The system tablespace always exists. */
		} else if (in_crash_recovery) {
			/* Check that the tablespace (the .ibd file) really
			exists; print a warning to the .err log if not.
			Do not print warnings for temporary tables. */
			ibool	is_temp;

			field = rec_get_nth_field_old(rec, 4, &len);
			if (0x80000000UL &  mach_read_from_4(field)) {
				/* ROW_FORMAT=COMPACT: read the is_temp
				flag from SYS_TABLES.MIX_LEN. */
				field = rec_get_nth_field_old(rec, 7, &len);
				is_temp = mach_read_from_4(field)
					& DICT_TF2_TEMPORARY;
			} else {
				/* For tables created with old versions
				of InnoDB, SYS_TABLES.MIX_LEN may contain
				garbage.  Such tables would always be
				in ROW_FORMAT=REDUNDANT.  Pretend that
				all such tables are non-temporary.  That is,
				do not suppress error printouts about
				temporary tables not being found. */
				is_temp = FALSE;
			}

			fil_space_for_table_exists_in_mem(
				space_id, name, is_temp, TRUE, !is_temp);
		} else {
			/* It is a normal database startup: create the space
			object and check that the .ibd file exists. */

			fil_open_single_table_tablespace(FALSE, space_id,
							 flags, name);
		}

		mem_free(name);

		if (space_id > max_space_id) {
			max_space_id = space_id;
		}

		mtr_start(&mtr);

		btr_pcur_restore_position(BTR_SEARCH_LEAF, &pcur, &mtr);
	}

	goto loop;
}

/********************************************************************//**
Loads a table column definition from a SYS_COLUMNS record to
dict_table_t.
@return error message, or NULL on success */
UNIV_INTERN
const char*
dict_load_column_low(
/*=================*/
	dict_table_t*	table,		/*!< in/out: table, could be NULL
					if we just populate a dict_column_t
					struct with information from
					a SYS_COLUMNS record */
	mem_heap_t*	heap,		/*!< in/out: memory heap
					for temporary storage */
	dict_col_t*	column,		/*!< out: dict_column_t to fill,
					or NULL if table != NULL */
	table_id_t*	table_id,	/*!< out: table id */
	const char**	col_name,	/*!< out: column name */
	const rec_t*	rec)		/*!< in: SYS_COLUMNS record */
{
	char*		name;
	const byte*	field;
	ulint		len;
	ulint		mtype;
	ulint		prtype;
	ulint		col_len;
	ulint		pos;

	ut_ad(table || column);

	if (UNIV_UNLIKELY(rec_get_deleted_flag(rec, 0))) {
		return("delete-marked record in SYS_COLUMNS");
	}

	if (UNIV_UNLIKELY(rec_get_n_fields_old(rec) != 9)) {
		return("wrong number of columns in SYS_COLUMNS record");
	}

	field = rec_get_nth_field_old(rec, 0/*TABLE_ID*/, &len);
	if (UNIV_UNLIKELY(len != 8)) {
err_len:
		return("incorrect column length in SYS_COLUMNS");
	}

	if (table_id) {
		*table_id = mach_read_from_8(field);
	} else if (UNIV_UNLIKELY(table->id != mach_read_from_8(field))) {
		return("SYS_COLUMNS.TABLE_ID mismatch");
	}

	field = rec_get_nth_field_old(rec, 1/*POS*/, &len);
	if (UNIV_UNLIKELY(len != 4)) {

		goto err_len;
	}

	pos = mach_read_from_4(field);

	if (UNIV_UNLIKELY(table && table->n_def != pos)) {
		return("SYS_COLUMNS.POS mismatch");
	}

	rec_get_nth_field_offs_old(rec, 2/*DB_TRX_ID*/, &len);
	if (UNIV_UNLIKELY(len != DATA_TRX_ID_LEN && len != UNIV_SQL_NULL)) {
		goto err_len;
	}
	rec_get_nth_field_offs_old(rec, 3/*DB_ROLL_PTR*/, &len);
	if (UNIV_UNLIKELY(len != DATA_ROLL_PTR_LEN && len != UNIV_SQL_NULL)) {
		goto err_len;
	}

	field = rec_get_nth_field_old(rec, 4/*NAME*/, &len);
	if (UNIV_UNLIKELY(len < 1 || len == UNIV_SQL_NULL)) {
		goto err_len;
	}

	name = mem_heap_strdupl(heap, (const char*) field, len);

	if (col_name) {
		*col_name = name;
	}

	field = rec_get_nth_field_old(rec, 5/*MTYPE*/, &len);
	if (UNIV_UNLIKELY(len != 4)) {
		goto err_len;
	}

	mtype = mach_read_from_4(field);

	field = rec_get_nth_field_old(rec, 6/*PRTYPE*/, &len);
	if (UNIV_UNLIKELY(len != 4)) {
		goto err_len;
	}
	prtype = mach_read_from_4(field);

	if (dtype_get_charset_coll(prtype) == 0
	    && dtype_is_string_type(mtype)) {
		/* The table was created with < 4.1.2. */

		if (dtype_is_binary_string_type(mtype, prtype)) {
			/* Use the binary collation for
			string columns of binary type. */

			prtype = dtype_form_prtype(
				prtype,
				DATA_MYSQL_BINARY_CHARSET_COLL);
		} else {
			/* Use the default charset for
			other than binary columns. */

			prtype = dtype_form_prtype(
				prtype,
				data_mysql_default_charset_coll);
		}
	}

	field = rec_get_nth_field_old(rec, 7/*LEN*/, &len);
	if (UNIV_UNLIKELY(len != 4)) {
		goto err_len;
	}
	col_len = mach_read_from_4(field);
	field = rec_get_nth_field_old(rec, 8/*PREC*/, &len);
	if (UNIV_UNLIKELY(len != 4)) {
		goto err_len;
	}

	if (!column) {
		dict_mem_table_add_col(table, heap, name, mtype,
				       prtype, col_len);
	} else {
		dict_mem_fill_column_struct(column, pos, mtype,
					    prtype, col_len);
	}

	return(NULL);
}

/********************************************************************//**
Loads definitions for table columns. */
static
void
dict_load_columns(
/*==============*/
	dict_table_t*	table,	/*!< in/out: table */
	mem_heap_t*	heap)	/*!< in/out: memory heap
				for temporary storage */
{
	dict_table_t*	sys_columns;
	dict_index_t*	sys_index;
	btr_pcur_t	pcur;
	dtuple_t*	tuple;
	dfield_t*	dfield;
	const rec_t*	rec;
	byte*		buf;
	ulint		i;
	mtr_t		mtr;

	ut_ad(mutex_own(&(dict_sys->mutex)));

	mtr_start(&mtr);

	sys_columns = dict_table_get_low("SYS_COLUMNS");
	sys_index = UT_LIST_GET_FIRST(sys_columns->indexes);
	ut_a(!dict_table_is_comp(sys_columns));

	ut_a(name_of_col_is(sys_columns, sys_index, 4, "NAME"));
	ut_a(name_of_col_is(sys_columns, sys_index, 8, "PREC"));

	tuple = dtuple_create(heap, 1);
	dfield = dtuple_get_nth_field(tuple, 0);

	buf = mem_heap_alloc(heap, 8);
	mach_write_to_8(buf, table->id);

	dfield_set_data(dfield, buf, 8);
	dict_index_copy_types(tuple, sys_index, 1);

	btr_pcur_open_on_user_rec(sys_index, tuple, PAGE_CUR_GE,
				  BTR_SEARCH_LEAF, &pcur, &mtr);
	for (i = 0; i + DATA_N_SYS_COLS < (ulint) table->n_cols; i++) {
		const char* err_msg;

		rec = btr_pcur_get_rec(&pcur);

		ut_a(btr_pcur_is_on_user_rec(&pcur));

		err_msg = dict_load_column_low(table, heap, NULL, NULL,
					       NULL, rec);

		if (err_msg) {
			fprintf(stderr, "InnoDB: %s\n", err_msg);
			ut_error;
		}

		btr_pcur_move_to_next_user_rec(&pcur, &mtr);
	}

	btr_pcur_close(&pcur);
	mtr_commit(&mtr);
}

/** Error message for a delete-marked record in dict_load_field_low() */
static const char* dict_load_field_del = "delete-marked record in SYS_FIELDS";

/********************************************************************//**
Loads an index field definition from a SYS_FIELDS record to
dict_index_t.
@return error message, or NULL on success */
UNIV_INTERN
const char*
dict_load_field_low(
/*================*/
	byte*		index_id,	/*!< in/out: index id (8 bytes)
					an "in" value if index != NULL
                                        and "out" if index == NULL */
	dict_index_t*	index,		/*!< in/out: index, could be NULL
					if we just populate a dict_field_t
					struct with information from
					a SYS_FIELDSS record */
	dict_field_t*	sys_field,	/*!< out: dict_field_t to be
					filled */
	ulint*		pos,		/*!< out: Field position */
	byte*		last_index_id,	/*!< in: last index id */
	mem_heap_t*	heap,		/*!< in/out: memory heap
					for temporary storage */
	const rec_t*	rec)		/*!< in: SYS_FIELDS record */
{
	const byte*	field;
	ulint		len;
	ulint		pos_and_prefix_len;
	ulint		prefix_len;
	ibool		first_field;
	ulint		position;

	/* Either index or sys_field is supplied, not both */
	ut_a((!index) || (!sys_field));

	if (UNIV_UNLIKELY(rec_get_deleted_flag(rec, 0))) {
		return(dict_load_field_del);
	}

	if (UNIV_UNLIKELY(rec_get_n_fields_old(rec) != 5)) {
		return("wrong number of columns in SYS_FIELDS record");
	}

	field = rec_get_nth_field_old(rec, 0/*INDEX_ID*/, &len);
	if (UNIV_UNLIKELY(len != 8)) {
err_len:
		return("incorrect column length in SYS_FIELDS");
	}

	if (!index) {
		ut_a(last_index_id);
		memcpy(index_id, (const char*)field, 8);
		first_field = memcmp(index_id, last_index_id, 8);
	} else {
		first_field = (index->n_def == 0);
		if (memcmp(field, index_id, 8)) {
			return("SYS_FIELDS.INDEX_ID mismatch");
		}
	}

	field = rec_get_nth_field_old(rec, 1/*POS*/, &len);
	if (UNIV_UNLIKELY(len != 4)) {
		goto err_len;
	}

	rec_get_nth_field_offs_old(rec, 2/*DB_TRX_ID*/, &len);
	if (UNIV_UNLIKELY(len != DATA_TRX_ID_LEN && len != UNIV_SQL_NULL)) {
		goto err_len;
	}
	rec_get_nth_field_offs_old(rec, 3/*DB_ROLL_PTR*/, &len);
	if (UNIV_UNLIKELY(len != DATA_ROLL_PTR_LEN && len != UNIV_SQL_NULL)) {
		goto err_len;
	}

	/* The next field stores the field position in the index and a
	possible column prefix length if the index field does not
	contain the whole column. The storage format is like this: if
	there is at least one prefix field in the index, then the HIGH
	2 bytes contain the field number (index->n_def) and the low 2
	bytes the prefix length for the field. Otherwise the field
	number (index->n_def) is contained in the 2 LOW bytes. */

	pos_and_prefix_len = mach_read_from_4(field);

	if (index && UNIV_UNLIKELY
	    ((pos_and_prefix_len & 0xFFFFUL) != index->n_def
	     && (pos_and_prefix_len >> 16 & 0xFFFF) != index->n_def)) {
		return("SYS_FIELDS.POS mismatch");
	}

	if (first_field || pos_and_prefix_len > 0xFFFFUL) {
		prefix_len = pos_and_prefix_len & 0xFFFFUL;
		position = (pos_and_prefix_len & 0xFFFF0000UL)  >> 16;
	} else {
		prefix_len = 0;
		position = pos_and_prefix_len & 0xFFFFUL;
	}

	field = rec_get_nth_field_old(rec, 4, &len);
	if (UNIV_UNLIKELY(len < 1 || len == UNIV_SQL_NULL)) {
		goto err_len;
	}

	if (index) {
		dict_mem_index_add_field(
			index, mem_heap_strdupl(heap, (const char*) field, len),
			prefix_len);
	} else {
		ut_a(sys_field);
		ut_a(pos);

		sys_field->name = mem_heap_strdupl(
			heap, (const char*) field, len);
		sys_field->prefix_len = prefix_len;
		*pos = position;
	}

	return(NULL);
}

/********************************************************************//**
Loads definitions for index fields.
@return DB_SUCCESS if ok, DB_CORRUPTION if corruption */
static
ulint
dict_load_fields(
/*=============*/
	dict_index_t*	index,	/*!< in/out: index whose fields to load */
	mem_heap_t*	heap)	/*!< in: memory heap for temporary storage */
{
	dict_table_t*	sys_fields;
	dict_index_t*	sys_index;
	btr_pcur_t	pcur;
	dtuple_t*	tuple;
	dfield_t*	dfield;
	const rec_t*	rec;
	byte*		buf;
	ulint		i;
	mtr_t		mtr;
	ulint		error;

	ut_ad(mutex_own(&(dict_sys->mutex)));

	mtr_start(&mtr);

	sys_fields = dict_table_get_low("SYS_FIELDS");
	sys_index = UT_LIST_GET_FIRST(sys_fields->indexes);
	ut_a(!dict_table_is_comp(sys_fields));
	ut_a(name_of_col_is(sys_fields, sys_index, 4, "COL_NAME"));

	tuple = dtuple_create(heap, 1);
	dfield = dtuple_get_nth_field(tuple, 0);

	buf = mem_heap_alloc(heap, 8);
	mach_write_to_8(buf, index->id);

	dfield_set_data(dfield, buf, 8);
	dict_index_copy_types(tuple, sys_index, 1);

	btr_pcur_open_on_user_rec(sys_index, tuple, PAGE_CUR_GE,
				  BTR_SEARCH_LEAF, &pcur, &mtr);
	for (i = 0; i < index->n_fields; i++) {
		const char* err_msg;

		rec = btr_pcur_get_rec(&pcur);

		ut_a(btr_pcur_is_on_user_rec(&pcur));

		err_msg = dict_load_field_low(buf, index, NULL, NULL, NULL,
					      heap, rec);

		if (err_msg == dict_load_field_del) {
			/* There could be delete marked records in
			SYS_FIELDS because SYS_FIELDS.INDEX_ID can be
			updated by ALTER TABLE ADD INDEX. */

			goto next_rec;
		} else if (err_msg) {
			fprintf(stderr, "InnoDB: %s\n", err_msg);
			error = DB_CORRUPTION;
			goto func_exit;
		}
next_rec:
		btr_pcur_move_to_next_user_rec(&pcur, &mtr);
	}

	error = DB_SUCCESS;
func_exit:
	btr_pcur_close(&pcur);
	mtr_commit(&mtr);
	return(error);
}

/** Error message for a delete-marked record in dict_load_index_low() */
static const char* dict_load_index_del = "delete-marked record in SYS_INDEXES";
/** Error message for table->id mismatch in dict_load_index_low() */
static const char* dict_load_index_id_err = "SYS_INDEXES.TABLE_ID mismatch";

/********************************************************************//**
Loads an index definition from a SYS_INDEXES record to dict_index_t.
If allocate=TRUE, we will create a dict_index_t structure and fill it
accordingly. If allocated=FALSE, the dict_index_t will be supplied by
the caller and filled with information read from the record.  @return
error message, or NULL on success */
UNIV_INTERN
const char*
dict_load_index_low(
/*================*/
	byte*		table_id,	/*!< in/out: table id (8 bytes),
					an "in" value if allocate=TRUE
					and "out" when allocate=FALSE */
	const char*	table_name,	/*!< in: table name */
	mem_heap_t*	heap,		/*!< in/out: temporary memory heap */
	const rec_t*	rec,		/*!< in: SYS_INDEXES record */
	ibool		allocate,	/*!< in: TRUE=allocate *index,
					FALSE=fill in a pre-allocated
					*index */
	dict_index_t**	index)		/*!< out,own: index, or NULL */
{
	const byte*	field;
	ulint		len;
	ulint		name_len;
	char*		name_buf;
	index_id_t	id;
	ulint		n_fields;
	ulint		type;
	ulint		space;

	if (allocate) {
		/* If allocate=TRUE, no dict_index_t will
		be supplied. Initialize "*index" to NULL */
		*index = NULL;
	}

	if (UNIV_UNLIKELY(rec_get_deleted_flag(rec, 0))) {
		return(dict_load_index_del);
	}

	if (UNIV_UNLIKELY(rec_get_n_fields_old(rec) != 9)) {
		return("wrong number of columns in SYS_INDEXES record");
	}

	field = rec_get_nth_field_old(rec, 0/*TABLE_ID*/, &len);
	if (UNIV_UNLIKELY(len != 8)) {
err_len:
		return("incorrect column length in SYS_INDEXES");
	}

	if (!allocate) {
		/* We are reading a SYS_INDEXES record. Copy the table_id */
		memcpy(table_id, (const char*)field, 8);
	} else if (memcmp(field, table_id, 8)) {
		/* Caller supplied table_id, verify it is the same
		id as on the index record */
		return(dict_load_index_id_err);
	}

	field = rec_get_nth_field_old(rec, 1/*ID*/, &len);
	if (UNIV_UNLIKELY(len != 8)) {
		goto err_len;
	}

	id = mach_read_from_8(field);

	rec_get_nth_field_offs_old(rec, 2/*DB_TRX_ID*/, &len);
	if (UNIV_UNLIKELY(len != DATA_TRX_ID_LEN && len != UNIV_SQL_NULL)) {
		goto err_len;
	}
	rec_get_nth_field_offs_old(rec, 3/*DB_ROLL_PTR*/, &len);
	if (UNIV_UNLIKELY(len != DATA_ROLL_PTR_LEN && len != UNIV_SQL_NULL)) {
		goto err_len;
	}

	field = rec_get_nth_field_old(rec, 4/*NAME*/, &name_len);
	if (UNIV_UNLIKELY(name_len == UNIV_SQL_NULL)) {
		goto err_len;
	}

	name_buf = mem_heap_strdupl(heap, (const char*) field,
				    name_len);

	field = rec_get_nth_field_old(rec, 5/*N_FIELDS*/, &len);
	if (UNIV_UNLIKELY(len != 4)) {
		goto err_len;
	}
	n_fields = mach_read_from_4(field);

	field = rec_get_nth_field_old(rec, 6/*TYPE*/, &len);
	if (UNIV_UNLIKELY(len != 4)) {
		goto err_len;
	}
	type = mach_read_from_4(field);

	field = rec_get_nth_field_old(rec, 7/*SPACE*/, &len);
	if (UNIV_UNLIKELY(len != 4)) {
		goto err_len;
	}
	space = mach_read_from_4(field);

	field = rec_get_nth_field_old(rec, 8/*PAGE_NO*/, &len);
	if (UNIV_UNLIKELY(len != 4)) {
		goto err_len;
	}

	if (allocate) {
		*index = dict_mem_index_create(table_name, name_buf,
					       space, type, n_fields);
	} else {
		ut_a(*index);

		dict_mem_fill_index_struct(*index, NULL, NULL, name_buf,
					   space, type, n_fields);
	}

	(*index)->id = id;
	(*index)->page = mach_read_from_4(field);
	ut_ad((*index)->page);

	return(NULL);
}

/********************************************************************//**
Loads definitions for table indexes. Adds them to the data dictionary
cache.
@return DB_SUCCESS if ok, DB_CORRUPTION if corruption of dictionary
table or DB_UNSUPPORTED if table has unknown index type */
static
ulint
dict_load_indexes(
/*==============*/
	dict_table_t*	table,	/*!< in/out: table */
	mem_heap_t*	heap)	/*!< in: memory heap for temporary storage */
{
	dict_table_t*	sys_indexes;
	dict_index_t*	sys_index;
	btr_pcur_t	pcur;
	dtuple_t*	tuple;
	dfield_t*	dfield;
	const rec_t*	rec;
	byte*		buf;
	mtr_t		mtr;
	ulint		error = DB_SUCCESS;

	ut_ad(mutex_own(&(dict_sys->mutex)));

	mtr_start(&mtr);

	sys_indexes = dict_table_get_low("SYS_INDEXES");
	sys_index = UT_LIST_GET_FIRST(sys_indexes->indexes);
	ut_a(!dict_table_is_comp(sys_indexes));
	ut_a(name_of_col_is(sys_indexes, sys_index, 4, "NAME"));
	ut_a(name_of_col_is(sys_indexes, sys_index, 8, "PAGE_NO"));

	tuple = dtuple_create(heap, 1);
	dfield = dtuple_get_nth_field(tuple, 0);

	buf = mem_heap_alloc(heap, 8);
	mach_write_to_8(buf, table->id);

	dfield_set_data(dfield, buf, 8);
	dict_index_copy_types(tuple, sys_index, 1);

	btr_pcur_open_on_user_rec(sys_index, tuple, PAGE_CUR_GE,
				  BTR_SEARCH_LEAF, &pcur, &mtr);
	for (;;) {
		dict_index_t*	index = NULL;
		const char*	err_msg;

		if (!btr_pcur_is_on_user_rec(&pcur)) {

			break;
		}

		rec = btr_pcur_get_rec(&pcur);

		err_msg = dict_load_index_low(buf, table->name, heap, rec,
					      TRUE, &index);
		ut_ad((index == NULL) == (err_msg != NULL));

		if (err_msg == dict_load_index_id_err) {
			/* TABLE_ID mismatch means that we have
			run out of index definitions for the table. */
			break;
		} else if (err_msg == dict_load_index_del) {
			/* Skip delete-marked records. */
			goto next_rec;
		} else if (err_msg) {
			fprintf(stderr, "InnoDB: %s\n", err_msg);
			error = DB_CORRUPTION;
			goto func_exit;
		}

		ut_ad(index);

		/* We check for unsupported types first, so that the
		subsequent checks are relevant for the supported types. */
		if (index->type & ~(DICT_CLUSTERED | DICT_UNIQUE)) {

			fprintf(stderr,
				"InnoDB: Error: unknown type %lu"
				" of index %s of table %s\n",
				(ulong) index->type, index->name, table->name);

			error = DB_UNSUPPORTED;
			dict_mem_index_free(index);
			goto func_exit;
		} else if (index->page == FIL_NULL) {

			fprintf(stderr,
				"InnoDB: Error: trying to load index %s"
				" for table %s\n"
				"InnoDB: but the index tree has been freed!\n",
				index->name, table->name);

corrupted:
			dict_mem_index_free(index);
			error = DB_CORRUPTION;
			goto func_exit;
		} else if (!dict_index_is_clust(index)
			   && NULL == dict_table_get_first_index(table)) {

			fputs("InnoDB: Error: trying to load index ",
			      stderr);
			ut_print_name(stderr, NULL, FALSE, index->name);
			fputs(" for table ", stderr);
			ut_print_name(stderr, NULL, TRUE, table->name);
			fputs("\nInnoDB: but the first index"
			      " is not clustered!\n", stderr);

			goto corrupted;
		} else if (table->id < DICT_HDR_FIRST_ID
			   && (dict_index_is_clust(index)
			       || ((table == dict_sys->sys_tables)
				   && !strcmp("ID_IND", index->name)))) {

			/* The index was created in memory already at booting
			of the database server */
			dict_mem_index_free(index);
		} else {
			dict_load_fields(index, heap);
			error = dict_index_add_to_cache(table, index,
							index->page, FALSE);
			/* The data dictionary tables should never contain
			invalid index definitions.  If we ignored this error
			and simply did not load this index definition, the
			.frm file would disagree with the index definitions
			inside InnoDB. */
			if (UNIV_UNLIKELY(error != DB_SUCCESS)) {

				goto func_exit;
			}
		}

next_rec:
		btr_pcur_move_to_next_user_rec(&pcur, &mtr);
	}

func_exit:
	btr_pcur_close(&pcur);
	mtr_commit(&mtr);

	return(error);
}

/********************************************************************//**
Loads a table definition from a SYS_TABLES record to dict_table_t.
Does not load any columns or indexes.
@return error message, or NULL on success */
UNIV_INTERN
const char*
dict_load_table_low(
/*================*/
	const char*	name,		/*!< in: table name */
	const rec_t*	rec,		/*!< in: SYS_TABLES record */
	dict_table_t**	table)		/*!< out,own: table, or NULL */
{
	const byte*	field;
	ulint		len;
	ulint		space;
	ulint		n_cols;
	ulint		flags;

	if (UNIV_UNLIKELY(rec_get_deleted_flag(rec, 0))) {
		return("delete-marked record in SYS_TABLES");
	}

	if (UNIV_UNLIKELY(rec_get_n_fields_old(rec) != 10)) {
		return("wrong number of columns in SYS_TABLES record");
	}

	rec_get_nth_field_offs_old(rec, 0/*NAME*/, &len);
	if (UNIV_UNLIKELY(len < 1 || len == UNIV_SQL_NULL)) {
err_len:
		return("incorrect column length in SYS_TABLES");
	}
	rec_get_nth_field_offs_old(rec, 1/*DB_TRX_ID*/, &len);
	if (UNIV_UNLIKELY(len != DATA_TRX_ID_LEN && len != UNIV_SQL_NULL)) {
		goto err_len;
	}
	rec_get_nth_field_offs_old(rec, 2/*DB_ROLL_PTR*/, &len);
	if (UNIV_UNLIKELY(len != DATA_ROLL_PTR_LEN && len != UNIV_SQL_NULL)) {
		goto err_len;
	}

	rec_get_nth_field_offs_old(rec, 3/*ID*/, &len);
	if (UNIV_UNLIKELY(len != 8)) {
		goto err_len;
	}

	field = rec_get_nth_field_old(rec, 4/*N_COLS*/, &len);
	if (UNIV_UNLIKELY(len != 4)) {
		goto err_len;
	}

	n_cols = mach_read_from_4(field);

	rec_get_nth_field_offs_old(rec, 5/*TYPE*/, &len);
	if (UNIV_UNLIKELY(len != 4)) {
		goto err_len;
	}

	rec_get_nth_field_offs_old(rec, 6/*MIX_ID*/, &len);
	if (UNIV_UNLIKELY(len != 8)) {
		goto err_len;
	}

	rec_get_nth_field_offs_old(rec, 7/*MIX_LEN*/, &len);
	if (UNIV_UNLIKELY(len != 4)) {
		goto err_len;
	}

	rec_get_nth_field_offs_old(rec, 8/*CLUSTER_ID*/, &len);
	if (UNIV_UNLIKELY(len != UNIV_SQL_NULL)) {
		goto err_len;
	}

	field = rec_get_nth_field_old(rec, 9/*SPACE*/, &len);

	if (UNIV_UNLIKELY(len != 4)) {
		goto err_len;
	}

	space = mach_read_from_4(field);

	/* Check if the tablespace exists and has the right name */
	if (space != 0) {
		flags = dict_sys_tables_get_flags(rec);

		if (UNIV_UNLIKELY(flags == ULINT_UNDEFINED)) {
			field = rec_get_nth_field_old(rec, 5/*TYPE*/, &len);
			ut_ad(len == 4); /* this was checked earlier */
			flags = mach_read_from_4(field);

			ut_print_timestamp(stderr);
			fputs("  InnoDB: Error: table ", stderr);
			ut_print_filename(stderr, name);
			fprintf(stderr, "\n"
				"InnoDB: in InnoDB data dictionary"
				" has unknown type %lx.\n",
				(ulong) flags);
			return(NULL);
		}
	} else {
		flags = 0;
	}

	/* The high-order bit of N_COLS is the "compact format" flag.
	For tables in that format, MIX_LEN may hold additional flags. */
	if (n_cols & 0x80000000UL) {
		ulint	flags2;

		flags |= DICT_TF_COMPACT;

		field = rec_get_nth_field_old(rec, 7, &len);

		if (UNIV_UNLIKELY(len != 4)) {

			goto err_len;
		}

		flags2 = mach_read_from_4(field);

		if (flags2 & (~0 << (DICT_TF2_BITS - DICT_TF2_SHIFT))) {
			ut_print_timestamp(stderr);
			fputs("  InnoDB: Warning: table ", stderr);
			ut_print_filename(stderr, name);
			fprintf(stderr, "\n"
				"InnoDB: in InnoDB data dictionary"
				" has unknown flags %lx.\n",
				(ulong) flags2);

			flags2 &= ~(~0 << (DICT_TF2_BITS - DICT_TF2_SHIFT));
		}

		flags |= flags2 << DICT_TF2_SHIFT;
	}

	/* See if the tablespace is available. */
	*table = dict_mem_table_create(name, space, n_cols & ~0x80000000UL,
				       flags);

	field = rec_get_nth_field_old(rec, 3/*ID*/, &len);
	ut_ad(len == 8); /* this was checked earlier */

	(*table)->id = mach_read_from_8(field);

	(*table)->ibd_file_missing = FALSE;

	return(NULL);
}

/********************************************************************//**
Loads a table definition and also all its index definitions, and also
the cluster definition if the table is a member in a cluster. Also loads
all foreign key constraints where the foreign key is in the table or where
a foreign key references columns in this table. Adds all these to the data
dictionary cache.
@return table, NULL if does not exist; if the table is stored in an
.ibd file, but the file does not exist, then we set the
ibd_file_missing flag TRUE in the table object we return */
UNIV_INTERN
dict_table_t*
dict_load_table(
/*============*/
	const char*	name,	/*!< in: table name in the
				databasename/tablename format */
	ibool		cached)	/*!< in: TRUE=add to cache, FALSE=do not */
{
	dict_table_t*	table;
	dict_table_t*	sys_tables;
	btr_pcur_t	pcur;
	dict_index_t*	sys_index;
	dtuple_t*	tuple;
	mem_heap_t*	heap;
	dfield_t*	dfield;
	const rec_t*	rec;
	const byte*	field;
	ulint		len;
	ulint		err;
	const char*	err_msg;
	mtr_t		mtr;

	ut_ad(mutex_own(&(dict_sys->mutex)));

	heap = mem_heap_create(32000);

	mtr_start(&mtr);

	sys_tables = dict_table_get_low("SYS_TABLES");
	sys_index = UT_LIST_GET_FIRST(sys_tables->indexes);
	ut_a(!dict_table_is_comp(sys_tables));
	ut_a(name_of_col_is(sys_tables, sys_index, 3, "ID"));
	ut_a(name_of_col_is(sys_tables, sys_index, 4, "N_COLS"));
	ut_a(name_of_col_is(sys_tables, sys_index, 5, "TYPE"));
	ut_a(name_of_col_is(sys_tables, sys_index, 7, "MIX_LEN"));
	ut_a(name_of_col_is(sys_tables, sys_index, 9, "SPACE"));

	tuple = dtuple_create(heap, 1);
	dfield = dtuple_get_nth_field(tuple, 0);

	dfield_set_data(dfield, name, ut_strlen(name));
	dict_index_copy_types(tuple, sys_index, 1);

	btr_pcur_open_on_user_rec(sys_index, tuple, PAGE_CUR_GE,
				  BTR_SEARCH_LEAF, &pcur, &mtr);
	rec = btr_pcur_get_rec(&pcur);

	if (!btr_pcur_is_on_user_rec(&pcur)
	    || rec_get_deleted_flag(rec, 0)) {
		/* Not found */
err_exit:
		btr_pcur_close(&pcur);
		mtr_commit(&mtr);
		mem_heap_free(heap);

		return(NULL);
	}

	field = rec_get_nth_field_old(rec, 0, &len);

	/* Check if the table name in record is the searched one */
	if (len != ut_strlen(name) || ut_memcmp(name, field, len) != 0) {

		goto err_exit;
	}

	err_msg = dict_load_table_low(name, rec, &table);

	if (err_msg) {

		ut_print_timestamp(stderr);
		fprintf(stderr, "  InnoDB: %s\n", err_msg);
		goto err_exit;
	}

	if (table->space == 0) {
		/* The system tablespace is always available. */
	} else if (!fil_space_for_table_exists_in_mem(
			   table->space, name,
			   (table->flags >> DICT_TF2_SHIFT)
			   & DICT_TF2_TEMPORARY,
			   FALSE, FALSE)) {

		if (table->flags & (DICT_TF2_TEMPORARY << DICT_TF2_SHIFT)) {
			/* Do not bother to retry opening temporary tables. */
			table->ibd_file_missing = TRUE;
		} else {
			ut_print_timestamp(stderr);
			fprintf(stderr,
				"  InnoDB: error: space object of table ");
			ut_print_filename(stderr, name);
			fprintf(stderr, ",\n"
				"InnoDB: space id %lu did not exist in memory."
				" Retrying an open.\n",
				(ulong) table->space);
			/* Try to open the tablespace */
			if (!fil_open_single_table_tablespace(
				TRUE, table->space,
				table->flags == DICT_TF_COMPACT ? 0 :
				table->flags & ~(~0 << DICT_TF_BITS), name)) {
				/* We failed to find a sensible
				tablespace file */

				table->ibd_file_missing = TRUE;
			}
		}
	}

	btr_pcur_close(&pcur);
	mtr_commit(&mtr);

	dict_load_columns(table, heap);

	if (cached) {
		dict_table_add_to_cache(table, TRUE, heap);
	} else {
		dict_table_add_system_columns(table, heap);
	}

	mem_heap_empty(heap);

	err = dict_load_indexes(table, heap);

	/* Initialize table foreign_child value. Its value could be
	changed when dict_load_foreigns() is called below */
	table->fk_max_recusive_level = 0;

	/* If the force recovery flag is set, we open the table irrespective
	of the error condition, since the user may want to dump data from the
	clustered index. However we load the foreign key information only if
	all indexes were loaded. */
	if (!cached) {
	} else if (err == DB_SUCCESS) {
		err = dict_load_foreigns(table->name, TRUE, TRUE);

		if (err != DB_SUCCESS) {
			dict_table_remove_from_cache(table);
			table = NULL;
		} else {
			table->fk_max_recusive_level = 0;
		}
	} else if (!srv_force_recovery) {
		dict_table_remove_from_cache(table);
		table = NULL;
	}
#if 0
	if (err != DB_SUCCESS && table != NULL) {

		mutex_enter(&dict_foreign_err_mutex);

		ut_print_timestamp(stderr);

		fprintf(stderr,
			"  InnoDB: Error: could not make a foreign key"
			" definition to match\n"
			"InnoDB: the foreign key table"
			" or the referenced table!\n"
			"InnoDB: The data dictionary of InnoDB is corrupt."
			" You may need to drop\n"
			"InnoDB: and recreate the foreign key table"
			" or the referenced table.\n"
			"InnoDB: Submit a detailed bug report"
			" to http://bugs.mysql.com\n"
			"InnoDB: Latest foreign key error printout:\n%s\n",
			dict_foreign_err_buf);

		mutex_exit(&dict_foreign_err_mutex);
	}
#endif /* 0 */
	mem_heap_free(heap);

	return(table);
}

/***********************************************************************//**
Loads a table object based on the table id.
@return	table; NULL if table does not exist */
UNIV_INTERN
dict_table_t*
dict_load_table_on_id(
/*==================*/
	table_id_t	table_id)	/*!< in: table id */
{
	byte		id_buf[8];
	btr_pcur_t	pcur;
	mem_heap_t*	heap;
	dtuple_t*	tuple;
	dfield_t*	dfield;
	dict_index_t*	sys_table_ids;
	dict_table_t*	sys_tables;
	const rec_t*	rec;
	const byte*	field;
	ulint		len;
	dict_table_t*	table;
	mtr_t		mtr;

	ut_ad(mutex_own(&(dict_sys->mutex)));

	/* NOTE that the operation of this function is protected by
	the dictionary mutex, and therefore no deadlocks can occur
	with other dictionary operations. */

	mtr_start(&mtr);
	/*---------------------------------------------------*/
	/* Get the secondary index based on ID for table SYS_TABLES */
	sys_tables = dict_sys->sys_tables;
	sys_table_ids = dict_table_get_next_index(
		dict_table_get_first_index(sys_tables));
	ut_a(!dict_table_is_comp(sys_tables));
	heap = mem_heap_create(256);

	tuple  = dtuple_create(heap, 1);
	dfield = dtuple_get_nth_field(tuple, 0);

	/* Write the table id in byte format to id_buf */
	mach_write_to_8(id_buf, table_id);

	dfield_set_data(dfield, id_buf, 8);
	dict_index_copy_types(tuple, sys_table_ids, 1);

	btr_pcur_open_on_user_rec(sys_table_ids, tuple, PAGE_CUR_GE,
				  BTR_SEARCH_LEAF, &pcur, &mtr);
	rec = btr_pcur_get_rec(&pcur);

	if (!btr_pcur_is_on_user_rec(&pcur)
	    || rec_get_deleted_flag(rec, 0)) {
		/* Not found */

		btr_pcur_close(&pcur);
		mtr_commit(&mtr);
		mem_heap_free(heap);

		return(NULL);
	}

	/*---------------------------------------------------*/
	/* Now we have the record in the secondary index containing the
	table ID and NAME */

	rec = btr_pcur_get_rec(&pcur);
	field = rec_get_nth_field_old(rec, 0, &len);
	ut_ad(len == 8);

	/* Check if the table id in record is the one searched for */
	if (table_id != mach_read_from_8(field)) {

		btr_pcur_close(&pcur);
		mtr_commit(&mtr);
		mem_heap_free(heap);

		return(NULL);
	}

	/* Now we get the table name from the record */
	field = rec_get_nth_field_old(rec, 1, &len);
	/* Load the table definition to memory */
	table = dict_load_table(mem_heap_strdupl(heap, (char*) field, len),
				TRUE);

	btr_pcur_close(&pcur);
	mtr_commit(&mtr);
	mem_heap_free(heap);

	return(table);
}

/********************************************************************//**
This function is called when the database is booted. Loads system table
index definitions except for the clustered index which is added to the
dictionary cache at booting before calling this function. */
UNIV_INTERN
void
dict_load_sys_table(
/*================*/
	dict_table_t*	table)	/*!< in: system table */
{
	mem_heap_t*	heap;

	ut_ad(mutex_own(&(dict_sys->mutex)));

	heap = mem_heap_create(1000);

	dict_load_indexes(table, heap);

	mem_heap_free(heap);
}

/********************************************************************//**
Loads foreign key constraint col names (also for the referenced table). */
static
void
dict_load_foreign_cols(
/*===================*/
	const char*	id,	/*!< in: foreign constraint id as a
				null-terminated string */
	dict_foreign_t*	foreign)/*!< in: foreign constraint object */
{
	dict_table_t*	sys_foreign_cols;
	dict_index_t*	sys_index;
	btr_pcur_t	pcur;
	dtuple_t*	tuple;
	dfield_t*	dfield;
	const rec_t*	rec;
	const byte*	field;
	ulint		len;
	ulint		i;
	mtr_t		mtr;

	ut_ad(mutex_own(&(dict_sys->mutex)));

	foreign->foreign_col_names = mem_heap_alloc(
		foreign->heap, foreign->n_fields * sizeof(void*));

	foreign->referenced_col_names = mem_heap_alloc(
		foreign->heap, foreign->n_fields * sizeof(void*));
	mtr_start(&mtr);

	sys_foreign_cols = dict_table_get_low("SYS_FOREIGN_COLS");

	sys_index = UT_LIST_GET_FIRST(sys_foreign_cols->indexes);
	ut_a(!dict_table_is_comp(sys_foreign_cols));

	tuple = dtuple_create(foreign->heap, 1);
	dfield = dtuple_get_nth_field(tuple, 0);

	dfield_set_data(dfield, id, ut_strlen(id));
	dict_index_copy_types(tuple, sys_index, 1);

	btr_pcur_open_on_user_rec(sys_index, tuple, PAGE_CUR_GE,
				  BTR_SEARCH_LEAF, &pcur, &mtr);
	for (i = 0; i < foreign->n_fields; i++) {

		rec = btr_pcur_get_rec(&pcur);

		ut_a(btr_pcur_is_on_user_rec(&pcur));
		ut_a(!rec_get_deleted_flag(rec, 0));

		field = rec_get_nth_field_old(rec, 0, &len);
		ut_a(len == ut_strlen(id));
		ut_a(ut_memcmp(id, field, len) == 0);

		field = rec_get_nth_field_old(rec, 1, &len);
		ut_a(len == 4);
		ut_a(i == mach_read_from_4(field));

		field = rec_get_nth_field_old(rec, 4, &len);
		foreign->foreign_col_names[i] = mem_heap_strdupl(
			foreign->heap, (char*) field, len);

		field = rec_get_nth_field_old(rec, 5, &len);
		foreign->referenced_col_names[i] = mem_heap_strdupl(
			foreign->heap, (char*) field, len);

		btr_pcur_move_to_next_user_rec(&pcur, &mtr);
	}

	btr_pcur_close(&pcur);
	mtr_commit(&mtr);
}

/***********************************************************************//**
Loads a foreign key constraint to the dictionary cache.
@return	DB_SUCCESS or error code */
static
ulint
dict_load_foreign(
/*==============*/
	const char*	id,	/*!< in: foreign constraint id as a
				null-terminated string */
	ibool		check_charsets,
				/*!< in: TRUE=check charset compatibility */
	ibool		check_recursive)
				/*!< in: Whether to record the foreign table
				parent count to avoid unlimited recursive
				load of chained foreign tables */
{
	dict_foreign_t*	foreign;
	dict_table_t*	sys_foreign;
	btr_pcur_t	pcur;
	dict_index_t*	sys_index;
	dtuple_t*	tuple;
	mem_heap_t*	heap2;
	dfield_t*	dfield;
	const rec_t*	rec;
	const byte*	field;
	ulint		len;
	ulint		n_fields_and_type;
	mtr_t		mtr;
	dict_table_t*	for_table;
	dict_table_t*	ref_table;

	ut_ad(mutex_own(&(dict_sys->mutex)));

	heap2 = mem_heap_create(1000);

	mtr_start(&mtr);

	sys_foreign = dict_table_get_low("SYS_FOREIGN");

	sys_index = UT_LIST_GET_FIRST(sys_foreign->indexes);
	ut_a(!dict_table_is_comp(sys_foreign));

	tuple = dtuple_create(heap2, 1);
	dfield = dtuple_get_nth_field(tuple, 0);

	dfield_set_data(dfield, id, ut_strlen(id));
	dict_index_copy_types(tuple, sys_index, 1);

	btr_pcur_open_on_user_rec(sys_index, tuple, PAGE_CUR_GE,
				  BTR_SEARCH_LEAF, &pcur, &mtr);
	rec = btr_pcur_get_rec(&pcur);

	if (!btr_pcur_is_on_user_rec(&pcur)
	    || rec_get_deleted_flag(rec, 0)) {
		/* Not found */

		fprintf(stderr,
			"InnoDB: Error A: cannot load foreign constraint %s\n",
			id);

		btr_pcur_close(&pcur);
		mtr_commit(&mtr);
		mem_heap_free(heap2);

		return(DB_ERROR);
	}

	field = rec_get_nth_field_old(rec, 0, &len);

	/* Check if the id in record is the searched one */
	if (len != ut_strlen(id) || ut_memcmp(id, field, len) != 0) {

		fprintf(stderr,
			"InnoDB: Error B: cannot load foreign constraint %s\n",
			id);

		btr_pcur_close(&pcur);
		mtr_commit(&mtr);
		mem_heap_free(heap2);

		return(DB_ERROR);
	}

	/* Read the table names and the number of columns associated
	with the constraint */

	mem_heap_free(heap2);

	foreign = dict_mem_foreign_create();

	n_fields_and_type = mach_read_from_4(
		rec_get_nth_field_old(rec, 5, &len));

	ut_a(len == 4);

	/* We store the type in the bits 24..29 of n_fields_and_type. */

	foreign->type = (unsigned int) (n_fields_and_type >> 24);
	foreign->n_fields = (unsigned int) (n_fields_and_type & 0x3FFUL);

	foreign->id = mem_heap_strdup(foreign->heap, id);

	field = rec_get_nth_field_old(rec, 3, &len);
	foreign->foreign_table_name = mem_heap_strdupl(
		foreign->heap, (char*) field, len);

	field = rec_get_nth_field_old(rec, 4, &len);
	foreign->referenced_table_name = mem_heap_strdupl(
		foreign->heap, (char*) field, len);

	btr_pcur_close(&pcur);
	mtr_commit(&mtr);

	dict_load_foreign_cols(id, foreign);

	ref_table = dict_table_check_if_in_cache_low(
			foreign->referenced_table_name);

	/* We could possibly wind up in a deep recursive calls if
	we call dict_table_get_low() again here if there
	is a chain of tables concatenated together with
	foreign constraints. In such case, each table is
	both a parent and child of the other tables, and
	act as a "link" in such table chains.
	To avoid such scenario, we would need to check the
	number of ancesters the current table has. If that
	exceeds DICT_FK_MAX_CHAIN_LEN, we will stop loading
	the child table.
	Foreign constraints are loaded in a Breath First fashion,
	that is, the index on FOR_NAME is scanned first, and then
	index on REF_NAME. So foreign constrains in which
	current table is a child (foreign table) are loaded first,
	and then those constraints where current table is a
	parent (referenced) table.
	Thus we could check the parent (ref_table) table's
	reference count (fk_max_recusive_level) to know how deep the
	recursive call is. If the parent table (ref_table) is already
	loaded, and its fk_max_recusive_level is larger than
	DICT_FK_MAX_CHAIN_LEN, we will stop the recursive loading
	by skipping loading the child table. It will not affect foreign
	constraint check for DMLs since child table will be loaded
	at that time for the constraint check. */
	if (!ref_table
	    || ref_table->fk_max_recusive_level < DICT_FK_MAX_RECURSIVE_LOAD) {

		/* If the foreign table is not yet in the dictionary cache, we
		have to load it so that we are able to make type comparisons
		in the next function call. */

		for_table = dict_table_get_low(foreign->foreign_table_name);

		if (for_table && ref_table && check_recursive) {
			/* This is to record the longest chain of ancesters
			this table has, if the parent has more ancesters
			than this table has, record it after add 1 (for this
			parent */
			if (ref_table->fk_max_recusive_level
			    >= for_table->fk_max_recusive_level) {
				for_table->fk_max_recusive_level =
					 ref_table->fk_max_recusive_level + 1;
			}
		}
	}

	/* Note that there may already be a foreign constraint object in
	the dictionary cache for this constraint: then the following
	call only sets the pointers in it to point to the appropriate table
	and index objects and frees the newly created object foreign.
	Adding to the cache should always succeed since we are not creating
	a new foreign key constraint but loading one from the data
	dictionary. */

	return(dict_foreign_add_to_cache(foreign, check_charsets));
}

/***********************************************************************//**
Loads foreign key constraints where the table is either the foreign key
holder or where the table is referenced by a foreign key. Adds these
constraints to the data dictionary. Note that we know that the dictionary
cache already contains all constraints where the other relevant table is
already in the dictionary cache.
@return	DB_SUCCESS or error code */
UNIV_INTERN
ulint
dict_load_foreigns(
/*===============*/
	const char*	table_name,	/*!< in: table name */
	ibool		check_recursive,/*!< in: Whether to check recursive
					load of tables chained by FK */
	ibool		check_charsets)	/*!< in: TRUE=check charset
					compatibility */
{
	btr_pcur_t	pcur;
	mem_heap_t*	heap;
	dtuple_t*	tuple;
	dfield_t*	dfield;
	dict_index_t*	sec_index;
	dict_table_t*	sys_foreign;
	const rec_t*	rec;
	const byte*	field;
	ulint		len;
	char*		id ;
	ulint		err;
	mtr_t		mtr;

	ut_ad(mutex_own(&(dict_sys->mutex)));

	sys_foreign = dict_table_get_low("SYS_FOREIGN");

	if (sys_foreign == NULL) {
		/* No foreign keys defined yet in this database */

		fprintf(stderr,
			"InnoDB: Error: no foreign key system tables"
			" in the database\n");

		return(DB_ERROR);
	}

	ut_a(!dict_table_is_comp(sys_foreign));
	mtr_start(&mtr);

	/* Get the secondary index based on FOR_NAME from table
	SYS_FOREIGN */

	sec_index = dict_table_get_next_index(
		dict_table_get_first_index(sys_foreign));
start_load:
	heap = mem_heap_create(256);

	tuple  = dtuple_create(heap, 1);
	dfield = dtuple_get_nth_field(tuple, 0);

	dfield_set_data(dfield, table_name, ut_strlen(table_name));
	dict_index_copy_types(tuple, sec_index, 1);

	btr_pcur_open_on_user_rec(sec_index, tuple, PAGE_CUR_GE,
				  BTR_SEARCH_LEAF, &pcur, &mtr);
loop:
	rec = btr_pcur_get_rec(&pcur);

	if (!btr_pcur_is_on_user_rec(&pcur)) {
		/* End of index */

		goto load_next_index;
	}

	/* Now we have the record in the secondary index containing a table
	name and a foreign constraint ID */

	rec = btr_pcur_get_rec(&pcur);
	field = rec_get_nth_field_old(rec, 0, &len);

	/* Check if the table name in the record is the one searched for; the
	following call does the comparison in the latin1_swedish_ci
	charset-collation, in a case-insensitive way. */

	if (0 != cmp_data_data(dfield_get_type(dfield)->mtype,
			       dfield_get_type(dfield)->prtype,
			       dfield_get_data(dfield), dfield_get_len(dfield),
			       field, len)) {

		goto load_next_index;
	}

	/* Since table names in SYS_FOREIGN are stored in a case-insensitive
	order, we have to check that the table name matches also in a binary
	string comparison. On Unix, MySQL allows table names that only differ
	in character case. */

	if (0 != ut_memcmp(field, table_name, len)) {

		goto next_rec;
	}

	if (rec_get_deleted_flag(rec, 0)) {

		goto next_rec;
	}

	/* Now we get a foreign key constraint id */
	field = rec_get_nth_field_old(rec, 1, &len);
	id = mem_heap_strdupl(heap, (char*) field, len);

	btr_pcur_store_position(&pcur, &mtr);

	mtr_commit(&mtr);

	/* Load the foreign constraint definition to the dictionary cache */

	err = dict_load_foreign(id, check_charsets, check_recursive);

	if (err != DB_SUCCESS) {
		btr_pcur_close(&pcur);
		mem_heap_free(heap);

		return(err);
	}

	mtr_start(&mtr);

	btr_pcur_restore_position(BTR_SEARCH_LEAF, &pcur, &mtr);
next_rec:
	btr_pcur_move_to_next_user_rec(&pcur, &mtr);

	goto loop;

load_next_index:
	btr_pcur_close(&pcur);
	mtr_commit(&mtr);
	mem_heap_free(heap);

	sec_index = dict_table_get_next_index(sec_index);

	if (sec_index != NULL) {

		mtr_start(&mtr);

		/* Switch to scan index on REF_NAME, fk_max_recusive_level
		already been updated when scanning FOR_NAME index, no need to
		update again */
		check_recursive = FALSE;

		goto start_load;
	}

	return(DB_SUCCESS);
}<|MERGE_RESOLUTION|>--- conflicted
+++ resolved
@@ -346,16 +346,10 @@
 	if ((status & DICT_TABLE_UPDATE_STATS)
 	    && dict_table_get_first_index(*table)) {
 
-<<<<<<< HEAD
-		/* Update statistics if DICT_TABLE_UPDATE_STATS
-		is set */
-		dict_update_statistics_low(*table, TRUE);
-=======
 		/* Update statistics member fields in *table if
 		DICT_TABLE_UPDATE_STATS is set */
 		ut_ad(mutex_own(&dict_sys->mutex));
 		dict_stats_update(*table, DICT_STATS_FETCH, TRUE);
->>>>>>> 20ca15d4
 	}
 
 	return(NULL);

--- conflicted
+++ resolved
@@ -40,13 +40,7 @@
 #include <my_base.h>	// HA_OPTION_*
 #include <mysys_err.h>
 #include <mysql/innodb_priv.h>
-<<<<<<< HEAD
-=======
-#include <mysql/psi/psi.h>
-#include <my_sys.h>
 #include <my_check_opt.h>
->>>>>>> e5d47d81
-
 /** @file ha_innodb.cc */
 
 /* Include necessary InnoDB headers */
@@ -11188,13 +11182,12 @@
 ha_innobase::check(
 /*===============*/
 	THD*		thd,		/*!< in: user thread handle */
-	HA_CHECK_OPT*	check_opt)	/*!< in: check options, currently
-					ignored */
+	HA_CHECK_OPT*	check_opt)	/*!< in: check options */
 {
 	dict_index_t*	index;
 	ulint		n_rows;
 	ulint		n_rows_in_table	= ULINT_UNDEFINED;
-	ibool		is_ok		= TRUE;
+	bool		is_ok		= true;
 	ulint		old_isolation_level;
 	ibool		table_corrupted;
 
@@ -11250,33 +11243,47 @@
 	do additional check */
 	prebuilt->table->corrupted = FALSE;
 
-	/* Enlarge the fatal lock wait timeout during CHECK TABLE. */
-	os_increment_counter_by_amount(
-		server_mutex,
-		srv_fatal_semaphore_wait_threshold,
-		SRV_SEMAPHORE_WAIT_EXTENSION);
-
 	for (index = dict_table_get_first_index(prebuilt->table);
 	     index != NULL;
 	     index = dict_table_get_next_index(index)) {
 		char	index_name[MAX_FULL_NAME_LEN + 1];
 
-		/* If this is an index being created or dropped, break */
+		/* If this is an index being created or dropped, skip */
 		if (*index->name == TEMP_INDEX_PREFIX) {
-			break;
-		} else if (!btr_validate_index(index, prebuilt->trx)) {
-			is_ok = FALSE;
-
-			innobase_format_name(
-				index_name, sizeof index_name,
-				index->name, TRUE);
-
-			push_warning_printf(thd, Sql_condition::WARN_LEVEL_WARN,
-					    ER_NOT_KEYFILE,
-					    "InnoDB: The B-tree of"
-					    " index %s is corrupted.",
-					    index_name);
 			continue;
+		}
+
+		if (!(check_opt->flags & T_QUICK)) {
+			/* Enlarge the fatal lock wait timeout during
+			CHECK TABLE. */
+			os_increment_counter_by_amount(
+				server_mutex,
+				srv_fatal_semaphore_wait_threshold,
+				SRV_SEMAPHORE_WAIT_EXTENSION);
+			bool valid = btr_validate_index(index, prebuilt->trx);
+
+			/* Restore the fatal lock wait timeout after
+			CHECK TABLE. */
+			os_decrement_counter_by_amount(
+				server_mutex,
+				srv_fatal_semaphore_wait_threshold,
+				SRV_SEMAPHORE_WAIT_EXTENSION);
+
+			if (!valid) {
+				is_ok = false;
+
+				innobase_format_name(
+					index_name, sizeof index_name,
+					index->name, TRUE);
+				push_warning_printf(
+					thd,
+					Sql_condition::WARN_LEVEL_WARN,
+					ER_NOT_KEYFILE,
+					"InnoDB: The B-tree of"
+					" index %s is corrupted.",
+					index_name);
+				continue;
+			}
 		}
 
 		/* Instead of invoking change_active_index(), set up
@@ -11300,7 +11307,7 @@
 					"InnoDB: Index %s is marked as"
 					" corrupted",
 					index_name);
-				is_ok = FALSE;
+				is_ok = false;
 			} else {
 				push_warning_printf(
 					thd,
@@ -11333,7 +11340,7 @@
 				"InnoDB: The B-tree of"
 				" index %s is corrupted.",
 				index_name);
-			is_ok = FALSE;
+			is_ok = false;
 			dict_set_corrupted(
 				index, prebuilt->trx, "CHECK TABLE-check index");
 		}
@@ -11359,7 +11366,7 @@
 				index->name,
 				(ulong) n_rows,
 				(ulong) n_rows_in_table);
-			is_ok = FALSE;
+			is_ok = false;
 			dict_set_corrupted(
 				index, prebuilt->trx,
 				"CHECK TABLE; Wrong count");
@@ -11382,21 +11389,17 @@
 	/* Restore the original isolation level */
 	prebuilt->trx->isolation_level = old_isolation_level;
 
-	/* We validate also the whole adaptive hash index for all tables
-	at every CHECK TABLE */
-
-	if (!btr_search_validate()) {
+	/* We validate the whole adaptive hash index for all tables
+	at every CHECK TABLE only when QUICK flag is not present. */
+
+#if defined UNIV_AHI_DEBUG || defined UNIV_DEBUG
+	if (!(check_opt->flags & T_QUICK) && !btr_search_validate()) {
 		push_warning(thd, Sql_condition::WARN_LEVEL_WARN,
 			     ER_NOT_KEYFILE,
 			     "InnoDB: The adaptive hash index is corrupted.");
-		is_ok = FALSE;
-	}
-
-	/* Restore the fatal lock wait timeout after CHECK TABLE. */
-	os_decrement_counter_by_amount(
-		server_mutex,
-		srv_fatal_semaphore_wait_threshold,
-		SRV_SEMAPHORE_WAIT_EXTENSION);
+		is_ok = false;
+	}
+#endif /* defined UNIV_AHI_DEBUG || defined UNIV_DEBUG */
 
 	prebuilt->trx->op_info = "";
 	if (thd_killed(user_thd)) {
@@ -11815,13 +11818,8 @@
 int
 ha_innobase::extra(
 /*===============*/
-<<<<<<< HEAD
 	enum ha_extra_function operation)
 			   /*!< in: HA_EXTRA_FLUSH or some other flag */
-=======
-	THD*		thd,		/*!< in: user thread handle */
-	HA_CHECK_OPT*	check_opt)	/*!< in: check options */
->>>>>>> e5d47d81
 {
 	check_trx_exists(ha_thd());
 
@@ -11871,7 +11869,6 @@
 		;
 	}
 
-<<<<<<< HEAD
 	return(0);
 }
 
@@ -11888,75 +11885,6 @@
 
 	reset_template();
 	ds_mrr.reset();
-=======
-	prebuilt->trx->op_info = "checking table";
-
-	old_isolation_level = prebuilt->trx->isolation_level;
-
-	/* We must run the index record counts at an isolation level
-	>= READ COMMITTED, because a dirty read can see a wrong number
-	of records in some index; to play safe, we use always
-	REPEATABLE READ here */
-
-	prebuilt->trx->isolation_level = TRX_ISO_REPEATABLE_READ;
-
-	/* Check whether the table is already marked as corrupted
-	before running the check table */
-	table_corrupted = prebuilt->table->corrupted;
-
-	/* Reset table->corrupted bit so that check table can proceed to
-	do additional check */
-	prebuilt->table->corrupted = FALSE;
-
-	for (index = dict_table_get_first_index(prebuilt->table);
-	     index != NULL;
-	     index = dict_table_get_next_index(index)) {
-		char	index_name[MAX_FULL_NAME_LEN + 1];
-#if 0
-		fputs("Validating index ", stderr);
-		ut_print_name(stderr, trx, FALSE, index->name);
-		putc('\n', stderr);
-#endif
-
-		/* If this is an index being created, break */
-		if (*index->name == TEMP_INDEX_PREFIX) {
-			continue;
-		}
-		if (!(check_opt->flags & T_QUICK)) {
-			/* Enlarge the fatal lock wait timeout during
-			CHECK TABLE. */
-			mutex_enter(&kernel_mutex);
-			srv_fatal_semaphore_wait_threshold +=
-				SRV_SEMAPHORE_WAIT_EXTENSION;
-			mutex_exit(&kernel_mutex);
-
-			ibool	valid = TRUE;
-			valid = btr_validate_index(index, prebuilt->trx);
-
-			/* Restore the fatal lock wait timeout after
-			CHECK TABLE. */
-			mutex_enter(&kernel_mutex);
-			srv_fatal_semaphore_wait_threshold -=
-				SRV_SEMAPHORE_WAIT_EXTENSION;
-			mutex_exit(&kernel_mutex);
-
-			if (!valid) {
-				is_ok = FALSE;
-
-				innobase_format_name(
-					index_name, sizeof index_name,
-					index->name, TRUE);
-				push_warning_printf(thd,
-					MYSQL_ERROR::WARN_LEVEL_WARN,
-					ER_NOT_KEYFILE,
-					"InnoDB: The B-tree of"
-					" index %s is corrupted.",
-					index_name);
-
-				continue;
-			}
-		}
->>>>>>> e5d47d81
 
 	/* TODO: This should really be reset in reset_template() but for now
 	it's safer to do it explicitly here. */
@@ -12025,7 +11953,6 @@
 		/* For other than temporary tables, we obtain
 		no lock for consistent read (plain SELECT). */
 
-<<<<<<< HEAD
 		prebuilt->select_lock_type = LOCK_NONE;
 	} else {
 		/* Not a consistent read: restore the
@@ -12046,22 +11973,6 @@
 
 	if (!trx_is_started(trx)) {
 		++trx->will_lock;
-=======
-#if defined UNIV_AHI_DEBUG || defined UNIV_DEBUG
-	/* We validate the whole adaptive hash index for all tables
-	at every CHECK TABLE only when QUICK flag is not present. */
-
-	if (!(check_opt->flags & T_QUICK) && !btr_search_validate()) {
-		push_warning(thd, MYSQL_ERROR::WARN_LEVEL_WARN,
-			     ER_NOT_KEYFILE,
-			     "InnoDB: The adaptive hash index is corrupted.");
-		is_ok = FALSE;
-	}
-#endif /* defined UNIV_AHI_DEBUG || defined UNIV_DEBUG */
-	prebuilt->trx->op_info = "";
-	if (thd_killed(user_thd)) {
-		my_error(ER_QUERY_INTERRUPTED, MYF(0));
->>>>>>> e5d47d81
 	}
 
 	return(0);

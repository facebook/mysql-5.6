--- conflicted
+++ resolved
@@ -1942,13 +1942,10 @@
 	}
 
 	/* Check for overflow. Current can be > max_value if the value is
-<<<<<<< HEAD
-	in reality a negative value. */
-=======
 	in reality a negative value.The visual studio compilers converts
 	large double values automatically into unsigned long long datatype
 	maximum value */
->>>>>>> 2353d55d
+
 	if (block >= max_value
 	    || offset > max_value
 	    || current >= max_value

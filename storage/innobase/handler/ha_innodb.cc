--- conflicted
+++ resolved
@@ -10344,6 +10344,10 @@
 	/* There exists possibility of not being able to find requested
 	index due to inconsistency between MySQL and InoDB dictionary info.
 	Necessary message should have been printed in innobase_get_index() */
+	if (dict_table_is_discarded(prebuilt->table)) {
+		n_rows = HA_POS_ERROR;
+		goto func_exit;
+	}
 	if (UNIV_UNLIKELY(!index)) {
 		n_rows = HA_POS_ERROR;
 		goto func_exit;
@@ -11083,7 +11087,6 @@
 
 		err_index = trx_get_error_info(prebuilt->trx);
 
-<<<<<<< HEAD
 		if (err_index) {
 			errkey = innobase_get_mysql_key_number_for_index(
 					share, table, ib_table, err_index);
@@ -11094,22 +11097,6 @@
 					? ~0
 					: prebuilt->trx->error_key_num);
 		}
-=======
-	/* There exists possibility of not being able to find requested
-	index due to inconsistency between MySQL and InoDB dictionary info.
-	Necessary message should have been printed in innobase_get_index() */
-	if (prebuilt->table->ibd_file_missing) {
-		n_rows = HA_POS_ERROR;
-		goto func_exit;
-	}
-	if (UNIV_UNLIKELY(!index)) {
-		n_rows = HA_POS_ERROR;
-		goto func_exit;
-	}
-	if (dict_index_is_corrupted(index)) {
-		n_rows = HA_ERR_INDEX_CORRUPT;
-		goto func_exit;
->>>>>>> 0369cf93
 	}
 
 	if ((flag & HA_STATUS_AUTO) && table->found_next_number_field) {

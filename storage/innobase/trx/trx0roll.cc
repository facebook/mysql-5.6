/*****************************************************************************

Copyright (c) 1996, 2014, Oracle and/or its affiliates. All Rights Reserved.

This program is free software; you can redistribute it and/or modify it under
the terms of the GNU General Public License as published by the Free Software
Foundation; version 2 of the License.

This program is distributed in the hope that it will be useful, but WITHOUT
ANY WARRANTY; without even the implied warranty of MERCHANTABILITY or FITNESS
FOR A PARTICULAR PURPOSE. See the GNU General Public License for more details.

You should have received a copy of the GNU General Public License along with
this program; if not, write to the Free Software Foundation, Inc.,
51 Franklin Street, Suite 500, Boston, MA 02110-1335 USA

*****************************************************************************/

/**************************************************//**
@file trx/trx0roll.cc
Transaction rollback

Created 3/26/1996 Heikki Tuuri
*******************************************************/

#include "ha_prototypes.h"

#include "trx0roll.h"

#ifdef UNIV_NONINL
#include "trx0roll.ic"
#endif

#include "fsp0fsp.h"
#include "lock0lock.h"
#include "mach0data.h"
#include "pars0pars.h"
#include "que0que.h"
#include "read0read.h"
#include "row0mysql.h"
#include "row0undo.h"
#include "srv0mon.h"
#include "srv0start.h"
#include "trx0rec.h"
#include "trx0rseg.h"
#include "trx0sys.h"
#include "trx0trx.h"
#include "trx0undo.h"
#include "usr0sess.h"

/** This many pages must be undone before a truncate is tried within
rollback */
static const ulint TRX_ROLL_TRUNC_THRESHOLD = 1;

/** In crash recovery, the current trx to be rolled back; NULL otherwise */
static const trx_t*	trx_roll_crash_recv_trx	= NULL;

/** In crash recovery we set this to the undo n:o of the current trx to be
rolled back. Then we can print how many % the rollback has progressed. */
static undo_no_t	trx_roll_max_undo_no;

/** Auxiliary variable which tells the previous progress % we printed */
static ulint		trx_roll_progress_printed_pct;

/****************************************************************//**
Finishes a transaction rollback. */
static
void
trx_rollback_finish(
/*================*/
	trx_t*		trx);	/*!< in: transaction */

/*******************************************************************//**
Rollback a transaction used in MySQL. */
static
void
trx_rollback_to_savepoint_low(
/*==========================*/
	trx_t*		trx,	/*!< in: transaction handle */
	trx_savept_t*	savept)	/*!< in: pointer to savepoint undo number, if
				partial rollback requested, or NULL for
				complete rollback */
{
	que_thr_t*	thr;
	mem_heap_t*	heap;
	roll_node_t*	roll_node;

	heap = mem_heap_create(512);

	roll_node = roll_node_create(heap);

	if (savept != NULL) {
		roll_node->partial = TRUE;
		roll_node->savept = *savept;
		check_trx_state(trx);
	} else {
		assert_trx_nonlocking_or_in_list(trx);
	}

	trx->error_state = DB_SUCCESS;

	if (trx_is_rseg_updated(trx)) {

		ut_ad(trx->rsegs.m_redo.rseg != 0
		      || trx->rsegs.m_noredo.rseg != 0);

		thr = pars_complete_graph_for_exec(roll_node, trx, heap);

		ut_a(thr == que_fork_start_command(
			static_cast<que_fork_t*>(que_node_get_parent(thr))));

		que_run_threads(thr);

		ut_a(roll_node->undo_thr != NULL);
		que_run_threads(roll_node->undo_thr);

		/* Free the memory reserved by the undo graph. */
		que_graph_free(static_cast<que_t*>(
				       roll_node->undo_thr->common.parent));
	}

	if (savept == NULL) {
		trx_rollback_finish(trx);
		MONITOR_INC(MONITOR_TRX_ROLLBACK);
	} else {
		trx->lock.que_state = TRX_QUE_RUNNING;
		MONITOR_INC(MONITOR_TRX_ROLLBACK_SAVEPOINT);
	}

	ut_a(trx->error_state == DB_SUCCESS);
	ut_a(trx->lock.que_state == TRX_QUE_RUNNING);

	mem_heap_free(heap);

	/* There might be work for utility threads.*/
	srv_active_wake_master_thread();

	MONITOR_DEC(MONITOR_TRX_ACTIVE);
}

/*******************************************************************//**
Rollback a transaction to a given savepoint or do a complete rollback.
@return error code or DB_SUCCESS */

dberr_t
trx_rollback_to_savepoint(
/*======================*/
	trx_t*		trx,	/*!< in: transaction handle */
	trx_savept_t*	savept)	/*!< in: pointer to savepoint undo number, if
				partial rollback requested, or NULL for
				complete rollback */
{
	ut_ad(!trx_mutex_own(trx));

<<<<<<< HEAD
	/* Tell Innobase server that there might be work for
	utility threads: */

	srv_active_wake_master_thread();

	trx_start_if_not_started_xa(trx, true);
=======
	trx_start_if_not_started_xa(trx);
>>>>>>> cbd3b41b

	trx_rollback_to_savepoint_low(trx, savept);

	return(trx->error_state);
}

/*******************************************************************//**
Rollback a transaction used in MySQL.
@return error code or DB_SUCCESS */
static
dberr_t
trx_rollback_for_mysql_low(
/*=======================*/
	trx_t*	trx)	/*!< in/out: transaction */
{
	trx->op_info = "rollback";

	/* If we are doing the XA recovery of prepared transactions,
	then the transaction object does not have an InnoDB session
	object, and we set a dummy session that we use for all MySQL
	transactions. */

	trx_rollback_to_savepoint_low(trx, NULL);

	trx->op_info = "";

	ut_a(trx->error_state == DB_SUCCESS);

	return(trx->error_state);
}

/*******************************************************************//**
Rollback a transaction used in MySQL.
@return error code or DB_SUCCESS */

dberr_t
trx_rollback_for_mysql(
/*===================*/
	trx_t*	trx)	/*!< in/out: transaction */
{
	/* We are reading trx->state without holding trx_sys->mutex
	here, because the rollback should be invoked for a running
	active MySQL transaction (or recovered prepared transaction)
	that is associated with the current thread. */

	switch (trx->state) {
	case TRX_STATE_NOT_STARTED:
	case TRX_STATE_FORCED_ROLLBACK:
		trx->will_lock = 0;
		ut_ad(trx->in_mysql_trx_list);
		return(DB_SUCCESS);

	case TRX_STATE_ACTIVE:
		ut_ad(trx->in_mysql_trx_list);
		assert_trx_nonlocking_or_in_list(trx);
		return(trx_rollback_for_mysql_low(trx));

	case TRX_STATE_PREPARED:
		ut_ad(!trx_is_autocommit_non_locking(trx));
		return(trx_rollback_for_mysql_low(trx));

	case TRX_STATE_COMMITTED_IN_MEMORY:
		check_trx_state(trx);
		break;
	}

	ut_error;
	return(DB_CORRUPTION);
}

/*******************************************************************//**
Rollback the latest SQL statement for MySQL.
@return error code or DB_SUCCESS */

dberr_t
trx_rollback_last_sql_stat_for_mysql(
/*=================================*/
	trx_t*	trx)	/*!< in/out: transaction */
{
	dberr_t	err;

	/* We are reading trx->state without holding trx_sys->mutex
	here, because the statement rollback should be invoked for a
	running active MySQL transaction that is associated with the
	current thread. */
	ut_ad(trx->in_mysql_trx_list);

	switch (trx->state) {
	case TRX_STATE_NOT_STARTED:
	case TRX_STATE_FORCED_ROLLBACK:
		return(DB_SUCCESS);

	case TRX_STATE_ACTIVE:
		assert_trx_nonlocking_or_in_list(trx);

		trx->op_info = "rollback of SQL statement";

		err = trx_rollback_to_savepoint(
			trx, &trx->last_sql_stat_start);

		if (trx->fts_trx != NULL) {
			fts_savepoint_rollback_last_stmt(trx);
		}

		/* The following call should not be needed,
		but we play it safe: */
		trx_mark_sql_stat_end(trx);

		trx->op_info = "";

		return(err);

	case TRX_STATE_PREPARED:
	case TRX_STATE_COMMITTED_IN_MEMORY:
		/* The statement rollback is only allowed on an ACTIVE
		transaction, not a PREPARED or COMMITTED one. */
		break;
	}

	ut_error;
	return(DB_CORRUPTION);
}

/*******************************************************************//**
Search for a savepoint using name.
@return savepoint if found else NULL */
static
trx_named_savept_t*
trx_savepoint_find(
/*===============*/
	trx_t*		trx,			/*!< in: transaction */
	const char*	name)			/*!< in: savepoint name */
{
	trx_named_savept_t*	savep;

	for (savep = UT_LIST_GET_FIRST(trx->trx_savepoints);
	     savep != NULL;
	     savep = UT_LIST_GET_NEXT(trx_savepoints, savep)) {

		if (0 == ut_strcmp(savep->name, name)) {
			return(savep);
		}
	}

	return(NULL);
}

/*******************************************************************//**
Frees a single savepoint struct. */
static
void
trx_roll_savepoint_free(
/*=====================*/
	trx_t*			trx,	/*!< in: transaction handle */
	trx_named_savept_t*	savep)	/*!< in: savepoint to free */
{
	UT_LIST_REMOVE(trx->trx_savepoints, savep);

	ut_free(savep->name);
	ut_free(savep);
}

/*******************************************************************//**
Frees savepoint structs starting from savep. */

void
trx_roll_savepoints_free(
/*=====================*/
	trx_t*			trx,	/*!< in: transaction handle */
	trx_named_savept_t*	savep)	/*!< in: free all savepoints starting
					with this savepoint i*/
{
	while (savep != NULL) {
		trx_named_savept_t*	next_savep;

		next_savep = UT_LIST_GET_NEXT(trx_savepoints, savep);

		trx_roll_savepoint_free(trx, savep);

		savep = next_savep;
	}
}

/*******************************************************************//**
Rolls back a transaction back to a named savepoint. Modifications after the
savepoint are undone but InnoDB does NOT release the corresponding locks
which are stored in memory. If a lock is 'implicit', that is, a new inserted
row holds a lock where the lock information is carried by the trx id stored in
the row, these locks are naturally released in the rollback. Savepoints which
were set after this savepoint are deleted.
@return if no savepoint of the name found then DB_NO_SAVEPOINT,
otherwise DB_SUCCESS */
static __attribute__((nonnull, warn_unused_result))
dberr_t
trx_rollback_to_savepoint_for_mysql_low(
/*====================================*/
	trx_t*			trx,	/*!< in/out: transaction */
	trx_named_savept_t*	savep,	/*!< in/out: savepoint */
	int64_t*		mysql_binlog_cache_pos)
					/*!< out: the MySQL binlog
					cache position corresponding
					to this savepoint; MySQL needs
					this information to remove the
					binlog entries of the queries
					executed after the savepoint */
{
	dberr_t	err;

	ut_ad(trx_state_eq(trx, TRX_STATE_ACTIVE));
	ut_ad(trx->in_mysql_trx_list);

	/* Free all savepoints strictly later than savep. */

	trx_roll_savepoints_free(
		trx, UT_LIST_GET_NEXT(trx_savepoints, savep));

	*mysql_binlog_cache_pos = savep->mysql_binlog_cache_pos;

	trx->op_info = "rollback to a savepoint";

	err = trx_rollback_to_savepoint(trx, &savep->savept);

	/* Store the current undo_no of the transaction so that
	we know where to roll back if we have to roll back the
	next SQL statement: */

	trx_mark_sql_stat_end(trx);

	trx->op_info = "";

	return(err);
}

/*******************************************************************//**
Rolls back a transaction back to a named savepoint. Modifications after the
savepoint are undone but InnoDB does NOT release the corresponding locks
which are stored in memory. If a lock is 'implicit', that is, a new inserted
row holds a lock where the lock information is carried by the trx id stored in
the row, these locks are naturally released in the rollback. Savepoints which
were set after this savepoint are deleted.
@return if no savepoint of the name found then DB_NO_SAVEPOINT,
otherwise DB_SUCCESS */

dberr_t
trx_rollback_to_savepoint_for_mysql(
/*================================*/
	trx_t*		trx,			/*!< in: transaction handle */
	const char*	savepoint_name,		/*!< in: savepoint name */
	int64_t*	mysql_binlog_cache_pos)	/*!< out: the MySQL binlog cache
						position corresponding to this
						savepoint; MySQL needs this
						information to remove the
						binlog entries of the queries
						executed after the savepoint */
{
	trx_named_savept_t*	savep;

	/* We are reading trx->state without holding trx_sys->mutex
	here, because the savepoint rollback should be invoked for a
	running active MySQL transaction that is associated with the
	current thread. */
	ut_ad(trx->in_mysql_trx_list);

	savep = trx_savepoint_find(trx, savepoint_name);

	if (savep == NULL) {
		return(DB_NO_SAVEPOINT);
	}

	switch (trx->state) {
	case TRX_STATE_NOT_STARTED:
	case TRX_STATE_FORCED_ROLLBACK:

		ib_logf(IB_LOG_LEVEL_ERROR,
			"Transaction has a savepoint %s"
			" though it is not started",
			ut_get_name(trx, FALSE, savep->name).c_str());

		return(DB_ERROR);

	case TRX_STATE_ACTIVE:

		return(trx_rollback_to_savepoint_for_mysql_low(
				trx, savep, mysql_binlog_cache_pos));

	case TRX_STATE_PREPARED:
	case TRX_STATE_COMMITTED_IN_MEMORY:
		/* The savepoint rollback is only allowed on an ACTIVE
		transaction, not a PREPARED or COMMITTED one. */
		break;
	}

	ut_error;
	return(DB_CORRUPTION);
}

/*******************************************************************//**
Creates a named savepoint. If the transaction is not yet started, starts it.
If there is already a savepoint of the same name, this call erases that old
savepoint and replaces it with a new. Savepoints are deleted in a transaction
commit or rollback.
@return always DB_SUCCESS */

dberr_t
trx_savepoint_for_mysql(
/*====================*/
	trx_t*		trx,			/*!< in: transaction handle */
	const char*	savepoint_name,		/*!< in: savepoint name */
	int64_t		binlog_cache_pos)	/*!< in: MySQL binlog cache
						position corresponding to this
						connection at the time of the
						savepoint */
{
	trx_named_savept_t*	savep;

	trx_start_if_not_started_xa(trx, false);

	savep = trx_savepoint_find(trx, savepoint_name);

	if (savep) {
		/* There is a savepoint with the same name: free that */

		UT_LIST_REMOVE(trx->trx_savepoints, savep);

		ut_free(savep->name);
		ut_free(savep);
	}

	/* Create a new savepoint and add it as the last in the list */

	savep = static_cast<trx_named_savept_t*>(ut_malloc(sizeof(*savep)));

	savep->name = mem_strdup(savepoint_name);

	savep->savept = trx_savept_take(trx);

	savep->mysql_binlog_cache_pos = binlog_cache_pos;

	UT_LIST_ADD_LAST(trx->trx_savepoints, savep);

	return(DB_SUCCESS);
}

/*******************************************************************//**
Releases only the named savepoint. Savepoints which were set after this
savepoint are left as is.
@return if no savepoint of the name found then DB_NO_SAVEPOINT,
otherwise DB_SUCCESS */

dberr_t
trx_release_savepoint_for_mysql(
/*============================*/
	trx_t*		trx,			/*!< in: transaction handle */
	const char*	savepoint_name)		/*!< in: savepoint name */
{
	trx_named_savept_t*	savep;

	ut_ad(trx_state_eq(trx, TRX_STATE_ACTIVE));
	ut_ad(trx->in_mysql_trx_list);

	savep = trx_savepoint_find(trx, savepoint_name);

	if (savep != NULL) {
		trx_roll_savepoint_free(trx, savep);
	}

	return(savep != NULL ? DB_SUCCESS : DB_NO_SAVEPOINT);
}

/*******************************************************************//**
Determines if this transaction is rolling back an incomplete transaction
in crash recovery.
@return TRUE if trx is an incomplete transaction that is being rolled
back in crash recovery */

ibool
trx_is_recv(
/*========*/
	const trx_t*	trx)	/*!< in: transaction */
{
	return(trx == trx_roll_crash_recv_trx);
}

/*******************************************************************//**
Returns a transaction savepoint taken at this point in time.
@return savepoint */

trx_savept_t
trx_savept_take(
/*============*/
	trx_t*	trx)	/*!< in: transaction */
{
	trx_savept_t	savept;

	savept.least_undo_no = trx->undo_no;

	return(savept);
}

/*******************************************************************//**
Roll back an active transaction. */
static
void
trx_rollback_active(
/*================*/
	trx_t*	trx)	/*!< in/out: transaction */
{
	mem_heap_t*	heap;
	que_fork_t*	fork;
	que_thr_t*	thr;
	roll_node_t*	roll_node;
	dict_table_t*	table;
	int64_t		rows_to_undo;
	const char*	unit		= "";
	ibool		dictionary_locked = FALSE;

	heap = mem_heap_create(512);

	fork = que_fork_create(NULL, NULL, QUE_FORK_RECOVERY, heap);
	fork->trx = trx;

	thr = que_thr_create(fork, heap);

	roll_node = roll_node_create(heap);

	thr->child = roll_node;
	roll_node->common.parent = thr;

	trx->graph = fork;

	ut_a(thr == que_fork_start_command(fork));

	trx_sys_mutex_enter();

	trx_roll_crash_recv_trx	= trx;

	trx_roll_max_undo_no = trx->undo_no;

	trx_roll_progress_printed_pct = 0;

	rows_to_undo = trx_roll_max_undo_no;

	trx_sys_mutex_exit();

	if (rows_to_undo > 1000000000) {
		rows_to_undo = rows_to_undo / 1000000;
		unit = "M";
	}

	const trx_id_t	trx_id = trx_get_id_for_print(trx);

	ib_logf(IB_LOG_LEVEL_INFO,
		"Rolling back trx with id " TRX_ID_FMT ", %lu%s"
		" rows to undo", trx_id, (ulong) rows_to_undo, unit);

	if (trx_get_dict_operation(trx) != TRX_DICT_OP_NONE) {
		row_mysql_lock_data_dictionary(trx);
		dictionary_locked = TRUE;
	}

	que_run_threads(thr);
	ut_a(roll_node->undo_thr != NULL);

	que_run_threads(roll_node->undo_thr);

	trx_rollback_finish(thr_get_trx(roll_node->undo_thr));

	/* Free the memory reserved by the undo graph */
	que_graph_free(static_cast<que_t*>(
			       roll_node->undo_thr->common.parent));

	ut_a(trx->lock.que_state == TRX_QUE_RUNNING);

	if (trx_get_dict_operation(trx) != TRX_DICT_OP_NONE
	    && trx->table_id != 0) {

		ut_ad(dictionary_locked);

		/* If the transaction was for a dictionary operation,
		we drop the relevant table only if it is not flagged
		as DISCARDED. If it still exists. */

		table = dict_table_open_on_id(
			trx->table_id, TRUE, DICT_TABLE_OP_NORMAL);

		if (table && !dict_table_is_discarded(table)) {
			ib_logf(IB_LOG_LEVEL_WARN,
				"Dropping table '%s', with id " UINT64PF
				" in recovery",
				table->name, trx->table_id);

			dict_table_close_and_drop(trx, table);

			trx_commit_for_mysql(trx);
		}
	}

	if (dictionary_locked) {
		row_mysql_unlock_data_dictionary(trx);
	}

	ib_logf(IB_LOG_LEVEL_INFO,
		"Rollback of trx with id " TRX_ID_FMT " completed", trx_id);

	mem_heap_free(heap);

	trx_roll_crash_recv_trx	= NULL;
}

/*******************************************************************//**
Rollback or clean up any resurrected incomplete transactions. It assumes
that the caller holds the trx_sys_t::mutex and it will release the
lock if it does a clean up or rollback.
@return TRUE if the transaction was cleaned up or rolled back
and trx_sys->mutex was released. */
static
ibool
trx_rollback_resurrected(
/*=====================*/
	trx_t*	trx,	/*!< in: transaction to rollback or clean */
	ibool	all)	/*!< in: FALSE=roll back dictionary transactions;
			TRUE=roll back all non-PREPARED transactions */
{
	ut_ad(trx_sys_mutex_own());

	/* The trx->is_recovered flag and trx->state are set
	atomically under the protection of the trx->mutex (and
	lock_sys->mutex) in lock_trx_release_locks(). We do not want
	to accidentally clean up a non-recovered transaction here. */

	trx_mutex_enter(trx);
	bool		is_recovered	= trx->is_recovered;
	trx_state_t	state		= trx->state;
	trx_mutex_exit(trx);

	if (!is_recovered) {
		return(FALSE);
	}

	switch (state) {
	case TRX_STATE_COMMITTED_IN_MEMORY:
		trx_sys_mutex_exit();
		ib_logf(IB_LOG_LEVEL_INFO,
			"Cleaning up trx with id " TRX_ID_FMT,
			trx_get_id_for_print(trx));
		trx_cleanup_at_db_startup(trx);
		trx_free_resurrected(trx);
		return(TRUE);
	case TRX_STATE_ACTIVE:
		if (all || trx_get_dict_operation(trx) != TRX_DICT_OP_NONE) {
			trx_sys_mutex_exit();
			trx_rollback_active(trx);
			trx_free_for_background(trx);
			return(TRUE);
		}
		return(FALSE);
	case TRX_STATE_PREPARED:
		return(FALSE);
	case TRX_STATE_NOT_STARTED:
	case TRX_STATE_FORCED_ROLLBACK:
		break;
	}

	ut_error;
	return(FALSE);
}

/*******************************************************************//**
Rollback or clean up any incomplete transactions which were
encountered in crash recovery.  If the transaction already was
committed, then we clean up a possible insert undo log. If the
transaction was not yet committed, then we roll it back. */

void
trx_rollback_or_clean_recovered(
/*============================*/
	ibool	all)	/*!< in: FALSE=roll back dictionary transactions;
			TRUE=roll back all non-PREPARED transactions */
{
	trx_t*	trx;

	ut_a(srv_force_recovery < SRV_FORCE_NO_TRX_UNDO);

	if (trx_sys_get_n_rw_trx() == 0) {

		return;
	}

	if (all) {
		ib_logf(IB_LOG_LEVEL_INFO,
			"Starting in background the rollback"
			" of uncommitted transactions");
	}

	/* Note: For XA recovered transactions, we rely on MySQL to
	do rollback. They will be in TRX_STATE_PREPARED state. If the server
	is shutdown and they are still lingering in trx_sys_t::trx_list
	then the shutdown will hang. */

	/* Loop over the transaction list as long as there are
	recovered transactions to clean up or recover. */

	do {
		trx_sys_mutex_enter();

		for (trx = UT_LIST_GET_FIRST(trx_sys->rw_trx_list);
		     trx != NULL;
		     trx = UT_LIST_GET_NEXT(trx_list, trx)) {

			assert_trx_in_rw_list(trx);

			/* If this function does a cleanup or rollback
			then it will release the trx_sys->mutex, therefore
			we need to reacquire it before retrying the loop. */

			if (trx_rollback_resurrected(trx, all)) {

				trx_sys_mutex_enter();

				break;
			}
		}

		trx_sys_mutex_exit();

	} while (trx != NULL);

	if (all) {
		ib_logf(IB_LOG_LEVEL_INFO,
			"Rollback of non-prepared"
			" transactions completed");
	}
}

/*******************************************************************//**
Rollback or clean up any incomplete transactions which were
encountered in crash recovery.  If the transaction already was
committed, then we clean up a possible insert undo log. If the
transaction was not yet committed, then we roll it back.
Note: this is done in a background thread.
@return a dummy parameter */
extern "C"
os_thread_ret_t
DECLARE_THREAD(trx_rollback_or_clean_all_recovered)(
/*================================================*/
	void*	arg __attribute__((unused)))
			/*!< in: a dummy parameter required by
			os_thread_create */
{
	ut_ad(!srv_read_only_mode);

#ifdef UNIV_PFS_THREAD
	pfs_register_thread(trx_rollback_clean_thread_key);
#endif /* UNIV_PFS_THREAD */

	trx_rollback_or_clean_recovered(TRUE);

	/* We count the number of threads in os_thread_exit(). A created
	thread should always use that to exit and not use return() to exit. */

	os_thread_exit(NULL);

	OS_THREAD_DUMMY_RETURN;
}

/***********************************************************************//**
Tries truncate the undo logs. */
static
void
trx_roll_try_truncate(
/*==================*/
	trx_t*		trx,		/*!< in/out: transaction */
	trx_undo_ptr_t*	undo_ptr)	/*!< in: rollback segment to look
					for next undo log record. */
{
	ut_ad(mutex_own(&trx->undo_mutex));
	ut_ad(mutex_own(&undo_ptr->rseg->mutex));

	trx->pages_undone = 0;

	if (undo_ptr->insert_undo) {
		trx_undo_truncate_end(trx, undo_ptr->insert_undo, trx->undo_no);
	}

	if (undo_ptr->update_undo) {
		trx_undo_truncate_end(trx, undo_ptr->update_undo, trx->undo_no);
	}
}

/***********************************************************************//**
Pops the topmost undo log record in a single undo log and updates the info
about the topmost record in the undo log memory struct.
@return undo log record, the page s-latched */
static
trx_undo_rec_t*
trx_roll_pop_top_rec(
/*=================*/
	trx_t*		trx,	/*!< in: transaction */
	trx_undo_t*	undo,	/*!< in: undo log */
	mtr_t*		mtr)	/*!< in: mtr */
{
	ut_ad(mutex_own(&trx->undo_mutex));

	page_t*	undo_page = trx_undo_page_get_s_latched(
		page_id_t(undo->space, undo->top_page_no),
		undo->page_size, mtr);

	ulint	offset = undo->top_offset;

	trx_undo_rec_t*	prev_rec = trx_undo_get_prev_rec(
		undo_page + offset, undo->hdr_page_no, undo->hdr_offset,
		true, mtr);

	if (prev_rec == NULL) {

		undo->empty = TRUE;
	} else {
		page_t*	prev_rec_page = page_align(prev_rec);

		if (prev_rec_page != undo_page) {

			trx->pages_undone++;
		}

		undo->top_page_no = page_get_page_no(prev_rec_page);
		undo->top_offset  = prev_rec - prev_rec_page;
		undo->top_undo_no = trx_undo_rec_get_undo_no(prev_rec);
	}

	return(undo_page + offset);
}


/********************************************************************//**
Pops the topmost record when the two undo logs of a transaction are seen
as a single stack of records ordered by their undo numbers.
@return undo log record copied to heap, NULL if none left, or if the
undo number of the top record would be less than the limit */

trx_undo_rec_t*
trx_roll_pop_top_rec_of_trx_low(
/*============================*/
	trx_t*		trx,		/*!< in/out: transaction */
	trx_undo_ptr_t*	undo_ptr,	/*!< in: rollback segment to look
					for next undo log record. */
	undo_no_t	limit,		/*!< in: least undo number we need */
	roll_ptr_t*	roll_ptr,	/*!< out: roll pointer to undo record */
	mem_heap_t*	heap)		/*!< in/out: memory heap where copied */
{
	trx_undo_t*	undo;
	trx_undo_t*	ins_undo;
	trx_undo_t*	upd_undo;
	trx_undo_rec_t*	undo_rec;
	trx_undo_rec_t*	undo_rec_copy;
	undo_no_t	undo_no;
	ibool		is_insert;
	trx_rseg_t*	rseg;
	mtr_t		mtr;

	rseg = undo_ptr->rseg;

	mutex_enter(&trx->undo_mutex);

	if (trx->pages_undone >= TRX_ROLL_TRUNC_THRESHOLD) {
		mutex_enter(&rseg->mutex);

		trx_roll_try_truncate(trx, undo_ptr);

		mutex_exit(&rseg->mutex);
	}

	ins_undo = undo_ptr->insert_undo;
	upd_undo = undo_ptr->update_undo;

	if (!ins_undo || ins_undo->empty) {
		undo = upd_undo;
	} else if (!upd_undo || upd_undo->empty) {
		undo = ins_undo;
	} else if (upd_undo->top_undo_no > ins_undo->top_undo_no) {
		undo = upd_undo;
	} else {
		undo = ins_undo;
	}

	if (!undo || undo->empty || limit > undo->top_undo_no) {
		mutex_enter(&rseg->mutex);
		trx_roll_try_truncate(trx, undo_ptr);
		mutex_exit(&rseg->mutex);
		mutex_exit(&trx->undo_mutex);
		return(NULL);
	}

	is_insert = (undo == ins_undo);

	*roll_ptr = trx_undo_build_roll_ptr(
		is_insert, undo->rseg->id, undo->top_page_no, undo->top_offset);

	mtr_start(&mtr);

	undo_rec = trx_roll_pop_top_rec(trx, undo, &mtr);

	undo_no = trx_undo_rec_get_undo_no(undo_rec);

	ut_ad(trx_roll_check_undo_rec_ordering(
		undo_no, undo->rseg->space, trx));

	/* We print rollback progress info if we are in a crash recovery
	and the transaction has at least 1000 row operations to undo. */

	if (trx == trx_roll_crash_recv_trx && trx_roll_max_undo_no > 1000) {

		ulint	progress_pct = 100 - (ulint)
			((undo_no * 100) / trx_roll_max_undo_no);
		if (progress_pct != trx_roll_progress_printed_pct) {
			if (trx_roll_progress_printed_pct == 0) {
				fprintf(stderr,
					"\nInnoDB: Progress in percents:"
					" %lu", (ulong) progress_pct);
			} else {
				fprintf(stderr,
					" %lu", (ulong) progress_pct);
			}
			fflush(stderr);
			trx_roll_progress_printed_pct = progress_pct;
		}
	}

	trx->undo_no = undo_no;
	trx->undo_rseg_space = undo->rseg->space;

	undo_rec_copy = trx_undo_rec_copy(undo_rec, heap);

	mutex_exit(&trx->undo_mutex);

	mtr_commit(&mtr);

	return(undo_rec_copy);
}

/********************************************************************//**
Get next undo log record from redo and noredo rollback segments.
@return undo log record copied to heap, NULL if none left, or if the
undo number of the top record would be less than the limit */

trx_undo_rec_t*
trx_roll_pop_top_rec_of_trx(
/*========================*/
	trx_t*		trx,		/*!< in: transaction */
	undo_no_t	limit,		/*!< in: least undo number we need */
	roll_ptr_t*	roll_ptr,	/*!< out: roll pointer to undo record */
	mem_heap_t*	heap)		/*!< in: memory heap where copied */
{
	trx_undo_rec_t* undo_rec = 0;

	if (trx_is_redo_rseg_updated(trx)) {
		undo_rec = trx_roll_pop_top_rec_of_trx_low(
			trx, &trx->rsegs.m_redo, limit, roll_ptr, heap);
	}

	if (undo_rec == 0 && trx_is_noredo_rseg_updated(trx)) {
		undo_rec = trx_roll_pop_top_rec_of_trx_low(
			trx, &trx->rsegs.m_noredo, limit, roll_ptr, heap);
	}

	return(undo_rec);
}

/****************************************************************//**
Builds an undo 'query' graph for a transaction. The actual rollback is
performed by executing this query graph like a query subprocedure call.
The reply about the completion of the rollback will be sent by this
graph.
@return own: the query graph */
static
que_t*
trx_roll_graph_build(
/*=================*/
	trx_t*	trx)	/*!< in/out: transaction */
{
	mem_heap_t*	heap;
	que_fork_t*	fork;
	que_thr_t*	thr;

	ut_ad(trx_mutex_own(trx));

	heap = mem_heap_create(512);
	fork = que_fork_create(NULL, NULL, QUE_FORK_ROLLBACK, heap);
	fork->trx = trx;

	thr = que_thr_create(fork, heap);

	thr->child = row_undo_node_create(trx, thr, heap);

	return(fork);
}

/*********************************************************************//**
Starts a rollback operation, creates the UNDO graph that will do the
actual undo operation.
@return query graph thread that will perform the UNDO operations. */
static
que_thr_t*
trx_rollback_start(
/*===============*/
	trx_t*		trx,		/*!< in: transaction */
	ib_id_t		roll_limit)	/*!< in: rollback to undo no (for
					partial undo), 0 if we are rolling back
					the entire transaction */
{
	ut_ad(trx_mutex_own(trx));

	/* Initialize the rollback field in the transaction */

	ut_ad(!trx->roll_limit);
	ut_ad(!trx->in_rollback);

	trx->roll_limit = roll_limit;
	ut_d(trx->in_rollback = true);

	ut_a(trx->roll_limit <= trx->undo_no);

	trx->pages_undone = 0;

	/* Build a 'query' graph which will perform the undo operations */

	que_t*	roll_graph = trx_roll_graph_build(trx);

	trx->graph = roll_graph;

	trx->lock.que_state = TRX_QUE_ROLLING_BACK;

	return(que_fork_start_command(roll_graph));
}

/****************************************************************//**
Finishes a transaction rollback. */
static
void
trx_rollback_finish(
/*================*/
	trx_t*		trx)	/*!< in: transaction */
{
	trx_commit(trx);

	trx->mod_tables.clear();

	trx->lock.que_state = TRX_QUE_RUNNING;
}

/*********************************************************************//**
Creates a rollback command node struct.
@return own: rollback node struct */

roll_node_t*
roll_node_create(
/*=============*/
	mem_heap_t*	heap)	/*!< in: mem heap where created */
{
	roll_node_t*	node;

	node = static_cast<roll_node_t*>(mem_heap_zalloc(heap, sizeof(*node)));

	node->state = ROLL_NODE_SEND;

	node->common.type = QUE_NODE_ROLLBACK;

	return(node);
}

/***********************************************************//**
Performs an execution step for a rollback command node in a query graph.
@return query thread to run next, or NULL */

que_thr_t*
trx_rollback_step(
/*==============*/
	que_thr_t*	thr)	/*!< in: query thread */
{
	roll_node_t*	node;

	node = static_cast<roll_node_t*>(thr->run_node);

	ut_ad(que_node_get_type(node) == QUE_NODE_ROLLBACK);

	if (thr->prev_node == que_node_get_parent(node)) {
		node->state = ROLL_NODE_SEND;
	}

	if (node->state == ROLL_NODE_SEND) {
		trx_t*		trx;
		ib_id_t		roll_limit;

		trx = thr_get_trx(thr);

		trx_mutex_enter(trx);

		node->state = ROLL_NODE_WAIT;

		ut_a(node->undo_thr == NULL);

		roll_limit = node->partial ? node->savept.least_undo_no : 0;

		trx_commit_or_rollback_prepare(trx);

		node->undo_thr = trx_rollback_start(trx, roll_limit);

		trx_mutex_exit(trx);

	} else {
		ut_ad(node->state == ROLL_NODE_WAIT);

		thr->run_node = que_node_get_parent(node);
	}

	return(thr);
}<|MERGE_RESOLUTION|>--- conflicted
+++ resolved
@@ -152,16 +152,7 @@
 {
 	ut_ad(!trx_mutex_own(trx));
 
-<<<<<<< HEAD
-	/* Tell Innobase server that there might be work for
-	utility threads: */
-
-	srv_active_wake_master_thread();
-
 	trx_start_if_not_started_xa(trx, true);
-=======
-	trx_start_if_not_started_xa(trx);
->>>>>>> cbd3b41b
 
 	trx_rollback_to_savepoint_low(trx, savept);
 

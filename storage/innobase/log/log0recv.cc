--- conflicted
+++ resolved
@@ -834,8 +834,9 @@
 void
 recv_writer_thread()
 {
+	ut_ad(!srv_read_only_mode);
+
 	my_thread_init();
-	ut_ad(!srv_read_only_mode);
 
 	/* The code flow is as follows:
 	Step 1: In recv_recovery_from_checkpoint_start().
@@ -854,8 +855,10 @@
 		recv_writer_thread_active = true;
 	} else {
 		mutex_exit(&recv_sys->writer_mutex);
+		my_thread_end();
 		return;
 	}
+
 	mutex_exit(&recv_sys->writer_mutex);
 
 	while (srv_shutdown_state == SRV_SHUTDOWN_NONE) {
@@ -879,17 +882,8 @@
 	}
 
 	recv_writer_thread_active = false;
-<<<<<<< HEAD
-=======
 
 	my_thread_end();
-	/* We count the number of threads in os_thread_exit().
-	A created thread should always use that to exit and not
-	use return() to exit. */
-	os_thread_exit();
-
-	OS_THREAD_DUMMY_RETURN;
->>>>>>> 7bdc9133
 }
 #endif /* !UNIV_HOTBACKUP */
 

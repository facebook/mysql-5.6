--- conflicted
+++ resolved
@@ -49,11 +49,7 @@
 #include "trx0undo.h"
 #include "trx0rec.h"
 #include "fil0fil.h"
-<<<<<<< HEAD
-=======
-#include "fsp0sysspace.h"
 #include "ut0new.h"
->>>>>>> ed391b65
 #ifndef UNIV_HOTBACKUP
 # include "buf0rea.h"
 # include "srv0srv.h"
@@ -203,72 +199,8 @@
 	ulint	space_id,
 	bool	deleted)
 {
-<<<<<<< HEAD
-	if (end < ptr + 2) {
-		return(NULL);
-	}
-
-	ulint	len = mach_read_from_2(ptr);
-	ptr += 2;
-	char*	name = reinterpret_cast<char*>(ptr);
-	ptr += len;
-
-	if (end < ptr) {
-		return(NULL);
-	}
-
-	if (len > sizeof "/a.ibd" && !memcmp(ptr - 5, DOT_IBD, 5)
-	    && memchr(name, OS_PATH_SEPARATOR, len - 1) != NULL) {
-		/* Single-table tablespace (*.ibd file) */
-	} else if (len > 9 && ptr[-9] == OS_PATH_SEPARATOR
-		   && ptr[-8] == 'u'
-		   && ptr[-7] == 'n'
-		   && ptr[-6] == 'd'
-		   && ptr[-5] == 'o'
-		   && ptr[-4] >= '0' && ptr[-4] <= '9'
-		   && ptr[-3] >= '0' && ptr[-3] <= '9'
-		   && ptr[-2] >= '0' && ptr[-2] <= '9'
-		   && ptr[-1] == 0) {
-		/* Undo tablespace */
-	} else if (space_id == TRX_SYS_SPACE && ptr[-1] == 0) {
-		switch (fil_space_system_check(first_page_no, name)) {
-		case FIL_SPACE_SYSTEM_MISMATCH:
-			if (srv_force_recovery) {
-				break;
-			}
-			ib_logf(IB_LOG_LEVEL_ERROR,
-				"Redo log refers to system tablespace"
-				" file '%s' starting at page " ULINTPF
-				", which disagrees with innodb_data_file_path"
-				" or the directory settings."
-				" Check the startup parameters"
-				" or ignore this error by setting"
-				" --innodb-force-recovery.",
-				name, first_page_no);
-			exit(1);
-		case FIL_SPACE_SYSTEM_OK:
-			break;
-		case FIL_SPACE_SYSTEM_ALL:
-			/* Insert a dummy entry for the system tablespace. */
-			recv_spaces.insert(
-				std::make_pair(TRX_SYS_SPACE,
-					       file_name_t("", false)));
-			break;
-		}
-		return(ptr);
-	} else {
-		recv_sys->found_corrupt_log = TRUE;
-		return(NULL);
-	}
-
-	if (first_page_no != 0) {
-		// TODO: multi-file tablespaces
-		recv_sys->found_corrupt_log = TRUE;
-		return(NULL);
-	}
-
-=======
->>>>>>> ed391b65
+	ut_ad(space_id != TRX_SYS_SPACE);
+
 	/* We will also insert space=NULL into the map, so that
 	further checks can ensure that a MLOG_FILE_NAME record was
 	scanned before applying any page records for the space_id. */
@@ -422,16 +354,67 @@
 		return(NULL);
 	}
 
+	char*	name	= reinterpret_cast<char*>(ptr);
+	byte*	end_ptr	= ptr + len;
+	bool	corrupt	= false;
+
 	/* MLOG_FILE_* records should only be written for
 	user-created tablespaces. The name must be long enough
-	and end in .ibd. */
-	bool corrupt = is_predefined_tablespace(space_id)
-		|| first_page_no != 0 // TODO: multi-file user tablespaces
-		|| len < sizeof "/a.ibd\0"
-		|| memcmp(ptr + len - 5, DOT_IBD, 5) != 0
-		|| memchr(ptr, OS_PATH_SEPARATOR, len) == NULL;
-
-	byte*	end_ptr	= ptr + len;
+	and end in .ibd.
+	Exception: MLOG_FILE_NAME can be created for
+	predefined tablespaces. */
+	if (len > sizeof "/a.ibd" && !memcmp(end_ptr - 5, DOT_IBD, 5)
+	    && memchr(name, OS_PATH_SEPARATOR, len - 1) != NULL) {
+		/* User-defined tablespace (*.ibd file) */
+		if (first_page_no != 0) {
+			corrupt = true;
+		}
+	} else if (type != MLOG_FILE_NAME) {
+		/* Only MLOG_FILE_NAME is allowed for other than
+		user-defined tablespaces. */
+		corrupt = true;
+	} else if (len > 9
+		   && end_ptr[-9] == OS_PATH_SEPARATOR
+		   && end_ptr[-8] == 'u'
+		   && end_ptr[-7] == 'n'
+		   && end_ptr[-6] == 'd'
+		   && end_ptr[-5] == 'o'
+		   && end_ptr[-4] >= '0' && end_ptr[-4] <= '9'
+		   && end_ptr[-3] >= '0' && end_ptr[-3] <= '9'
+		   && end_ptr[-2] >= '0' && end_ptr[-2] <= '9'
+		   && end_ptr[-1] == 0) {
+		/* Undo tablespace */
+		if (first_page_no != 0) {
+			corrupt = true;
+		}
+	} else if (space_id == TRX_SYS_SPACE && end_ptr[-1] == 0) {
+		switch (fil_space_system_check(first_page_no, name)) {
+		case FIL_SPACE_SYSTEM_MISMATCH:
+			if (srv_force_recovery) {
+				break;
+			}
+			ib::error() <<
+				"Redo log refers to system tablespace"
+				" file '" << name << "' starting at page "
+				<< first_page_no <<
+				", which disagrees with innodb_data_file_path"
+				" or the directory settings."
+				" Check the startup parameters"
+				" or ignore this error by setting"
+				" --innodb-force-recovery.";
+			corrupt = true;
+		case FIL_SPACE_SYSTEM_OK:
+			break;
+		case FIL_SPACE_SYSTEM_ALL:
+			/* Insert a dummy entry for the system tablespace. */
+			recv_spaces.insert(
+				std::make_pair(TRX_SYS_SPACE,
+					       file_name_t("", false)));
+			break;
+		}
+	} else {
+		corrupt = true;
+	}
 
 	switch (type) {
 	default:
@@ -441,16 +424,17 @@
 			recv_sys->found_corrupt_log = true;
 			break;
 		}
-		fil_name_process(
-			reinterpret_cast<char*>(ptr), len, space_id, false);
+		if (space_id == TRX_SYS_SPACE) {
+			break;
+		}
+		fil_name_process(name, len, space_id, false);
 		break;
 	case MLOG_FILE_DELETE:
 		if (corrupt) {
 			recv_sys->found_corrupt_log = true;
 			break;
 		}
-		fil_name_process(
-			reinterpret_cast<char*>(ptr), len, space_id, true);
+		fil_name_process(name, len, space_id, true);
 #ifdef UNIV_HOTBACKUP
 		if (apply && recv_replay_file_ops
 		    && fil_tablespace_exists_in_mem(space_id)) {
@@ -489,16 +473,11 @@
 			break;
 		}
 
-		fil_name_process(
-			reinterpret_cast<char*>(ptr), len,
-			space_id, false);
+		fil_name_process(name, len, space_id, false);
 		fil_name_process(
 			reinterpret_cast<char*>(new_name), new_len,
 			space_id, false);
 
-<<<<<<< HEAD
-	return(ptr);
-=======
 		if (!apply) {
 			break;
 		}
@@ -517,7 +496,6 @@
 	}
 
 	return(end_ptr);
->>>>>>> ed391b65
 }
 
 /********************************************************//**
@@ -1175,15 +1153,10 @@
 	case MLOG_FILE_DELETE:
 	case MLOG_FILE_RENAME2:
 		ut_ad(block == NULL);
-<<<<<<< HEAD
-		return(fil_op_log_parse_or_replay(
-			       type, ptr, end_ptr, space_id, apply));
-=======
 		/* Collect the file names when parsing the log,
 		before applying any log records. */
 		return(fil_name_parse(ptr, end_ptr, space_id, page_no, type,
 				      apply));
->>>>>>> ed391b65
 	default:
 		break;
 	}

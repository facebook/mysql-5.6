--- conflicted
+++ resolved
@@ -1112,13 +1112,9 @@
     return true;
     /* purecov: end */
   }
-<<<<<<< HEAD
+
+  srv_threads.m_backup_log_archiver.join();
   return false;
-=======
-
-  srv_threads.m_backup_log_archiver.join();
-  DBUG_RETURN(false);
->>>>>>> 65f047af
 }
 
 /*

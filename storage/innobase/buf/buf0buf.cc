/*****************************************************************************

Copyright (c) 1995, 2015, Oracle and/or its affiliates. All Rights Reserved.
Copyright (c) 2008, Google Inc.

Portions of this file contain modifications contributed and copyrighted by
Google, Inc. Those modifications are gratefully acknowledged and are described
briefly in the InnoDB documentation. The contributions by Google are
incorporated with their permission, and subject to the conditions contained in
the file COPYING.Google.

This program is free software; you can redistribute it and/or modify it under
the terms of the GNU General Public License as published by the Free Software
Foundation; version 2 of the License.

This program is distributed in the hope that it will be useful, but WITHOUT
ANY WARRANTY; without even the implied warranty of MERCHANTABILITY or FITNESS
FOR A PARTICULAR PURPOSE. See the GNU General Public License for more details.

You should have received a copy of the GNU General Public License along with
this program; if not, write to the Free Software Foundation, Inc.,
51 Franklin Street, Suite 500, Boston, MA 02110-1335 USA

*****************************************************************************/

/**************************************************//**
@file buf/buf0buf.cc
The database buffer buf_pool

Created 11/5/1995 Heikki Tuuri
*******************************************************/

#include "ha_prototypes.h"

#include "page0size.h"
#include "buf0buf.h"

#ifdef UNIV_NONINL
#include "buf0buf.ic"
#endif
#ifdef UNIV_INNOCHECKSUM
#include "string.h"
#include "mach0data.h"
#endif /* UNIV_INNOCHECKSUM */
#ifndef UNIV_INNOCHECKSUM
#include "mem0mem.h"
#include "btr0btr.h"
#include "fil0fil.h"
#include "fsp0sysspace.h"
#ifndef UNIV_HOTBACKUP
#include "buf0buddy.h"
#include "lock0lock.h"
#include "sync0rw.h"
#include "btr0sea.h"
#include "ibuf0ibuf.h"
#include "trx0undo.h"
#include "trx0purge.h"
#include "log0log.h"
#include "dict0stats_bg.h"
#endif /* !UNIV_HOTBACKUP */
#include "srv0srv.h"
#include "srv0start.h"
#include "dict0dict.h"
#include "log0recv.h"
#include "srv0mon.h"
#include "fsp0sysspace.h"
#endif /* !UNIV_INNOCHECKSUM */
#include "page0zip.h"
#include "buf0checksum.h"
#include "sync0sync.h"
#include "buf0dump.h"
#include "ut0new.h"

#include <new>
#include <map>

/*
		IMPLEMENTATION OF THE BUFFER POOL
		=================================

Performance improvement:
------------------------
Thread scheduling in NT may be so slow that the OS wait mechanism should
not be used even in waiting for disk reads to complete.
Rather, we should put waiting query threads to the queue of
waiting jobs, and let the OS thread do something useful while the i/o
is processed. In this way we could remove most OS thread switches in
an i/o-intensive benchmark like TPC-C.

A possibility is to put a user space thread library between the database
and NT. User space thread libraries might be very fast.

SQL Server 7.0 can be configured to use 'fibers' which are lightweight
threads in NT. These should be studied.

		Buffer frames and blocks
		------------------------
Following the terminology of Gray and Reuter, we call the memory
blocks where file pages are loaded buffer frames. For each buffer
frame there is a control block, or shortly, a block, in the buffer
control array. The control info which does not need to be stored
in the file along with the file page, resides in the control block.

		Buffer pool struct
		------------------
The buffer buf_pool contains a single mutex which protects all the
control data structures of the buf_pool. The content of a buffer frame is
protected by a separate read-write lock in its control block, though.
These locks can be locked and unlocked without owning the buf_pool->mutex.
The OS events in the buf_pool struct can be waited for without owning the
buf_pool->mutex.

The buf_pool->mutex is a hot-spot in main memory, causing a lot of
memory bus traffic on multiprocessor systems when processors
alternately access the mutex. On our Pentium, the mutex is accessed
maybe every 10 microseconds. We gave up the solution to have mutexes
for each control block, for instance, because it seemed to be
complicated.

A solution to reduce mutex contention of the buf_pool->mutex is to
create a separate mutex for the page hash table. On Pentium,
accessing the hash table takes 2 microseconds, about half
of the total buf_pool->mutex hold time.

		Control blocks
		--------------

The control block contains, for instance, the bufferfix count
which is incremented when a thread wants a file page to be fixed
in a buffer frame. The bufferfix operation does not lock the
contents of the frame, however. For this purpose, the control
block contains a read-write lock.

The buffer frames have to be aligned so that the start memory
address of a frame is divisible by the universal page size, which
is a power of two.

We intend to make the buffer buf_pool size on-line reconfigurable,
that is, the buf_pool size can be changed without closing the database.
Then the database administarator may adjust it to be bigger
at night, for example. The control block array must
contain enough control blocks for the maximum buffer buf_pool size
which is used in the particular database.
If the buf_pool size is cut, we exploit the virtual memory mechanism of
the OS, and just refrain from using frames at high addresses. Then the OS
can swap them to disk.

The control blocks containing file pages are put to a hash table
according to the file address of the page.
We could speed up the access to an individual page by using
"pointer swizzling": we could replace the page references on
non-leaf index pages by direct pointers to the page, if it exists
in the buf_pool. We could make a separate hash table where we could
chain all the page references in non-leaf pages residing in the buf_pool,
using the page reference as the hash key,
and at the time of reading of a page update the pointers accordingly.
Drawbacks of this solution are added complexity and,
possibly, extra space required on non-leaf pages for memory pointers.
A simpler solution is just to speed up the hash table mechanism
in the database, using tables whose size is a power of 2.

		Lists of blocks
		---------------

There are several lists of control blocks.

The free list (buf_pool->free) contains blocks which are currently not
used.

The common LRU list contains all the blocks holding a file page
except those for which the bufferfix count is non-zero.
The pages are in the LRU list roughly in the order of the last
access to the page, so that the oldest pages are at the end of the
list. We also keep a pointer to near the end of the LRU list,
which we can use when we want to artificially age a page in the
buf_pool. This is used if we know that some page is not needed
again for some time: we insert the block right after the pointer,
causing it to be replaced sooner than would normally be the case.
Currently this aging mechanism is used for read-ahead mechanism
of pages, and it can also be used when there is a scan of a full
table which cannot fit in the memory. Putting the pages near the
end of the LRU list, we make sure that most of the buf_pool stays
in the main memory, undisturbed.

The unzip_LRU list contains a subset of the common LRU list.  The
blocks on the unzip_LRU list hold a compressed file page and the
corresponding uncompressed page frame.  A block is in unzip_LRU if and
only if the predicate buf_page_belongs_to_unzip_LRU(&block->page)
holds.  The blocks in unzip_LRU will be in same order as they are in
the common LRU list.  That is, each manipulation of the common LRU
list will result in the same manipulation of the unzip_LRU list.

The chain of modified blocks (buf_pool->flush_list) contains the blocks
holding file pages that have been modified in the memory
but not written to disk yet. The block with the oldest modification
which has not yet been written to disk is at the end of the chain.
The access to this list is protected by buf_pool->flush_list_mutex.

The chain of unmodified compressed blocks (buf_pool->zip_clean)
contains the control blocks (buf_page_t) of those compressed pages
that are not in buf_pool->flush_list and for which no uncompressed
page has been allocated in the buffer pool.  The control blocks for
uncompressed pages are accessible via buf_block_t objects that are
reachable via buf_pool->chunks[].

The chains of free memory blocks (buf_pool->zip_free[]) are used by
the buddy allocator (buf0buddy.cc) to keep track of currently unused
memory blocks of size sizeof(buf_page_t)..UNIV_PAGE_SIZE / 2.  These
blocks are inside the UNIV_PAGE_SIZE-sized memory blocks of type
BUF_BLOCK_MEMORY that the buddy allocator requests from the buffer
pool.  The buddy allocator is solely used for allocating control
blocks for compressed pages (buf_page_t) and compressed page frames.

		Loading a file page
		-------------------

First, a victim block for replacement has to be found in the
buf_pool. It is taken from the free list or searched for from the
end of the LRU-list. An exclusive lock is reserved for the frame,
the io_fix field is set in the block fixing the block in buf_pool,
and the io-operation for loading the page is queued. The io-handler thread
releases the X-lock on the frame and resets the io_fix field
when the io operation completes.

A thread may request the above operation using the function
buf_page_get(). It may then continue to request a lock on the frame.
The lock is granted when the io-handler releases the x-lock.

		Read-ahead
		----------

The read-ahead mechanism is intended to be intelligent and
isolated from the semantically higher levels of the database
index management. From the higher level we only need the
information if a file page has a natural successor or
predecessor page. On the leaf level of a B-tree index,
these are the next and previous pages in the natural
order of the pages.

Let us first explain the read-ahead mechanism when the leafs
of a B-tree are scanned in an ascending or descending order.
When a read page is the first time referenced in the buf_pool,
the buffer manager checks if it is at the border of a so-called
linear read-ahead area. The tablespace is divided into these
areas of size 64 blocks, for example. So if the page is at the
border of such an area, the read-ahead mechanism checks if
all the other blocks in the area have been accessed in an
ascending or descending order. If this is the case, the system
looks at the natural successor or predecessor of the page,
checks if that is at the border of another area, and in this case
issues read-requests for all the pages in that area. Maybe
we could relax the condition that all the pages in the area
have to be accessed: if data is deleted from a table, there may
appear holes of unused pages in the area.

A different read-ahead mechanism is used when there appears
to be a random access pattern to a file.
If a new page is referenced in the buf_pool, and several pages
of its random access area (for instance, 32 consecutive pages
in a tablespace) have recently been referenced, we may predict
that the whole area may be needed in the near future, and issue
the read requests for the whole area.
*/

#if (!(defined(UNIV_HOTBACKUP) || defined(UNIV_INNOCHECKSUM)))
/** Value in microseconds */
static const int WAIT_FOR_READ	= 100;
static const int WAIT_FOR_WRITE = 100;
/** Number of attempts made to read in a page in the buffer pool */
static const ulint	BUF_PAGE_READ_MAX_RETRIES = 100;
/** Number of pages to read ahead */
static const ulint	BUF_READ_AHEAD_PAGES = 64;
/** The maximum portion of the buffer pool that can be used for the
read-ahead buffer.  (Divide buf_pool size by this amount) */
static const ulint	BUF_READ_AHEAD_PORTION = 32;

/** The buffer pools of the database */
buf_pool_t*	buf_pool_ptr;

/** true when resizing buffer pool is in the critical path. */
volatile bool	buf_pool_resizing;

/** true when withdrawing buffer pool pages might cause page relocation */
volatile bool	buf_pool_withdrawing;

/** the clock is incremented every time a pointer to a page may become obsolete;
if the withdrwa clock has not changed, the pointer is still valid in buffer
pool. if changed, the pointer might not be in buffer pool any more. */
volatile ulint	buf_withdraw_clock;

/** Map of buffer pool chunks by its first frame address
This is newly made by initialization of buffer pool and buf_resize_thread.
Currently, no need mutex protection for update. */
typedef std::map<
	const byte*,
	buf_chunk_t*,
	std::less<const byte*>,
	ut_allocator<std::pair<const byte*, buf_chunk_t*> > >
	buf_pool_chunk_map_t;

static buf_pool_chunk_map_t*			buf_chunk_map_reg;

/** Chunk map to be used to lookup.
The map pointed by this should not be updated */
static buf_pool_chunk_map_t*	buf_chunk_map_ref = NULL;

#ifdef UNIV_DEBUG
/** Protect reference for buf_chunk_map_ref from deleting map,
because the reference can be caused by debug assertion code. */
static rw_lock_t	buf_chunk_map_latch;

/** Disable resizing buffer pool to make assertion code not expensive. */
my_bool			buf_disable_resize_buffer_pool_debug = TRUE;
#endif /* UNIV_DEBUG */

#if defined UNIV_DEBUG || defined UNIV_BUF_DEBUG
/** This is used to insert validation operations in execution
in the debug version */
static ulint	buf_dbg_counter	= 0;
#endif /* UNIV_DEBUG || UNIV_BUF_DEBUG */

#if defined UNIV_PFS_MUTEX || defined UNIV_PFS_RWLOCK
# ifndef PFS_SKIP_BUFFER_MUTEX_RWLOCK

/* Buffer block mutexes and rwlocks can be registered
in one group rather than individually. If PFS_GROUP_BUFFER_SYNC
is defined, register buffer block mutex and rwlock
in one group after their initialization. */
#  define PFS_GROUP_BUFFER_SYNC

/* This define caps the number of mutexes/rwlocks can
be registered with performance schema. Developers can
modify this define if necessary. Please note, this would
be effective only if PFS_GROUP_BUFFER_SYNC is defined. */
#  define PFS_MAX_BUFFER_MUTEX_LOCK_REGISTER	ULINT_MAX

# endif /* !PFS_SKIP_BUFFER_MUTEX_RWLOCK */
#endif /* UNIV_PFS_MUTEX || UNIV_PFS_RWLOCK */

/** Macro to determine whether the read of write counter is used depending
on the io_type */
#define MONITOR_RW_COUNTER(io_type, counter)		\
	((io_type == BUF_IO_READ)			\
	 ? (counter##_READ)				\
	 : (counter##_WRITTEN))

/** Registers a chunk to buf_pool_chunk_map
@param[in]	chunk	chunk of buffers */
static
void
buf_pool_register_chunk(
	buf_chunk_t*	chunk)
{
	buf_chunk_map_reg->insert(buf_pool_chunk_map_t::value_type(
		chunk->blocks->frame, chunk));
}

/********************************************************************//**
Gets the smallest oldest_modification lsn for any page in the pool. Returns
zero if all modified pages have been flushed to disk.
@return oldest modification in pool, zero if none */
lsn_t
buf_pool_get_oldest_modification(void)
/*==================================*/
{
	lsn_t		lsn = 0;
	lsn_t		oldest_lsn = 0;

	/* When we traverse all the flush lists we don't want another
	thread to add a dirty page to any flush list. */
	log_flush_order_mutex_enter();

	for (ulint i = 0; i < srv_buf_pool_instances; i++) {
		buf_pool_t*	buf_pool;

		buf_pool = buf_pool_from_array(i);

		buf_flush_list_mutex_enter(buf_pool);

		buf_page_t*	bpage;

		/* We don't let log-checkpoint halt because pages from system
		temporary are not yet flushed to the disk. Anyway, object
		residing in system temporary doesn't generate REDO logging. */
		for (bpage = UT_LIST_GET_LAST(buf_pool->flush_list);
		     bpage != NULL
			&& fsp_is_system_temporary(bpage->id.space());
		     bpage = UT_LIST_GET_PREV(list, bpage)) {
			/* Do nothing. */
		}

		if (bpage != NULL) {
			ut_ad(bpage->in_flush_list);
			lsn = bpage->oldest_modification;
		}

		buf_flush_list_mutex_exit(buf_pool);

		if (!oldest_lsn || oldest_lsn > lsn) {
			oldest_lsn = lsn;
		}
	}

	log_flush_order_mutex_exit();

	/* The returned answer may be out of date: the flush_list can
	change after the mutex has been released. */

	return(oldest_lsn);
}

/********************************************************************//**
Get total buffer pool statistics. */
void
buf_get_total_list_len(
/*===================*/
	ulint*		LRU_len,	/*!< out: length of all LRU lists */
	ulint*		free_len,	/*!< out: length of all free lists */
	ulint*		flush_list_len)	/*!< out: length of all flush lists */
{
	ulint		i;

	*LRU_len = 0;
	*free_len = 0;
	*flush_list_len = 0;

	for (i = 0; i < srv_buf_pool_instances; i++) {
		buf_pool_t*	buf_pool;

		buf_pool = buf_pool_from_array(i);

		*LRU_len += UT_LIST_GET_LEN(buf_pool->LRU);
		*free_len += UT_LIST_GET_LEN(buf_pool->free);
		*flush_list_len += UT_LIST_GET_LEN(buf_pool->flush_list);
	}
}

/********************************************************************//**
Get total list size in bytes from all buffer pools. */
void
buf_get_total_list_size_in_bytes(
/*=============================*/
	buf_pools_list_size_t*	buf_pools_list_size)	/*!< out: list sizes
							in all buffer pools */
{
	ut_ad(buf_pools_list_size);
	memset(buf_pools_list_size, 0, sizeof(*buf_pools_list_size));

	for (ulint i = 0; i < srv_buf_pool_instances; i++) {
		buf_pool_t*	buf_pool;

		buf_pool = buf_pool_from_array(i);
		/* We don't need mutex protection since this is
		for statistics purpose */
		buf_pools_list_size->LRU_bytes += buf_pool->stat.LRU_bytes;
		buf_pools_list_size->unzip_LRU_bytes +=
			UT_LIST_GET_LEN(buf_pool->unzip_LRU) * UNIV_PAGE_SIZE;
		buf_pools_list_size->flush_list_bytes +=
			buf_pool->stat.flush_list_bytes;
	}
}

/********************************************************************//**
Get total buffer pool statistics. */
void
buf_get_total_stat(
/*===============*/
	buf_pool_stat_t*	tot_stat)	/*!< out: buffer pool stats */
{
	ulint			i;

	memset(tot_stat, 0, sizeof(*tot_stat));

	for (i = 0; i < srv_buf_pool_instances; i++) {
		buf_pool_stat_t*buf_stat;
		buf_pool_t*	buf_pool;

		buf_pool = buf_pool_from_array(i);

		buf_stat = &buf_pool->stat;
		tot_stat->n_page_gets += buf_stat->n_page_gets;
		tot_stat->n_pages_read += buf_stat->n_pages_read;
		tot_stat->n_pages_written += buf_stat->n_pages_written;
		tot_stat->n_pages_created += buf_stat->n_pages_created;
		tot_stat->n_ra_pages_read_rnd += buf_stat->n_ra_pages_read_rnd;
		tot_stat->n_ra_pages_read += buf_stat->n_ra_pages_read;
		tot_stat->n_ra_pages_evicted += buf_stat->n_ra_pages_evicted;
		tot_stat->n_pages_made_young += buf_stat->n_pages_made_young;

		tot_stat->n_pages_not_made_young +=
			buf_stat->n_pages_not_made_young;
	}
}

/********************************************************************//**
Allocates a buffer block.
@return own: the allocated block, in state BUF_BLOCK_MEMORY */
buf_block_t*
buf_block_alloc(
/*============*/
	buf_pool_t*	buf_pool)	/*!< in/out: buffer pool instance,
					or NULL for round-robin selection
					of the buffer pool */
{
	buf_block_t*	block;
	ulint		index;
	static ulint	buf_pool_index;

	if (buf_pool == NULL) {
		/* We are allocating memory from any buffer pool, ensure
		we spread the grace on all buffer pool instances. */
		index = buf_pool_index++ % srv_buf_pool_instances;
		buf_pool = buf_pool_from_array(index);
	}

	block = buf_LRU_get_free_block(buf_pool);

	buf_block_set_state(block, BUF_BLOCK_MEMORY);

	return(block);
}
#endif /* !UNIV_HOTBACKUP && !UNIV_INNOCHECKSUM */

/** Checks if a page contains only zeroes.
@param[in]	read_buf	database page
@param[in]	page_size	page size
@return true if page is filled with zeroes */
bool
buf_page_is_zeroes(
	const byte*		read_buf,
	const page_size_t&	page_size)
{
	for (ulint i = 0; i < page_size.logical(); i++) {
		if (read_buf[i] != 0) {
			return(false);
		}
	}
	return(true);
}

/** Checks if the page is in crc32 checksum format.
@param[in]	read_buf	database page
@param[in]	checksum_field1	new checksum field
@param[in]	checksum_field2	old checksum field
@param[in]	page_no		page number of given read_buf
@param[in]	is_log_enabled	true if log option is enabled
@param[in]	log_file	file pointer to log_file
@param[in]	curr_algo	current checksum algorithm
@return true if the page is in crc32 checksum format. */
UNIV_INLINE
bool
buf_page_is_checksum_valid_crc32(
	const byte*			read_buf,
	ulint				checksum_field1,
	ulint				checksum_field2
#ifdef UNIV_INNOCHECKSUM
	,uintmax_t			page_no,
	bool				is_log_enabled,
	FILE*				log_file,
	const srv_checksum_algorithm_t	curr_algo
#endif /* UNIV_INNOCHECKSUM */
	)
{
	uint32_t	crc32 = buf_calc_page_crc32(read_buf);

#ifdef UNIV_INNOCHECKSUM
	if (is_log_enabled
	    && curr_algo == SRV_CHECKSUM_ALGORITHM_STRICT_CRC32) {
		fprintf(log_file, "page::%" PRIuMAX ";"
			" crc32 calculated = %u;"
			" recorded checksum field1 = %lu recorded"
			" checksum field2 =%lu\n", page_no, crc32,
			checksum_field1, checksum_field2);
	}
#endif /* UNIV_INNOCHECKSUM */

	return(checksum_field1 == crc32 && checksum_field2 == crc32);
}

/** Checks if the page is in innodb checksum format.
@param[in]	read_buf	database page
@param[in]	checksum_field1	new checksum field
@param[in]	checksum_field2	old checksum field
@param[in]	page_no		page number of given read_buf
@param[in]	is_log_enabled	true if log option is enabled
@param[in]	log_file	file pointer to log_file
@param[in]	curr_algo	current checksum algorithm
@return true if the page is in innodb checksum format. */
UNIV_INLINE
bool
buf_page_is_checksum_valid_innodb(
	const byte*			read_buf,
	ulint				checksum_field1,
	ulint				checksum_field2
#ifdef UNIV_INNOCHECKSUM
	,uintmax_t			page_no,
	bool				is_log_enabled,
	FILE*				log_file,
	const srv_checksum_algorithm_t	curr_algo
#endif /* UNIV_INNOCHECKSUM */
	)
{
	/* There are 2 valid formulas for
	checksum_field2 (old checksum field) which algo=innodb could have
	written to the page:

	1. Very old versions of InnoDB only stored 8 byte lsn to the
	start and the end of the page.

	2. Newer InnoDB versions store the old formula checksum
	(buf_calc_page_old_checksum()). */

	ulint	old_checksum = buf_calc_page_old_checksum(read_buf);
	ulint	new_checksum = buf_calc_page_new_checksum(read_buf);

#ifdef UNIV_INNOCHECKSUM
	if (is_log_enabled
	    && curr_algo == SRV_CHECKSUM_ALGORITHM_INNODB) {
		fprintf(log_file, "page::%" PRIuMAX ";"
			" old style: calculated ="
			" %lu; recorded = %lu\n",
			page_no, old_checksum,
			checksum_field2);
		fprintf(log_file, "page::%" PRIuMAX ";"
			" new style: calculated ="
			" %lu; crc32 = %u; recorded = %lu\n",
			page_no, new_checksum,
			buf_calc_page_crc32(read_buf), checksum_field1);
	}

	if (is_log_enabled
	    && curr_algo == SRV_CHECKSUM_ALGORITHM_STRICT_INNODB) {
		fprintf(log_file, "page::%" PRIuMAX ";"
			" old style: calculated ="
			" %lu; recorded checksum = %lu\n",
			page_no, old_checksum,
			checksum_field2);
		fprintf(log_file, "page::%" PRIuMAX ";"
			" new style: calculated ="
			" %lu; recorded checksum  = %lu\n",
			page_no, new_checksum,
			checksum_field1);
	}
#endif /* UNIV_INNOCHECKSUM */

	if (checksum_field2 != mach_read_from_4(read_buf + FIL_PAGE_LSN)
	    && checksum_field2 != old_checksum) {
		return(false);
	}

	/* old field is fine, check the new field */

	/* InnoDB versions < 4.0.14 and < 4.1.1 stored the space id
	(always equal to 0), to FIL_PAGE_SPACE_OR_CHKSUM */

	if (checksum_field1 != 0 && checksum_field1 != new_checksum) {
		return(false);
	}

	return(true);
}

/** Checks if the page is in none checksum format.
@param[in]	read_buf	database page
@param[in]	checksum_field1	new checksum field
@param[in]	checksum_field2	old checksum field
@param[in]	page_no		page number of given read_buf
@param[in]	is_log_enabled	true if log option is enabled
@param[in]	log_file	file pointer to log_file
@param[in]	curr_algo	current checksum algorithm
@return true if the page is in none checksum format. */
UNIV_INLINE
bool
buf_page_is_checksum_valid_none(
	const byte*			read_buf,
	ulint				checksum_field1,
	ulint				checksum_field2
#ifdef	UNIV_INNOCHECKSUM
	,uintmax_t			page_no,
	bool				is_log_enabled,
	FILE*				log_file,
	const srv_checksum_algorithm_t	curr_algo
#endif	/* UNIV_INNOCHECKSUM */
	)
{

#ifdef UNIV_INNOCHECKSUM
	if (is_log_enabled
	    && curr_algo == SRV_CHECKSUM_ALGORITHM_STRICT_NONE) {
		fprintf(log_file,
			"page::%" PRIuMAX "; none checksum: calculated"
			" = %lu; recorded checksum_field1 = %lu"
			" recorded checksum_field2 = %lu\n",
			page_no, BUF_NO_CHECKSUM_MAGIC,
			checksum_field1, checksum_field2);
	}
#endif /* UNIV_INNOCHECKSUM */

	return(checksum_field1 == checksum_field2
	       && checksum_field1 == BUF_NO_CHECKSUM_MAGIC);
}

/** Checks if a page is corrupt.
@param[in]	check_lsn	true if we need to check and complain about
the LSN
@param[in]	read_buf	database page
@param[in]	page_size	page size
@param[in]	skip_checksum	if true, skip checksum
@param[in]	page_no		page number of given read_buf
@param[in]	strict_check	true if strict-check option is enabled
@param[in]	is_log_enabled	true if log option is enabled
@param[in]	log_file	file pointer to log_file
@return TRUE if corrupted */
ibool
buf_page_is_corrupted(
	bool			check_lsn,
	const byte*		read_buf,
	const page_size_t&	page_size,
	bool			skip_checksum
#ifdef UNIV_INNOCHECKSUM
	,uintmax_t		page_no,
	bool			strict_check,
	bool			is_log_enabled,
	FILE*			log_file
#endif /* UNIV_INNOCHECKSUM */
)
{
	ulint		checksum_field1;
	ulint		checksum_field2;

	if (!page_size.is_compressed()
	    && memcmp(read_buf + FIL_PAGE_LSN + 4,
		      read_buf + page_size.logical()
		      - FIL_PAGE_END_LSN_OLD_CHKSUM + 4, 4)) {

		/* Stored log sequence numbers at the start and the end
		of page do not match */

		return(TRUE);
	}

#if !defined(UNIV_HOTBACKUP) && !defined(UNIV_INNOCHECKSUM)
	if (check_lsn && recv_lsn_checks_on) {
		lsn_t		current_lsn;
		const lsn_t	page_lsn
			= mach_read_from_8(read_buf + FIL_PAGE_LSN);

		/* Since we are going to reset the page LSN during the import
		phase it makes no sense to spam the log with error messages. */

		if (log_peek_lsn(&current_lsn) && current_lsn < page_lsn) {

			const ulint	space_id = mach_read_from_4(
				read_buf + FIL_PAGE_SPACE_ID);
			const ulint	page_no = mach_read_from_4(
				read_buf + FIL_PAGE_OFFSET);

			ib::error() << "Page " << page_id_t(space_id, page_no)
				<< " log sequence number " << page_lsn
				<< " is in the future! Current system"
				<< " log sequence number "
				<< current_lsn << ".";

			ib::error() << "Your database may be corrupt or"
				" you may have copied the InnoDB"
				" tablespace but not the InnoDB"
				" log files. "
				<< FORCE_RECOVERY_MSG;

		}
	}
#endif /* !UNIV_HOTBACKUP && !UNIV_INNOCHECKSUM */

	/* Check whether the checksum fields have correct values */

	if (srv_checksum_algorithm == SRV_CHECKSUM_ALGORITHM_NONE
	    || skip_checksum) {
		return(FALSE);
	}

	if (page_size.is_compressed()) {
#ifdef UNIV_INNOCHECKSUM
		return(!page_zip_verify_checksum(read_buf,
						 page_size.physical(),
						 page_no, strict_check,
						 is_log_enabled, log_file));
#else
		return(!page_zip_verify_checksum(read_buf,
						 page_size.physical()));
#endif /* UNIV_INNOCHECKSUM */
	}

	checksum_field1 = mach_read_from_4(
		read_buf + FIL_PAGE_SPACE_OR_CHKSUM);

	checksum_field2 = mach_read_from_4(
		read_buf + page_size.logical() - FIL_PAGE_END_LSN_OLD_CHKSUM);

#if FIL_PAGE_LSN % 8
#error "FIL_PAGE_LSN must be 64 bit aligned"
#endif

	/* declare empty pages non-corrupted */
	if (checksum_field1 == 0
	    && checksum_field2 == 0
	    && *reinterpret_cast<const ib_uint64_t*>(
		    read_buf + FIL_PAGE_LSN) == 0) {

		/* make sure that the page is really empty */

		ulint	i;

		for (i = 0; i < page_size.logical(); ++i) {

			/* The FIL_PAGE_ARCH_LOG_NO_OR_SPACE_ID has been
			repurposed for page compression. It can be
			set for uncompressed empty pages. */

			if ((i < FIL_PAGE_FILE_FLUSH_LSN
			     || i >= FIL_PAGE_ARCH_LOG_NO_OR_SPACE_ID)
			    && read_buf[i] != 0) {

				break;
			}
		}
#ifdef UNIV_INNOCHECKSUM
		if (i >= page_size.logical()) {
			if (is_log_enabled) {
				fprintf(log_file, "Page::%" PRIuMAX
					" is empty and uncorrupted\n",
					page_no);
			}
			return(FALSE);
		}
#else
		return(i < page_size.logical());
#endif /* UNIV_INNOCHECKSUM */
	}

<<<<<<< HEAD
#ifndef UNIV_INNOCHECKSUM
	const page_id_t	page_id(mach_read_from_4(
					read_buf + FIL_PAGE_SPACE_ID),
				mach_read_from_4(
					read_buf + FIL_PAGE_OFFSET));
#endif /* UNIV_INNOCHECKSUM */

=======
	DBUG_EXECUTE_IF("buf_page_is_corrupt_failure", return(TRUE); );

	ulint	page_no = mach_read_from_4(read_buf + FIL_PAGE_OFFSET);
	ulint	space_id = mach_read_from_4(read_buf + FIL_PAGE_SPACE_ID);
>>>>>>> 4f54a567
	const srv_checksum_algorithm_t	curr_algo =
		static_cast<srv_checksum_algorithm_t>(srv_checksum_algorithm);

	switch (curr_algo) {
	case SRV_CHECKSUM_ALGORITHM_CRC32:
	case SRV_CHECKSUM_ALGORITHM_STRICT_CRC32:

		if (buf_page_is_checksum_valid_crc32(read_buf,
			checksum_field1, checksum_field2
#ifdef UNIV_INNOCHECKSUM
			, page_no, is_log_enabled, log_file, curr_algo
#endif /* UNIV_INNOCHECKSUM */
			)) {
			return(FALSE);
		}

		if (buf_page_is_checksum_valid_none(read_buf,
			checksum_field1, checksum_field2
#ifdef UNIV_INNOCHECKSUM
			, page_no, is_log_enabled, log_file, curr_algo)) {
#else /* UNIV_INNOCHECKSUM */
		)) {
			if (curr_algo
			    == SRV_CHECKSUM_ALGORITHM_STRICT_CRC32) {
				page_warn_strict_checksum(
					curr_algo,
					SRV_CHECKSUM_ALGORITHM_NONE,
					page_id);
			}
#endif /* UNIV_INNOCHECKSUM */

#ifdef UNIV_INNOCHECKSUM
			if (is_log_enabled) {

				fprintf(log_file, "page::%" PRIuMAX ";"
					" old style: calculated = %lu;"
					" recorded = %lu\n", page_no,
					buf_calc_page_old_checksum(read_buf),
					checksum_field2);
				fprintf(log_file, "page::%" PRIuMAX ";"
					" new style: calculated = %lu;"
					" crc32 = %u; recorded = %lu\n",
					page_no,
					buf_calc_page_new_checksum(read_buf),
					buf_calc_page_crc32(read_buf),
					checksum_field1);
			}
#endif /* UNIV_INNOCHECKSUM */
			return(FALSE);
		}

		if (buf_page_is_checksum_valid_innodb(read_buf,
			checksum_field1, checksum_field2
#ifdef UNIV_INNOCHECKSUM
			, page_no, is_log_enabled, log_file, curr_algo)) {
#else /* UNIV_INNOCHECKSUM */
		)) {
			if (curr_algo
			    == SRV_CHECKSUM_ALGORITHM_STRICT_CRC32) {
				page_warn_strict_checksum(
					curr_algo,
					SRV_CHECKSUM_ALGORITHM_INNODB,
					page_id);
			}
#endif /* UNIV_INNOCHECKSUM */
			return(FALSE);
		}

#ifdef UNIV_INNOCHECKSUM
		if (is_log_enabled) {
			fprintf(log_file, "Fail; page %" PRIuMAX
				" invalid (fails crc32 checksum)\n",
				page_no);
		}
#endif /* UNIV_INNOCHECKSUM */
		return(TRUE);

	case SRV_CHECKSUM_ALGORITHM_INNODB:
	case SRV_CHECKSUM_ALGORITHM_STRICT_INNODB:

		if (buf_page_is_checksum_valid_innodb(read_buf,
			checksum_field1, checksum_field2
#ifdef UNIV_INNOCHECKSUM
			, page_no, is_log_enabled, log_file, curr_algo
#endif /* UNIV_INNOCHECKSUM */
		)) {
			return(FALSE);
		}

		if (buf_page_is_checksum_valid_none(read_buf,
			checksum_field1, checksum_field2
#ifdef UNIV_INNOCHECKSUM
			, page_no, is_log_enabled, log_file, curr_algo)) {
#else	/* UNIV_INNOCHECKSUM */
		)) {
			if (curr_algo
			    == SRV_CHECKSUM_ALGORITHM_STRICT_INNODB) {
				page_warn_strict_checksum(
					curr_algo,
					SRV_CHECKSUM_ALGORITHM_NONE,
					page_id);
			}
#endif /* UNIV_INNOCHECKSUM */

#ifdef UNIV_INNOCHECKSUM
			if (is_log_enabled) {
				fprintf(log_file, "page::%" PRIuMAX ";"
					" old style: calculated = %lu;"
					" recorded = %lu\n", page_no,
					buf_calc_page_old_checksum(read_buf),
					checksum_field2);
				fprintf(log_file, "page::%" PRIuMAX ";"
					" new style: calculated = %lu;"
					" crc32 = %u; recorded = %lu\n",
					page_no,
					buf_calc_page_new_checksum(read_buf),
					buf_calc_page_crc32(read_buf),
					checksum_field1);
			}
#endif /* UNIV_INNOCHECKSUM */
			return(FALSE);
		}

		if (buf_page_is_checksum_valid_crc32(read_buf,
			checksum_field1, checksum_field2
#ifdef UNIV_INNOCHECKSUM
			, page_no, is_log_enabled, log_file, curr_algo)) {
#else /* UNIV_INNOCHECKSUM */
		)) {
			if (curr_algo
			    == SRV_CHECKSUM_ALGORITHM_STRICT_INNODB) {
				page_warn_strict_checksum(
					curr_algo,
					SRV_CHECKSUM_ALGORITHM_CRC32,
					page_id);
			}
#endif /* UNIV_INNOCHECKSUM */

			return(FALSE);
		}

#ifdef UNIV_INNOCHECKSUM
		if (is_log_enabled) {
			fprintf(log_file, "Fail; page %" PRIuMAX
				" invalid (fails innodb checksum)\n",
				page_no);
		}
#endif /* UNIV_INNOCHECKSUM */
		return(TRUE);

	case SRV_CHECKSUM_ALGORITHM_STRICT_NONE:

		if (buf_page_is_checksum_valid_none(read_buf,
			checksum_field1, checksum_field2
#ifdef UNIV_INNOCHECKSUM
			, page_no, is_log_enabled, log_file, curr_algo
#endif /* UNIV_INNOCHECKSUM */
		)) {
			return(false);
		}

		if (buf_page_is_checksum_valid_crc32(read_buf,
			checksum_field1, checksum_field2
#ifdef UNIV_INNOCHECKSUM
			, page_no, is_log_enabled, log_file, curr_algo)) {
#else /* UNIV_INNOCHECKSUM */
		)) {
			page_warn_strict_checksum(
				curr_algo,
				SRV_CHECKSUM_ALGORITHM_CRC32,
				page_id);
#endif /* UNIV_INNOCHECKSUM */
			return(FALSE);
		}

		if (buf_page_is_checksum_valid_innodb(read_buf,
			checksum_field1, checksum_field2
#ifdef UNIV_INNOCHECKSUM
			, page_no, is_log_enabled, log_file, curr_algo)) {
#else /* UNIV_INNOCHECKSUM */
		)) {
			page_warn_strict_checksum(
				curr_algo,
				SRV_CHECKSUM_ALGORITHM_INNODB,
				page_id);
#endif /* UNIV_INNOCHECKSUM */
			return(FALSE);
		}

#ifdef UNIV_INNOCHECKSUM
		if (is_log_enabled) {
			fprintf(log_file, "Fail; page %" PRIuMAX
				" invalid (fails none checksum)\n",
				page_no);
		}
#endif /* UNIV_INNOCHECKSUM */
		return(TRUE);

	case SRV_CHECKSUM_ALGORITHM_NONE:
		/* should have returned FALSE earlier */
		break;
	/* no default so the compiler will emit a warning if new enum
	is added and not handled here */
	}

<<<<<<< HEAD
	DBUG_EXECUTE_IF("buf_page_import_corrupt_failure", return(TRUE); );

=======
	ut_error;
>>>>>>> 4f54a567
	return(FALSE);
}

#ifndef UNIV_INNOCHECKSUM

/** Prints a page to stderr.
@param[in]	read_buf	a database page
@param[in]	page_size	page size
@param[in]	flags		0 or BUF_PAGE_PRINT_NO_CRASH or
BUF_PAGE_PRINT_NO_FULL */
void
buf_page_print(
	const byte*		read_buf,
	const page_size_t&	page_size,
	ulint			flags)
{
#ifndef UNIV_HOTBACKUP
	dict_index_t*	index;
#endif /* !UNIV_HOTBACKUP */

	if (!(flags & BUF_PAGE_PRINT_NO_FULL)) {

		ib::info() << "Page dump in ascii and hex ("
			<< page_size.physical() << " bytes):";

		ut_print_buf(stderr, read_buf, page_size.physical());
		fputs("\nInnoDB: End of page dump\n", stderr);
	}

	if (page_size.is_compressed()) {
		/* Print compressed page. */
		ib::info() << "Compressed page type ("
			<< fil_page_get_type(read_buf)
			<< "); stored checksum in field1 "
			<< mach_read_from_4(
				read_buf + FIL_PAGE_SPACE_OR_CHKSUM)
			<< "; calculated checksums for field1: "
			<< buf_checksum_algorithm_name(
				SRV_CHECKSUM_ALGORITHM_CRC32)
			<< " "
			<< page_zip_calc_checksum(
				read_buf, page_size.physical(),
				SRV_CHECKSUM_ALGORITHM_CRC32)
			<< ", "
			<< buf_checksum_algorithm_name(
				SRV_CHECKSUM_ALGORITHM_INNODB)
			<< " "
			<< page_zip_calc_checksum(
				read_buf, page_size.physical(),
				SRV_CHECKSUM_ALGORITHM_INNODB)
			<< ", "
			<< buf_checksum_algorithm_name(
				SRV_CHECKSUM_ALGORITHM_NONE)
			<< " "
			<< page_zip_calc_checksum(
				read_buf, page_size.physical(),
				SRV_CHECKSUM_ALGORITHM_NONE)
			<< "; page LSN "
			<< mach_read_from_8(read_buf + FIL_PAGE_LSN)
			<< "; page number (if stored to page"
			<< " already) "
			<< mach_read_from_4(read_buf + FIL_PAGE_OFFSET)
			<< "; space id (if stored to page already) "
			<< mach_read_from_4(
				read_buf + FIL_PAGE_ARCH_LOG_NO_OR_SPACE_ID);

	} else {
		ib::info() << "Uncompressed page, stored checksum in field1 "
			<< mach_read_from_4(
				read_buf + FIL_PAGE_SPACE_OR_CHKSUM)
			<< ", calculated checksums for field1: "
			<< buf_checksum_algorithm_name(
				SRV_CHECKSUM_ALGORITHM_CRC32) << " "
			<< buf_calc_page_crc32(read_buf) << ", "
			<< buf_checksum_algorithm_name(
				SRV_CHECKSUM_ALGORITHM_INNODB) << " "
			<< buf_calc_page_new_checksum(read_buf)
			<< ", "
			<< buf_checksum_algorithm_name(
				SRV_CHECKSUM_ALGORITHM_NONE) << " "
			<< BUF_NO_CHECKSUM_MAGIC
			<< ", stored checksum in field2 "
			<< mach_read_from_4(read_buf + page_size.logical()
					    - FIL_PAGE_END_LSN_OLD_CHKSUM)
			<< ", calculated checksums for field2: "
			<< buf_checksum_algorithm_name(
				SRV_CHECKSUM_ALGORITHM_CRC32) << " "
			<< buf_calc_page_crc32(read_buf)
			<< ", "
			<< buf_checksum_algorithm_name(
				SRV_CHECKSUM_ALGORITHM_INNODB) << " "
			<< buf_calc_page_old_checksum(read_buf)
			<< ", "
			<< buf_checksum_algorithm_name(
				SRV_CHECKSUM_ALGORITHM_NONE) << " "
			<< BUF_NO_CHECKSUM_MAGIC
			<< ",  page LSN "
			<< mach_read_from_4(read_buf + FIL_PAGE_LSN)
			<< " "
			<< mach_read_from_4(read_buf + FIL_PAGE_LSN + 4)
			<< ", low 4 bytes of LSN at page end "
			<< mach_read_from_4(read_buf + page_size.logical()
					    - FIL_PAGE_END_LSN_OLD_CHKSUM + 4)
			<< ", page number (if stored to page already) "
			<< mach_read_from_4(read_buf + FIL_PAGE_OFFSET)
			<< ", space id (if created with >= MySQL-4.1.1"
			   " and stored already) "
			<< mach_read_from_4(
				read_buf + FIL_PAGE_ARCH_LOG_NO_OR_SPACE_ID);
	}

#ifndef UNIV_HOTBACKUP
	if (mach_read_from_2(read_buf + TRX_UNDO_PAGE_HDR + TRX_UNDO_PAGE_TYPE)
	    == TRX_UNDO_INSERT) {
		fprintf(stderr,
			"InnoDB: Page may be an insert undo log page\n");
	} else if (mach_read_from_2(read_buf + TRX_UNDO_PAGE_HDR
				    + TRX_UNDO_PAGE_TYPE)
		   == TRX_UNDO_UPDATE) {
		fprintf(stderr,
			"InnoDB: Page may be an update undo log page\n");
	}
#endif /* !UNIV_HOTBACKUP */

	switch (fil_page_get_type(read_buf)) {
		index_id_t	index_id;
	case FIL_PAGE_INDEX:
	case FIL_PAGE_RTREE:
		index_id = btr_page_get_index_id(read_buf);
		fprintf(stderr,
			"InnoDB: Page may be an index page where"
			" index id is " IB_ID_FMT "\n",
			index_id);
#ifndef UNIV_HOTBACKUP
		index = dict_index_find_on_id_low(index_id);
		if (index) {
			ib::info()
				<< "Index " << index_id
				<< " is " << index->name
				<< " in table " << index->table->name;
		}
#endif /* !UNIV_HOTBACKUP */
		break;
	case FIL_PAGE_INODE:
		fputs("InnoDB: Page may be an 'inode' page\n", stderr);
		break;
	case FIL_PAGE_IBUF_FREE_LIST:
		fputs("InnoDB: Page may be an insert buffer free list page\n",
		      stderr);
		break;
	case FIL_PAGE_TYPE_ALLOCATED:
		fputs("InnoDB: Page may be a freshly allocated page\n",
		      stderr);
		break;
	case FIL_PAGE_IBUF_BITMAP:
		fputs("InnoDB: Page may be an insert buffer bitmap page\n",
		      stderr);
		break;
	case FIL_PAGE_TYPE_SYS:
		fputs("InnoDB: Page may be a system page\n",
		      stderr);
		break;
	case FIL_PAGE_TYPE_TRX_SYS:
		fputs("InnoDB: Page may be a transaction system page\n",
		      stderr);
		break;
	case FIL_PAGE_TYPE_FSP_HDR:
		fputs("InnoDB: Page may be a file space header page\n",
		      stderr);
		break;
	case FIL_PAGE_TYPE_XDES:
		fputs("InnoDB: Page may be an extent descriptor page\n",
		      stderr);
		break;
	case FIL_PAGE_TYPE_BLOB:
		fputs("InnoDB: Page may be a BLOB page\n",
		      stderr);
		break;
	case FIL_PAGE_TYPE_ZBLOB:
	case FIL_PAGE_TYPE_ZBLOB2:
		fputs("InnoDB: Page may be a compressed BLOB page\n",
		      stderr);
		break;
	}

	ut_ad(flags & BUF_PAGE_PRINT_NO_CRASH);
}

#ifndef UNIV_HOTBACKUP

# ifdef PFS_GROUP_BUFFER_SYNC
extern mysql_pfs_key_t	buffer_block_mutex_key;

/********************************************************************//**
This function registers mutexes and rwlocks in buffer blocks with
performance schema. If PFS_MAX_BUFFER_MUTEX_LOCK_REGISTER is
defined to be a value less than chunk->size, then only mutexes
and rwlocks in the first PFS_MAX_BUFFER_MUTEX_LOCK_REGISTER
blocks are registered. */
static
void
pfs_register_buffer_block(
/*======================*/
	buf_chunk_t*	chunk)		/*!< in/out: chunk of buffers */
{
	buf_block_t*    block;
	ulint		num_to_register;

	block = chunk->blocks;

	num_to_register = ut_min(
		chunk->size, PFS_MAX_BUFFER_MUTEX_LOCK_REGISTER);

	for (ulint i = 0; i < num_to_register; i++) {
#  ifdef UNIV_PFS_MUTEX
		BPageMutex*	mutex;

		mutex = &block->mutex;
		mutex->pfs_add(buffer_block_mutex_key);
#  endif /* UNIV_PFS_MUTEX */

		rw_lock_t*	rwlock;

#  ifdef UNIV_PFS_RWLOCK
		rwlock = &block->lock;
		ut_a(!rwlock->pfs_psi);
		rwlock->pfs_psi = (PSI_server)
			? PSI_server->init_rwlock(buf_block_lock_key, rwlock)
			: NULL;

#   ifdef UNIV_SYNC_DEBUG
		rwlock = &block->debug_latch;
		ut_a(!rwlock->pfs_psi);
		rwlock->pfs_psi = (PSI_server)
			? PSI_server->init_rwlock(buf_block_debug_latch_key,
						  rwlock)
			: NULL;
#   endif /* UNIV_SYNC_DEBUG */

#  endif /* UNIV_PFS_RWLOCK */
		block++;
	}
}
# endif /* PFS_GROUP_BUFFER_SYNC */

/********************************************************************//**
Initializes a buffer control block when the buf_pool is created. */
static
void
buf_block_init(
/*===========*/
	buf_pool_t*	buf_pool,	/*!< in: buffer pool instance */
	buf_block_t*	block,		/*!< in: pointer to control block */
	byte*		frame)		/*!< in: pointer to buffer frame */
{
	UNIV_MEM_DESC(frame, UNIV_PAGE_SIZE);

	block->frame = frame;

	block->page.buf_pool_index = buf_pool_index(buf_pool);
	block->page.state = BUF_BLOCK_NOT_USED;
	block->page.buf_fix_count = 0;
	block->page.io_fix = BUF_IO_NONE;

	block->modify_clock = 0;

#if defined UNIV_DEBUG_FILE_ACCESSES || defined UNIV_DEBUG
	block->page.file_page_was_freed = FALSE;
#endif /* UNIV_DEBUG_FILE_ACCESSES || UNIV_DEBUG */

	block->index = NULL;
	block->made_dirty_with_no_latch = false;
	block->skip_flush_check = false;

#ifdef UNIV_DEBUG
	block->page.in_page_hash = FALSE;
	block->page.in_zip_hash = FALSE;
	block->page.in_flush_list = FALSE;
	block->page.in_free_list = FALSE;
	block->page.in_LRU_list = FALSE;
	block->in_unzip_LRU_list = FALSE;
	block->in_withdraw_list = FALSE;
#endif /* UNIV_DEBUG */
#if defined UNIV_AHI_DEBUG || defined UNIV_DEBUG
	block->n_pointers = 0;
#endif /* UNIV_AHI_DEBUG || UNIV_DEBUG */
	page_zip_des_init(&block->page.zip);

	mutex_create("buf_block_mutex", &block->mutex);

#if defined PFS_SKIP_BUFFER_MUTEX_RWLOCK || defined PFS_GROUP_BUFFER_SYNC
	/* If PFS_SKIP_BUFFER_MUTEX_RWLOCK is defined, skip registration
	of buffer block rwlock with performance schema.

	If PFS_GROUP_BUFFER_SYNC is defined, skip the registration
	since buffer block rwlock will be registered later in
	pfs_register_buffer_block(). */

	rw_lock_create(PFS_NOT_INSTRUMENTED, &block->lock, SYNC_LEVEL_VARYING);

# ifdef UNIV_SYNC_DEBUG
	rw_lock_create(
		PFS_NOT_INSTRUMENTED,
		&block->debug_latch, SYNC_NO_ORDER_CHECK);
# endif /* UNIV_SYNC_DEBUG */

#else /* PFS_SKIP_BUFFER_MUTEX_RWLOCK || PFS_GROUP_BUFFER_SYNC */

	rw_lock_create(buf_block_lock_key, &block->lock, SYNC_LEVEL_VARYING);

# ifdef UNIV_SYNC_DEBUG

	rw_lock_create(buf_block_debug_latch_key,
		       &block->debug_latch, SYNC_NO_ORDER_CHECK);
# endif /* UNIV_SYNC_DEBUG */

#endif /* PFS_SKIP_BUFFER_MUTEX_RWLOCK || PFS_GROUP_BUFFER_SYNC */

	ut_ad(rw_lock_validate(&(block->lock)));
}

/********************************************************************//**
Allocates a chunk of buffer frames.
@return chunk, or NULL on failure */
static
buf_chunk_t*
buf_chunk_init(
/*===========*/
	buf_pool_t*	buf_pool,	/*!< in: buffer pool instance */
	buf_chunk_t*	chunk,		/*!< out: chunk of buffers */
	ulint		mem_size)	/*!< in: requested size in bytes */
{
	buf_block_t*	block;
	byte*		frame;
	ulint		i;

	/* Round down to a multiple of page size,
	although it already should be. */
	mem_size = ut_2pow_round(mem_size, UNIV_PAGE_SIZE);
	/* Reserve space for the block descriptors. */
	mem_size += ut_2pow_round((mem_size / UNIV_PAGE_SIZE) * (sizeof *block)
				  + (UNIV_PAGE_SIZE - 1), UNIV_PAGE_SIZE);

	DBUG_EXECUTE_IF("ib_buf_chunk_init_fails", return(NULL););

	chunk->mem = buf_pool->allocator.allocate_large(mem_size,
							&chunk->mem_pfx);

	if (UNIV_UNLIKELY(chunk->mem == NULL)) {

		return(NULL);
	}

	/* Allocate the block descriptors from
	the start of the memory block. */
	chunk->blocks = (buf_block_t*) chunk->mem;

	/* Align a pointer to the first frame.  Note that when
	os_large_page_size is smaller than UNIV_PAGE_SIZE,
	we may allocate one fewer block than requested.  When
	it is bigger, we may allocate more blocks than requested. */

	frame = (byte*) ut_align(chunk->mem, UNIV_PAGE_SIZE);
	chunk->size = chunk->mem_pfx.m_size / UNIV_PAGE_SIZE
		- (frame != chunk->mem);

	/* Subtract the space needed for block descriptors. */
	{
		ulint	size = chunk->size;

		while (frame < (byte*) (chunk->blocks + size)) {
			frame += UNIV_PAGE_SIZE;
			size--;
		}

		chunk->size = size;
	}

	/* Init block structs and assign frames for them. Then we
	assign the frames to the first blocks (we already mapped the
	memory above). */

	block = chunk->blocks;

	for (i = chunk->size; i--; ) {

		buf_block_init(buf_pool, block, frame);
		UNIV_MEM_INVALID(block->frame, UNIV_PAGE_SIZE);

		/* Add the block to the free list */
		UT_LIST_ADD_LAST(buf_pool->free, &block->page);

		ut_d(block->page.in_free_list = TRUE);
		ut_ad(buf_pool_from_block(block) == buf_pool);

		block++;
		frame += UNIV_PAGE_SIZE;
	}

	buf_pool_register_chunk(chunk);

#ifdef PFS_GROUP_BUFFER_SYNC
	pfs_register_buffer_block(chunk);
#endif /* PFS_GROUP_BUFFER_SYNC */
	return(chunk);
}

#ifdef UNIV_DEBUG
/*********************************************************************//**
Finds a block in the given buffer chunk that points to a
given compressed page.
@return buffer block pointing to the compressed page, or NULL */
static
buf_block_t*
buf_chunk_contains_zip(
/*===================*/
	buf_chunk_t*	chunk,	/*!< in: chunk being checked */
	const void*	data)	/*!< in: pointer to compressed page */
{
	buf_block_t*	block;
	ulint		i;

	block = chunk->blocks;

	for (i = chunk->size; i--; block++) {
		if (block->page.zip.data == data) {

			return(block);
		}
	}

	return(NULL);
}

/*********************************************************************//**
Finds a block in the buffer pool that points to a
given compressed page.
@return buffer block pointing to the compressed page, or NULL */
buf_block_t*
buf_pool_contains_zip(
/*==================*/
	buf_pool_t*	buf_pool,	/*!< in: buffer pool instance */
	const void*	data)		/*!< in: pointer to compressed page */
{
	ulint		n;
	buf_chunk_t*	chunk = buf_pool->chunks;

	ut_ad(buf_pool);
	ut_ad(buf_pool_mutex_own(buf_pool));
	for (n = buf_pool->n_chunks; n--; chunk++) {

		buf_block_t* block = buf_chunk_contains_zip(chunk, data);

		if (block) {
			return(block);
		}
	}

	return(NULL);
}
#endif /* UNIV_DEBUG */

/*********************************************************************//**
Checks that all file pages in the buffer chunk are in a replaceable state.
@return address of a non-free block, or NULL if all freed */
static
const buf_block_t*
buf_chunk_not_freed(
/*================*/
	buf_chunk_t*	chunk)	/*!< in: chunk being checked */
{
	buf_block_t*	block;
	ulint		i;

	block = chunk->blocks;

	for (i = chunk->size; i--; block++) {
		ibool	ready;

		switch (buf_block_get_state(block)) {
		case BUF_BLOCK_POOL_WATCH:
		case BUF_BLOCK_ZIP_PAGE:
		case BUF_BLOCK_ZIP_DIRTY:
			/* The uncompressed buffer pool should never
			contain compressed block descriptors. */
			ut_error;
			break;
		case BUF_BLOCK_NOT_USED:
		case BUF_BLOCK_READY_FOR_USE:
		case BUF_BLOCK_MEMORY:
		case BUF_BLOCK_REMOVE_HASH:
			/* Skip blocks that are not being used for
			file pages. */
			break;
		case BUF_BLOCK_FILE_PAGE:
			buf_page_mutex_enter(block);
			ready = buf_flush_ready_for_replace(&block->page);
			buf_page_mutex_exit(block);

			if (!ready) {

				return(block);
			}

			break;
		}
	}

	return(NULL);
}

/********************************************************************//**
Set buffer pool size variables after resizing it */
static
void
buf_pool_set_sizes(void)
/*====================*/
{
	ulint	i;
	ulint	curr_size = 0;

	buf_pool_mutex_enter_all();

	for (i = 0; i < srv_buf_pool_instances; i++) {
		buf_pool_t*	buf_pool;

		buf_pool = buf_pool_from_array(i);
		curr_size += buf_pool->curr_pool_size;
	}

	srv_buf_pool_curr_size = curr_size;
	srv_buf_pool_old_size = srv_buf_pool_size;
	srv_buf_pool_base_size = srv_buf_pool_size;

	buf_pool_mutex_exit_all();
}

/********************************************************************//**
Initialize a buffer pool instance.
@return DB_SUCCESS if all goes well. */
ulint
buf_pool_init_instance(
/*===================*/
	buf_pool_t*	buf_pool,	/*!< in: buffer pool instance */
	ulint		buf_pool_size,	/*!< in: size in bytes */
	ulint		instance_no)	/*!< in: id of the instance */
{
	ulint		i;
	ulint		chunk_size;
	buf_chunk_t*	chunk;

	ut_ad(buf_pool_size % srv_buf_pool_chunk_unit == 0);

	/* 1. Initialize general fields
	------------------------------- */
	mutex_create("buf_pool", &buf_pool->mutex);

	mutex_create("buf_pool_zip", &buf_pool->zip_mutex);

	new(&buf_pool->allocator)
		ut_allocator<unsigned char>(mem_key_buf_buf_pool);

	buf_pool_mutex_enter(buf_pool);

	if (buf_pool_size > 0) {
		buf_pool->n_chunks
			= buf_pool_size / srv_buf_pool_chunk_unit;
		chunk_size = srv_buf_pool_chunk_unit;

		buf_pool->chunks =
			reinterpret_cast<buf_chunk_t*>(ut_zalloc_nokey(
				buf_pool->n_chunks * sizeof(*chunk)));
		buf_pool->chunks_old = NULL;

		UT_LIST_INIT(buf_pool->LRU, &buf_page_t::LRU);
		UT_LIST_INIT(buf_pool->free, &buf_page_t::list);
		UT_LIST_INIT(buf_pool->withdraw, &buf_page_t::list);
		buf_pool->withdraw_target = 0;
		UT_LIST_INIT(buf_pool->flush_list, &buf_page_t::list);
		UT_LIST_INIT(buf_pool->unzip_LRU, &buf_block_t::unzip_LRU);

#if defined UNIV_DEBUG || defined UNIV_BUF_DEBUG
		UT_LIST_INIT(buf_pool->zip_clean, &buf_page_t::list);
#endif /* UNIV_DEBUG || UNIV_BUF_DEBUG */

		for (i = 0; i < UT_ARR_SIZE(buf_pool->zip_free); ++i) {
			UT_LIST_INIT(
				buf_pool->zip_free[i], &buf_buddy_free_t::list);
		}

		buf_pool->curr_size = 0;
		chunk = buf_pool->chunks;

		do {
			if (!buf_chunk_init(buf_pool, chunk, chunk_size)) {
				while (--chunk >= buf_pool->chunks) {
					buf_block_t*	block = chunk->blocks;

					for (i = chunk->size; i--; block++) {
						mutex_free(&block->mutex);
						rw_lock_free(&block->lock);
#ifdef UNIV_SYNC_DEBUG
						rw_lock_free(&block->debug_latch);
#endif /* UNIV_SYNC_DEBUG */
					}

					buf_pool->allocator.deallocate_large(
						chunk->mem, &chunk->mem_pfx);
				}
				ut_free(buf_pool->chunks);
				buf_pool_mutex_exit(buf_pool);

				return(DB_ERROR);
			}

			buf_pool->curr_size += chunk->size;
		} while (++chunk < buf_pool->chunks + buf_pool->n_chunks);

		buf_pool->instance_no = instance_no;
		buf_pool->read_ahead_area =
			ut_min(BUF_READ_AHEAD_PAGES,
			       ut_2_power_up(buf_pool->curr_size /
					     BUF_READ_AHEAD_PORTION));
		buf_pool->curr_pool_size = buf_pool->curr_size * UNIV_PAGE_SIZE;

		buf_pool->old_size = buf_pool->curr_size;
		buf_pool->n_chunks_new = buf_pool->n_chunks;

		/* Number of locks protecting page_hash must be a
		power of two */
		srv_n_page_hash_locks = static_cast<ulong>(
			 ut_2_power_up(srv_n_page_hash_locks));
		ut_a(srv_n_page_hash_locks != 0);
		ut_a(srv_n_page_hash_locks <= MAX_PAGE_HASH_LOCKS);

		buf_pool->page_hash = ib_create(
			2 * buf_pool->curr_size, "hash_table_rw_lock",
			srv_n_page_hash_locks, MEM_HEAP_FOR_PAGE_HASH);

		buf_pool->page_hash_old = NULL;

		buf_pool->zip_hash = hash_create(2 * buf_pool->curr_size);

		buf_pool->last_printout_time = ut_time();
	}
	/* 2. Initialize flushing fields
	-------------------------------- */

	mutex_create("flush_list", &buf_pool->flush_list_mutex);

	for (i = BUF_FLUSH_LRU; i < BUF_FLUSH_N_TYPES; i++) {
		buf_pool->no_flush[i] = os_event_create(0);
	}

	buf_pool->watch = (buf_page_t*) ut_zalloc_nokey(
		sizeof(*buf_pool->watch) * BUF_POOL_WATCH_SIZE);
	for (i = 0; i < BUF_POOL_WATCH_SIZE; i++) {
		buf_pool->watch[i].buf_pool_index = buf_pool->instance_no;
	}

	/* All fields are initialized by ut_zalloc_nokey(). */

	buf_pool->try_LRU_scan = TRUE;

	/* Initialize the hazard pointer for flush_list batches */
	new(&buf_pool->flush_hp)
		FlushHp(buf_pool, &buf_pool->flush_list_mutex);

	/* Initialize the hazard pointer for LRU batches */
	new(&buf_pool->lru_hp) LRUHp(buf_pool, &buf_pool->mutex);

	/* Initialize the iterator for LRU scan search */
	new(&buf_pool->lru_scan_itr) LRUItr(buf_pool, &buf_pool->mutex);

	/* Initialize the iterator for single page scan search */
	new(&buf_pool->single_scan_itr) LRUItr(buf_pool, &buf_pool->mutex);

	buf_pool_mutex_exit(buf_pool);

	return(DB_SUCCESS);
}

/********************************************************************//**
free one buffer pool instance */
static
void
buf_pool_free_instance(
/*===================*/
	buf_pool_t*	buf_pool)	/* in,own: buffer pool instance
					to free */
{
	buf_chunk_t*	chunk;
	buf_chunk_t*	chunks;
	buf_page_t*	bpage;
	buf_page_t*	prev_bpage = 0;

	mutex_free(&buf_pool->mutex);
	mutex_free(&buf_pool->zip_mutex);
	mutex_free(&buf_pool->flush_list_mutex);

	for (bpage = UT_LIST_GET_LAST(buf_pool->LRU);
	     bpage != NULL;
	     bpage = prev_bpage) {

		prev_bpage = UT_LIST_GET_PREV(LRU, bpage);
		buf_page_state	state = buf_page_get_state(bpage);

		ut_ad(buf_page_in_file(bpage));
		ut_ad(bpage->in_LRU_list);

		if (state != BUF_BLOCK_FILE_PAGE) {
			/* We must not have any dirty block except
			when doing a fast shutdown. */
			ut_ad(state == BUF_BLOCK_ZIP_PAGE
			      || srv_fast_shutdown == 2);
			buf_page_free_descriptor(bpage);
		}
	}

	ut_free(buf_pool->watch);
	buf_pool->watch = NULL;

	chunks = buf_pool->chunks;
	chunk = chunks + buf_pool->n_chunks;

	while (--chunk >= chunks) {
		buf_block_t*	block = chunk->blocks;

		for (ulint i = chunk->size; i--; block++) {
			mutex_free(&block->mutex);
			rw_lock_free(&block->lock);
#ifdef UNIV_SYNC_DEBUG
			rw_lock_free(&block->debug_latch);
# endif /* UNIV_SYNC_DEBUG */
		}

		buf_pool->allocator.deallocate_large(
			chunk->mem, &chunk->mem_pfx);
	}

	for (ulint i = BUF_FLUSH_LRU; i < BUF_FLUSH_N_TYPES; ++i) {
		os_event_destroy(buf_pool->no_flush[i]);
	}

	ut_free(buf_pool->chunks);
	ha_clear(buf_pool->page_hash);
	hash_table_free(buf_pool->page_hash);
	hash_table_free(buf_pool->zip_hash);

	buf_pool->allocator.~ut_allocator();
}

/********************************************************************//**
Creates the buffer pool.
@return DB_SUCCESS if success, DB_ERROR if not enough memory or error */
dberr_t
buf_pool_init(
/*==========*/
	ulint	total_size,	/*!< in: size of the total pool in bytes */
	ulint	n_instances)	/*!< in: number of instances */
{
	ulint		i;
	const ulint	size	= total_size / n_instances;

	ut_ad(n_instances > 0);
	ut_ad(n_instances <= MAX_BUFFER_POOLS);
	ut_ad(n_instances == srv_buf_pool_instances);

	buf_pool_resizing = false;
	buf_pool_withdrawing = false;
	buf_withdraw_clock = 0;

	buf_pool_ptr = (buf_pool_t*) ut_zalloc_nokey(
		n_instances * sizeof *buf_pool_ptr);

	buf_chunk_map_reg = UT_NEW_NOKEY(buf_pool_chunk_map_t());

#ifdef UNIV_DEBUG
	rw_lock_create(buf_chunk_map_latch_key, &buf_chunk_map_latch,
		       SYNC_ANY_LATCH);
#endif /* UNIV_DEBUG */

	for (i = 0; i < n_instances; i++) {
		buf_pool_t*	ptr	= &buf_pool_ptr[i];

		if (buf_pool_init_instance(ptr, size, i) != DB_SUCCESS) {

			/* Free all the instances created so far. */
			buf_pool_free(i);

			return(DB_ERROR);
		}
	}

	buf_chunk_map_ref = buf_chunk_map_reg;

	buf_pool_set_sizes();
	buf_LRU_old_ratio_update(100 * 3/ 8, FALSE);

	btr_search_sys_create(buf_pool_get_curr_size() / sizeof(void*) / 64);

	return(DB_SUCCESS);
}

/********************************************************************//**
Frees the buffer pool at shutdown.  This must not be invoked before
freeing all mutexes. */
void
buf_pool_free(
/*==========*/
	ulint	n_instances)	/*!< in: numbere of instances to free */
{
	for (ulint i = 0; i < n_instances; i++) {
		buf_pool_free_instance(buf_pool_from_array(i));
	}

#ifdef UNIV_DEBUG
	rw_lock_free(&buf_chunk_map_latch);
#endif /* UNIV_DEBUG */

	UT_DELETE(buf_chunk_map_reg);
	buf_chunk_map_reg = buf_chunk_map_ref = NULL;

	ut_free(buf_pool_ptr);
	buf_pool_ptr = NULL;
}

/** Reallocate a control block.
@param[in]	buf_pool	buffer pool instance
@param[in]	block		pointer to control block
@retval false	if failed because of no free blocks. */
static
bool
buf_page_realloc(
	buf_pool_t*	buf_pool,
	buf_block_t*	block)
{
	buf_block_t*	new_block;

	ut_ad(buf_pool_withdrawing);
	ut_ad(buf_pool_mutex_own(buf_pool));
	ut_ad(buf_block_get_state(block) == BUF_BLOCK_FILE_PAGE);

	new_block = buf_LRU_get_free_only(buf_pool);

	if (new_block == NULL) {
		return(false); /* free_list was not enough */
	}

	rw_lock_t*	hash_lock = buf_page_hash_lock_get(buf_pool, block->page.id);

	rw_lock_x_lock(hash_lock);
	mutex_enter(&block->mutex);

	if (buf_page_can_relocate(&block->page)) {
		mutex_enter(&new_block->mutex);

		memcpy(new_block->frame, block->frame, UNIV_PAGE_SIZE);
		memcpy(&new_block->page, &block->page, sizeof block->page);

		/* relocate LRU list */
		ut_ad(block->page.in_LRU_list);
		ut_ad(!block->page.in_zip_hash);
		ut_d(block->page.in_LRU_list = FALSE);

		buf_LRU_adjust_hp(buf_pool, &block->page);

		buf_page_t*	prev_b = UT_LIST_GET_PREV(LRU, &block->page);
		UT_LIST_REMOVE(buf_pool->LRU, &block->page);

		if (prev_b != NULL) {
			UT_LIST_INSERT_AFTER(buf_pool->LRU, prev_b, &new_block->page);
		} else {
			UT_LIST_ADD_FIRST(buf_pool->LRU, &new_block->page);
		}

		if (buf_pool->LRU_old == &block->page) {
			buf_pool->LRU_old = &new_block->page;
		}

		ut_ad(new_block->page.in_LRU_list);

		/* relocate unzip_LRU list */
		if (block->page.zip.data != NULL) {
			ut_ad(block->in_unzip_LRU_list);
			ut_d(new_block->in_unzip_LRU_list = TRUE);
			UNIV_MEM_DESC(&new_block->page.zip.data,
				      page_zip_get_size(&new_block->page.zip));

			buf_block_t*	prev_block = UT_LIST_GET_PREV(unzip_LRU, block);
			UT_LIST_REMOVE(buf_pool->unzip_LRU, block);

			ut_d(block->in_unzip_LRU_list = FALSE);
			block->page.zip.data = NULL;
			page_zip_set_size(&block->page.zip, 0);

			if (prev_block != NULL) {
				UT_LIST_INSERT_AFTER(buf_pool->unzip_LRU, prev_block, new_block);
			} else {
				UT_LIST_ADD_FIRST(buf_pool->unzip_LRU, new_block);
			}
		} else {
			ut_ad(!block->in_unzip_LRU_list);
			ut_d(new_block->in_unzip_LRU_list = FALSE);
		}

		/* relocate buf_pool->page_hash */
		ut_ad(block->page.in_page_hash);
		ut_ad(&block->page == buf_page_hash_get_low(buf_pool,
							    block->page.id));
		ut_d(block->page.in_page_hash = FALSE);
		ulint	fold = block->page.id.fold();
		ut_ad(fold == new_block->page.id.fold());
		HASH_DELETE(buf_page_t, hash, buf_pool->page_hash, fold, (&block->page));
		HASH_INSERT(buf_page_t, hash, buf_pool->page_hash, fold, (&new_block->page));

		ut_ad(new_block->page.in_page_hash);

		buf_block_modify_clock_inc(block);
		memset(block->frame + FIL_PAGE_OFFSET, 0xff, 4);
		memset(block->frame + FIL_PAGE_ARCH_LOG_NO_OR_SPACE_ID, 0xff, 4);
		UNIV_MEM_INVALID(block->frame, UNIV_PAGE_SIZE);
		buf_block_set_state(block, BUF_BLOCK_REMOVE_HASH);
		block->page.id.reset(ULINT32_UNDEFINED, ULINT32_UNDEFINED);

		/* Relocate buf_pool->flush_list. */
		if (block->page.oldest_modification) {
			buf_flush_relocate_on_flush_list(
				&block->page, &new_block->page);
		}

		/* set other flags of buf_block_t */

		ut_ad(!block->index);
		new_block->index	= NULL;
		new_block->n_hash_helps	= 0;
		new_block->n_fields	= 1;
		new_block->left_side	= TRUE;

		new_block->lock_hash_val = block->lock_hash_val;
		ut_ad(new_block->lock_hash_val == lock_rec_hash(
			new_block->page.id.space(),
			new_block->page.id.page_no()));

		rw_lock_x_unlock(hash_lock);
		mutex_exit(&new_block->mutex);

		/* free block */
		buf_block_set_state(block, BUF_BLOCK_MEMORY);
		buf_LRU_block_free_non_file_page(block);

		mutex_exit(&block->mutex);
	} else {
		rw_lock_x_unlock(hash_lock);
		mutex_exit(&block->mutex);

		/* free new_block */
		mutex_enter(&new_block->mutex);
		buf_LRU_block_free_non_file_page(new_block);
		mutex_exit(&new_block->mutex);
	}

	return(true); /* free_list was enough */
}

/** Sets the global variable that feeds MySQL's innodb_buffer_pool_resize_status
to the specified string. The format and the following parameters are the
same as the ones used for printf(3).
@param[in]	fmt	format
@param[in]	...	extra parameters according to fmt */
static
void
buf_resize_status(
	const char*	fmt,
	...)
{
	va_list	ap;

	va_start(ap, fmt);

	ut_vsnprintf(
		export_vars.innodb_buffer_pool_resize_status,
		sizeof(export_vars.innodb_buffer_pool_resize_status),
		fmt, ap);

	va_end(ap);
}

/** Determines if a block is intended to be withdrawn.
@param[in]	buf_pool	buffer pool instance
@param[in]	block		pointer to control block
@retval true	if will be withdrawn */
bool
buf_block_will_withdrawn(
	buf_pool_t*		buf_pool,
	const buf_block_t*	block)
{
	ut_ad(buf_pool->curr_size < buf_pool->old_size);
	ut_ad(!buf_pool_resizing || buf_pool_mutex_own(buf_pool));

	const buf_chunk_t*	chunk
		= buf_pool->chunks + buf_pool->n_chunks_new;
	const buf_chunk_t*	echunk
		= buf_pool->chunks + buf_pool->n_chunks;

	while (chunk < echunk) {
		if (block >= chunk->blocks
		    && block < chunk->blocks + chunk->size) {
			return(true);
		}
		++chunk;
	}

	return(false);
}

/** Determines if a frame is intended to be withdrawn.
@param[in]	buf_pool	buffer pool instance
@param[in]	ptr		pointer to a frame
@retval true	if will be withdrawn */
bool
buf_frame_will_withdrawn(
	buf_pool_t*	buf_pool,
	const byte*	ptr)
{
	ut_ad(buf_pool->curr_size < buf_pool->old_size);
	ut_ad(!buf_pool_resizing || buf_pool_mutex_own(buf_pool));

	const buf_chunk_t*	chunk
		= buf_pool->chunks + buf_pool->n_chunks_new;
	const buf_chunk_t*	echunk
		= buf_pool->chunks + buf_pool->n_chunks;

	while (chunk < echunk) {
		if (ptr >= chunk->blocks->frame
		    && ptr < (chunk->blocks + chunk->size - 1)->frame
			     + UNIV_PAGE_SIZE) {
			return(true);
		}
		++chunk;
	}

	return(false);
}

/** Withdraw the buffer pool blocks from end of the buffer pool instance
until withdrawn by buf_pool->withdraw_target.
@param[in]	buf_pool	buffer pool instance
@retval true	if retry is needed */
static
bool
buf_pool_withdraw_blocks(
	buf_pool_t*	buf_pool)
{
	buf_block_t*	block;
	ulint		loop_count = 0;
	ulint		i = buf_pool_index(buf_pool);

	ib::info() << "buffer pool " << i
		<< " : start to withdraw the last "
		<< buf_pool->withdraw_target << " blocks.";

	/* Minimize buf_pool->zip_free[i] lists */
	buf_pool_mutex_enter(buf_pool);
	buf_buddy_condense_free(buf_pool);
	buf_pool_mutex_exit(buf_pool);

	while (UT_LIST_GET_LEN(buf_pool->withdraw)
	       < buf_pool->withdraw_target) {

		/* try to withdraw from free_list */
		ulint	count1 = 0;

		buf_pool_mutex_enter(buf_pool);
		block = reinterpret_cast<buf_block_t*>(
			UT_LIST_GET_FIRST(buf_pool->free));
		while (block != NULL
		       && UT_LIST_GET_LEN(buf_pool->withdraw)
			  < buf_pool->withdraw_target) {
			ut_ad(block->page.in_free_list);
			ut_ad(!block->page.in_flush_list);
			ut_ad(!block->page.in_LRU_list);
			ut_a(!buf_page_in_file(&block->page));

			buf_block_t*	next_block;
			next_block = reinterpret_cast<buf_block_t*>(
				UT_LIST_GET_NEXT(
					list, &block->page));

			if (buf_block_will_withdrawn(buf_pool, block)) {
				/* This should be withdrawn */
				UT_LIST_REMOVE(
					buf_pool->free,
					&block->page);
				UT_LIST_ADD_LAST(
					buf_pool->withdraw,
					&block->page);
				ut_d(block->in_withdraw_list = TRUE);
				count1++;
			}

			block = next_block;
		}
		buf_pool_mutex_exit(buf_pool);

		/* reserve free_list length */
		if (UT_LIST_GET_LEN(buf_pool->withdraw)
		    < buf_pool->withdraw_target) {
			ulint	scan_depth;
			ulint	n_flushed = 0;

			/* cap scan_depth with current LRU size. */
			buf_pool_mutex_enter(buf_pool);
			scan_depth = UT_LIST_GET_LEN(buf_pool->LRU);
			buf_pool_mutex_exit(buf_pool);

			scan_depth = ut_min(
				ut_max(buf_pool->withdraw_target
				       - UT_LIST_GET_LEN(buf_pool->withdraw),
				       static_cast<ulint>(srv_LRU_scan_depth)),
				scan_depth);

			buf_flush_do_batch(buf_pool, BUF_FLUSH_LRU,
				scan_depth, 0, &n_flushed);
			buf_flush_wait_batch_end(buf_pool, BUF_FLUSH_LRU);

			if (n_flushed) {
				MONITOR_INC_VALUE_CUMULATIVE(
					MONITOR_LRU_BATCH_FLUSH_TOTAL_PAGE,
					MONITOR_LRU_BATCH_FLUSH_COUNT,
					MONITOR_LRU_BATCH_FLUSH_PAGES,
					n_flushed);
			}
		}

		/* relocate blocks/buddies in withdrawn area */
		ulint	count2 = 0;

		buf_pool_mutex_enter(buf_pool);
		buf_page_t*	bpage;
		bpage = UT_LIST_GET_FIRST(buf_pool->LRU);
		while (bpage != NULL) {
			BPageMutex*	block_mutex;
			buf_page_t*	next_bpage;

			block_mutex = buf_page_get_mutex(bpage);
			mutex_enter(block_mutex);

			next_bpage = UT_LIST_GET_NEXT(LRU, bpage);

			if (bpage->zip.data != NULL
			    && buf_frame_will_withdrawn(
				buf_pool,
				static_cast<byte*>(bpage->zip.data))) {

				if (buf_page_can_relocate(bpage)) {
					mutex_exit(block_mutex);
					buf_pool_mutex_exit_forbid(buf_pool);
					if(!buf_buddy_realloc(
						buf_pool, bpage->zip.data,
						page_zip_get_size(
							&bpage->zip))) {

						/* failed to allocate block */
						buf_pool_mutex_exit_allow(
							buf_pool);
						break;
					}
					buf_pool_mutex_exit_allow(buf_pool);
					mutex_enter(block_mutex);
					count2++;
				}
				/* NOTE: if the page is in use,
				not reallocated yet */
			}

			if (buf_page_get_state(bpage)
			    == BUF_BLOCK_FILE_PAGE
			    && buf_block_will_withdrawn(
				buf_pool,
				reinterpret_cast<buf_block_t*>(bpage))) {

				if (buf_page_can_relocate(bpage)) {
					mutex_exit(block_mutex);
					buf_pool_mutex_exit_forbid(buf_pool);
					if(!buf_page_realloc(
						buf_pool,
						reinterpret_cast<buf_block_t*>(
							bpage))) {
						/* failed to allocate block */
						buf_pool_mutex_exit_allow(
							buf_pool);
						break;
					}
					buf_pool_mutex_exit_allow(buf_pool);
					count2++;
				} else {
					mutex_exit(block_mutex);
				}
				/* NOTE: if the page is in use,
				not reallocated yet */
			} else {
				mutex_exit(block_mutex);
			}

			bpage = next_bpage;
		}
		buf_pool_mutex_exit(buf_pool);

		buf_resize_status(
			"buffer pool %lu : withdrawing blocks. (%lu/%lu)",
			i, UT_LIST_GET_LEN(buf_pool->withdraw),
			buf_pool->withdraw_target);

		ib::info() << "buffer pool " << i << " : withdrew "
			<< count1 << " blocks from free list."
			<< " Tried to relocate " << count2 << " pages ("
			<< UT_LIST_GET_LEN(buf_pool->withdraw) << "/"
			<< buf_pool->withdraw_target << ").";

		if (++loop_count >= 10) {
			/* give up for now.
			retried after user threads paused. */

			ib::info() << "buffer pool " << i
				<< " : will retry to withdraw later.";

			/* need retry later */
			return(true);
		}
	}

	/* confirm withdrawn enough */
	const buf_chunk_t*	chunk
		= buf_pool->chunks + buf_pool->n_chunks_new;
	const buf_chunk_t*	echunk
		= buf_pool->chunks + buf_pool->n_chunks;

	while (chunk < echunk) {
		block = chunk->blocks;
		for (ulint j = chunk->size; j--; block++) {
			/* If !=BUF_BLOCK_NOT_USED block in the
			withdrawn area, it means corruption
			something */
			ut_a(buf_block_get_state(block)
				== BUF_BLOCK_NOT_USED);
			ut_ad(block->in_withdraw_list);
		}
		++chunk;
	}

	ib::info() << "buffer pool " << i << " : withdrawn target "
		<< UT_LIST_GET_LEN(buf_pool->withdraw) << " blocks.";

	/* retry is not needed */
	++buf_withdraw_clock;
	os_wmb;

	return(false);
}

/** resize page_hash and zip_hash for a buffer pool instance.
@param[in]	buf_pool	buffer pool instance */
static
void
buf_pool_resize_hash(
	buf_pool_t*	buf_pool)
{
	hash_table_t*	new_hash_table;

	ut_ad(buf_pool->page_hash_old == NULL);

	/* recreate page_hash */
	new_hash_table = ib_recreate(
		buf_pool->page_hash, 2 * buf_pool->curr_size);

	for (ulint i = 0; i < hash_get_n_cells(buf_pool->page_hash); i++) {
		buf_page_t*	bpage;

		bpage = static_cast<buf_page_t*>(
			HASH_GET_FIRST(
				buf_pool->page_hash, i));

		while (bpage) {
			buf_page_t*	prev_bpage = bpage;
			ulint		fold;

			bpage = static_cast<buf_page_t*>(
				HASH_GET_NEXT(
					hash, prev_bpage));

			fold = prev_bpage->id.fold();

			HASH_DELETE(buf_page_t, hash,
				buf_pool->page_hash, fold,
				prev_bpage);

			HASH_INSERT(buf_page_t, hash,
				new_hash_table, fold,
				prev_bpage);
		}
	}

	buf_pool->page_hash_old = buf_pool->page_hash;
	buf_pool->page_hash = new_hash_table;

	/* recreate zip_hash */
	new_hash_table = hash_create(2 * buf_pool->curr_size);

	for (ulint i = 0; i < hash_get_n_cells(buf_pool->zip_hash); i++) {
		buf_page_t*	bpage;

		bpage = static_cast<buf_page_t*>(
			HASH_GET_FIRST(buf_pool->zip_hash, i));

		while (bpage) {
			buf_page_t*	prev_bpage = bpage;
			ulint		fold;

			bpage = static_cast<buf_page_t*>(
				HASH_GET_NEXT(
					hash, prev_bpage));

			fold = BUF_POOL_ZIP_FOLD(
				reinterpret_cast<buf_block_t*>(
					prev_bpage));

			HASH_DELETE(buf_page_t, hash,
				buf_pool->zip_hash, fold,
				prev_bpage);

			HASH_INSERT(buf_page_t, hash,
				new_hash_table, fold,
				prev_bpage);
		}
	}

	hash_table_free(buf_pool->zip_hash);
	buf_pool->zip_hash = new_hash_table;
}

/** Resize the buffer pool based on srv_buf_pool_size from
srv_buf_pool_old_size. */
void
buf_pool_resize()
{
	buf_pool_t*	buf_pool;
	ulint		new_instance_size;
	bool		warning = false;

	ut_ad(!buf_pool_resizing);
	ut_ad(!buf_pool_withdrawing);
	ut_ad(srv_buf_pool_chunk_unit > 0);

	new_instance_size = srv_buf_pool_size / srv_buf_pool_instances;
	new_instance_size /= UNIV_PAGE_SIZE;

	buf_resize_status("Resizing buffer pool from " ULINTPF " to "
			  ULINTPF " (unit=" ULINTPF ").",
			  srv_buf_pool_old_size, srv_buf_pool_size,
			  srv_buf_pool_chunk_unit);

	ib::info() << "Resizing buffer pool from " << srv_buf_pool_old_size
		<< " to " << srv_buf_pool_size << ". (unit="
		<< srv_buf_pool_chunk_unit << ")";

	/* set new limit for all buffer pool for resizing */
	for (ulint i = 0; i < srv_buf_pool_instances; i++) {
		buf_pool = buf_pool_from_array(i);
		buf_pool_mutex_enter(buf_pool);

		ut_ad(buf_pool->curr_size == buf_pool->old_size);
		ut_ad(buf_pool->n_chunks_new == buf_pool->n_chunks);
		ut_ad(UT_LIST_GET_LEN(buf_pool->withdraw) == 0);
		ut_ad(buf_pool->flush_rbt == NULL);

		buf_pool->curr_size = new_instance_size;

		buf_pool->n_chunks_new = new_instance_size * UNIV_PAGE_SIZE
			/ srv_buf_pool_chunk_unit;

		buf_pool_mutex_exit(buf_pool);
	}

	/* disable AHI if needed */
	bool	btr_search_disabled = false;

	buf_resize_status("Disabling adaptive hash index.");

	rw_lock_s_lock(&btr_search_latch);
	if (btr_search_enabled) {
		rw_lock_s_unlock(&btr_search_latch);
		btr_search_disabled = true;
	} else {
		rw_lock_s_unlock(&btr_search_latch);
	}

	btr_search_disable();

	if (btr_search_disabled) {
		ib::info() << "disabled adaptive hash index.";
	}

	/* set withdraw target */
	for (ulint i = 0; i < srv_buf_pool_instances; i++) {
		buf_pool = buf_pool_from_array(i);
		if (buf_pool->curr_size < buf_pool->old_size) {
			ulint	withdraw_target = 0;

			const buf_chunk_t*	chunk
				= buf_pool->chunks + buf_pool->n_chunks_new;
			const buf_chunk_t*	echunk
				= buf_pool->chunks + buf_pool->n_chunks;

			while (chunk < echunk) {
				withdraw_target += chunk->size;
				++chunk;
			}

			ut_ad(buf_pool->withdraw_target == 0);
			buf_pool->withdraw_target = withdraw_target;
			buf_pool_withdrawing = true;
		}
	}

	buf_resize_status("Withdrawing blocks to be shrunken.");

	ib_time_t	withdraw_started = ut_time();
	ulint		message_interval = 60;
	ulint		retry_interval = 1;

withdraw_retry:
	bool	should_retry_withdraw = false;

	/* wait for the number of blocks fit to the new size (if needed)*/
	for (ulint i = 0; i < srv_buf_pool_instances; i++) {
		buf_pool = buf_pool_from_array(i);
		if (buf_pool->curr_size < buf_pool->old_size) {

			should_retry_withdraw |=
				buf_pool_withdraw_blocks(buf_pool);
		}
	}

	if (srv_shutdown_state != SRV_SHUTDOWN_NONE) {
		/* abort to resize for shutdown. */
		buf_pool_withdrawing = false;
		return;
	}

	/* abort buffer pool load */
	buf_load_abort();

	if (should_retry_withdraw
	    && ut_difftime(ut_time(), withdraw_started) >= message_interval) {

		if (message_interval > 900) {
			message_interval = 1800;
		} else {
			message_interval *= 2;
		}

		lock_mutex_enter();
		trx_sys_mutex_enter();
		bool	found = false;
		for (trx_t* trx = UT_LIST_GET_FIRST(trx_sys->mysql_trx_list);
		     trx != NULL;
		     trx = UT_LIST_GET_NEXT(mysql_trx_list, trx)) {
			if (trx->state != TRX_STATE_NOT_STARTED
			    && trx->mysql_thd != NULL
			    && ut_difftime(withdraw_started,
					   trx->start_time) > 0) {
				if (!found) {
					ib::warn() <<
						"The following trx might hold"
						" the blocks in buffer pool to"
					        " be withdrawn. Buffer pool"
						" resizing can complete only"
						" after all the transactions"
						" below release the blocks.";
					found = true;
				}

				lock_trx_print_wait_and_mvcc_state(
					stderr, trx);
			}
		}
		trx_sys_mutex_exit();
		lock_mutex_exit();

		withdraw_started = ut_time();
	}

	if (should_retry_withdraw) {
		ib::info() << "Will retry to withdraw " << retry_interval
			<< " seconds later.";
		os_thread_sleep(retry_interval * 1000000);

		if (retry_interval > 5) {
			retry_interval = 10;
		} else {
			retry_interval *= 2;
		}

		goto withdraw_retry;
	}

	buf_pool_withdrawing = false;

	buf_resize_status("Latching whole of buffer pool.");

#ifndef DBUG_OFF
	{
		bool	should_wait = true;

		while (should_wait) {
			should_wait = false;
			DBUG_EXECUTE_IF(
				"ib_buf_pool_resize_wait_before_resize",
				should_wait = true; os_thread_sleep(10000););
		}
	}
#endif /* !DBUG_OFF */

	if (srv_shutdown_state != SRV_SHUTDOWN_NONE) {
		return;
	}

	/* Indicate critical path */
	buf_pool_resizing = true;

	/* Acquire all buf_pool_mutex/hash_lock */
	for (ulint i = 0; i < srv_buf_pool_instances; ++i) {
		buf_pool_t*	buf_pool = buf_pool_from_array(i);

		buf_pool_mutex_enter(buf_pool);
	}
	for (ulint i = 0; i < srv_buf_pool_instances; ++i) {
		buf_pool_t*	buf_pool = buf_pool_from_array(i);

		hash_lock_x_all(buf_pool->page_hash);
	}

	buf_chunk_map_reg = UT_NEW_NOKEY(buf_pool_chunk_map_t());

	/* add/delete chunks */
	for (ulint i = 0; i < srv_buf_pool_instances; ++i) {
		buf_pool_t*	buf_pool = buf_pool_from_array(i);
		buf_chunk_t*	chunk;
		buf_chunk_t*	echunk;

		buf_resize_status("buffer pool %lu :"
			" resizing with chunks %lu to %lu.",
			i, buf_pool->n_chunks, buf_pool->n_chunks_new);

		if (buf_pool->n_chunks_new < buf_pool->n_chunks) {
			/* delete chunks */
			chunk = buf_pool->chunks
				+ buf_pool->n_chunks_new;
			echunk = buf_pool->chunks + buf_pool->n_chunks;

			ulint	sum_freed = 0;

			while (chunk < echunk) {
				buf_block_t*	block = chunk->blocks;

				for (ulint j = chunk->size;
				     j--; block++) {
					mutex_free(&block->mutex);
					rw_lock_free(&block->lock);
#ifdef UNIV_SYNC_DEBUG
					rw_lock_free(
						&block->debug_latch);
#endif /* UNIV_SYNC_DEBUG */
				}

				buf_pool->allocator.deallocate_large(
					chunk->mem, &chunk->mem_pfx);

				sum_freed += chunk->size;

				++chunk;
			}

			/* discard withdraw list */
			UT_LIST_INIT(buf_pool->withdraw,
				     &buf_page_t::list);
			buf_pool->withdraw_target = 0;

			ib::info() << "buffer pool " << i << " : "
				<< buf_pool->n_chunks - buf_pool->n_chunks_new
				<< " chunks (" << sum_freed
				<< " blocks) were freed.";

			buf_pool->n_chunks = buf_pool->n_chunks_new;
		}

		{
			/* reallocate buf_pool->chunks */
			buf_chunk_t*	new_chunks;
			new_chunks =
				reinterpret_cast<buf_chunk_t*>(
					ut_zalloc_nokey(
						buf_pool->n_chunks_new
						* sizeof(*chunk)));

			ulint	n_chunks_copy = ut_min(buf_pool->n_chunks_new,
						       buf_pool->n_chunks);

			memcpy(new_chunks, buf_pool->chunks,
			       n_chunks_copy * sizeof(*chunk));

			for (ulint j = 0; j < n_chunks_copy; j++) {
				buf_pool_register_chunk(&new_chunks[j]);
			}

			buf_pool->chunks_old = buf_pool->chunks;
			buf_pool->chunks = new_chunks;
		}

		if (buf_pool->n_chunks_new > buf_pool->n_chunks) {
			/* add chunks */
			chunk = buf_pool->chunks + buf_pool->n_chunks;
			echunk = buf_pool->chunks
				+ buf_pool->n_chunks_new;

			ulint	sum_added = 0;
			ulint	n_chunks = buf_pool->n_chunks;

			while (chunk < echunk) {
				ulong	unit = srv_buf_pool_chunk_unit;

				if (!buf_chunk_init(buf_pool, chunk, unit)) {

					ib::error() << "buffer pool " << i
						<< " : failed to allocate"
						" new memory.";

					warning = true;

					buf_pool->n_chunks_new
						= n_chunks;

					break;
				}

				sum_added += chunk->size;

				++n_chunks;
				++chunk;
			}

			ib::info() << "buffer pool " << i << " : "
				<< buf_pool->n_chunks_new - buf_pool->n_chunks
				<< " chunks (" << sum_added
				<< " blocks) were added.";

			buf_pool->n_chunks = n_chunks;
		}

		/* recalc buf_pool->curr_size */
		ulint	new_size = 0;

		chunk = buf_pool->chunks;
		do {
			new_size += chunk->size;
		} while (++chunk < buf_pool->chunks
				   + buf_pool->n_chunks);

		buf_pool->curr_size = new_size;
	}

	buf_pool_chunk_map_t*	chunk_map_old = buf_chunk_map_ref;
	buf_chunk_map_ref = buf_chunk_map_reg;

	/* set instance sizes */
	{
		ulint	curr_size = 0;

		for (ulint i = 0; i < srv_buf_pool_instances; i++) {
			buf_pool = buf_pool_from_array(i);

			ut_ad(UT_LIST_GET_LEN(buf_pool->withdraw) == 0);

			buf_pool->read_ahead_area =
				ut_min(BUF_READ_AHEAD_PAGES,
				       ut_2_power_up(buf_pool->curr_size /
						      BUF_READ_AHEAD_PORTION));
			buf_pool->curr_pool_size
				= buf_pool->curr_size * UNIV_PAGE_SIZE;
			curr_size += buf_pool->curr_pool_size;
			buf_pool->old_size = buf_pool->curr_size;
		}
		srv_buf_pool_curr_size = curr_size;
	}

	/* Normalize page_hash and zip_hash,
	if the new size is too different */
	if (srv_buf_pool_base_size > srv_buf_pool_size * 2
	    || srv_buf_pool_base_size * 2 < srv_buf_pool_size) {

		buf_resize_status("Resizing hash tables.");

		for (ulint i = 0; i < srv_buf_pool_instances; ++i) {
			buf_pool_t*	buf_pool = buf_pool_from_array(i);

			buf_pool_resize_hash(buf_pool);

			ib::info() << "buffer pool " << i
				<< " : hash tables were resized.";
		}
	}

	/* Release all buf_pool_mutex/page_hash */
	for (ulint i = 0; i < srv_buf_pool_instances; ++i) {
		buf_pool_t*	buf_pool = buf_pool_from_array(i);

		hash_unlock_x_all(buf_pool->page_hash);
		buf_pool_mutex_exit(buf_pool);

		ut_free(buf_pool->chunks_old);
		buf_pool->chunks_old = NULL;

		if (buf_pool->page_hash_old != NULL) {
			hash_table_free(buf_pool->page_hash_old);
			buf_pool->page_hash_old = NULL;
		}
	}

#ifdef UNIV_DEBUG
	rw_lock_x_lock(&buf_chunk_map_latch);
#endif /* UNIV_DEBUG */
	UT_DELETE(chunk_map_old);
#ifdef UNIV_DEBUG
	rw_lock_x_unlock(&buf_chunk_map_latch);
#endif /* UNIV_DEBUG */

	buf_pool_resizing = false;

	/* Normalize other components, if the new size is too different */
	if (srv_buf_pool_base_size > srv_buf_pool_size * 2
	    || srv_buf_pool_base_size * 2 < srv_buf_pool_size) {
		srv_buf_pool_base_size = srv_buf_pool_size;

		buf_resize_status("Resizing also other hash tables.");

		/* normalize lock_sys */
		srv_lock_table_size = 5 * (srv_buf_pool_size / UNIV_PAGE_SIZE);
		lock_sys_resize(srv_lock_table_size);

		/* normalize btr_search_sys */
		btr_search_sys_resize(
			buf_pool_get_curr_size() / sizeof(void*) / 64);

		/* normalize dict_sys */
		dict_resize();

		ib::info() << "Resized hash tables at lock_sys,"
			" adaptive hash index, dictionary.";
	}

	/* normalize ibuf->max_size */
	ibuf_max_size_update(srv_change_buffer_max_size);

	if (srv_buf_pool_old_size != srv_buf_pool_size) {

		ib::info() << "Completed to resize buffer pool from "
			<< srv_buf_pool_old_size
			<< " to " << srv_buf_pool_size << ".";
		srv_buf_pool_old_size = srv_buf_pool_size;
	}

	/* enable AHI if needed */
	if (btr_search_disabled) {
		btr_search_enable();
		ib::info() << "Re-enabled adaptive hash index.";
	}

	char	now[32];

	ut_sprintf_timestamp(now);
	if (!warning) {
		buf_resize_status("Completed resizing buffer pool at %s.",
			now);
	} else {
		buf_resize_status("Resizing buffer pool was failed,"
			" finished resizing at %s.", now);
	}

#if defined UNIV_DEBUG || defined UNIV_BUF_DEBUG
	ut_a(buf_validate());
#endif /* UNIV_DEBUG || UNIV_BUF_DEBUG */

	return;
}

/** This is the thread for resizing buffer pool. It waits for an event and
when waked up either performs a resizing and sleeps again.
@param[in]	arg	a dummy parameter required by os_thread_create.
@return	this function does not return, calls os_thread_exit()
*/
extern "C"
os_thread_ret_t
DECLARE_THREAD(buf_resize_thread)(
	void*	arg __attribute__((unused)))
{
	my_thread_init();

	srv_buf_resize_thread_active = true;

	buf_resize_status("not started");

	while (srv_shutdown_state == SRV_SHUTDOWN_NONE) {
		os_event_wait(srv_buf_resize_event);
		os_event_reset(srv_buf_resize_event);

		if (srv_shutdown_state != SRV_SHUTDOWN_NONE) {
			break;
		}

		buf_pool_mutex_enter_all();
		if (srv_buf_pool_old_size == srv_buf_pool_size) {
			buf_pool_mutex_exit_all();
			/* nothing to do */
			continue;
		}
		buf_pool_mutex_exit_all();

		buf_pool_resize();
	}

	srv_buf_resize_thread_active = false;

	my_thread_end();
	os_thread_exit(NULL);

	OS_THREAD_DUMMY_RETURN;
}

/********************************************************************//**
Clears the adaptive hash index on all pages in the buffer pool. */
void
buf_pool_clear_hash_index(void)
/*===========================*/
{
	ulint	p;

#ifdef UNIV_SYNC_DEBUG
	ut_ad(rw_lock_own(&btr_search_latch, RW_LOCK_X));
#endif /* UNIV_SYNC_DEBUG */
	ut_ad(!buf_pool_resizing);
	ut_ad(!btr_search_enabled);

	for (p = 0; p < srv_buf_pool_instances; p++) {
		buf_pool_t*	buf_pool = buf_pool_from_array(p);
		buf_chunk_t*	chunks	= buf_pool->chunks;
		buf_chunk_t*	chunk	= chunks + buf_pool->n_chunks;

		while (--chunk >= chunks) {
			buf_block_t*	block	= chunk->blocks;
			ulint		i	= chunk->size;

			for (; i--; block++) {
				dict_index_t*	index	= block->index;

				/* We can set block->index = NULL
				when we have an x-latch on btr_search_latch;
				see the comment in buf0buf.h */

				if (!index) {
					/* Not hashed */
					continue;
				}

				block->index = NULL;
# if defined UNIV_AHI_DEBUG || defined UNIV_DEBUG
				block->n_pointers = 0;
# endif /* UNIV_AHI_DEBUG || UNIV_DEBUG */
			}
		}
	}
}

/********************************************************************//**
Relocate a buffer control block.  Relocates the block on the LRU list
and in buf_pool->page_hash.  Does not relocate bpage->list.
The caller must take care of relocating bpage->list. */
static
void
buf_relocate(
/*=========*/
	buf_page_t*	bpage,	/*!< in/out: control block being relocated;
				buf_page_get_state(bpage) must be
				BUF_BLOCK_ZIP_DIRTY or BUF_BLOCK_ZIP_PAGE */
	buf_page_t*	dpage)	/*!< in/out: destination control block */
{
	buf_page_t*	b;
	buf_pool_t*	buf_pool = buf_pool_from_bpage(bpage);

	ut_ad(buf_pool_mutex_own(buf_pool));
	ut_ad(buf_page_hash_lock_held_x(buf_pool, bpage));
	ut_ad(mutex_own(buf_page_get_mutex(bpage)));
	ut_a(buf_page_get_io_fix(bpage) == BUF_IO_NONE);
	ut_a(bpage->buf_fix_count == 0);
	ut_ad(bpage->in_LRU_list);
	ut_ad(!bpage->in_zip_hash);
	ut_ad(bpage->in_page_hash);
	ut_ad(bpage == buf_page_hash_get_low(buf_pool, bpage->id));

	ut_ad(!buf_pool_watch_is_sentinel(buf_pool, bpage));
#ifdef UNIV_DEBUG
	switch (buf_page_get_state(bpage)) {
	case BUF_BLOCK_POOL_WATCH:
	case BUF_BLOCK_NOT_USED:
	case BUF_BLOCK_READY_FOR_USE:
	case BUF_BLOCK_FILE_PAGE:
	case BUF_BLOCK_MEMORY:
	case BUF_BLOCK_REMOVE_HASH:
		ut_error;
	case BUF_BLOCK_ZIP_DIRTY:
	case BUF_BLOCK_ZIP_PAGE:
		break;
	}
#endif /* UNIV_DEBUG */

	memcpy(dpage, bpage, sizeof *dpage);

	/* Important that we adjust the hazard pointer before
	removing bpage from LRU list. */
	buf_LRU_adjust_hp(buf_pool, bpage);

	ut_d(bpage->in_LRU_list = FALSE);
	ut_d(bpage->in_page_hash = FALSE);

	/* relocate buf_pool->LRU */
	b = UT_LIST_GET_PREV(LRU, bpage);
	UT_LIST_REMOVE(buf_pool->LRU, bpage);

	if (b != NULL) {
		UT_LIST_INSERT_AFTER(buf_pool->LRU, b, dpage);
	} else {
		UT_LIST_ADD_FIRST(buf_pool->LRU, dpage);
	}

	if (UNIV_UNLIKELY(buf_pool->LRU_old == bpage)) {
		buf_pool->LRU_old = dpage;
#ifdef UNIV_LRU_DEBUG
		/* buf_pool->LRU_old must be the first item in the LRU list
		whose "old" flag is set. */
		ut_a(buf_pool->LRU_old->old);
		ut_a(!UT_LIST_GET_PREV(LRU, buf_pool->LRU_old)
		     || !UT_LIST_GET_PREV(LRU, buf_pool->LRU_old)->old);
		ut_a(!UT_LIST_GET_NEXT(LRU, buf_pool->LRU_old)
		     || UT_LIST_GET_NEXT(LRU, buf_pool->LRU_old)->old);
	} else {
		/* Check that the "old" flag is consistent in
		the block and its neighbours. */
		buf_page_set_old(dpage, buf_page_is_old(dpage));
#endif /* UNIV_LRU_DEBUG */
	}

        ut_d(CheckInLRUList::validate(buf_pool));

	/* relocate buf_pool->page_hash */
	ulint	fold = bpage->id.fold();
	ut_ad(fold == dpage->id.fold());
	HASH_DELETE(buf_page_t, hash, buf_pool->page_hash, fold, bpage);
	HASH_INSERT(buf_page_t, hash, buf_pool->page_hash, fold, dpage);
}

/** Hazard Pointer implementation. */

/** Set current value
@param bpage	buffer block to be set as hp */
void
HazardPointer::set(buf_page_t* bpage)
{
	ut_ad(mutex_own(m_mutex));
	ut_ad(!bpage || buf_pool_from_bpage(bpage) == m_buf_pool);
	ut_ad(!bpage || buf_page_in_file(bpage));

	m_hp = bpage;
}

/** Checks if a bpage is the hp
@param bpage    buffer block to be compared
@return true if it is hp */

bool
HazardPointer::is_hp(const buf_page_t* bpage)
{
	ut_ad(mutex_own(m_mutex));
	ut_ad(!m_hp || buf_pool_from_bpage(m_hp) == m_buf_pool);
	ut_ad(!bpage || buf_pool_from_bpage(bpage) == m_buf_pool);

	return(bpage == m_hp);
}

/** Adjust the value of hp. This happens when some other thread working
on the same list attempts to remove the hp from the list.
@param bpage	buffer block to be compared */

void
FlushHp::adjust(const buf_page_t* bpage)
{
	ut_ad(bpage != NULL);

	/** We only support reverse traversal for now. */
	if (is_hp(bpage)) {
		m_hp = UT_LIST_GET_PREV(list, m_hp);
	}

	ut_ad(!m_hp || m_hp->in_flush_list);
}

/** Adjust the value of hp. This happens when some other thread working
on the same list attempts to remove the hp from the list.
@param bpage	buffer block to be compared */

void
LRUHp::adjust(const buf_page_t* bpage)
{
	ut_ad(bpage);

	/** We only support reverse traversal for now. */
	if (is_hp(bpage)) {
		m_hp = UT_LIST_GET_PREV(LRU, m_hp);
	}

	ut_ad(!m_hp || m_hp->in_LRU_list);
}

/** Selects from where to start a scan. If we have scanned too deep into
the LRU list it resets the value to the tail of the LRU list.
@return buf_page_t from where to start scan. */

buf_page_t*
LRUItr::start()
{
	ut_ad(mutex_own(m_mutex));

	if (!m_hp || m_hp->old) {
		m_hp = UT_LIST_GET_LAST(m_buf_pool->LRU);
	}

	return(m_hp);
}

/** Determine if a block is a sentinel for a buffer pool watch.
@param[in]	buf_pool	buffer pool instance
@param[in]	bpage		block
@return TRUE if a sentinel for a buffer pool watch, FALSE if not */
ibool
buf_pool_watch_is_sentinel(
	const buf_pool_t*	buf_pool,
	const buf_page_t*	bpage)
{
	/* We must also own the appropriate hash lock. */
	ut_ad(buf_page_hash_lock_held_s_or_x(buf_pool, bpage));
	ut_ad(buf_page_in_file(bpage));

	if (bpage < &buf_pool->watch[0]
	    || bpage >= &buf_pool->watch[BUF_POOL_WATCH_SIZE]) {

		ut_ad(buf_page_get_state(bpage) != BUF_BLOCK_ZIP_PAGE
		      || bpage->zip.data != NULL);

		return(FALSE);
	}

	ut_ad(buf_page_get_state(bpage) == BUF_BLOCK_ZIP_PAGE);
	ut_ad(!bpage->in_zip_hash);
	ut_ad(bpage->in_page_hash);
	ut_ad(bpage->zip.data == NULL);
	return(TRUE);
}

/** Add watch for the given page to be read in. Caller must have
appropriate hash_lock for the bpage. This function may release the
hash_lock and reacquire it.
@param[in]	page_id		page id
@param[in,out]	hash_lock	hash_lock currently latched
@return NULL if watch set, block if the page is in the buffer pool */
buf_page_t*
buf_pool_watch_set(
	const page_id_t&	page_id,
	rw_lock_t**		hash_lock)
{
	buf_page_t*	bpage;
	ulint		i;
	buf_pool_t*	buf_pool = buf_pool_get(page_id);

	ut_ad(*hash_lock == buf_page_hash_lock_get(buf_pool, page_id));

#ifdef UNIV_SYNC_DEBUG
	ut_ad(rw_lock_own(*hash_lock, RW_LOCK_X));
#endif /* UNIV_SYNC_DEBUG */

	bpage = buf_page_hash_get_low(buf_pool, page_id);

	if (bpage != NULL) {
page_found:
		if (!buf_pool_watch_is_sentinel(buf_pool, bpage)) {
			/* The page was loaded meanwhile. */
			return(bpage);
		}

		/* Add to an existing watch. */
		buf_block_fix(bpage);
		return(NULL);
	}

	/* From this point this function becomes fairly heavy in terms
	of latching. We acquire the buf_pool mutex as well as all the
	hash_locks. buf_pool mutex is needed because any changes to
	the page_hash must be covered by it and hash_locks are needed
	because we don't want to read any stale information in
	buf_pool->watch[]. However, it is not in the critical code path
	as this function will be called only by the purge thread. */


	/* To obey latching order first release the hash_lock. */
	rw_lock_x_unlock(*hash_lock);

	buf_pool_mutex_enter(buf_pool);
	hash_lock_x_all(buf_pool->page_hash);

	/* If not own buf_pool_mutex, page_hash can be changed. */
	*hash_lock = buf_page_hash_lock_get(buf_pool, page_id);

	/* We have to recheck that the page
	was not loaded or a watch set by some other
	purge thread. This is because of the small
	time window between when we release the
	hash_lock to acquire buf_pool mutex above. */

	bpage = buf_page_hash_get_low(buf_pool, page_id);
	if (UNIV_LIKELY_NULL(bpage)) {
		buf_pool_mutex_exit(buf_pool);
		hash_unlock_x_all_but(buf_pool->page_hash, *hash_lock);
		goto page_found;
	}

	/* The maximum number of purge threads should never exceed
	BUF_POOL_WATCH_SIZE. So there is no way for purge thread
	instance to hold a watch when setting another watch. */
	for (i = 0; i < BUF_POOL_WATCH_SIZE; i++) {
		bpage = &buf_pool->watch[i];

		ut_ad(bpage->access_time == 0);
		ut_ad(bpage->newest_modification == 0);
		ut_ad(bpage->oldest_modification == 0);
		ut_ad(bpage->zip.data == NULL);
		ut_ad(!bpage->in_zip_hash);

		switch (bpage->state) {
		case BUF_BLOCK_POOL_WATCH:
			ut_ad(!bpage->in_page_hash);
			ut_ad(bpage->buf_fix_count == 0);

			/* bpage is pointing to buf_pool->watch[],
			which is protected by buf_pool->mutex.
			Normally, buf_page_t objects are protected by
			buf_block_t::mutex or buf_pool->zip_mutex or both. */

			bpage->state = BUF_BLOCK_ZIP_PAGE;
			bpage->id.copy_from(page_id);
			bpage->buf_fix_count = 1;

			ut_d(bpage->in_page_hash = TRUE);
			HASH_INSERT(buf_page_t, hash, buf_pool->page_hash,
				    page_id.fold(), bpage);

			buf_pool_mutex_exit(buf_pool);
			/* Once the sentinel is in the page_hash we can
			safely release all locks except just the
			relevant hash_lock */
			hash_unlock_x_all_but(buf_pool->page_hash,
						*hash_lock);

			return(NULL);
		case BUF_BLOCK_ZIP_PAGE:
			ut_ad(bpage->in_page_hash);
			ut_ad(bpage->buf_fix_count > 0);
			break;
		default:
			ut_error;
		}
	}

	/* Allocation failed.  Either the maximum number of purge
	threads should never exceed BUF_POOL_WATCH_SIZE, or this code
	should be modified to return a special non-NULL value and the
	caller should purge the record directly. */
	ut_error;

	/* Fix compiler warning */
	return(NULL);
}

/** Remove the sentinel block for the watch before replacing it with a
real block. buf_page_watch_clear() or buf_page_watch_occurred() will notice
that the block has been replaced with the real block.
@param[in,out]	buf_pool	buffer pool instance
@param[in,out]	watch		sentinel for watch
@return reference count, to be added to the replacement block */
static
void
buf_pool_watch_remove(
	buf_pool_t*	buf_pool,
	buf_page_t*	watch)
{
#ifdef UNIV_SYNC_DEBUG
	/* We must also own the appropriate hash_bucket mutex. */
	rw_lock_t* hash_lock = buf_page_hash_lock_get(buf_pool, watch->id);
	ut_ad(rw_lock_own(hash_lock, RW_LOCK_X));
#endif /* UNIV_SYNC_DEBUG */

	ut_ad(buf_pool_mutex_own(buf_pool));

	HASH_DELETE(buf_page_t, hash, buf_pool->page_hash, watch->id.fold(),
		    watch);
	ut_d(watch->in_page_hash = FALSE);
	watch->buf_fix_count = 0;
	watch->state = BUF_BLOCK_POOL_WATCH;
}

/** Stop watching if the page has been read in.
buf_pool_watch_set(same_page_id) must have returned NULL before.
@param[in]	page_id	page id */
void
buf_pool_watch_unset(
	const page_id_t&	page_id)
{
	buf_page_t*	bpage;
	buf_pool_t*	buf_pool = buf_pool_get(page_id);

	/* We only need to have buf_pool mutex in case where we end
	up calling buf_pool_watch_remove but to obey latching order
	we acquire it here before acquiring hash_lock. This should
	not cause too much grief as this function is only ever
	called from the purge thread. */
	buf_pool_mutex_enter(buf_pool);

	rw_lock_t*	hash_lock = buf_page_hash_lock_get(buf_pool, page_id);
	rw_lock_x_lock(hash_lock);

	/* The page must exist because buf_pool_watch_set()
	increments buf_fix_count. */
	bpage = buf_page_hash_get_low(buf_pool, page_id);

	if (buf_block_unfix(bpage) == 0
	    && buf_pool_watch_is_sentinel(buf_pool, bpage)) {
		buf_pool_watch_remove(buf_pool, bpage);
	}

	buf_pool_mutex_exit(buf_pool);
	rw_lock_x_unlock(hash_lock);
}

/** Check if the page has been read in.
This may only be called after buf_pool_watch_set(same_page_id)
has returned NULL and before invoking buf_pool_watch_unset(same_page_id).
@param[in]	page_id	page id
@return FALSE if the given page was not read in, TRUE if it was */
ibool
buf_pool_watch_occurred(
	const page_id_t&	page_id)
{
	ibool		ret;
	buf_page_t*	bpage;
	buf_pool_t*	buf_pool = buf_pool_get(page_id);
	rw_lock_t*	hash_lock = buf_page_hash_lock_get(buf_pool, page_id);

	rw_lock_s_lock(hash_lock);

	/* If not own buf_pool_mutex, page_hash can be changed. */
	hash_lock = buf_page_hash_lock_s_confirm(hash_lock, buf_pool, page_id);

	/* The page must exist because buf_pool_watch_set()
	increments buf_fix_count. */
	bpage = buf_page_hash_get_low(buf_pool, page_id);

	ret = !buf_pool_watch_is_sentinel(buf_pool, bpage);
	rw_lock_s_unlock(hash_lock);

	return(ret);
}

/********************************************************************//**
Moves a page to the start of the buffer pool LRU list. This high-level
function can be used to prevent an important page from slipping out of
the buffer pool. */
void
buf_page_make_young(
/*================*/
	buf_page_t*	bpage)	/*!< in: buffer block of a file page */
{
	buf_pool_t*	buf_pool = buf_pool_from_bpage(bpage);

	buf_pool_mutex_enter(buf_pool);

	ut_a(buf_page_in_file(bpage));

	buf_LRU_make_block_young(bpage);

	buf_pool_mutex_exit(buf_pool);
}

/********************************************************************//**
Moves a page to the start of the buffer pool LRU list if it is too old.
This high-level function can be used to prevent an important page from
slipping out of the buffer pool. */
static
void
buf_page_make_young_if_needed(
/*==========================*/
	buf_page_t*	bpage)		/*!< in/out: buffer block of a
					file page */
{
#ifdef UNIV_DEBUG
	buf_pool_t*	buf_pool = buf_pool_from_bpage(bpage);
	ut_ad(!buf_pool_mutex_own(buf_pool));
#endif /* UNIV_DEBUG */
	ut_a(buf_page_in_file(bpage));

	if (buf_page_peek_if_too_old(bpage)) {
		buf_page_make_young(bpage);
	}
}

#if defined UNIV_DEBUG_FILE_ACCESSES || defined UNIV_DEBUG

/** Sets file_page_was_freed TRUE if the page is found in the buffer pool.
This function should be called when we free a file page and want the
debug version to check that it is not accessed any more unless
reallocated.
@param[in]	page_id	page id
@return control block if found in page hash table, otherwise NULL */
buf_page_t*
buf_page_set_file_page_was_freed(
	const page_id_t&	page_id)
{
	buf_page_t*	bpage;
	buf_pool_t*	buf_pool = buf_pool_get(page_id);
	rw_lock_t*	hash_lock;

	bpage = buf_page_hash_get_s_locked(buf_pool, page_id, &hash_lock);

	if (bpage) {
		BPageMutex*	block_mutex = buf_page_get_mutex(bpage);
		ut_ad(!buf_pool_watch_is_sentinel(buf_pool, bpage));
		mutex_enter(block_mutex);
		rw_lock_s_unlock(hash_lock);
		/* bpage->file_page_was_freed can already hold
		when this code is invoked from dict_drop_index_tree() */
		bpage->file_page_was_freed = TRUE;
		mutex_exit(block_mutex);
	}

	return(bpage);
}

/** Sets file_page_was_freed FALSE if the page is found in the buffer pool.
This function should be called when we free a file page and want the
debug version to check that it is not accessed any more unless
reallocated.
@param[in]	page_id	page id
@return control block if found in page hash table, otherwise NULL */
buf_page_t*
buf_page_reset_file_page_was_freed(
	const page_id_t&	page_id)
{
	buf_page_t*	bpage;
	buf_pool_t*	buf_pool = buf_pool_get(page_id);
	rw_lock_t*	hash_lock;

	bpage = buf_page_hash_get_s_locked(buf_pool, page_id, &hash_lock);
	if (bpage) {
		BPageMutex*	block_mutex = buf_page_get_mutex(bpage);
		ut_ad(!buf_pool_watch_is_sentinel(buf_pool, bpage));
		mutex_enter(block_mutex);
		rw_lock_s_unlock(hash_lock);
		bpage->file_page_was_freed = FALSE;
		mutex_exit(block_mutex);
	}

	return(bpage);
}
#endif /* UNIV_DEBUG_FILE_ACCESSES || UNIV_DEBUG */

/** Attempts to discard the uncompressed frame of a compressed page.
The caller should not be holding any mutexes when this function is called.
@param[in]	page_id	page id
@return TRUE if successful, FALSE otherwise. */
static
void
buf_block_try_discard_uncompressed(
	const page_id_t&	page_id)
{
	buf_page_t*	bpage;
	buf_pool_t*	buf_pool = buf_pool_get(page_id);

	/* Since we need to acquire buf_pool mutex to discard
	the uncompressed frame and because page_hash mutex resides
	below buf_pool mutex in sync ordering therefore we must
	first release the page_hash mutex. This means that the
	block in question can move out of page_hash. Therefore
	we need to check again if the block is still in page_hash. */
	buf_pool_mutex_enter(buf_pool);

	bpage = buf_page_hash_get(buf_pool, page_id);

	if (bpage) {
		buf_LRU_free_page(bpage, false);
	}

	buf_pool_mutex_exit(buf_pool);
}

/** Get read access to a compressed page (usually of type
FIL_PAGE_TYPE_ZBLOB or FIL_PAGE_TYPE_ZBLOB2).
The page must be released with buf_page_release_zip().
NOTE: the page is not protected by any latch.  Mutual exclusion has to
be implemented at a higher level.  In other words, all possible
accesses to a given page through this function must be protected by
the same set of mutexes or latches.
@param[in]	page_id		page id
@param[in]	page_size	page size
@return pointer to the block */
buf_page_t*
buf_page_get_zip(
	const page_id_t&	page_id,
	const page_size_t&	page_size)
{
	buf_page_t*	bpage;
	BPageMutex*	block_mutex;
	rw_lock_t*	hash_lock;
	ibool		discard_attempted = FALSE;
	ibool		must_read;
	buf_pool_t*	buf_pool = buf_pool_get(page_id);

	buf_pool->stat.n_page_gets++;

	for (;;) {
lookup:

		/* The following call will also grab the page_hash
		mutex if the page is found. */
		bpage = buf_page_hash_get_s_locked(buf_pool, page_id,
						   &hash_lock);
		if (bpage) {
			ut_ad(!buf_pool_watch_is_sentinel(buf_pool, bpage));
			break;
		}

		/* Page not in buf_pool: needs to be read from file */

		ut_ad(!hash_lock);
		buf_read_page(page_id, page_size);

#if defined UNIV_DEBUG || defined UNIV_BUF_DEBUG
		ut_a(++buf_dbg_counter % 5771 || buf_validate());
#endif /* UNIV_DEBUG || UNIV_BUF_DEBUG */
	}

	ut_ad(buf_page_hash_lock_held_s(buf_pool, bpage));

	if (!bpage->zip.data) {
		/* There is no compressed page. */
err_exit:
		rw_lock_s_unlock(hash_lock);
		return(NULL);
	}

	ut_ad(!buf_pool_watch_is_sentinel(buf_pool, bpage));

	switch (buf_page_get_state(bpage)) {
	case BUF_BLOCK_POOL_WATCH:
	case BUF_BLOCK_NOT_USED:
	case BUF_BLOCK_READY_FOR_USE:
	case BUF_BLOCK_MEMORY:
	case BUF_BLOCK_REMOVE_HASH:
		ut_error;

	case BUF_BLOCK_ZIP_PAGE:
	case BUF_BLOCK_ZIP_DIRTY:
		buf_block_fix(bpage);
		block_mutex = &buf_pool->zip_mutex;
		mutex_enter(block_mutex);
		goto got_block;
	case BUF_BLOCK_FILE_PAGE:
		/* Discard the uncompressed page frame if possible. */
		if (!discard_attempted) {
			rw_lock_s_unlock(hash_lock);
			buf_block_try_discard_uncompressed(page_id);
			discard_attempted = TRUE;
			goto lookup;
		}

		buf_block_buf_fix_inc((buf_block_t*) bpage,
				      __FILE__, __LINE__);

		block_mutex = &((buf_block_t*) bpage)->mutex;

		mutex_enter(block_mutex);

		goto got_block;
	}

	ut_error;
	goto err_exit;

got_block:
	must_read = buf_page_get_io_fix(bpage) == BUF_IO_READ;

	rw_lock_s_unlock(hash_lock);
#if defined UNIV_DEBUG_FILE_ACCESSES || defined UNIV_DEBUG
	ut_a(!bpage->file_page_was_freed);
#endif /* defined UNIV_DEBUG_FILE_ACCESSES || defined UNIV_DEBUG */

	buf_page_set_accessed(bpage);

	mutex_exit(block_mutex);

	buf_page_make_young_if_needed(bpage);

#if defined UNIV_DEBUG || defined UNIV_BUF_DEBUG
	ut_a(++buf_dbg_counter % 5771 || buf_validate());
	ut_a(bpage->buf_fix_count > 0);
	ut_a(buf_page_in_file(bpage));
#endif /* UNIV_DEBUG || UNIV_BUF_DEBUG */

	if (must_read) {
		/* Let us wait until the read operation
		completes */

		for (;;) {
			enum buf_io_fix	io_fix;

			mutex_enter(block_mutex);
			io_fix = buf_page_get_io_fix(bpage);
			mutex_exit(block_mutex);

			if (io_fix == BUF_IO_READ) {

				os_thread_sleep(WAIT_FOR_READ);
			} else {
				break;
			}
		}
	}

#ifdef UNIV_IBUF_COUNT_DEBUG
	ut_a(ibuf_count_get(page_id) == 0);
#endif
	return(bpage);
}

/********************************************************************//**
Initialize some fields of a control block. */
UNIV_INLINE
void
buf_block_init_low(
/*===============*/
	buf_block_t*	block)	/*!< in: block to init */
{
	block->index		= NULL;
	block->made_dirty_with_no_latch = false;
	block->skip_flush_check = false;

	block->n_hash_helps	= 0;
	block->n_fields		= 1;
	block->left_side	= TRUE;
}
#endif /* !UNIV_HOTBACKUP */

/********************************************************************//**
Decompress a block.
@return TRUE if successful */
ibool
buf_zip_decompress(
/*===============*/
	buf_block_t*	block,	/*!< in/out: block */
	ibool		check)	/*!< in: TRUE=verify the page checksum */
{
	const byte*	frame = block->page.zip.data;
	ulint		size = page_zip_get_size(&block->page.zip);

	ut_ad(block->page.size.is_compressed());
	ut_a(block->page.id.space() != 0);

	if (UNIV_UNLIKELY(check && !page_zip_verify_checksum(frame, size))) {

		ib::error() << "Compressed page checksum mismatch "
			<< block->page.id << "): stored: "
			<< mach_read_from_4(frame + FIL_PAGE_SPACE_OR_CHKSUM)
			<< ", crc32: "
			<< page_zip_calc_checksum(
				frame, size, SRV_CHECKSUM_ALGORITHM_CRC32)
			<< " innodb: "
			<< page_zip_calc_checksum(
				frame, size, SRV_CHECKSUM_ALGORITHM_INNODB)
			<< ", none: "
			<< page_zip_calc_checksum(
				frame, size, SRV_CHECKSUM_ALGORITHM_NONE);

		return(FALSE);
	}

	switch (fil_page_get_type(frame)) {
	case FIL_PAGE_INDEX:
	case FIL_PAGE_RTREE:
		if (page_zip_decompress(&block->page.zip,
					block->frame, TRUE)) {
			return(TRUE);
		}

		ib::error() << "Unable to decompress space "
			<< block->page.id.space()
			<< " page " << block->page.id.page_no();

		return(FALSE);

	case FIL_PAGE_TYPE_ALLOCATED:
	case FIL_PAGE_INODE:
	case FIL_PAGE_IBUF_BITMAP:
	case FIL_PAGE_TYPE_FSP_HDR:
	case FIL_PAGE_TYPE_XDES:
	case FIL_PAGE_TYPE_ZBLOB:
	case FIL_PAGE_TYPE_ZBLOB2:
		/* Copy to uncompressed storage. */
		memcpy(block->frame, frame, block->page.size.physical());
		return(TRUE);
	}

	ib::error() << "Unknown compressed page type "
		<< fil_page_get_type(frame);

	return(FALSE);
}

#ifndef UNIV_HOTBACKUP
/*******************************************************************//**
Gets the block to whose frame the pointer is pointing to.
@return pointer to block, never NULL */
buf_block_t*
buf_block_align(
/*============*/
	const byte*	ptr)	/*!< in: pointer to a frame */
{
	buf_pool_chunk_map_t::iterator it;

	ut_ad(srv_buf_pool_chunk_unit > 0);

	/* TODO: This might be still optimistic treatment.
	buf_pool_resize() needs all buf_pool_mutex and all
	buf_pool->page_hash x-latched until actual modification.
	It should block the other user threads and should take while
	which is enough to done the buf_pool_chunk_map access. */
	while (buf_pool_resizing) {
		/* buf_pool_chunk_map is being modified */
		os_thread_sleep(100000); /* 0.1 sec */
	}

	ulint	counter = 0;
retry:
#ifdef UNIV_DEBUG
	bool resize_disabled = (buf_disable_resize_buffer_pool_debug != FALSE);
	if (!resize_disabled) {
		rw_lock_s_lock(&buf_chunk_map_latch);
	}
#endif /* UNIV_DEBUG */
	buf_pool_chunk_map_t*	chunk_map = buf_chunk_map_ref;

	if (ptr < reinterpret_cast<byte*>(srv_buf_pool_chunk_unit)) {
		it = chunk_map->upper_bound(0);
	} else {
		it = chunk_map->upper_bound(
			ptr - srv_buf_pool_chunk_unit);
	}

	if (it == chunk_map->end()) {
#ifdef UNIV_DEBUG
		if (!resize_disabled) {
			rw_lock_s_unlock(&buf_chunk_map_latch);
		}
#endif /* UNIV_DEBUG */
		/* The block should always be found. */
		++counter;
		ut_a(counter < 10);
		os_thread_sleep(100000); /* 0.1 sec */
		goto retry;
	}

	buf_chunk_t*	chunk = it->second;
#ifdef UNIV_DEBUG
	if (!resize_disabled) {
		rw_lock_s_unlock(&buf_chunk_map_latch);
	}
#endif /* UNIV_DEBUG */

	ulint		offs = ptr - chunk->blocks->frame;

	offs >>= UNIV_PAGE_SIZE_SHIFT;

	if (offs < chunk->size) {
		buf_block_t*	block = &chunk->blocks[offs];

		/* The function buf_chunk_init() invokes
		buf_block_init() so that block[n].frame ==
		block->frame + n * UNIV_PAGE_SIZE.  Check it. */
		ut_ad(block->frame == page_align(ptr));
#ifdef UNIV_DEBUG
		/* A thread that updates these fields must
		hold buf_pool->mutex and block->mutex.  Acquire
		only the latter. */
		buf_page_mutex_enter(block);

		switch (buf_block_get_state(block)) {
		case BUF_BLOCK_POOL_WATCH:
		case BUF_BLOCK_ZIP_PAGE:
		case BUF_BLOCK_ZIP_DIRTY:
			/* These types should only be used in
			the compressed buffer pool, whose
			memory is allocated from
			buf_pool->chunks, in UNIV_PAGE_SIZE
			blocks flagged as BUF_BLOCK_MEMORY. */
			ut_error;
			break;
		case BUF_BLOCK_NOT_USED:
		case BUF_BLOCK_READY_FOR_USE:
		case BUF_BLOCK_MEMORY:
			/* Some data structures contain
			"guess" pointers to file pages.  The
			file pages may have been freed and
			reused.  Do not complain. */
			break;
		case BUF_BLOCK_REMOVE_HASH:
			/* buf_LRU_block_remove_hashed_page()
			will overwrite the FIL_PAGE_OFFSET and
			FIL_PAGE_ARCH_LOG_NO_OR_SPACE_ID with
			0xff and set the state to
			BUF_BLOCK_REMOVE_HASH. */
# ifndef UNIV_DEBUG_VALGRIND
			/* In buf_LRU_block_remove_hashed() we
			explicitly set those values to 0xff and
			declare them uninitialized with
			UNIV_MEM_INVALID() after that. */
			ut_ad(page_get_space_id(page_align(ptr))
			      == 0xffffffff);
			ut_ad(page_get_page_no(page_align(ptr))
			      == 0xffffffff);
# endif /* UNIV_DEBUG_VALGRIND */
			break;
		case BUF_BLOCK_FILE_PAGE:
			ut_ad(block->page.id.space()
			      == page_get_space_id(page_align(ptr)));
			ut_ad(block->page.id.page_no()
			      == page_get_page_no(page_align(ptr)));
			break;
		}

		buf_page_mutex_exit(block);
#endif /* UNIV_DEBUG */

		return(block);
	}

	/* The block should always be found. */
	++counter;
	ut_a(counter < 10);
	os_thread_sleep(100000); /* 0.1 sec */
	goto retry;
}

/********************************************************************//**
Find out if a pointer belongs to a buf_block_t. It can be a pointer to
the buf_block_t itself or a member of it. This functions checks one of
the buffer pool instances.
@return TRUE if ptr belongs to a buf_block_t struct */
static
ibool
buf_pointer_is_block_field_instance(
/*================================*/
	buf_pool_t*	buf_pool,	/*!< in: buffer pool instance */
	const void*	ptr)		/*!< in: pointer not dereferenced */
{
	const buf_chunk_t*		chunk	= buf_pool->chunks;
	const buf_chunk_t* const	echunk	= chunk + ut_min(
		buf_pool->n_chunks, buf_pool->n_chunks_new);

	/* TODO: protect buf_pool->chunks with a mutex (the older pointer will
	currently remain while during buf_pool_resize()) */
	while (chunk < echunk) {
		if (ptr >= (void*) chunk->blocks
		    && ptr < (void*) (chunk->blocks + chunk->size)) {

			return(TRUE);
		}

		chunk++;
	}

	return(FALSE);
}

/********************************************************************//**
Find out if a pointer belongs to a buf_block_t. It can be a pointer to
the buf_block_t itself or a member of it
@return TRUE if ptr belongs to a buf_block_t struct */
ibool
buf_pointer_is_block_field(
/*=======================*/
	const void*	ptr)	/*!< in: pointer not dereferenced */
{
	ulint	i;

	for (i = 0; i < srv_buf_pool_instances; i++) {
		ibool	found;

		found = buf_pointer_is_block_field_instance(
			buf_pool_from_array(i), ptr);
		if (found) {
			return(TRUE);
		}
	}

	return(FALSE);
}

/********************************************************************//**
Find out if a buffer block was created by buf_chunk_init().
@return TRUE if "block" has been added to buf_pool->free by buf_chunk_init() */
static
ibool
buf_block_is_uncompressed(
/*======================*/
	buf_pool_t*		buf_pool,	/*!< in: buffer pool instance */
	const buf_block_t*	block)		/*!< in: pointer to block,
						not dereferenced */
{
	if ((((ulint) block) % sizeof *block) != 0) {
		/* The pointer should be aligned. */
		return(FALSE);
	}

	return(buf_pointer_is_block_field_instance(buf_pool, (void*) block));
}

#if defined UNIV_DEBUG || defined UNIV_IBUF_DEBUG
/********************************************************************//**
Return true if probe is enabled.
@return true if probe enabled. */
static
bool
buf_debug_execute_is_force_flush()
/*==============================*/
{
	DBUG_EXECUTE_IF("ib_buf_force_flush", return(true); );

	/* This is used during queisce testing, we want to ensure maximum
	buffering by the change buffer. */

	if (srv_ibuf_disable_background_merge) {
		return(true);
	}

	return(false);
}
#endif /* UNIV_DEBUG || UNIV_IBUF_DEBUG */

/** Wait for the block to be read in.
@param[in]	block	The block to check */
static
void
buf_wait_for_read(
	buf_block_t*	block)
{
	/* Note:

	We are using the block->lock to check for IO state (and a dirty read).
	We set the IO_READ state under the protection of the hash_lock
	(and block->mutex). This is safe because another thread can only
	access the block (and check for IO state) after the block has been
	added to the page hashtable. */

	if (buf_block_get_io_fix(block) == BUF_IO_READ) {

		/* Wait until the read operation completes */

		BPageMutex*	mutex = buf_page_get_mutex(&block->page);

		for (;;) {
			buf_io_fix	io_fix;

			mutex_enter(mutex);

			io_fix = buf_block_get_io_fix(block);

			mutex_exit(mutex);

			if (io_fix == BUF_IO_READ) {
				/* Wait by temporaly s-latch */
				rw_lock_s_lock(&block->lock);
				rw_lock_s_unlock(&block->lock);
			} else {
				break;
			}
		}
	}
}

/** This is the general function used to get access to a database page.
@param[in]	page_id		page id
@param[in]	rw_latch	RW_S_LATCH, RW_X_LATCH, RW_NO_LATCH
@param[in]	guess		guessed block or NULL
@param[in]	mode		BUF_GET, BUF_GET_IF_IN_POOL,
BUF_PEEK_IF_IN_POOL, BUF_GET_NO_LATCH, or BUF_GET_IF_IN_POOL_OR_WATCH
@param[in]	file		file name
@param[in]	line		line where called
@param[in]	mtr		mini-transaction
@param[in]	dirty_with_no_latch
				mark page as dirty even if page
				is being pinned without any latch
@return pointer to the block or NULL */
buf_block_t*
buf_page_get_gen(
	const page_id_t&	page_id,
	const page_size_t&	page_size,
	ulint			rw_latch,
	buf_block_t*		guess,
	ulint			mode,
	const char*		file,
	ulint			line,
	mtr_t*			mtr,
	bool			dirty_with_no_latch)
{
	buf_block_t*	block;
	unsigned	access_time;
	rw_lock_t*	hash_lock;
	buf_block_t*	fix_block;
	ulint		retries = 0;
	buf_pool_t*	buf_pool = buf_pool_get(page_id);

	ut_ad(mtr->is_active());
	ut_ad((rw_latch == RW_S_LATCH)
	      || (rw_latch == RW_X_LATCH)
	      || (rw_latch == RW_SX_LATCH)
	      || (rw_latch == RW_NO_LATCH));
#ifdef UNIV_DEBUG
	switch (mode) {
	case BUF_GET_NO_LATCH:
		ut_ad(rw_latch == RW_NO_LATCH);
		break;
	case BUF_GET:
	case BUF_GET_IF_IN_POOL:
	case BUF_PEEK_IF_IN_POOL:
	case BUF_GET_IF_IN_POOL_OR_WATCH:
	case BUF_GET_POSSIBLY_FREED:
		break;
	default:
		ut_error;
	}

	bool			found;
	const page_size_t&	space_page_size
		= fil_space_get_page_size(page_id.space(), &found);

	ut_ad(found);

	ut_ad(page_size.equals_to(space_page_size));
#endif /* UNIV_DEBUG */

	ut_ad(!ibuf_inside(mtr)
	      || ibuf_page_low(page_id, page_size, FALSE, file, line, NULL));

	buf_pool->stat.n_page_gets++;
	hash_lock = buf_page_hash_lock_get(buf_pool, page_id);
loop:
	block = guess;

	rw_lock_s_lock(hash_lock);

	/* If not own buf_pool_mutex, page_hash can be changed. */
	hash_lock = buf_page_hash_lock_s_confirm(hash_lock, buf_pool, page_id);

	if (block != NULL) {

		/* If the guess is a compressed page descriptor that
		has been allocated by buf_page_alloc_descriptor(),
		it may have been freed by buf_relocate(). */

		if (!buf_block_is_uncompressed(buf_pool, block)
		    || !page_id.equals_to(block->page.id)
		    || buf_block_get_state(block) != BUF_BLOCK_FILE_PAGE) {

			/* Our guess was bogus or things have changed
			since. */
			block = guess = NULL;
		} else {
			ut_ad(!block->page.in_zip_hash);
		}
	}

	if (block == NULL) {
		block = (buf_block_t*) buf_page_hash_get_low(buf_pool, page_id);
	}

	if (!block || buf_pool_watch_is_sentinel(buf_pool, &block->page)) {
		rw_lock_s_unlock(hash_lock);
		block = NULL;
	}

	if (block == NULL) {
		/* Page not in buf_pool: needs to be read from file */

		if (mode == BUF_GET_IF_IN_POOL_OR_WATCH) {
			rw_lock_x_lock(hash_lock);

			/* If not own buf_pool_mutex,
			page_hash can be changed. */
			hash_lock = buf_page_hash_lock_x_confirm(
				hash_lock, buf_pool, page_id);

			block = (buf_block_t*) buf_pool_watch_set(
				page_id, &hash_lock);

			if (block) {
				/* We can release hash_lock after we
				increment the fix count to make
				sure that no state change takes place. */
				fix_block = block;

				if (fsp_is_system_temporary(page_id.space())) {
					/* For temporary tablespace,
					the mutex is being used for
					synchronization between user
					thread and flush thread,
					instead of block->lock. See
					buf_flush_page() for the flush
					thread counterpart. */

					BPageMutex*	fix_mutex
						= buf_page_get_mutex(
							&fix_block->page);
					mutex_enter(fix_mutex);
					buf_block_fix(fix_block);
					mutex_exit(fix_mutex);
				} else {
					buf_block_fix(fix_block);
				}

				/* Now safe to release page_hash mutex */
				rw_lock_x_unlock(hash_lock);
				goto got_block;
			}

			rw_lock_x_unlock(hash_lock);
		}

		if (mode == BUF_GET_IF_IN_POOL
		    || mode == BUF_PEEK_IF_IN_POOL
		    || mode == BUF_GET_IF_IN_POOL_OR_WATCH) {
#ifdef UNIV_SYNC_DEBUG
			ut_ad(!rw_lock_own(hash_lock, RW_LOCK_X));
			ut_ad(!rw_lock_own(hash_lock, RW_LOCK_S));
#endif /* UNIV_SYNC_DEBUG */
			return(NULL);
		}

		if (buf_read_page(page_id, page_size)) {
			buf_read_ahead_random(page_id, page_size,
					      ibuf_inside(mtr));

			retries = 0;
		} else if (retries < BUF_PAGE_READ_MAX_RETRIES) {
			++retries;
			DBUG_EXECUTE_IF(
				"innodb_page_corruption_retries",
				retries = BUF_PAGE_READ_MAX_RETRIES;
			);
		} else {
			ib::fatal() << "Unable to read page " << page_id
				<< " into the buffer pool after "
				<< BUF_PAGE_READ_MAX_RETRIES << " attempts."
				" The most probable cause of this error may"
				" be that the table has been corrupted. Or,"
				" the table was compressed with with an"
				" algorithm that is not supported by this"
				" instance. If it is not a decompress failure,"
				" you can try to fix this problem by using"
				" innodb_force_recovery."
				" Please see " REFMAN " for more"
				" details. Aborting...";
		}

#if defined UNIV_DEBUG || defined UNIV_BUF_DEBUG
		ut_a(fsp_skip_sanity_check(page_id.space())
		     || ++buf_dbg_counter % 5771
		     || buf_validate());
#endif /* UNIV_DEBUG || UNIV_BUF_DEBUG */
		goto loop;
	} else {
		fix_block = block;
	}

	if (fsp_is_system_temporary(page_id.space())) {
		/* For temporary tablespace, the mutex is being used
		for synchronization between user thread and flush
		thread, instead of block->lock. See buf_flush_page()
		for the flush thread counterpart. */
		BPageMutex*	fix_mutex = buf_page_get_mutex(
			&fix_block->page);
		mutex_enter(fix_mutex);
		buf_block_fix(fix_block);
		mutex_exit(fix_mutex);
	} else {
		buf_block_fix(fix_block);
	}

	/* Now safe to release page_hash mutex */
	rw_lock_s_unlock(hash_lock);

got_block:

	if (mode == BUF_GET_IF_IN_POOL || mode == BUF_PEEK_IF_IN_POOL) {

		buf_page_t*	fix_page = &fix_block->page;
		BPageMutex*	fix_mutex = buf_page_get_mutex(fix_page);
		mutex_enter(fix_mutex);
		const bool	must_read
			= (buf_page_get_io_fix(fix_page) == BUF_IO_READ);
		mutex_exit(fix_mutex);

		if (must_read) {
			/* The page is being read to buffer pool,
			but we cannot wait around for the read to
			complete. */
			buf_block_unfix(fix_block);

			return(NULL);
		}
	}

	switch (buf_block_get_state(fix_block)) {
		buf_page_t*	bpage;

	case BUF_BLOCK_FILE_PAGE:
		bpage = &block->page;
		if (fsp_is_system_temporary(page_id.space())
		    && buf_page_get_io_fix(bpage) != BUF_IO_NONE) {
			/* This suggest that page is being flushed.
			Avoid returning reference to this page.
			Instead wait for flush action to complete.
			For normal page this sync is done using SX
			lock but for intrinsic there is no latching. */
			buf_block_unfix(fix_block);
			os_thread_sleep(WAIT_FOR_WRITE);
			goto loop;
		}
		break;

	case BUF_BLOCK_ZIP_PAGE:
	case BUF_BLOCK_ZIP_DIRTY:
		if (mode == BUF_PEEK_IF_IN_POOL) {
			/* This mode is only used for dropping an
			adaptive hash index.  There cannot be an
			adaptive hash index for a compressed-only
			page, so do not bother decompressing the page. */
			buf_block_unfix(fix_block);

			return(NULL);
		}

		bpage = &block->page;

		/* Note: We have already buffer fixed this block. */
		if (bpage->buf_fix_count > 1
		    || buf_page_get_io_fix(bpage) != BUF_IO_NONE) {

			/* This condition often occurs when the buffer
			is not buffer-fixed, but I/O-fixed by
			buf_page_init_for_read(). */
			buf_block_unfix(fix_block);

			/* The block is buffer-fixed or I/O-fixed.
			Try again later. */
			os_thread_sleep(WAIT_FOR_READ);

			goto loop;
		}

		/* Buffer-fix the block so that it cannot be evicted
		or relocated while we are attempting to allocate an
		uncompressed page. */

		block = buf_LRU_get_free_block(buf_pool);

		buf_pool_mutex_enter(buf_pool);

		/* If not own buf_pool_mutex, page_hash can be changed. */
		hash_lock = buf_page_hash_lock_get(buf_pool, page_id);

		rw_lock_x_lock(hash_lock);

		/* Buffer-fixing prevents the page_hash from changing. */
		ut_ad(bpage == buf_page_hash_get_low(buf_pool, page_id));

		buf_block_unfix(fix_block);

		buf_page_mutex_enter(block);
		mutex_enter(&buf_pool->zip_mutex);

		fix_block = block;

		if (bpage->buf_fix_count > 0
		    || buf_page_get_io_fix(bpage) != BUF_IO_NONE) {

			mutex_exit(&buf_pool->zip_mutex);
			/* The block was buffer-fixed or I/O-fixed while
			buf_pool->mutex was not held by this thread.
			Free the block that was allocated and retry.
			This should be extremely unlikely, for example,
			if buf_page_get_zip() was invoked. */

			buf_LRU_block_free_non_file_page(block);
			buf_pool_mutex_exit(buf_pool);
			rw_lock_x_unlock(hash_lock);
			buf_page_mutex_exit(block);

			/* Try again */
			goto loop;
		}

		/* Move the compressed page from bpage to block,
		and uncompress it. */

		/* Note: this is the uncompressed block and it is not
		accessible by other threads yet because it is not in
		any list or hash table */
		buf_relocate(bpage, &block->page);

		buf_block_init_low(block);

		/* Set after buf_relocate(). */
		block->page.buf_fix_count = 1;

		block->lock_hash_val = lock_rec_hash(page_id.space(),
						     page_id.page_no());

		UNIV_MEM_DESC(&block->page.zip.data,
			      page_zip_get_size(&block->page.zip));

		if (buf_page_get_state(&block->page) == BUF_BLOCK_ZIP_PAGE) {
#if defined UNIV_DEBUG || defined UNIV_BUF_DEBUG
			UT_LIST_REMOVE(buf_pool->zip_clean, &block->page);
#endif /* UNIV_DEBUG || UNIV_BUF_DEBUG */
			ut_ad(!block->page.in_flush_list);
		} else {
			/* Relocate buf_pool->flush_list. */
			buf_flush_relocate_on_flush_list(bpage, &block->page);
		}

		/* Buffer-fix, I/O-fix, and X-latch the block
		for the duration of the decompression.
		Also add the block to the unzip_LRU list. */
		block->page.state = BUF_BLOCK_FILE_PAGE;

		/* Insert at the front of unzip_LRU list */
		buf_unzip_LRU_add_block(block, FALSE);

		buf_block_set_io_fix(block, BUF_IO_READ);
		rw_lock_x_lock_inline(&block->lock, 0, file, line);

		UNIV_MEM_INVALID(bpage, sizeof *bpage);

		rw_lock_x_unlock(hash_lock);
		buf_pool->n_pend_unzip++;
		mutex_exit(&buf_pool->zip_mutex);
		buf_pool_mutex_exit(buf_pool);

		access_time = buf_page_is_accessed(&block->page);

		buf_page_mutex_exit(block);

		buf_page_free_descriptor(bpage);

		/* Decompress the page while not holding
		buf_pool->mutex or block->mutex. */

		/* Page checksum verification is already done when
		the page is read from disk. Hence page checksum
		verification is not necessary when decompressing the page. */
		{
			bool	success = buf_zip_decompress(block, FALSE);
			ut_a(success);
		}

		if (!recv_no_ibuf_operations) {
			if (access_time) {
#ifdef UNIV_IBUF_COUNT_DEBUG
				ut_a(ibuf_count_get(page_id) == 0);
#endif /* UNIV_IBUF_COUNT_DEBUG */
			} else {
				ibuf_merge_or_delete_for_page(
					block, page_id, &page_size, TRUE);
			}
		}

		buf_pool_mutex_enter(buf_pool);

		buf_page_mutex_enter(fix_block);

		buf_block_set_io_fix(fix_block, BUF_IO_NONE);

		buf_page_mutex_exit(fix_block);

		--buf_pool->n_pend_unzip;

		buf_pool_mutex_exit(buf_pool);

		rw_lock_x_unlock(&block->lock);

		break;

	case BUF_BLOCK_POOL_WATCH:
	case BUF_BLOCK_NOT_USED:
	case BUF_BLOCK_READY_FOR_USE:
	case BUF_BLOCK_MEMORY:
	case BUF_BLOCK_REMOVE_HASH:
		ut_error;
		break;
	}

	ut_ad(block == fix_block);
	ut_ad(fix_block->page.buf_fix_count > 0);

#ifdef UNIV_SYNC_DEBUG
	ut_ad(!rw_lock_own(hash_lock, RW_LOCK_X));
	ut_ad(!rw_lock_own(hash_lock, RW_LOCK_S));
#endif /* UNIV_SYNC_DEBUG */

	ut_ad(buf_block_get_state(fix_block) == BUF_BLOCK_FILE_PAGE);

#if defined UNIV_DEBUG || defined UNIV_IBUF_DEBUG

	if ((mode == BUF_GET_IF_IN_POOL || mode == BUF_GET_IF_IN_POOL_OR_WATCH)
	    && (ibuf_debug || buf_debug_execute_is_force_flush())) {

		/* Try to evict the block from the buffer pool, to use the
		insert buffer (change buffer) as much as possible. */

		buf_pool_mutex_enter(buf_pool);

		buf_block_unfix(fix_block);

		/* Now we are only holding the buf_pool->mutex,
		not block->mutex or hash_lock. Blocks cannot be
		relocated or enter or exit the buf_pool while we
		are holding the buf_pool->mutex. */

		if (buf_LRU_free_page(&fix_block->page, true)) {

			buf_pool_mutex_exit(buf_pool);

			/* If not own buf_pool_mutex,
			page_hash can be changed. */
			hash_lock = buf_page_hash_lock_get(buf_pool, page_id);

			rw_lock_x_lock(hash_lock);

			/* If not own buf_pool_mutex,
			page_hash can be changed. */
			hash_lock = buf_page_hash_lock_x_confirm(
				hash_lock, buf_pool, page_id);

			if (mode == BUF_GET_IF_IN_POOL_OR_WATCH) {
				/* Set the watch, as it would have
				been set if the page were not in the
				buffer pool in the first place. */
				block = (buf_block_t*) buf_pool_watch_set(
					page_id, &hash_lock);
			} else {
				block = (buf_block_t*) buf_page_hash_get_low(
					buf_pool, page_id);
			}

			rw_lock_x_unlock(hash_lock);

			if (block != NULL) {
				/* Either the page has been read in or
				a watch was set on that in the window
				where we released the buf_pool::mutex
				and before we acquire the hash_lock
				above. Try again. */
				guess = block;

				goto loop;
			}

			ib::info() << "innodb_change_buffering_debug evict "
				<< page_id;

			return(NULL);
		}

		buf_page_mutex_enter(fix_block);

		if (buf_flush_page_try(buf_pool, fix_block)) {

			ib::info() << "innodb_change_buffering_debug flush "
				<< page_id;

			guess = fix_block;

			goto loop;
		}

		buf_page_mutex_exit(fix_block);

		buf_block_fix(fix_block);

		/* Failed to evict the page; change it directly */

		buf_pool_mutex_exit(buf_pool);
	}
#endif /* UNIV_DEBUG || UNIV_IBUF_DEBUG */

	ut_ad(fix_block->page.buf_fix_count > 0);

#ifdef UNIV_SYNC_DEBUG
	/* We have already buffer fixed the page, and we are committed to
	returning this page to the caller. Register for debugging.
	Avoid debug latching if page/block belongs to system temporary
	tablespace (Not much needed for table with single threaded access.). */
	if (!fsp_is_system_temporary(page_id.space())) {
		ibool   ret;
		ret = rw_lock_s_lock_nowait(
			&fix_block->debug_latch, file, line);
		ut_a(ret);
	}
#endif /* UNIV_SYNC_DEBUG */

#if defined UNIV_DEBUG_FILE_ACCESSES || defined UNIV_DEBUG
	ut_a(mode == BUF_GET_POSSIBLY_FREED
	     || !fix_block->page.file_page_was_freed);
#endif

	/* Check if this is the first access to the page */
	access_time = buf_page_is_accessed(&fix_block->page);

	/* This is a heuristic and we don't care about ordering issues. */
	if (access_time == 0) {
		buf_page_mutex_enter(fix_block);

		buf_page_set_accessed(&fix_block->page);

		buf_page_mutex_exit(fix_block);
	}

	if (mode != BUF_PEEK_IF_IN_POOL) {
		buf_page_make_young_if_needed(&fix_block->page);
	}

#if defined UNIV_DEBUG || defined UNIV_BUF_DEBUG
	ut_a(fsp_skip_sanity_check(page_id.space())
	     || ++buf_dbg_counter % 5771
	     || buf_validate());
	ut_a(buf_block_get_state(fix_block) == BUF_BLOCK_FILE_PAGE);
#endif /* UNIV_DEBUG || UNIV_BUF_DEBUG */

	/* We have to wait here because the IO_READ state was set
	under the protection of the hash_lock and not the block->mutex
	and block->lock. */
	buf_wait_for_read(fix_block);

	/* Mark block as dirty if requested by caller. If not requested (false)
	then we avoid updating the dirty state of the block and retain the
	original one. This is reason why ?
	Same block can be shared/pinned by 2 different mtrs. If first mtr
	set the dirty state to true and second mtr mark it as false the last
	updated dirty state is retained. Which means we can loose flushing of
	a modified block. */
	if (dirty_with_no_latch) {
		fix_block->made_dirty_with_no_latch = dirty_with_no_latch;
	}

	mtr_memo_type_t	fix_type;

	switch (rw_latch) {
	case RW_NO_LATCH:

		fix_type = MTR_MEMO_BUF_FIX;
		break;

	case RW_S_LATCH:
		rw_lock_s_lock_inline(&fix_block->lock, 0, file, line);

		fix_type = MTR_MEMO_PAGE_S_FIX;
		break;

	case RW_SX_LATCH:
		rw_lock_sx_lock_inline(&fix_block->lock, 0, file, line);

		fix_type = MTR_MEMO_PAGE_SX_FIX;
		break;

	default:
		ut_ad(rw_latch == RW_X_LATCH);
		rw_lock_x_lock_inline(&fix_block->lock, 0, file, line);

		fix_type = MTR_MEMO_PAGE_X_FIX;
		break;
	}

	mtr_memo_push(mtr, fix_block, fix_type);

	if (mode != BUF_PEEK_IF_IN_POOL && !access_time) {
		/* In the case of a first access, try to apply linear
		read-ahead */

		buf_read_ahead_linear(page_id, page_size, ibuf_inside(mtr));
	}

#ifdef UNIV_IBUF_COUNT_DEBUG
	ut_a(ibuf_count_get(fix_block->page.id) == 0);
#endif
#ifdef UNIV_SYNC_DEBUG
	ut_ad(!rw_lock_own(hash_lock, RW_LOCK_X));
	ut_ad(!rw_lock_own(hash_lock, RW_LOCK_S));
#endif /* UNIV_SYNC_DEBUG */
	return(fix_block);
}

/********************************************************************//**
This is the general function used to get optimistic access to a database
page.
@return TRUE if success */
ibool
buf_page_optimistic_get(
/*====================*/
	ulint		rw_latch,/*!< in: RW_S_LATCH, RW_X_LATCH */
	buf_block_t*	block,	/*!< in: guessed buffer block */
	ib_uint64_t	modify_clock,/*!< in: modify clock value */
	const char*	file,	/*!< in: file name */
	ulint		line,	/*!< in: line where called */
	mtr_t*		mtr)	/*!< in: mini-transaction */
{
	buf_pool_t*	buf_pool;
	unsigned	access_time;
	ibool		success;

	ut_ad(block);
	ut_ad(mtr);
	ut_ad(mtr->is_active());
	ut_ad((rw_latch == RW_S_LATCH) || (rw_latch == RW_X_LATCH));

	buf_page_mutex_enter(block);

	if (UNIV_UNLIKELY(buf_block_get_state(block) != BUF_BLOCK_FILE_PAGE)) {

		buf_page_mutex_exit(block);

		return(FALSE);
	}

	buf_block_buf_fix_inc(block, file, line);

	access_time = buf_page_is_accessed(&block->page);

	buf_page_set_accessed(&block->page);

	buf_page_mutex_exit(block);

	buf_page_make_young_if_needed(&block->page);

	ut_ad(!ibuf_inside(mtr)
	      || ibuf_page(block->page.id, block->page.size, NULL));

	mtr_memo_type_t	fix_type;

	switch (rw_latch) {
	case RW_S_LATCH:
		success = rw_lock_s_lock_nowait(&block->lock, file, line);

		fix_type = MTR_MEMO_PAGE_S_FIX;
		break;
	case RW_X_LATCH:
		success = rw_lock_x_lock_func_nowait_inline(
			&block->lock, file, line);

		fix_type = MTR_MEMO_PAGE_X_FIX;
		break;
	default:
		ut_error; /* RW_SX_LATCH is not implemented yet */
	}

	if (!success) {
		buf_page_mutex_enter(block);
		buf_block_buf_fix_dec(block);
		buf_page_mutex_exit(block);

		return(FALSE);
	}

	if (modify_clock != block->modify_clock) {

		buf_block_dbg_add_level(block, SYNC_NO_ORDER_CHECK);

		if (rw_latch == RW_S_LATCH) {
			rw_lock_s_unlock(&block->lock);
		} else {
			rw_lock_x_unlock(&block->lock);
		}

		buf_page_mutex_enter(block);
		buf_block_buf_fix_dec(block);
		buf_page_mutex_exit(block);

		return(FALSE);
	}

	mtr_memo_push(mtr, block, fix_type);

#if defined UNIV_DEBUG || defined UNIV_BUF_DEBUG
	ut_a(fsp_skip_sanity_check(block->page.id.space())
	     || ++buf_dbg_counter % 5771
	     || buf_validate());
	ut_a(block->page.buf_fix_count > 0);
	ut_a(buf_block_get_state(block) == BUF_BLOCK_FILE_PAGE);
#endif /* UNIV_DEBUG || UNIV_BUF_DEBUG */

#if defined UNIV_DEBUG_FILE_ACCESSES || defined UNIV_DEBUG
	buf_page_mutex_enter(block);
	ut_a(!block->page.file_page_was_freed);
	buf_page_mutex_exit(block);
#endif /* defined UNIV_DEBUG_FILE_ACCESSES || defined UNIV_DEBUG */

	if (!access_time) {
		/* In the case of a first access, try to apply linear
		read-ahead */
		buf_read_ahead_linear(block->page.id, block->page.size,
				      ibuf_inside(mtr));
	}

#ifdef UNIV_IBUF_COUNT_DEBUG
	ut_a(ibuf_count_get(block->page.id) == 0);
#endif
	buf_pool = buf_pool_from_block(block);
	buf_pool->stat.n_page_gets++;

	return(TRUE);
}

/********************************************************************//**
This is used to get access to a known database page, when no waiting can be
done. For example, if a search in an adaptive hash index leads us to this
frame.
@return TRUE if success */
ibool
buf_page_get_known_nowait(
/*======================*/
	ulint		rw_latch,/*!< in: RW_S_LATCH, RW_X_LATCH */
	buf_block_t*	block,	/*!< in: the known page */
	ulint		mode,	/*!< in: BUF_MAKE_YOUNG or BUF_KEEP_OLD */
	const char*	file,	/*!< in: file name */
	ulint		line,	/*!< in: line where called */
	mtr_t*		mtr)	/*!< in: mini-transaction */
{
	buf_pool_t*	buf_pool;
	ibool		success;

	ut_ad(mtr->is_active());
	ut_ad((rw_latch == RW_S_LATCH) || (rw_latch == RW_X_LATCH));

	buf_page_mutex_enter(block);

	if (buf_block_get_state(block) == BUF_BLOCK_REMOVE_HASH) {
		/* Another thread is just freeing the block from the LRU list
		of the buffer pool: do not try to access this page; this
		attempt to access the page can only come through the hash
		index because when the buffer block state is ..._REMOVE_HASH,
		we have already removed it from the page address hash table
		of the buffer pool. */

		buf_page_mutex_exit(block);

		return(FALSE);
	}

	ut_a(buf_block_get_state(block) == BUF_BLOCK_FILE_PAGE);

	buf_block_buf_fix_inc(block, file, line);

	buf_page_set_accessed(&block->page);

	buf_page_mutex_exit(block);

	buf_pool = buf_pool_from_block(block);

	if (mode == BUF_MAKE_YOUNG) {
		buf_page_make_young_if_needed(&block->page);
	}

	ut_ad(!ibuf_inside(mtr) || mode == BUF_KEEP_OLD);

	mtr_memo_type_t	fix_type;

	switch (rw_latch) {
	case RW_S_LATCH:
		success = rw_lock_s_lock_nowait(&block->lock, file, line);
		fix_type = MTR_MEMO_PAGE_S_FIX;
		break;
	case RW_X_LATCH:
		success = rw_lock_x_lock_func_nowait_inline(
			&block->lock, file, line);

		fix_type = MTR_MEMO_PAGE_X_FIX;
		break;
	default:
		ut_error; /* RW_SX_LATCH is not implemented yet */
	}

	if (!success) {
		buf_page_mutex_enter(block);
		buf_block_buf_fix_dec(block);
		buf_page_mutex_exit(block);

		return(FALSE);
	}

	mtr_memo_push(mtr, block, fix_type);

#if defined UNIV_DEBUG || defined UNIV_BUF_DEBUG
	ut_a(++buf_dbg_counter % 5771 || buf_validate());
	ut_a(block->page.buf_fix_count > 0);
	ut_a(buf_block_get_state(block) == BUF_BLOCK_FILE_PAGE);
#endif /* UNIV_DEBUG || UNIV_BUF_DEBUG */
#if defined UNIV_DEBUG_FILE_ACCESSES || defined UNIV_DEBUG
	if (mode != BUF_KEEP_OLD) {
		/* If mode == BUF_KEEP_OLD, we are executing an I/O
		completion routine.  Avoid a bogus assertion failure
		when ibuf_merge_or_delete_for_page() is processing a
		page that was just freed due to DROP INDEX, or
		deleting a record from SYS_INDEXES. This check will be
		skipped in recv_recover_page() as well. */

		buf_page_mutex_enter(block);
		ut_a(!block->page.file_page_was_freed);
		buf_page_mutex_exit(block);
	}
#endif

#ifdef UNIV_IBUF_COUNT_DEBUG
	ut_a((mode == BUF_KEEP_OLD) || ibuf_count_get(block->page.id) == 0);
#endif
	buf_pool->stat.n_page_gets++;

	return(TRUE);
}

/** Given a tablespace id and page number tries to get that page. If the
page is not in the buffer pool it is not loaded and NULL is returned.
Suitable for using when holding the lock_sys_t::mutex.
@param[in]	page_id	page id
@param[in]	file	file name
@param[in]	line	line where called
@param[in]	mtr	mini-transaction
@return pointer to a page or NULL */
const buf_block_t*
buf_page_try_get_func(
	const page_id_t&	page_id,
	const char*		file,
	ulint			line,
	mtr_t*			mtr)
{
	buf_block_t*	block;
	ibool		success;
	buf_pool_t*	buf_pool = buf_pool_get(page_id);
	rw_lock_t*	hash_lock;

	ut_ad(mtr);
	ut_ad(mtr->is_active());

	block = buf_block_hash_get_s_locked(buf_pool, page_id, &hash_lock);

	if (!block || buf_block_get_state(block) != BUF_BLOCK_FILE_PAGE) {
		if (block) {
			rw_lock_s_unlock(hash_lock);
		}
		return(NULL);
	}

	ut_ad(!buf_pool_watch_is_sentinel(buf_pool, &block->page));

	buf_page_mutex_enter(block);
	rw_lock_s_unlock(hash_lock);

#if defined UNIV_DEBUG || defined UNIV_BUF_DEBUG
	ut_a(buf_block_get_state(block) == BUF_BLOCK_FILE_PAGE);
	ut_a(page_id.equals_to(block->page.id));
#endif /* UNIV_DEBUG || UNIV_BUF_DEBUG */

	buf_block_buf_fix_inc(block, file, line);
	buf_page_mutex_exit(block);

	mtr_memo_type_t	fix_type = MTR_MEMO_PAGE_S_FIX;
	success = rw_lock_s_lock_nowait(&block->lock, file, line);

	if (!success) {
		/* Let us try to get an X-latch. If the current thread
		is holding an X-latch on the page, we cannot get an
		S-latch. */

		fix_type = MTR_MEMO_PAGE_X_FIX;
		success = rw_lock_x_lock_func_nowait_inline(&block->lock,
							    file, line);
	}

	if (!success) {
		buf_page_mutex_enter(block);
		buf_block_buf_fix_dec(block);
		buf_page_mutex_exit(block);

		return(NULL);
	}

	mtr_memo_push(mtr, block, fix_type);
#if defined UNIV_DEBUG || defined UNIV_BUF_DEBUG
	ut_a(fsp_skip_sanity_check(block->page.id.space())
	     || ++buf_dbg_counter % 5771
	     || buf_validate());
	ut_a(block->page.buf_fix_count > 0);
	ut_a(buf_block_get_state(block) == BUF_BLOCK_FILE_PAGE);
#endif /* UNIV_DEBUG || UNIV_BUF_DEBUG */
#if defined UNIV_DEBUG_FILE_ACCESSES || defined UNIV_DEBUG
	buf_page_mutex_enter(block);
	ut_a(!block->page.file_page_was_freed);
	buf_page_mutex_exit(block);
#endif /* UNIV_DEBUG_FILE_ACCESSES || UNIV_DEBUG */
	buf_block_dbg_add_level(block, SYNC_NO_ORDER_CHECK);

	buf_pool->stat.n_page_gets++;

#ifdef UNIV_IBUF_COUNT_DEBUG
	ut_a(ibuf_count_get(block->page.id) == 0);
#endif

	return(block);
}

/********************************************************************//**
Initialize some fields of a control block. */
UNIV_INLINE
void
buf_page_init_low(
/*==============*/
	buf_page_t*	bpage)	/*!< in: block to init */
{
	bpage->flush_type = BUF_FLUSH_LRU;
	bpage->io_fix = BUF_IO_NONE;
	bpage->buf_fix_count = 0;
	bpage->freed_page_clock = 0;
	bpage->access_time = 0;
	bpage->newest_modification = 0;
	bpage->oldest_modification = 0;
	HASH_INVALIDATE(bpage, hash);
#if defined UNIV_DEBUG_FILE_ACCESSES || defined UNIV_DEBUG
	bpage->file_page_was_freed = FALSE;
#endif /* UNIV_DEBUG_FILE_ACCESSES || UNIV_DEBUG */
}

/** Inits a page to the buffer buf_pool.
@param[in,out]	buf_pool	buffer pool
@param[in]	page_id		page id
@param[in,out]	block		block to init */
static
void
buf_page_init(
	buf_pool_t*		buf_pool,
	const page_id_t&	page_id,
	const page_size_t&	page_size,
	buf_block_t*		block)
{
	buf_page_t*	hash_page;

	ut_ad(buf_pool == buf_pool_get(page_id));
	ut_ad(buf_pool_mutex_own(buf_pool));

	ut_ad(buf_page_mutex_own(block));
	ut_a(buf_block_get_state(block) != BUF_BLOCK_FILE_PAGE);

#ifdef UNIV_SYNC_DEBUG
	ut_ad(rw_lock_own(buf_page_hash_lock_get(buf_pool, page_id),
			  RW_LOCK_X));
#endif /* UNIV_SYNC_DEBUG */

	/* Set the state of the block */
	buf_block_set_file_page(block, page_id);

#ifdef UNIV_DEBUG_VALGRIND
	if (is_system_tablespace(page_id.space())) {
		/* Silence valid Valgrind warnings about uninitialized
		data being written to data files.  There are some unused
		bytes on some pages that InnoDB does not initialize. */
		UNIV_MEM_VALID(block->frame, UNIV_PAGE_SIZE);
	}
#endif /* UNIV_DEBUG_VALGRIND */

	buf_block_init_low(block);

	block->lock_hash_val = lock_rec_hash(page_id.space(),
					     page_id.page_no());

	buf_page_init_low(&block->page);

	/* Insert into the hash table of file pages */

	hash_page = buf_page_hash_get_low(buf_pool, page_id);

	if (hash_page == NULL) {
		/* Block not found in hash table */
	} else if (buf_pool_watch_is_sentinel(buf_pool, hash_page)) {
		/* Preserve the reference count. */
		ib_uint32_t	buf_fix_count = hash_page->buf_fix_count;

		ut_a(buf_fix_count > 0);

		os_atomic_increment_uint32(&block->page.buf_fix_count,
					   buf_fix_count);

		buf_pool_watch_remove(buf_pool, hash_page);
	} else {

		ib::error() << "Page " << page_id
			<< " already found in the hash table: "
			<< hash_page << ", " << block;

#if defined UNIV_DEBUG || defined UNIV_BUF_DEBUG
		buf_page_mutex_exit(block);
		buf_pool_mutex_exit(buf_pool);
		buf_print();
		buf_LRU_print();
		buf_validate();
		buf_LRU_validate();
#endif /* UNIV_DEBUG || UNIV_BUF_DEBUG */
		ut_error;
	}

	ut_ad(!block->page.in_zip_hash);
	ut_ad(!block->page.in_page_hash);
	ut_d(block->page.in_page_hash = TRUE);

	block->page.id.copy_from(page_id);
	block->page.size.copy_from(page_size);

	HASH_INSERT(buf_page_t, hash, buf_pool->page_hash,
		    page_id.fold(), &block->page);

	if (page_size.is_compressed()) {
		page_zip_set_size(&block->page.zip, page_size.physical());
	}
}

/** Inits a page for read to the buffer buf_pool. If the page is
(1) already in buf_pool, or
(2) if we specify to read only ibuf pages and the page is not an ibuf page, or
(3) if the space is deleted or being deleted,
then this function does nothing.
Sets the io_fix flag to BUF_IO_READ and sets a non-recursive exclusive lock
on the buffer frame. The io-handler must take care that the flag is cleared
and the lock released later.
@param[out]	err			DB_SUCCESS or DB_TABLESPACE_DELETED
@param[in]	mode			BUF_READ_IBUF_PAGES_ONLY, ...
@param[in]	page_id			page id
@param[in]	unzip			TRUE=request uncompressed page
@return pointer to the block or NULL */
buf_page_t*
buf_page_init_for_read(
	dberr_t*		err,
	ulint			mode,
	const page_id_t&	page_id,
	const page_size_t&	page_size,
	ibool			unzip)
{
	buf_block_t*	block;
	buf_page_t*	bpage	= NULL;
	buf_page_t*	watch_page;
	rw_lock_t*	hash_lock;
	mtr_t		mtr;
	ibool		lru	= FALSE;
	void*		data;
	buf_pool_t*	buf_pool = buf_pool_get(page_id);

	ut_ad(buf_pool);

	*err = DB_SUCCESS;

	if (mode == BUF_READ_IBUF_PAGES_ONLY) {
		/* It is a read-ahead within an ibuf routine */

		ut_ad(!ibuf_bitmap_page(page_id, page_size));

		ibuf_mtr_start(&mtr);

		if (!recv_no_ibuf_operations &&
		    !ibuf_page(page_id, page_size, &mtr)) {

			ibuf_mtr_commit(&mtr);

			return(NULL);
		}
	} else {
		ut_ad(mode == BUF_READ_ANY_PAGE);
	}

	if (page_size.is_compressed() && !unzip && !recv_recovery_is_on()) {
		block = NULL;
	} else {
		block = buf_LRU_get_free_block(buf_pool);
		ut_ad(block);
		ut_ad(buf_pool_from_block(block) == buf_pool);
	}

	buf_pool_mutex_enter(buf_pool);

	hash_lock = buf_page_hash_lock_get(buf_pool, page_id);
	rw_lock_x_lock(hash_lock);

	watch_page = buf_page_hash_get_low(buf_pool, page_id);
	if (watch_page && !buf_pool_watch_is_sentinel(buf_pool, watch_page)) {
		/* The page is already in the buffer pool. */
		watch_page = NULL;
		rw_lock_x_unlock(hash_lock);
		if (block) {
			buf_page_mutex_enter(block);
			buf_LRU_block_free_non_file_page(block);
			buf_page_mutex_exit(block);
		}

		bpage = NULL;
		goto func_exit;
	}

	if (block) {
		bpage = &block->page;

		buf_page_mutex_enter(block);

		ut_ad(buf_pool_from_bpage(bpage) == buf_pool);

		buf_page_init(buf_pool, page_id, page_size, block);

		/* Note: We are using the hash_lock for protection. This is
		safe because no other thread can lookup the block from the
		page hashtable yet. */

		buf_page_set_io_fix(bpage, BUF_IO_READ);

		rw_lock_x_unlock(hash_lock);

		/* The block must be put to the LRU list, to the old blocks */
		buf_LRU_add_block(bpage, TRUE/* to old blocks */);

		/* We set a pass-type x-lock on the frame because then
		the same thread which called for the read operation
		(and is running now at this point of code) can wait
		for the read to complete by waiting for the x-lock on
		the frame; if the x-lock were recursive, the same
		thread would illegally get the x-lock before the page
		read is completed.  The x-lock is cleared by the
		io-handler thread. */

		rw_lock_x_lock_gen(&block->lock, BUF_IO_READ);

		if (page_size.is_compressed()) {
			/* buf_pool->mutex may be released and
			reacquired by buf_buddy_alloc().  Thus, we
			must release block->mutex in order not to
			break the latching order in the reacquisition
			of buf_pool->mutex.  We also must defer this
			operation until after the block descriptor has
			been added to buf_pool->LRU and
			buf_pool->page_hash. */
			buf_page_mutex_exit(block);
			data = buf_buddy_alloc(buf_pool, page_size.physical(),
					       &lru);
			buf_page_mutex_enter(block);
			block->page.zip.data = (page_zip_t*) data;

			/* To maintain the invariant
			block->in_unzip_LRU_list
			== buf_page_belongs_to_unzip_LRU(&block->page)
			we have to add this block to unzip_LRU
			after block->page.zip.data is set. */
			ut_ad(buf_page_belongs_to_unzip_LRU(&block->page));
			buf_unzip_LRU_add_block(block, TRUE);
		}

		buf_page_mutex_exit(block);
	} else {
		rw_lock_x_unlock(hash_lock);

		/* The compressed page must be allocated before the
		control block (bpage), in order to avoid the
		invocation of buf_buddy_relocate_block() on
		uninitialized data. */
		data = buf_buddy_alloc(buf_pool, page_size.physical(), &lru);

		rw_lock_x_lock(hash_lock);

		/* If buf_buddy_alloc() allocated storage from the LRU list,
		it released and reacquired buf_pool->mutex.  Thus, we must
		check the page_hash again, as it may have been modified. */
		if (UNIV_UNLIKELY(lru)) {

			watch_page = buf_page_hash_get_low(buf_pool, page_id);

			if (UNIV_UNLIKELY(watch_page
			    && !buf_pool_watch_is_sentinel(buf_pool,
							   watch_page))) {

				/* The block was added by some other thread. */
				rw_lock_x_unlock(hash_lock);
				watch_page = NULL;
				buf_buddy_free(buf_pool, data,
					       page_size.physical());

				bpage = NULL;
				goto func_exit;
			}
		}

		bpage = buf_page_alloc_descriptor();

		/* Initialize the buf_pool pointer. */
		bpage->buf_pool_index = buf_pool_index(buf_pool);

		page_zip_des_init(&bpage->zip);
		page_zip_set_size(&bpage->zip, page_size.physical());
		bpage->zip.data = (page_zip_t*) data;

		bpage->size.copy_from(page_size);

		mutex_enter(&buf_pool->zip_mutex);
		UNIV_MEM_DESC(bpage->zip.data, bpage->size.physical());

		buf_page_init_low(bpage);

		bpage->state = BUF_BLOCK_ZIP_PAGE;
		bpage->id.copy_from(page_id);

#ifdef UNIV_DEBUG
		bpage->in_page_hash = FALSE;
		bpage->in_zip_hash = FALSE;
		bpage->in_flush_list = FALSE;
		bpage->in_free_list = FALSE;
		bpage->in_LRU_list = FALSE;
#endif /* UNIV_DEBUG */

		ut_d(bpage->in_page_hash = TRUE);

		if (watch_page != NULL) {

			/* Preserve the reference count. */
			ib_uint32_t	buf_fix_count;

			buf_fix_count = watch_page->buf_fix_count;

			ut_a(buf_fix_count > 0);

			os_atomic_increment_uint32(
				&bpage->buf_fix_count, buf_fix_count);

			ut_ad(buf_pool_watch_is_sentinel(buf_pool, watch_page));
			buf_pool_watch_remove(buf_pool, watch_page);
		}

		HASH_INSERT(buf_page_t, hash, buf_pool->page_hash,
			    bpage->id.fold(), bpage);

		rw_lock_x_unlock(hash_lock);

		/* The block must be put to the LRU list, to the old blocks.
		The zip size is already set into the page zip */
		buf_LRU_add_block(bpage, TRUE/* to old blocks */);
#if defined UNIV_DEBUG || defined UNIV_BUF_DEBUG
		buf_LRU_insert_zip_clean(bpage);
#endif /* UNIV_DEBUG || UNIV_BUF_DEBUG */

		buf_page_set_io_fix(bpage, BUF_IO_READ);

		mutex_exit(&buf_pool->zip_mutex);
	}

	buf_pool->n_pend_reads++;
func_exit:
	buf_pool_mutex_exit(buf_pool);

	if (mode == BUF_READ_IBUF_PAGES_ONLY) {

		ibuf_mtr_commit(&mtr);
	}


#ifdef UNIV_SYNC_DEBUG
	ut_ad(!rw_lock_own(hash_lock, RW_LOCK_X));
	ut_ad(!rw_lock_own(hash_lock, RW_LOCK_S));
#endif /* UNIV_SYNC_DEBUG */

	ut_ad(!bpage || buf_page_in_file(bpage));
	return(bpage);
}

/** Initializes a page to the buffer buf_pool. The page is usually not read
from a file even if it cannot be found in the buffer buf_pool. This is one
of the functions which perform to a block a state transition NOT_USED =>
FILE_PAGE (the other is buf_page_get_gen).
@param[in]	page_id		page id
@param[in]	page_size	page size
@param[in]	mtr		mini-transaction
@return pointer to the block, page bufferfixed */
buf_block_t*
buf_page_create(
	const page_id_t&	page_id,
	const page_size_t&	page_size,
	mtr_t*			mtr)
{
	buf_frame_t*	frame;
	buf_block_t*	block;
	buf_block_t*	free_block	= NULL;
	buf_pool_t*	buf_pool = buf_pool_get(page_id);
	rw_lock_t*	hash_lock;

	ut_ad(mtr->is_active());
	ut_ad(page_id.space() != 0 || !page_size.is_compressed());

	free_block = buf_LRU_get_free_block(buf_pool);

	buf_pool_mutex_enter(buf_pool);

	hash_lock = buf_page_hash_lock_get(buf_pool, page_id);
	rw_lock_x_lock(hash_lock);

	block = (buf_block_t*) buf_page_hash_get_low(buf_pool, page_id);

	if (block
	    && buf_page_in_file(&block->page)
	    && !buf_pool_watch_is_sentinel(buf_pool, &block->page)) {
#ifdef UNIV_IBUF_COUNT_DEBUG
		ut_a(ibuf_count_get(page_id) == 0);
#endif
#if defined UNIV_DEBUG_FILE_ACCESSES || defined UNIV_DEBUG
		block->page.file_page_was_freed = FALSE;
#endif /* UNIV_DEBUG_FILE_ACCESSES || UNIV_DEBUG */

		/* Page can be found in buf_pool */
		buf_pool_mutex_exit(buf_pool);
		rw_lock_x_unlock(hash_lock);

		buf_block_free(free_block);

		return(buf_page_get_with_no_latch(page_id, page_size, mtr));
	}

	/* If we get here, the page was not in buf_pool: init it there */

	DBUG_PRINT("ib_buf", ("create page " UINT32PF ":" UINT32PF,
			      page_id.space(), page_id.page_no()));

	block = free_block;

	buf_page_mutex_enter(block);

	buf_page_init(buf_pool, page_id, page_size, block);

	rw_lock_x_unlock(hash_lock);

	/* The block must be put to the LRU list */
	buf_LRU_add_block(&block->page, FALSE);

	buf_block_buf_fix_inc(block, __FILE__, __LINE__);
	buf_pool->stat.n_pages_created++;

	if (page_size.is_compressed()) {
		void*	data;
		ibool	lru;

		/* Prevent race conditions during buf_buddy_alloc(),
		which may release and reacquire buf_pool->mutex,
		by IO-fixing and X-latching the block. */

		buf_page_set_io_fix(&block->page, BUF_IO_READ);
		rw_lock_x_lock(&block->lock);

		buf_page_mutex_exit(block);
		/* buf_pool->mutex may be released and reacquired by
		buf_buddy_alloc().  Thus, we must release block->mutex
		in order not to break the latching order in
		the reacquisition of buf_pool->mutex.  We also must
		defer this operation until after the block descriptor
		has been added to buf_pool->LRU and buf_pool->page_hash. */
		data = buf_buddy_alloc(buf_pool, page_size.physical(), &lru);
		buf_page_mutex_enter(block);
		block->page.zip.data = (page_zip_t*) data;

		/* To maintain the invariant
		block->in_unzip_LRU_list
		== buf_page_belongs_to_unzip_LRU(&block->page)
		we have to add this block to unzip_LRU after
		block->page.zip.data is set. */
		ut_ad(buf_page_belongs_to_unzip_LRU(&block->page));
		buf_unzip_LRU_add_block(block, FALSE);

		buf_page_set_io_fix(&block->page, BUF_IO_NONE);
		rw_lock_x_unlock(&block->lock);
	}

	buf_pool_mutex_exit(buf_pool);

	mtr_memo_push(mtr, block, MTR_MEMO_BUF_FIX);

	buf_page_set_accessed(&block->page);

	buf_page_mutex_exit(block);

	/* Delete possible entries for the page from the insert buffer:
	such can exist if the page belonged to an index which was dropped */
	ibuf_merge_or_delete_for_page(NULL, page_id, &page_size, TRUE);

	frame = block->frame;

	memset(frame + FIL_PAGE_PREV, 0xff, 4);
	memset(frame + FIL_PAGE_NEXT, 0xff, 4);
	mach_write_to_2(frame + FIL_PAGE_TYPE, FIL_PAGE_TYPE_ALLOCATED);

	/* These 8 bytes are also repurposed for PageIO compression and must
	be reset when the frame is assigned to a new page id. See fil0fil.h.

	FIL_PAGE_FILE_FLUSH_LSN is used on the following pages:
	(1) The first page of the InnoDB system tablespace (page 0:0)
	(2) FIL_RTREE_SPLIT_SEQ_NUM on R-tree pages .

	Therefore we don't transparently compress such pages. */

	memset(frame + FIL_PAGE_FILE_FLUSH_LSN, 0, 8);

#if defined UNIV_DEBUG || defined UNIV_BUF_DEBUG
	ut_a(++buf_dbg_counter % 5771 || buf_validate());
#endif /* UNIV_DEBUG || UNIV_BUF_DEBUG */
#ifdef UNIV_IBUF_COUNT_DEBUG
	ut_a(ibuf_count_get(block->page.id) == 0);
#endif
	return(block);
}

/********************************************************************//**
Monitor the buffer page read/write activity, and increment corresponding
counter value if MONITOR_MODULE_BUF_PAGE (module_buf_page) module is
enabled. */
static
void
buf_page_monitor(
/*=============*/
	const buf_page_t*	bpage,	/*!< in: pointer to the block */
	enum buf_io_fix		io_type)/*!< in: io_fix types */
{
	const byte*	frame;
	monitor_id_t	counter;

	/* If the counter module is not turned on, just return */
	if (!MONITOR_IS_ON(MONITOR_MODULE_BUF_PAGE)) {
		return;
	}

	ut_a(io_type == BUF_IO_READ || io_type == BUF_IO_WRITE);

	frame = bpage->zip.data
		? bpage->zip.data
		: ((buf_block_t*) bpage)->frame;

	switch (fil_page_get_type(frame)) {
		ulint	level;

	case FIL_PAGE_INDEX:
	case FIL_PAGE_RTREE:
		level = btr_page_get_level_low(frame);

		/* Check if it is an index page for insert buffer */
		if (btr_page_get_index_id(frame)
		    == (index_id_t)(DICT_IBUF_ID_MIN + IBUF_SPACE_ID)) {
			if (level == 0) {
				counter = MONITOR_RW_COUNTER(
					io_type, MONITOR_INDEX_IBUF_LEAF_PAGE);
			} else {
				counter = MONITOR_RW_COUNTER(
					io_type,
					MONITOR_INDEX_IBUF_NON_LEAF_PAGE);
			}
		} else {
			if (level == 0) {
				counter = MONITOR_RW_COUNTER(
					io_type, MONITOR_INDEX_LEAF_PAGE);
			} else {
				counter = MONITOR_RW_COUNTER(
					io_type, MONITOR_INDEX_NON_LEAF_PAGE);
			}
		}
		break;

	case FIL_PAGE_UNDO_LOG:
		counter = MONITOR_RW_COUNTER(io_type, MONITOR_UNDO_LOG_PAGE);
		break;

	case FIL_PAGE_INODE:
		counter = MONITOR_RW_COUNTER(io_type, MONITOR_INODE_PAGE);
		break;

	case FIL_PAGE_IBUF_FREE_LIST:
		counter = MONITOR_RW_COUNTER(io_type,
					     MONITOR_IBUF_FREELIST_PAGE);
		break;

	case FIL_PAGE_IBUF_BITMAP:
		counter = MONITOR_RW_COUNTER(io_type,
					     MONITOR_IBUF_BITMAP_PAGE);
		break;

	case FIL_PAGE_TYPE_SYS:
		counter = MONITOR_RW_COUNTER(io_type, MONITOR_SYSTEM_PAGE);
		break;

	case FIL_PAGE_TYPE_TRX_SYS:
		counter = MONITOR_RW_COUNTER(io_type, MONITOR_TRX_SYSTEM_PAGE);
		break;

	case FIL_PAGE_TYPE_FSP_HDR:
		counter = MONITOR_RW_COUNTER(io_type, MONITOR_FSP_HDR_PAGE);
		break;

	case FIL_PAGE_TYPE_XDES:
		counter = MONITOR_RW_COUNTER(io_type, MONITOR_XDES_PAGE);
		break;

	case FIL_PAGE_TYPE_BLOB:
		counter = MONITOR_RW_COUNTER(io_type, MONITOR_BLOB_PAGE);
		break;

	case FIL_PAGE_TYPE_ZBLOB:
		counter = MONITOR_RW_COUNTER(io_type, MONITOR_ZBLOB_PAGE);
		break;

	case FIL_PAGE_TYPE_ZBLOB2:
		counter = MONITOR_RW_COUNTER(io_type, MONITOR_ZBLOB2_PAGE);
		break;

	default:
		counter = MONITOR_RW_COUNTER(io_type, MONITOR_OTHER_PAGE);
	}

	MONITOR_INC_NOCHECK(counter);
}

/********************************************************************//**
Mark a table with the specified space pointed by bpage->id.space() corrupted.
Also remove the bpage from LRU list.
@return TRUE if successful */
static
ibool
buf_mark_space_corrupt(
/*===================*/
	buf_page_t*	bpage)	/*!< in: pointer to the block in question */
{
	buf_pool_t*	buf_pool = buf_pool_from_bpage(bpage);
	const ibool	uncompressed = (buf_page_get_state(bpage)
					== BUF_BLOCK_FILE_PAGE);
	ib_uint32_t	space = bpage->id.space();
	ibool		ret = TRUE;

	/* First unfix and release lock on the bpage */
	buf_pool_mutex_enter(buf_pool);
	mutex_enter(buf_page_get_mutex(bpage));
	ut_ad(buf_page_get_io_fix(bpage) == BUF_IO_READ);
	ut_ad(bpage->buf_fix_count == 0);

	/* Set BUF_IO_NONE before we remove the block from LRU list */
	buf_page_set_io_fix(bpage, BUF_IO_NONE);

	if (uncompressed) {
		rw_lock_x_unlock_gen(
			&((buf_block_t*) bpage)->lock,
			BUF_IO_READ);
	}

	mutex_exit(buf_page_get_mutex(bpage));

	/* Find the table with specified space id, and mark it corrupted */
	if (dict_set_corrupted_by_space(space)) {
		buf_LRU_free_one_page(bpage);
	} else {
		ret = FALSE;
	}

	ut_ad(buf_pool->n_pend_reads > 0);
	buf_pool->n_pend_reads--;

	buf_pool_mutex_exit(buf_pool);

	return(ret);
}

/********************************************************************//**
Completes an asynchronous read or write request of a file page to or from
the buffer pool.
@return true if successful */
bool
buf_page_io_complete(
/*=================*/
	buf_page_t*	bpage,	/*!< in: pointer to the block in question */
	bool		evict)	/*!< in: whether or not to evict the page
				from LRU list. */

{
	enum buf_io_fix	io_type;
	buf_pool_t*	buf_pool = buf_pool_from_bpage(bpage);
	const ibool	uncompressed = (buf_page_get_state(bpage)
					== BUF_BLOCK_FILE_PAGE);

	ut_a(buf_page_in_file(bpage));

	/* We do not need protect io_fix here by mutex to read
	it because this is the only function where we can change the value
	from BUF_IO_READ or BUF_IO_WRITE to some other value, and our code
	ensures that this is the only thread that handles the i/o for this
	block. */

	io_type = buf_page_get_io_fix(bpage);
	ut_ad(io_type == BUF_IO_READ || io_type == BUF_IO_WRITE);

	if (io_type == BUF_IO_READ) {
		ulint	read_page_no;
		ulint	read_space_id;
		byte*	frame;
		bool	compressed_page;

		if (bpage->size.is_compressed()) {
			frame = bpage->zip.data;
			buf_pool->n_pend_unzip++;

			if (uncompressed
			    && !buf_zip_decompress((buf_block_t*) bpage,
						   FALSE)) {

				buf_pool->n_pend_unzip--;
				compressed_page = false;
				goto corrupt;
			}
			buf_pool->n_pend_unzip--;
		} else {
			ut_a(uncompressed);
			frame = ((buf_block_t*) bpage)->frame;
		}

		/* If this page is not uninitialized and not in the
		doublewrite buffer, then the page number and space id
		should be the same as in block. */
		read_page_no = mach_read_from_4(frame + FIL_PAGE_OFFSET);
		read_space_id = mach_read_from_4(
			frame + FIL_PAGE_ARCH_LOG_NO_OR_SPACE_ID);

		if (bpage->id.space() == TRX_SYS_SPACE
		    && buf_dblwr_page_inside(bpage->id.page_no())) {

			ib::error() << "Reading page " << bpage->id
				<< ", which is in the doublewrite buffer!";

		} else if (read_space_id == 0 && read_page_no == 0) {
			/* This is likely an uninitialized page. */
		} else if ((bpage->id.space() != 0
			    && bpage->id.space() != read_space_id)
			   || bpage->id.page_no() != read_page_no) {
			/* We did not compare space_id to read_space_id
			if bpage->space == 0, because the field on the
			page may contain garbage in MySQL < 4.1.1,
			which only supported bpage->space == 0. */

			ib::error() << "Space id and page no stored in "
				"the page, read in are "
				<< page_id_t(read_space_id, read_page_no)
				<< ", should be " << bpage->id;
		}

		compressed_page = Compression::is_compressed_page(frame);

		/* If the decompress failed then the most likely case is
		that we are reading in a page for which this instance doesn't
		support the compression algorithm. */
		if (compressed_page) {

			Compression::meta_t	meta;

			Compression::deserialize_header(frame, &meta);

			ib::error()
				<< "Page " << bpage->id << " "
				<< "compressed with "
				<< Compression::to_string(meta) << " "
				<< "that is not supported by this instance";
		}

		/* From version 3.23.38 up we store the page checksum
		to the 4 first bytes of the page end lsn field */
		if (compressed_page
		    || buf_page_is_corrupted(
			    true, frame, bpage->size,
			    fsp_is_checksum_disabled(bpage->id.space()))) {

			/* Not a real corruption if it was triggered by
			error injection */
			DBUG_EXECUTE_IF(
				"buf_page_import_corrupt_failure",
				if (bpage->id.space() > TRX_SYS_SPACE
				    && !Tablespace::is_undo_tablespace(
					    bpage->id.space())
				    && buf_mark_space_corrupt(bpage)) {
					ib::info() << "Simulated IMPORT "
						"corruption";
					return(true);
				}
				goto page_not_corrupt;
				;);
corrupt:
			/* Compressed pages are basically gibberish avoid
			printing the contents. */
			if (!compressed_page) {

				ib::error()
					<< "Database page corruption on disk"
					" or a failed file read of page "
					<< bpage->id
					<< ". You may have to recover from "
					<< "a backup.";

				buf_page_print(
					frame, bpage->size,
					BUF_PAGE_PRINT_NO_CRASH);

				ib::info()
					<< "It is also possible that your"
				        " operating system has corrupted"
					" its own file cache and rebooting"
					" your computer removes the error."
					" If the corrupt page is an index page."
					" You can also try to fix the"
					" corruption by dumping, dropping,"
					" and reimporting the corrupt table."
					" You can use CHECK TABLE to scan"
					" your table for corruption. "
					<< FORCE_RECOVERY_MSG;
			}

			if (srv_force_recovery < SRV_FORCE_IGNORE_CORRUPT) {

				/* If page space id is larger than TRX_SYS_SPACE
				(0), we will attempt to mark the corresponding
				table as corrupted instead of crashing server */

				if (bpage->id.space() > TRX_SYS_SPACE
				    && buf_mark_space_corrupt(bpage)) {

					return(false);
				} else {
					ib::fatal()
						<< "Aborting because of a"
						" corrupt database page in"
						" the system tablespace. Or, "
						" there was a failure in"
						" tagging the tablespace "
						" as corrupt.";
				}
			}
		}

		DBUG_EXECUTE_IF("buf_page_import_corrupt_failure",
				page_not_corrupt:  bpage = bpage; );

		if (recv_recovery_is_on()) {
			/* Pages must be uncompressed for crash recovery. */
			ut_a(uncompressed);
			recv_recover_page(TRUE, (buf_block_t*) bpage);
		}

		/* If space is being truncated then avoid ibuf operation.
		During re-init we have already freed ibuf entries. */
		if (uncompressed
		    && !Compression::is_compressed_page(frame)
		    && !recv_no_ibuf_operations
		    && !Tablespace::is_undo_tablespace(bpage->id.space())
		    && bpage->id.space() != srv_tmp_space.space_id()
		    && !srv_is_tablespace_truncated(bpage->id.space())
		    && fil_page_get_type(frame) == FIL_PAGE_INDEX
		    && page_is_leaf(frame)) {

			ibuf_merge_or_delete_for_page(
				(buf_block_t*) bpage, bpage->id,
				&bpage->size, TRUE);
		}
	}

	buf_pool_mutex_enter(buf_pool);
	mutex_enter(buf_page_get_mutex(bpage));

#ifdef UNIV_IBUF_COUNT_DEBUG
	if (io_type == BUF_IO_WRITE || uncompressed) {
		/* For BUF_IO_READ of compressed-only blocks, the
		buffered operations will be merged by buf_page_get_gen()
		after the block has been uncompressed. */
		ut_a(ibuf_count_get(bpage->id) == 0);
	}
#endif
	/* Because this thread which does the unlocking is not the same that
	did the locking, we use a pass value != 0 in unlock, which simply
	removes the newest lock debug record, without checking the thread
	id. */

	buf_page_set_io_fix(bpage, BUF_IO_NONE);
	buf_page_monitor(bpage, io_type);

	switch (io_type) {
	case BUF_IO_READ:
		/* NOTE that the call to ibuf may have moved the ownership of
		the x-latch to this OS thread: do not let this confuse you in
		debugging! */

		ut_ad(buf_pool->n_pend_reads > 0);
		buf_pool->n_pend_reads--;
		buf_pool->stat.n_pages_read++;

		if (uncompressed) {
			rw_lock_x_unlock_gen(&((buf_block_t*) bpage)->lock,
					     BUF_IO_READ);
		}

		mutex_exit(buf_page_get_mutex(bpage));

		break;

	case BUF_IO_WRITE:
		/* Write means a flush operation: call the completion
		routine in the flush system */

		buf_flush_write_complete(bpage);

		if (uncompressed) {
			rw_lock_sx_unlock_gen(&((buf_block_t*) bpage)->lock,
					      BUF_IO_WRITE);
		}

		buf_pool->stat.n_pages_written++;

		/* We decide whether or not to evict the page from the
		LRU list based on the flush_type.
		* BUF_FLUSH_LIST: don't evict
		* BUF_FLUSH_LRU: always evict
		* BUF_FLUSH_SINGLE_PAGE: eviction preference is passed
		by the caller explicitly. */
		if (buf_page_get_flush_type(bpage) == BUF_FLUSH_LRU) {
			evict = true;
		}

		if (evict) {
			mutex_exit(buf_page_get_mutex(bpage));
			buf_LRU_free_page(bpage, true);
		} else {
			mutex_exit(buf_page_get_mutex(bpage));
		}

		break;

	default:
		ut_error;
	}

	DBUG_PRINT("ib_buf", ("%s page " UINT32PF ":" UINT32PF,
			      io_type == BUF_IO_READ ? "read" : "wrote",
			      bpage->id.space(), bpage->id.page_no()));

	buf_pool_mutex_exit(buf_pool);

	return(true);
}

/*********************************************************************//**
Asserts that all file pages in the buffer are in a replaceable state.
@return TRUE */
static
ibool
buf_all_freed_instance(
/*===================*/
	buf_pool_t*	buf_pool)	/*!< in: buffer pool instancce */
{
	ulint		i;
	buf_chunk_t*	chunk;

	ut_ad(buf_pool);

	buf_pool_mutex_enter(buf_pool);

	chunk = buf_pool->chunks;

	for (i = buf_pool->n_chunks; i--; chunk++) {

		const buf_block_t* block = buf_chunk_not_freed(chunk);

		if (UNIV_LIKELY_NULL(block)) {
			ib::fatal() << "Page " << block->page.id
				<< " still fixed or dirty";
		}
	}

	buf_pool_mutex_exit(buf_pool);

	return(TRUE);
}

/*********************************************************************//**
Invalidates file pages in one buffer pool instance */
static
void
buf_pool_invalidate_instance(
/*=========================*/
	buf_pool_t*	buf_pool)	/*!< in: buffer pool instance */
{
	ulint		i;

	buf_pool_mutex_enter(buf_pool);

	for (i = BUF_FLUSH_LRU; i < BUF_FLUSH_N_TYPES; i++) {

		/* As this function is called during startup and
		during redo application phase during recovery, InnoDB
		is single threaded (apart from IO helper threads) at
		this stage. No new write batch can be in intialization
		stage at this point. */
		ut_ad(buf_pool->init_flush[i] == FALSE);

		/* However, it is possible that a write batch that has
		been posted earlier is still not complete. For buffer
		pool invalidation to proceed we must ensure there is NO
		write activity happening. */
		if (buf_pool->n_flush[i] > 0) {
			buf_flush_t	type = static_cast<buf_flush_t>(i);

			buf_pool_mutex_exit(buf_pool);
			buf_flush_wait_batch_end(buf_pool, type);
			buf_pool_mutex_enter(buf_pool);
		}
	}

	buf_pool_mutex_exit(buf_pool);

	ut_ad(buf_all_freed_instance(buf_pool));

	buf_pool_mutex_enter(buf_pool);

	while (buf_LRU_scan_and_free_block(buf_pool, true)) {
	}

	ut_ad(UT_LIST_GET_LEN(buf_pool->LRU) == 0);
	ut_ad(UT_LIST_GET_LEN(buf_pool->unzip_LRU) == 0);

	buf_pool->freed_page_clock = 0;
	buf_pool->LRU_old = NULL;
	buf_pool->LRU_old_len = 0;

	memset(&buf_pool->stat, 0x00, sizeof(buf_pool->stat));
	buf_refresh_io_stats(buf_pool);

	buf_pool_mutex_exit(buf_pool);
}

/*********************************************************************//**
Invalidates the file pages in the buffer pool when an archive recovery is
completed. All the file pages buffered must be in a replaceable state when
this function is called: not latched and not modified. */
void
buf_pool_invalidate(void)
/*=====================*/
{
	ulint   i;

	for (i = 0; i < srv_buf_pool_instances; i++) {
		buf_pool_invalidate_instance(buf_pool_from_array(i));
	}
}

#if defined UNIV_DEBUG || defined UNIV_BUF_DEBUG
/*********************************************************************//**
Validates data in one buffer pool instance
@return TRUE */
static
ibool
buf_pool_validate_instance(
/*=======================*/
	buf_pool_t*	buf_pool)	/*!< in: buffer pool instance */
{
	buf_page_t*	b;
	buf_chunk_t*	chunk;
	ulint		i;
	ulint		n_lru_flush	= 0;
	ulint		n_page_flush	= 0;
	ulint		n_list_flush	= 0;
	ulint		n_lru		= 0;
	ulint		n_flush		= 0;
	ulint		n_free		= 0;
	ulint		n_zip		= 0;

	ut_ad(buf_pool);

	buf_pool_mutex_enter(buf_pool);
	hash_lock_x_all(buf_pool->page_hash);

	chunk = buf_pool->chunks;

	/* Check the uncompressed blocks. */

	for (i = buf_pool->n_chunks; i--; chunk++) {

		ulint		j;
		buf_block_t*	block = chunk->blocks;

		for (j = chunk->size; j--; block++) {

			buf_page_mutex_enter(block);

			switch (buf_block_get_state(block)) {
			case BUF_BLOCK_POOL_WATCH:
			case BUF_BLOCK_ZIP_PAGE:
			case BUF_BLOCK_ZIP_DIRTY:
				/* These should only occur on
				zip_clean, zip_free[], or flush_list. */
				ut_error;
				break;

			case BUF_BLOCK_FILE_PAGE:
				ut_a(buf_page_hash_get_low(
						buf_pool, block->page.id)
				     == &block->page);

#ifdef UNIV_IBUF_COUNT_DEBUG
				ut_a(buf_page_get_io_fix(&block->page)
				     == BUF_IO_READ
				     || !ibuf_count_get(block->page.id));
#endif
				switch (buf_page_get_io_fix(&block->page)) {
				case BUF_IO_NONE:
					break;

				case BUF_IO_WRITE:
					switch (buf_page_get_flush_type(
							&block->page)) {
					case BUF_FLUSH_LRU:
						n_lru_flush++;
						goto assert_s_latched;
					case BUF_FLUSH_SINGLE_PAGE:
						n_page_flush++;
assert_s_latched:
						ut_a(rw_lock_is_locked(
							     &block->lock,
								     RW_LOCK_S)
						     || rw_lock_is_locked(
								&block->lock,
								RW_LOCK_SX));
						break;
					case BUF_FLUSH_LIST:
						n_list_flush++;
						break;
					default:
						ut_error;
					}

					break;

				case BUF_IO_READ:

					ut_a(rw_lock_is_locked(&block->lock,
							       RW_LOCK_X));
					break;

				case BUF_IO_PIN:
					break;
				}

				n_lru++;
				break;

			case BUF_BLOCK_NOT_USED:
				n_free++;
				break;

			case BUF_BLOCK_READY_FOR_USE:
			case BUF_BLOCK_MEMORY:
			case BUF_BLOCK_REMOVE_HASH:
				/* do nothing */
				break;
			}

			buf_page_mutex_exit(block);
		}
	}

	mutex_enter(&buf_pool->zip_mutex);

	/* Check clean compressed-only blocks. */

	for (b = UT_LIST_GET_FIRST(buf_pool->zip_clean); b;
	     b = UT_LIST_GET_NEXT(list, b)) {
		ut_a(buf_page_get_state(b) == BUF_BLOCK_ZIP_PAGE);
		switch (buf_page_get_io_fix(b)) {
		case BUF_IO_NONE:
		case BUF_IO_PIN:
			/* All clean blocks should be I/O-unfixed. */
			break;
		case BUF_IO_READ:
			/* In buf_LRU_free_page(), we temporarily set
			b->io_fix = BUF_IO_READ for a newly allocated
			control block in order to prevent
			buf_page_get_gen() from decompressing the block. */
			break;
		default:
			ut_error;
			break;
		}

		/* It is OK to read oldest_modification here because
		we have acquired buf_pool->zip_mutex above which acts
		as the 'block->mutex' for these bpages. */
		ut_a(!b->oldest_modification);
		ut_a(buf_page_hash_get_low(buf_pool, b->id) == b);
		n_lru++;
		n_zip++;
	}

	/* Check dirty blocks. */

	buf_flush_list_mutex_enter(buf_pool);
	for (b = UT_LIST_GET_FIRST(buf_pool->flush_list); b;
	     b = UT_LIST_GET_NEXT(list, b)) {
		ut_ad(b->in_flush_list);
		ut_a(b->oldest_modification);
		n_flush++;

		switch (buf_page_get_state(b)) {
		case BUF_BLOCK_ZIP_DIRTY:
			n_lru++;
			n_zip++;
			switch (buf_page_get_io_fix(b)) {
			case BUF_IO_NONE:
			case BUF_IO_READ:
			case BUF_IO_PIN:
				break;
			case BUF_IO_WRITE:
				switch (buf_page_get_flush_type(b)) {
				case BUF_FLUSH_LRU:
					n_lru_flush++;
					break;
				case BUF_FLUSH_SINGLE_PAGE:
					n_page_flush++;
					break;
				case BUF_FLUSH_LIST:
					n_list_flush++;
					break;
				default:
					ut_error;
				}
				break;
			}
			break;
		case BUF_BLOCK_FILE_PAGE:
			/* uncompressed page */
			break;
		case BUF_BLOCK_POOL_WATCH:
		case BUF_BLOCK_ZIP_PAGE:
		case BUF_BLOCK_NOT_USED:
		case BUF_BLOCK_READY_FOR_USE:
		case BUF_BLOCK_MEMORY:
		case BUF_BLOCK_REMOVE_HASH:
			ut_error;
			break;
		}
		ut_a(buf_page_hash_get_low(buf_pool, b->id) == b);
	}

	ut_a(UT_LIST_GET_LEN(buf_pool->flush_list) == n_flush);

	hash_unlock_x_all(buf_pool->page_hash);
	buf_flush_list_mutex_exit(buf_pool);

	mutex_exit(&buf_pool->zip_mutex);

	if (buf_pool->curr_size == buf_pool->old_size
	    && n_lru + n_free > buf_pool->curr_size + n_zip) {

		ib::fatal() << "n_LRU " << n_lru << ", n_free " << n_free
			<< ", pool " << buf_pool->curr_size
			<< " zip " << n_zip << ". Aborting...";
	}

	ut_a(UT_LIST_GET_LEN(buf_pool->LRU) == n_lru);
	if (buf_pool->curr_size == buf_pool->old_size
	    && UT_LIST_GET_LEN(buf_pool->free) != n_free) {

		ib::fatal() << "Free list len "
			<< UT_LIST_GET_LEN(buf_pool->free)
			<< ", free blocks " << n_free << ". Aborting...";
	}

	ut_a(buf_pool->n_flush[BUF_FLUSH_LIST] == n_list_flush);
	ut_a(buf_pool->n_flush[BUF_FLUSH_LRU] == n_lru_flush);
	ut_a(buf_pool->n_flush[BUF_FLUSH_SINGLE_PAGE] == n_page_flush);

	buf_pool_mutex_exit(buf_pool);

	ut_a(buf_LRU_validate());
	ut_a(buf_flush_validate(buf_pool));

	return(TRUE);
}

/*********************************************************************//**
Validates the buffer buf_pool data structure.
@return TRUE */
ibool
buf_validate(void)
/*==============*/
{
	ulint	i;

	for (i = 0; i < srv_buf_pool_instances; i++) {
		buf_pool_t*	buf_pool;

		buf_pool = buf_pool_from_array(i);

		buf_pool_validate_instance(buf_pool);
	}
	return(TRUE);
}

#endif /* UNIV_DEBUG || UNIV_BUF_DEBUG */

#if defined UNIV_DEBUG_PRINT || defined UNIV_DEBUG || defined UNIV_BUF_DEBUG
/*********************************************************************//**
Prints info of the buffer buf_pool data structure for one instance. */
static
void
buf_print_instance(
/*===============*/
	buf_pool_t*	buf_pool)
{
	index_id_t*	index_ids;
	ulint*		counts;
	ulint		size;
	ulint		i;
	ulint		j;
	index_id_t	id;
	ulint		n_found;
	buf_chunk_t*	chunk;
	dict_index_t*	index;

	ut_ad(buf_pool);

	size = buf_pool->curr_size;

	index_ids = static_cast<index_id_t*>(
		ut_malloc_nokey(size * sizeof *index_ids));

	counts = static_cast<ulint*>(ut_malloc_nokey(sizeof(ulint) * size));

	buf_pool_mutex_enter(buf_pool);
	buf_flush_list_mutex_enter(buf_pool);

	ib::info() << *buf_pool;

	buf_flush_list_mutex_exit(buf_pool);

	/* Count the number of blocks belonging to each index in the buffer */

	n_found = 0;

	chunk = buf_pool->chunks;

	for (i = buf_pool->n_chunks; i--; chunk++) {
		buf_block_t*	block		= chunk->blocks;
		ulint		n_blocks	= chunk->size;

		for (; n_blocks--; block++) {
			const buf_frame_t* frame = block->frame;

			if (fil_page_index_page_check(frame)) {

				id = btr_page_get_index_id(frame);

				/* Look for the id in the index_ids array */
				j = 0;

				while (j < n_found) {

					if (index_ids[j] == id) {
						counts[j]++;

						break;
					}
					j++;
				}

				if (j == n_found) {
					n_found++;
					index_ids[j] = id;
					counts[j] = 1;
				}
			}
		}
	}

	buf_pool_mutex_exit(buf_pool);

	for (i = 0; i < n_found; i++) {
		index = dict_index_get_if_in_cache(index_ids[i]);

		if (!index) {
			ib::info() << "Block count for index "
				<< index_ids[i] << " in buffer is about "
				<< counts[i];
		} else {
			ib::info() << "Block count for index " << index_ids[i]
				<< " in buffer is about " << counts[i]
				<< ", index " << index->name
				<< " of table " << index->table->name;
		}
	}

	ut_free(index_ids);
	ut_free(counts);

	ut_a(buf_pool_validate_instance(buf_pool));
}

/*********************************************************************//**
Prints info of the buffer buf_pool data structure. */
void
buf_print(void)
/*===========*/
{
	ulint   i;

	for (i = 0; i < srv_buf_pool_instances; i++) {
		buf_pool_t*	buf_pool;

		buf_pool = buf_pool_from_array(i);
		buf_print_instance(buf_pool);
	}
}
#endif /* UNIV_DEBUG_PRINT || UNIV_DEBUG || UNIV_BUF_DEBUG */

#ifdef UNIV_DEBUG
/*********************************************************************//**
Returns the number of latched pages in the buffer pool.
@return number of latched pages */
ulint
buf_get_latched_pages_number_instance(
/*==================================*/
	buf_pool_t*	buf_pool)	/*!< in: buffer pool instance */
{
	buf_page_t*	b;
	ulint		i;
	buf_chunk_t*	chunk;
	ulint		fixed_pages_number = 0;

	buf_pool_mutex_enter(buf_pool);

	chunk = buf_pool->chunks;

	for (i = buf_pool->n_chunks; i--; chunk++) {
		buf_block_t*	block;
		ulint		j;

		block = chunk->blocks;

		for (j = chunk->size; j--; block++) {
			if (buf_block_get_state(block)
			    != BUF_BLOCK_FILE_PAGE) {

				continue;
			}

			buf_page_mutex_enter(block);

			if (block->page.buf_fix_count != 0
			    || buf_page_get_io_fix(&block->page)
			    != BUF_IO_NONE) {
				fixed_pages_number++;
			}

			buf_page_mutex_exit(block);
		}
	}

	mutex_enter(&buf_pool->zip_mutex);

	/* Traverse the lists of clean and dirty compressed-only blocks. */

	for (b = UT_LIST_GET_FIRST(buf_pool->zip_clean); b;
	     b = UT_LIST_GET_NEXT(list, b)) {
		ut_a(buf_page_get_state(b) == BUF_BLOCK_ZIP_PAGE);
		ut_a(buf_page_get_io_fix(b) != BUF_IO_WRITE);

		if (b->buf_fix_count != 0
		    || buf_page_get_io_fix(b) != BUF_IO_NONE) {
			fixed_pages_number++;
		}
	}

	buf_flush_list_mutex_enter(buf_pool);
	for (b = UT_LIST_GET_FIRST(buf_pool->flush_list); b;
	     b = UT_LIST_GET_NEXT(list, b)) {
		ut_ad(b->in_flush_list);

		switch (buf_page_get_state(b)) {
		case BUF_BLOCK_ZIP_DIRTY:
			if (b->buf_fix_count != 0
			    || buf_page_get_io_fix(b) != BUF_IO_NONE) {
				fixed_pages_number++;
			}
			break;
		case BUF_BLOCK_FILE_PAGE:
			/* uncompressed page */
			break;
		case BUF_BLOCK_POOL_WATCH:
		case BUF_BLOCK_ZIP_PAGE:
		case BUF_BLOCK_NOT_USED:
		case BUF_BLOCK_READY_FOR_USE:
		case BUF_BLOCK_MEMORY:
		case BUF_BLOCK_REMOVE_HASH:
			ut_error;
			break;
		}
	}

	buf_flush_list_mutex_exit(buf_pool);
	mutex_exit(&buf_pool->zip_mutex);
	buf_pool_mutex_exit(buf_pool);

	return(fixed_pages_number);
}

/*********************************************************************//**
Returns the number of latched pages in all the buffer pools.
@return number of latched pages */
ulint
buf_get_latched_pages_number(void)
/*==============================*/
{
	ulint	i;
	ulint	total_latched_pages = 0;

	for (i = 0; i < srv_buf_pool_instances; i++) {
		buf_pool_t*	buf_pool;

		buf_pool = buf_pool_from_array(i);

		total_latched_pages += buf_get_latched_pages_number_instance(
			buf_pool);
	}

	return(total_latched_pages);
}

#endif /* UNIV_DEBUG */

/*********************************************************************//**
Returns the number of pending buf pool read ios.
@return number of pending read I/O operations */
ulint
buf_get_n_pending_read_ios(void)
/*============================*/
{
	ulint	pend_ios = 0;

	for (ulint i = 0; i < srv_buf_pool_instances; i++) {
		pend_ios += buf_pool_from_array(i)->n_pend_reads;
	}

	return(pend_ios);
}

/*********************************************************************//**
Returns the ratio in percents of modified pages in the buffer pool /
database pages in the buffer pool.
@return modified page percentage ratio */
double
buf_get_modified_ratio_pct(void)
/*============================*/
{
	double		ratio;
	ulint		lru_len = 0;
	ulint		free_len = 0;
	ulint		flush_list_len = 0;

	buf_get_total_list_len(&lru_len, &free_len, &flush_list_len);

	ratio = static_cast<double>(100 * flush_list_len)
		/ (1 + lru_len + free_len);

	/* 1 + is there to avoid division by zero */

	return(ratio);
}

/*******************************************************************//**
Aggregates a pool stats information with the total buffer pool stats  */
static
void
buf_stats_aggregate_pool_info(
/*==========================*/
	buf_pool_info_t*	total_info,	/*!< in/out: the buffer pool
						info to store aggregated
						result */
	const buf_pool_info_t*	pool_info)	/*!< in: individual buffer pool
						stats info */
{
	ut_a(total_info && pool_info);

	/* Nothing to copy if total_info is the same as pool_info */
	if (total_info == pool_info) {
		return;
	}

	total_info->pool_size += pool_info->pool_size;
	total_info->lru_len += pool_info->lru_len;
	total_info->old_lru_len += pool_info->old_lru_len;
	total_info->free_list_len += pool_info->free_list_len;
	total_info->flush_list_len += pool_info->flush_list_len;
	total_info->n_pend_unzip += pool_info->n_pend_unzip;
	total_info->n_pend_reads += pool_info->n_pend_reads;
	total_info->n_pending_flush_lru += pool_info->n_pending_flush_lru;
	total_info->n_pending_flush_list += pool_info->n_pending_flush_list;
	total_info->n_pages_made_young += pool_info->n_pages_made_young;
	total_info->n_pages_not_made_young += pool_info->n_pages_not_made_young;
	total_info->n_pages_read += pool_info->n_pages_read;
	total_info->n_pages_created += pool_info->n_pages_created;
	total_info->n_pages_written += pool_info->n_pages_written;
	total_info->n_page_gets += pool_info->n_page_gets;
	total_info->n_ra_pages_read_rnd += pool_info->n_ra_pages_read_rnd;
	total_info->n_ra_pages_read += pool_info->n_ra_pages_read;
	total_info->n_ra_pages_evicted += pool_info->n_ra_pages_evicted;
	total_info->page_made_young_rate += pool_info->page_made_young_rate;
	total_info->page_not_made_young_rate +=
		pool_info->page_not_made_young_rate;
	total_info->pages_read_rate += pool_info->pages_read_rate;
	total_info->pages_created_rate += pool_info->pages_created_rate;
	total_info->pages_written_rate += pool_info->pages_written_rate;
	total_info->n_page_get_delta += pool_info->n_page_get_delta;
	total_info->page_read_delta += pool_info->page_read_delta;
	total_info->young_making_delta += pool_info->young_making_delta;
	total_info->not_young_making_delta += pool_info->not_young_making_delta;
	total_info->pages_readahead_rnd_rate += pool_info->pages_readahead_rnd_rate;
	total_info->pages_readahead_rate += pool_info->pages_readahead_rate;
	total_info->pages_evicted_rate += pool_info->pages_evicted_rate;
	total_info->unzip_lru_len += pool_info->unzip_lru_len;
	total_info->io_sum += pool_info->io_sum;
	total_info->io_cur += pool_info->io_cur;
	total_info->unzip_sum += pool_info->unzip_sum;
	total_info->unzip_cur += pool_info->unzip_cur;
}
/*******************************************************************//**
Collect buffer pool stats information for a buffer pool. Also
record aggregated stats if there are more than one buffer pool
in the server */
void
buf_stats_get_pool_info(
/*====================*/
	buf_pool_t*		buf_pool,	/*!< in: buffer pool */
	ulint			pool_id,	/*!< in: buffer pool ID */
	buf_pool_info_t*	all_pool_info)	/*!< in/out: buffer pool info
						to fill */
{
	buf_pool_info_t*        pool_info;
	time_t			current_time;
	double			time_elapsed;

	/* Find appropriate pool_info to store stats for this buffer pool */
	pool_info = &all_pool_info[pool_id];

	buf_pool_mutex_enter(buf_pool);
	buf_flush_list_mutex_enter(buf_pool);

	pool_info->pool_unique_id = pool_id;

	pool_info->pool_size = buf_pool->curr_size;

	pool_info->lru_len = UT_LIST_GET_LEN(buf_pool->LRU);

	pool_info->old_lru_len = buf_pool->LRU_old_len;

	pool_info->free_list_len = UT_LIST_GET_LEN(buf_pool->free);

	pool_info->flush_list_len = UT_LIST_GET_LEN(buf_pool->flush_list);

	pool_info->n_pend_unzip = UT_LIST_GET_LEN(buf_pool->unzip_LRU);

	pool_info->n_pend_reads = buf_pool->n_pend_reads;

	pool_info->n_pending_flush_lru =
		 (buf_pool->n_flush[BUF_FLUSH_LRU]
		  + buf_pool->init_flush[BUF_FLUSH_LRU]);

	pool_info->n_pending_flush_list =
		 (buf_pool->n_flush[BUF_FLUSH_LIST]
		  + buf_pool->init_flush[BUF_FLUSH_LIST]);

	pool_info->n_pending_flush_single_page =
		 (buf_pool->n_flush[BUF_FLUSH_SINGLE_PAGE]
		  + buf_pool->init_flush[BUF_FLUSH_SINGLE_PAGE]);

	buf_flush_list_mutex_exit(buf_pool);

	current_time = time(NULL);
	time_elapsed = 0.001 + difftime(current_time,
					buf_pool->last_printout_time);

	pool_info->n_pages_made_young = buf_pool->stat.n_pages_made_young;

	pool_info->n_pages_not_made_young =
		buf_pool->stat.n_pages_not_made_young;

	pool_info->n_pages_read = buf_pool->stat.n_pages_read;

	pool_info->n_pages_created = buf_pool->stat.n_pages_created;

	pool_info->n_pages_written = buf_pool->stat.n_pages_written;

	pool_info->n_page_gets = buf_pool->stat.n_page_gets;

	pool_info->n_ra_pages_read_rnd = buf_pool->stat.n_ra_pages_read_rnd;
	pool_info->n_ra_pages_read = buf_pool->stat.n_ra_pages_read;

	pool_info->n_ra_pages_evicted = buf_pool->stat.n_ra_pages_evicted;

	pool_info->page_made_young_rate =
		 (buf_pool->stat.n_pages_made_young
		  - buf_pool->old_stat.n_pages_made_young) / time_elapsed;

	pool_info->page_not_made_young_rate =
		 (buf_pool->stat.n_pages_not_made_young
		  - buf_pool->old_stat.n_pages_not_made_young) / time_elapsed;

	pool_info->pages_read_rate =
		(buf_pool->stat.n_pages_read
		  - buf_pool->old_stat.n_pages_read) / time_elapsed;

	pool_info->pages_created_rate =
		(buf_pool->stat.n_pages_created
		 - buf_pool->old_stat.n_pages_created) / time_elapsed;

	pool_info->pages_written_rate =
		(buf_pool->stat.n_pages_written
		 - buf_pool->old_stat.n_pages_written) / time_elapsed;

	pool_info->n_page_get_delta = buf_pool->stat.n_page_gets
				      - buf_pool->old_stat.n_page_gets;

	if (pool_info->n_page_get_delta) {
		pool_info->page_read_delta = buf_pool->stat.n_pages_read
					     - buf_pool->old_stat.n_pages_read;

		pool_info->young_making_delta =
			buf_pool->stat.n_pages_made_young
			- buf_pool->old_stat.n_pages_made_young;

		pool_info->not_young_making_delta =
			buf_pool->stat.n_pages_not_made_young
			- buf_pool->old_stat.n_pages_not_made_young;
	}
	pool_info->pages_readahead_rnd_rate =
		 (buf_pool->stat.n_ra_pages_read_rnd
		  - buf_pool->old_stat.n_ra_pages_read_rnd) / time_elapsed;


	pool_info->pages_readahead_rate =
		 (buf_pool->stat.n_ra_pages_read
		  - buf_pool->old_stat.n_ra_pages_read) / time_elapsed;

	pool_info->pages_evicted_rate =
		(buf_pool->stat.n_ra_pages_evicted
		 - buf_pool->old_stat.n_ra_pages_evicted) / time_elapsed;

	pool_info->unzip_lru_len = UT_LIST_GET_LEN(buf_pool->unzip_LRU);

	pool_info->io_sum = buf_LRU_stat_sum.io;

	pool_info->io_cur = buf_LRU_stat_cur.io;

	pool_info->unzip_sum = buf_LRU_stat_sum.unzip;

	pool_info->unzip_cur = buf_LRU_stat_cur.unzip;

	buf_refresh_io_stats(buf_pool);
	buf_pool_mutex_exit(buf_pool);
}

/*********************************************************************//**
Prints info of the buffer i/o. */
void
buf_print_io_instance(
/*==================*/
	buf_pool_info_t*pool_info,	/*!< in: buffer pool info */
	FILE*		file)		/*!< in/out: buffer where to print */
{
	ut_ad(pool_info);

	fprintf(file,
		"Buffer pool size   %lu\n"
		"Free buffers       %lu\n"
		"Database pages     %lu\n"
		"Old database pages %lu\n"
		"Modified db pages  %lu\n"
		"Pending reads %lu\n"
		"Pending writes: LRU %lu, flush list %lu, single page %lu\n",
		pool_info->pool_size,
		pool_info->free_list_len,
		pool_info->lru_len,
		pool_info->old_lru_len,
		pool_info->flush_list_len,
		pool_info->n_pend_reads,
		pool_info->n_pending_flush_lru,
		pool_info->n_pending_flush_list,
		pool_info->n_pending_flush_single_page);

	fprintf(file,
		"Pages made young %lu, not young %lu\n"
		"%.2f youngs/s, %.2f non-youngs/s\n"
		"Pages read %lu, created %lu, written %lu\n"
		"%.2f reads/s, %.2f creates/s, %.2f writes/s\n",
		pool_info->n_pages_made_young,
		pool_info->n_pages_not_made_young,
		pool_info->page_made_young_rate,
		pool_info->page_not_made_young_rate,
		pool_info->n_pages_read,
		pool_info->n_pages_created,
		pool_info->n_pages_written,
		pool_info->pages_read_rate,
		pool_info->pages_created_rate,
		pool_info->pages_written_rate);

	if (pool_info->n_page_get_delta) {
		fprintf(file,
			"Buffer pool hit rate %lu / 1000,"
			" young-making rate %lu / 1000 not %lu / 1000\n",
			(ulong) (1000 - (1000 * pool_info->page_read_delta
					 / pool_info->n_page_get_delta)),
			(ulong) (1000 * pool_info->young_making_delta
				 / pool_info->n_page_get_delta),
			(ulong) (1000 * pool_info->not_young_making_delta
				 / pool_info->n_page_get_delta));
	} else {
		fputs("No buffer pool page gets since the last printout\n",
		      file);
	}

	/* Statistics about read ahead algorithm */
	fprintf(file, "Pages read ahead %.2f/s,"
		" evicted without access %.2f/s,"
		" Random read ahead %.2f/s\n",

		pool_info->pages_readahead_rate,
		pool_info->pages_evicted_rate,
		pool_info->pages_readahead_rnd_rate);

	/* Print some values to help us with visualizing what is
	happening with LRU eviction. */
	fprintf(file,
		"LRU len: %lu, unzip_LRU len: %lu\n"
		"I/O sum[%lu]:cur[%lu], unzip sum[%lu]:cur[%lu]\n",
		pool_info->lru_len, pool_info->unzip_lru_len,
		pool_info->io_sum, pool_info->io_cur,
		pool_info->unzip_sum, pool_info->unzip_cur);
}

/*********************************************************************//**
Prints info of the buffer i/o. */
void
buf_print_io(
/*=========*/
	FILE*	file)	/*!< in/out: buffer where to print */
{
	ulint			i;
	buf_pool_info_t*	pool_info;
	buf_pool_info_t*	pool_info_total;

	/* If srv_buf_pool_instances is greater than 1, allocate
	one extra buf_pool_info_t, the last one stores
	aggregated/total values from all pools */
	if (srv_buf_pool_instances > 1) {
		pool_info = (buf_pool_info_t*) ut_zalloc_nokey((
			srv_buf_pool_instances + 1) * sizeof *pool_info);

		pool_info_total = &pool_info[srv_buf_pool_instances];
	} else {
		ut_a(srv_buf_pool_instances == 1);

		pool_info_total = pool_info =
			static_cast<buf_pool_info_t*>(
				ut_zalloc_nokey(sizeof *pool_info));
	}

	for (i = 0; i < srv_buf_pool_instances; i++) {
		buf_pool_t*	buf_pool;

		buf_pool = buf_pool_from_array(i);

		/* Fetch individual buffer pool info and calculate
		aggregated stats along the way */
		buf_stats_get_pool_info(buf_pool, i, pool_info);

		/* If we have more than one buffer pool, store
		the aggregated stats  */
		if (srv_buf_pool_instances > 1) {
			buf_stats_aggregate_pool_info(pool_info_total,
						      &pool_info[i]);
		}
	}

	/* Print the aggreate buffer pool info */
	buf_print_io_instance(pool_info_total, file);

	/* If there are more than one buffer pool, print each individual pool
	info */
	if (srv_buf_pool_instances > 1) {
		fputs("----------------------\n"
		"INDIVIDUAL BUFFER POOL INFO\n"
		"----------------------\n", file);

		for (i = 0; i < srv_buf_pool_instances; i++) {
			fprintf(file, "---BUFFER POOL %lu\n", i);
			buf_print_io_instance(&pool_info[i], file);
		}
	}

	ut_free(pool_info);
}

/**********************************************************************//**
Refreshes the statistics used to print per-second averages. */
void
buf_refresh_io_stats(
/*=================*/
	buf_pool_t*	buf_pool)	/*!< in: buffer pool instance */
{
	buf_pool->last_printout_time = ut_time();
	buf_pool->old_stat = buf_pool->stat;
}

/**********************************************************************//**
Refreshes the statistics used to print per-second averages. */
void
buf_refresh_io_stats_all(void)
/*==========================*/
{
	for (ulint i = 0; i < srv_buf_pool_instances; i++) {
		buf_pool_t*	buf_pool;

		buf_pool = buf_pool_from_array(i);

		buf_refresh_io_stats(buf_pool);
	}
}

/**********************************************************************//**
Check if all pages in all buffer pools are in a replacable state.
@return FALSE if not */
ibool
buf_all_freed(void)
/*===============*/
{
	for (ulint i = 0; i < srv_buf_pool_instances; i++) {
		buf_pool_t*	buf_pool;

		buf_pool = buf_pool_from_array(i);

		if (!buf_all_freed_instance(buf_pool)) {
			return(FALSE);
		}
	}

	return(TRUE);
}

/*********************************************************************//**
Checks that there currently are no pending i/o-operations for the buffer
pool.
@return number of pending i/o */
ulint
buf_pool_check_no_pending_io(void)
/*==============================*/
{
	ulint		i;
	ulint		pending_io = 0;

	buf_pool_mutex_enter_all();

	for (i = 0; i < srv_buf_pool_instances; i++) {
		const buf_pool_t*	buf_pool;

		buf_pool = buf_pool_from_array(i);

		pending_io += buf_pool->n_pend_reads
			      + buf_pool->n_flush[BUF_FLUSH_LRU]
			      + buf_pool->n_flush[BUF_FLUSH_SINGLE_PAGE]
			      + buf_pool->n_flush[BUF_FLUSH_LIST];

	}

	buf_pool_mutex_exit_all();

	return(pending_io);
}

#if 0
Code currently not used
/*********************************************************************//**
Gets the current length of the free list of buffer blocks.
@return length of the free list */
ulint
buf_get_free_list_len(void)
/*=======================*/
{
	ulint	len;

	buf_pool_mutex_enter(buf_pool);

	len = UT_LIST_GET_LEN(buf_pool->free);

	buf_pool_mutex_exit(buf_pool);

	return(len);
}
#endif

#else /* !UNIV_HOTBACKUP */

/** Inits a page to the buffer buf_pool, for use in mysqlbackup --restore.
@param[in]	page_id		page id
@param[in]	page_size	page size
@param[in,out]	block		block to init */
void
buf_page_init_for_backup_restore(
	const page_id_t&	page_id,
	const page_size_t&	page_size,
	buf_block_t*		block)
{
	block->page.state = BUF_BLOCK_FILE_PAGE;
	block->page.id = page_id;
	block->page.size.copy_from(page_size);

	page_zip_des_init(&block->page.zip);

	/* We assume that block->page.data has been allocated
	with page_size == univ_page_size. */
	if (page_size.is_compressed()) {
		page_zip_set_size(&block->page.zip, page_size.physical());
		block->page.zip.data = block->frame + page_size.logical();
	} else {
		page_zip_set_size(&block->page.zip, 0);
	}
}

#endif /* !UNIV_HOTBACKUP */

/** Print the given page_id_t object.
@param[in,out]	out	the output stream
@param[in]	page_id	the page_id_t object to be printed
@return the output stream */
std::ostream&
operator<<(
	std::ostream&		out,
	const page_id_t&	page_id)
{
	out << "[page id: space=" << page_id.m_space
		<< ", page number=" << page_id.m_page_no << "]";
	return(out);
}

/** Print the given buf_pool_t object.
@param[in,out]	out		the output stream
@param[in]	buf_pool	the buf_pool_t object to be printed
@return the output stream */
std::ostream&
operator<<(
        std::ostream&		out,
        const buf_pool_t&	buf_pool)
{
	out << "[buffer pool instance: "
		<< "buf_pool size=" << buf_pool.curr_size
		<< ", database pages=" << UT_LIST_GET_LEN(buf_pool.LRU)
		<< ", free pages=" << UT_LIST_GET_LEN(buf_pool.free)
		<< ", modified database pages="
		<< UT_LIST_GET_LEN(buf_pool.flush_list)
		<< ", n pending decompressions=" << buf_pool.n_pend_unzip
		<< ", n pending reads=" << buf_pool.n_pend_reads
		<< ", n pending flush LRU=" << buf_pool.n_flush[BUF_FLUSH_LRU]
		<< " list=" << buf_pool.n_flush[BUF_FLUSH_LIST]
		<< " single page=" << buf_pool.n_flush[BUF_FLUSH_SINGLE_PAGE]
		<< ", pages made young=" << buf_pool.stat.n_pages_made_young
		<< ", not young=" << buf_pool.stat.n_pages_not_made_young
		<< ", pages read=" << buf_pool.stat.n_pages_read
		<< ", created=" << buf_pool.stat.n_pages_created
		<< ", written=" << buf_pool.stat.n_pages_written << "]";
	return(out);
}
#endif /* !UNIV_INNOCHECKSUM */<|MERGE_RESOLUTION|>--- conflicted
+++ resolved
@@ -837,7 +837,6 @@
 #endif /* UNIV_INNOCHECKSUM */
 	}
 
-<<<<<<< HEAD
 #ifndef UNIV_INNOCHECKSUM
 	const page_id_t	page_id(mach_read_from_4(
 					read_buf + FIL_PAGE_SPACE_ID),
@@ -845,12 +844,7 @@
 					read_buf + FIL_PAGE_OFFSET));
 #endif /* UNIV_INNOCHECKSUM */
 
-=======
 	DBUG_EXECUTE_IF("buf_page_is_corrupt_failure", return(TRUE); );
-
-	ulint	page_no = mach_read_from_4(read_buf + FIL_PAGE_OFFSET);
-	ulint	space_id = mach_read_from_4(read_buf + FIL_PAGE_SPACE_ID);
->>>>>>> 4f54a567
 	const srv_checksum_algorithm_t	curr_algo =
 		static_cast<srv_checksum_algorithm_t>(srv_checksum_algorithm);
 
@@ -1056,12 +1050,7 @@
 	is added and not handled here */
 	}
 
-<<<<<<< HEAD
-	DBUG_EXECUTE_IF("buf_page_import_corrupt_failure", return(TRUE); );
-
-=======
 	ut_error;
->>>>>>> 4f54a567
 	return(FALSE);
 }
 

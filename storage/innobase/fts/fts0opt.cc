--- conflicted
+++ resolved
@@ -630,11 +630,8 @@
 					zip->zp->avail_in =
 						FTS_MAX_WORD_LEN;
 				} else {
-<<<<<<< HEAD
-					zip->zp->avail_in = (uInt) zip->block_sz;
-=======
-					zip->zp->avail_in = static_cast<uInt>(zip->block_sz);
->>>>>>> b7095272
+					zip->zp->avail_in =
+						static_cast<uInt>(zip->block_sz);
 				}
 
 				++zip->pos;
@@ -735,11 +732,7 @@
 			ib_vector_push(zip->blocks, &block);
 
 			zip->zp->next_out = block;
-<<<<<<< HEAD
-			zip->zp->avail_out = (uInt) zip->block_sz;
-=======
 			zip->zp->avail_out = static_cast<uInt>(zip->block_sz);
->>>>>>> b7095272
 		}
 
 		switch (zip->status = deflate(zip->zp, Z_NO_FLUSH)) {
@@ -1121,17 +1114,10 @@
 	doc_id_t	last_doc_id)	/*!< in: doc id to lookup */
 {
 	int		pos;
-<<<<<<< HEAD
-	int		upper = (int) ib_vector_size(doc_ids);
-	fts_update_t*	array = (fts_update_t*) doc_ids->data;
-
-	pos = fts_bsearch(array, (int) lower, upper, first_doc_id);
-=======
 	int		upper = static_cast<int>(ib_vector_size(doc_ids));
 	fts_update_t*	array = (fts_update_t*) doc_ids->data;
 
 	pos = fts_bsearch(array, static_cast<int>(lower), upper, first_doc_id);
->>>>>>> b7095272
 
 	ut_a(abs(pos) <= upper + 1);
 

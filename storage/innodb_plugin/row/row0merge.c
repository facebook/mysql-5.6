--- conflicted
+++ resolved
@@ -2051,13 +2051,8 @@
 	ut_a(trx->dict_operation_lock_mode == RW_X_LATCH);
 
 	err = que_eval_sql(info, sql, FALSE, trx);
-<<<<<<< HEAD
-
-
-=======
-
-
->>>>>>> 4d437235
+
+
 	if (err != DB_SUCCESS) {
 		/* Even though we ensure that DDL transactions are WAIT
 		and DEADLOCK free, we could encounter other errors e.g.,

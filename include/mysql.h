<<<<<<< HEAD
/* Copyright (c) 2000, 2015, Oracle and/or its affiliates. All rights reserved.
=======
/* Copyright (c) 2000, 2016, Oracle and/or its affiliates. All rights reserved.
>>>>>>> 05c2f1c3

   This program is free software; you can redistribute it and/or modify
   it under the terms of the GNU General Public License as published by
   the Free Software Foundation; version 2 of the License.

   This program is distributed in the hope that it will be useful,
   but WITHOUT ANY WARRANTY; without even the implied warranty of
   MERCHANTABILITY or FITNESS FOR A PARTICULAR PURPOSE.  See the
   GNU General Public License for more details.

   You should have received a copy of the GNU General Public License
   along with this program; if not, write to the Free Software
   Foundation, Inc., 51 Franklin St, Fifth Floor, Boston, MA 02110-1301  USA */

/*
  This file defines the client API to MySQL and also the ABI of the
  dynamically linked libmysqlclient.

  The ABI should never be changed in a released product of MySQL,
  thus you need to take great care when changing the file. In case
  the file is changed so the ABI is broken, you must also update
  the SHARED_LIB_MAJOR_VERSION in cmake/mysql_version.cmake
*/

#ifndef _mysql_h
#define _mysql_h

#ifdef	__cplusplus
extern "C" {
#endif

#ifndef MY_GLOBAL_INCLUDED                /* If not standard header */
#ifndef MYSQL_ABI_CHECK
#include <sys/types.h>
#endif
typedef char my_bool;
#if !defined(_WIN32)
#define STDCALL
#else
#define STDCALL __stdcall
#endif

#ifndef my_socket_defined
#ifdef _WIN32
#include <windows.h>
#ifdef WIN32_LEAN_AND_MEAN
#include <winsock2.h>
#endif
#define my_socket SOCKET
#else
typedef int my_socket;
#endif /* _WIN32 */
#endif /* my_socket_defined */
#endif /* MY_GLOBAL_INCLUDED */

#include "mysql_version.h"
#include "mysql_com.h"
#include "mysql_time.h"

#include "my_list.h" /* for LISTs used in 'MYSQL' and 'MYSQL_STMT' */

/* Include declarations of plug-in API */
#include "mysql/client_plugin.h"

extern unsigned int mysql_port;
extern char *mysql_unix_port;

#define CLIENT_NET_READ_TIMEOUT		365*24*3600	/* Timeout on read */
#define CLIENT_NET_WRITE_TIMEOUT	365*24*3600	/* Timeout on write */

#define IS_PRI_KEY(n)	((n) & PRI_KEY_FLAG)
#define IS_NOT_NULL(n)	((n) & NOT_NULL_FLAG)
#define IS_BLOB(n)	((n) & BLOB_FLAG)
/**
   Returns true if the value is a number which does not need quotes for
   the sql_lex.cc parser to parse correctly.
*/
#define IS_NUM(t)	(((t) <= MYSQL_TYPE_INT24 && (t) != MYSQL_TYPE_TIMESTAMP) || (t) == MYSQL_TYPE_YEAR || (t) == MYSQL_TYPE_NEWDECIMAL)
#define IS_LONGDATA(t) ((t) >= MYSQL_TYPE_TINY_BLOB && (t) <= MYSQL_TYPE_STRING)


typedef struct st_mysql_field {
  char *name;                 /* Name of column */
  char *org_name;             /* Original column name, if an alias */
  char *table;                /* Table of column if column was a field */
  char *org_table;            /* Org table name, if table was an alias */
  char *db;                   /* Database for table */
  char *catalog;	      /* Catalog for table */
  char *def;                  /* Default value (set by mysql_list_fields) */
  unsigned long length;       /* Width of column (create length) */
  unsigned long max_length;   /* Max width for selected set */
  unsigned int name_length;
  unsigned int org_name_length;
  unsigned int table_length;
  unsigned int org_table_length;
  unsigned int db_length;
  unsigned int catalog_length;
  unsigned int def_length;
  unsigned int flags;         /* Div flags */
  unsigned int decimals;      /* Number of decimals in field */
  unsigned int charsetnr;     /* Character set */
  enum enum_field_types type; /* Type of field. See mysql_com.h for types */
  void *extension;
} MYSQL_FIELD;

typedef char **MYSQL_ROW;		/* return data as array of strings */
typedef unsigned int MYSQL_FIELD_OFFSET; /* offset to current field */

#ifndef MY_GLOBAL_INCLUDED
#if defined (_WIN32)
typedef unsigned __int64 my_ulonglong;
#else
typedef unsigned long long my_ulonglong;
#endif
#endif

#include "typelib.h"

#define MYSQL_COUNT_ERROR (~(my_ulonglong) 0)

/* backward compatibility define - to be removed eventually */
#define ER_WARN_DATA_TRUNCATED WARN_DATA_TRUNCATED

typedef struct st_mysql_rows {
  struct st_mysql_rows *next;		/* list of rows */
  MYSQL_ROW data;
  unsigned long length;
} MYSQL_ROWS;

typedef MYSQL_ROWS *MYSQL_ROW_OFFSET;	/* offset to current row */

#include "my_alloc.h"

typedef struct embedded_query_result EMBEDDED_QUERY_RESULT;
typedef struct st_mysql_data {
  MYSQL_ROWS *data;
  struct embedded_query_result *embedded_info;
  MEM_ROOT alloc;
  my_ulonglong rows;
  unsigned int fields;
  /* extra info for embedded library */
  void *extension;
} MYSQL_DATA;

enum mysql_option 
{
  MYSQL_OPT_CONNECT_TIMEOUT, MYSQL_OPT_COMPRESS, MYSQL_OPT_NAMED_PIPE,
  MYSQL_INIT_COMMAND, MYSQL_READ_DEFAULT_FILE, MYSQL_READ_DEFAULT_GROUP,
  MYSQL_SET_CHARSET_DIR, MYSQL_SET_CHARSET_NAME, MYSQL_OPT_LOCAL_INFILE,
  MYSQL_OPT_PROTOCOL, MYSQL_SHARED_MEMORY_BASE_NAME, MYSQL_OPT_READ_TIMEOUT,
  MYSQL_OPT_WRITE_TIMEOUT, MYSQL_OPT_USE_RESULT,
  MYSQL_OPT_USE_REMOTE_CONNECTION, MYSQL_OPT_USE_EMBEDDED_CONNECTION,
  MYSQL_OPT_GUESS_CONNECTION, MYSQL_SET_CLIENT_IP, MYSQL_SECURE_AUTH,
  MYSQL_REPORT_DATA_TRUNCATION, MYSQL_OPT_RECONNECT,
  MYSQL_OPT_SSL_VERIFY_SERVER_CERT, MYSQL_PLUGIN_DIR, MYSQL_DEFAULT_AUTH,
  MYSQL_OPT_BIND,
  MYSQL_OPT_SSL_KEY, MYSQL_OPT_SSL_CERT, 
  MYSQL_OPT_SSL_CA, MYSQL_OPT_SSL_CAPATH, MYSQL_OPT_SSL_CIPHER,
  MYSQL_OPT_SSL_CRL, MYSQL_OPT_SSL_CRLPATH,
  MYSQL_OPT_CONNECT_ATTR_RESET, MYSQL_OPT_CONNECT_ATTR_ADD,
  MYSQL_OPT_CONNECT_ATTR_DELETE,
  MYSQL_SERVER_PUBLIC_KEY,
  MYSQL_ENABLE_CLEARTEXT_PLUGIN,
  MYSQL_OPT_CAN_HANDLE_EXPIRED_PASSWORDS,
<<<<<<< HEAD
  MYSQL_OPT_SSL_ENFORCE,
  MYSQL_OPT_MAX_ALLOWED_PACKET, MYSQL_OPT_NET_BUFFER_LENGTH,
  MYSQL_OPT_TLS_VERSION
=======
#ifndef MCP_BUG22389653
/*
  The mysql option, 'MYSQL_OPT_RETRY_COUNT' is added which allows
  libmysql clients to configure the retry count using the C
  API, mysql_options(). This new option is an MCP addition.
*/
  MYSQL_OPT_RETRY_COUNT
#endif
>>>>>>> 05c2f1c3
};

/**
  @todo remove the "extension", move st_mysql_options completely
  out of mysql.h
*/
struct st_mysql_options_extention; 

struct st_mysql_options {
  unsigned int connect_timeout, read_timeout, write_timeout;
  unsigned int port, protocol;
  unsigned long client_flag;
  char *host,*user,*password,*unix_socket,*db;
  struct st_dynamic_array *init_commands;
  char *my_cnf_file,*my_cnf_group, *charset_dir, *charset_name;
  char *ssl_key;				/* PEM key file */
  char *ssl_cert;				/* PEM cert file */
  char *ssl_ca;					/* PEM CA file */
  char *ssl_capath;				/* PEM directory of CA-s? */
  char *ssl_cipher;				/* cipher to use */
  char *shared_memory_base_name;
  unsigned long max_allowed_packet;
  my_bool use_ssl;				/* if to use SSL or not */
  my_bool compress,named_pipe;
  my_bool unused1;
  my_bool unused2;
  my_bool unused3;
  my_bool unused4;
  enum mysql_option methods_to_use;
  union {
    /*
      The ip/hostname to use when authenticating
      client against embedded server built with
      grant tables - only used in embedded server
    */
    char *client_ip;

    /*
      The local address to bind when connecting to
      remote server - not used in embedded server
    */
    char *bind_address;
  } ci;
  my_bool unused5;
  /* 0 - never report, 1 - always report (default) */
  my_bool report_data_truncation;

  /* function pointers for local infile support */
  int (*local_infile_init)(void **, const char *, void *);
  int (*local_infile_read)(void *, char *, unsigned int);
  void (*local_infile_end)(void *);
  int (*local_infile_error)(void *, char *, unsigned int);
  void *local_infile_userdata;
  struct st_mysql_options_extention *extension;
};

enum mysql_status 
{
  MYSQL_STATUS_READY, MYSQL_STATUS_GET_RESULT, MYSQL_STATUS_USE_RESULT,
  MYSQL_STATUS_STATEMENT_GET_RESULT
};

enum mysql_protocol_type 
{
  MYSQL_PROTOCOL_DEFAULT, MYSQL_PROTOCOL_TCP, MYSQL_PROTOCOL_SOCKET,
  MYSQL_PROTOCOL_PIPE, MYSQL_PROTOCOL_MEMORY
};

typedef struct character_set
{
  unsigned int      number;     /* character set number              */
  unsigned int      state;      /* character set state               */
  const char        *csname;    /* collation name                    */
  const char        *name;      /* character set name                */
  const char        *comment;   /* comment                           */
  const char        *dir;       /* character set directory           */
  unsigned int      mbminlen;   /* min. length for multibyte strings */
  unsigned int      mbmaxlen;   /* max. length for multibyte strings */
} MY_CHARSET_INFO;

struct st_mysql_methods;
struct st_mysql_stmt;

typedef struct st_mysql
{
  NET		net;			/* Communication parameters */
  unsigned char	*connector_fd;		/* ConnectorFd for SSL */
  char		*host,*user,*passwd,*unix_socket,*server_version,*host_info;
  char          *info, *db;
  struct charset_info_st *charset;
  MYSQL_FIELD	*fields;
  MEM_ROOT	field_alloc;
  my_ulonglong affected_rows;
  my_ulonglong insert_id;		/* id if insert on table with NEXTNR */
  my_ulonglong extra_info;		/* Not used */
  unsigned long thread_id;		/* Id for connection in server */
  unsigned long packet_length;
  unsigned int	port;
  unsigned long client_flag,server_capabilities;
  unsigned int	protocol_version;
  unsigned int	field_count;
  unsigned int 	server_status;
  unsigned int  server_language;
  unsigned int	warning_count;
  struct st_mysql_options options;
  enum mysql_status status;
  my_bool	free_me;		/* If free in mysql_close */
  my_bool	reconnect;		/* set to 1 if automatic reconnect */

  /* session-wide random string */
  char	        scramble[SCRAMBLE_LENGTH+1];
  my_bool unused1;
  void *unused2, *unused3, *unused4, *unused5;

  LIST  *stmts;                     /* list of all statements */
  const struct st_mysql_methods *methods;
  void *thd;
  /*
    Points to boolean flag in MYSQL_RES  or MYSQL_STMT. We set this flag 
    from mysql_stmt_close if close had to cancel result set of this object.
  */
  my_bool *unbuffered_fetch_owner;
  /* needed for embedded server - no net buffer to store the 'info' */
  char *info_buffer;
  void *extension;
} MYSQL;


typedef struct st_mysql_res {
  my_ulonglong  row_count;
  MYSQL_FIELD	*fields;
  MYSQL_DATA	*data;
  MYSQL_ROWS	*data_cursor;
  unsigned long *lengths;		/* column lengths of current row */
  MYSQL		*handle;		/* for unbuffered reads */
  const struct st_mysql_methods *methods;
  MYSQL_ROW	row;			/* If unbuffered read */
  MYSQL_ROW	current_row;		/* buffer to current row */
  MEM_ROOT	field_alloc;
  unsigned int	field_count, current_field;
  my_bool	eof;			/* Used by mysql_fetch_row */
  /* mysql_stmt_close() had to cancel this result */
  my_bool       unbuffered_fetch_cancelled;  
  void *extension;
} MYSQL_RES;


#if !defined(MYSQL_SERVER) && !defined(MYSQL_CLIENT)
#define MYSQL_CLIENT
#endif

/*
  Set up and bring down the server; to ensure that applications will
  work when linked against either the standard client library or the
  embedded server library, these functions should be called.
*/
int STDCALL mysql_server_init(int argc, char **argv, char **groups);
void STDCALL mysql_server_end(void);

/*
  mysql_server_init/end need to be called when using libmysqld or
  libmysqlclient (exactly, mysql_server_init() is called by mysql_init() so
  you don't need to call it explicitely; but you need to call
  mysql_server_end() to free memory). The names are a bit misleading
  (mysql_SERVER* to be used when using libmysqlCLIENT). So we add more general
  names which suit well whether you're using libmysqld or libmysqlclient. We
  intend to promote these aliases over the mysql_server* ones.
*/
#define mysql_library_init mysql_server_init
#define mysql_library_end mysql_server_end


/*
  Set up and bring down a thread; these function should be called
  for each thread in an application which opens at least one MySQL
  connection.  All uses of the connection(s) should be between these
  function calls.
*/
my_bool STDCALL mysql_thread_init(void);
void STDCALL mysql_thread_end(void);

/*
  Functions to get information from the MYSQL and MYSQL_RES structures
  Should definitely be used if one uses shared libraries.
*/

my_ulonglong STDCALL mysql_num_rows(MYSQL_RES *res);
unsigned int STDCALL mysql_num_fields(MYSQL_RES *res);
my_bool STDCALL mysql_eof(MYSQL_RES *res);
MYSQL_FIELD *STDCALL mysql_fetch_field_direct(MYSQL_RES *res,
					      unsigned int fieldnr);
MYSQL_FIELD * STDCALL mysql_fetch_fields(MYSQL_RES *res);
MYSQL_ROW_OFFSET STDCALL mysql_row_tell(MYSQL_RES *res);
MYSQL_FIELD_OFFSET STDCALL mysql_field_tell(MYSQL_RES *res);

unsigned int STDCALL mysql_field_count(MYSQL *mysql);
my_ulonglong STDCALL mysql_affected_rows(MYSQL *mysql);
my_ulonglong STDCALL mysql_insert_id(MYSQL *mysql);
unsigned int STDCALL mysql_errno(MYSQL *mysql);
const char * STDCALL mysql_error(MYSQL *mysql);
const char *STDCALL mysql_sqlstate(MYSQL *mysql);
unsigned int STDCALL mysql_warning_count(MYSQL *mysql);
const char * STDCALL mysql_info(MYSQL *mysql);
unsigned long STDCALL mysql_thread_id(MYSQL *mysql);
const char * STDCALL mysql_character_set_name(MYSQL *mysql);
int          STDCALL mysql_set_character_set(MYSQL *mysql, const char *csname);

MYSQL *		STDCALL mysql_init(MYSQL *mysql);
my_bool		STDCALL mysql_ssl_set(MYSQL *mysql, const char *key,
				      const char *cert, const char *ca,
				      const char *capath, const char *cipher);
const char *    STDCALL mysql_get_ssl_cipher(MYSQL *mysql);
my_bool		STDCALL mysql_change_user(MYSQL *mysql, const char *user, 
					  const char *passwd, const char *db);
MYSQL *		STDCALL mysql_real_connect(MYSQL *mysql, const char *host,
					   const char *user,
					   const char *passwd,
					   const char *db,
					   unsigned int port,
					   const char *unix_socket,
					   unsigned long clientflag);
int		STDCALL mysql_select_db(MYSQL *mysql, const char *db);
int		STDCALL mysql_query(MYSQL *mysql, const char *q);
int		STDCALL mysql_send_query(MYSQL *mysql, const char *q,
					 unsigned long length);
int		STDCALL mysql_real_query(MYSQL *mysql, const char *q,
					unsigned long length);
MYSQL_RES *     STDCALL mysql_store_result(MYSQL *mysql);
MYSQL_RES *     STDCALL mysql_use_result(MYSQL *mysql);

void        STDCALL mysql_get_character_set_info(MYSQL *mysql,
                           MY_CHARSET_INFO *charset);

int STDCALL mysql_session_track_get_first(MYSQL *mysql,
                                          enum enum_session_state_type type,
                                          const char **data,
                                          size_t *length);
int STDCALL mysql_session_track_get_next(MYSQL *mysql,
                                         enum enum_session_state_type type,
                                         const char **data,
                                         size_t *length);
/* local infile support */

#define LOCAL_INFILE_ERROR_LEN 512

void
mysql_set_local_infile_handler(MYSQL *mysql,
                               int (*local_infile_init)(void **, const char *,
                            void *),
                               int (*local_infile_read)(void *, char *,
							unsigned int),
                               void (*local_infile_end)(void *),
                               int (*local_infile_error)(void *, char*,
							 unsigned int),
                               void *);

void
mysql_set_local_infile_default(MYSQL *mysql);

int		STDCALL mysql_shutdown(MYSQL *mysql,
                                       enum mysql_enum_shutdown_level
                                       shutdown_level);
int		STDCALL mysql_dump_debug_info(MYSQL *mysql);
int		STDCALL mysql_refresh(MYSQL *mysql,
				     unsigned int refresh_options);
int		STDCALL mysql_kill(MYSQL *mysql,unsigned long pid);
int		STDCALL mysql_set_server_option(MYSQL *mysql,
						enum enum_mysql_set_option
						option);
int		STDCALL mysql_ping(MYSQL *mysql);
const char *	STDCALL mysql_stat(MYSQL *mysql);
const char *	STDCALL mysql_get_server_info(MYSQL *mysql);
const char *	STDCALL mysql_get_client_info(void);
unsigned long	STDCALL mysql_get_client_version(void);
const char *	STDCALL mysql_get_host_info(MYSQL *mysql);
unsigned long	STDCALL mysql_get_server_version(MYSQL *mysql);
unsigned int	STDCALL mysql_get_proto_info(MYSQL *mysql);
MYSQL_RES *	STDCALL mysql_list_dbs(MYSQL *mysql,const char *wild);
MYSQL_RES *	STDCALL mysql_list_tables(MYSQL *mysql,const char *wild);
MYSQL_RES *	STDCALL mysql_list_processes(MYSQL *mysql);
int		STDCALL mysql_options(MYSQL *mysql,enum mysql_option option,
				      const void *arg);
int		STDCALL mysql_options4(MYSQL *mysql,enum mysql_option option,
                                       const void *arg1, const void *arg2);
int             STDCALL mysql_get_option(MYSQL *mysql, enum mysql_option option,
                                         const void *arg);
void		STDCALL mysql_free_result(MYSQL_RES *result);
void		STDCALL mysql_data_seek(MYSQL_RES *result,
					my_ulonglong offset);
MYSQL_ROW_OFFSET STDCALL mysql_row_seek(MYSQL_RES *result,
						MYSQL_ROW_OFFSET offset);
MYSQL_FIELD_OFFSET STDCALL mysql_field_seek(MYSQL_RES *result,
					   MYSQL_FIELD_OFFSET offset);
MYSQL_ROW	STDCALL mysql_fetch_row(MYSQL_RES *result);
unsigned long * STDCALL mysql_fetch_lengths(MYSQL_RES *result);
MYSQL_FIELD *	STDCALL mysql_fetch_field(MYSQL_RES *result);
MYSQL_RES *     STDCALL mysql_list_fields(MYSQL *mysql, const char *table,
					  const char *wild);
unsigned long	STDCALL mysql_escape_string(char *to,const char *from,
					    unsigned long from_length);
unsigned long	STDCALL mysql_hex_string(char *to,const char *from,
                                         unsigned long from_length);
unsigned long STDCALL mysql_real_escape_string(MYSQL *mysql,
					       char *to,const char *from,
					       unsigned long length);
unsigned long STDCALL mysql_real_escape_string_quote(MYSQL *mysql,
                 char *to, const char *from,
                 unsigned long length, char quote);
void          STDCALL mysql_debug(const char *debug);
void          STDCALL myodbc_remove_escape(MYSQL *mysql,char *name);
unsigned int  STDCALL mysql_thread_safe(void);
my_bool       STDCALL mysql_embedded(void);
my_bool       STDCALL mysql_read_query_result(MYSQL *mysql);
int           STDCALL mysql_reset_connection(MYSQL *mysql);

/*
  The following definitions are added for the enhanced 
  client-server protocol
*/

/* statement state */
enum enum_mysql_stmt_state
{
  MYSQL_STMT_INIT_DONE= 1, MYSQL_STMT_PREPARE_DONE, MYSQL_STMT_EXECUTE_DONE,
  MYSQL_STMT_FETCH_DONE
};


/*
  This structure is used to define bind information, and
  internally by the client library.
  Public members with their descriptions are listed below
  (conventionally `On input' refers to the binds given to
  mysql_stmt_bind_param, `On output' refers to the binds given
  to mysql_stmt_bind_result):

  buffer_type    - One of the MYSQL_* types, used to describe
                   the host language type of buffer.
                   On output: if column type is different from
                   buffer_type, column value is automatically converted
                   to buffer_type before it is stored in the buffer.
  buffer         - On input: points to the buffer with input data.
                   On output: points to the buffer capable to store
                   output data.
                   The type of memory pointed by buffer must correspond
                   to buffer_type. See the correspondence table in
                   the comment to mysql_stmt_bind_param.

  The two above members are mandatory for any kind of bind.

  buffer_length  - the length of the buffer. You don't have to set
                   it for any fixed length buffer: float, double,
                   int, etc. It must be set however for variable-length
                   types, such as BLOBs or STRINGs.

  length         - On input: in case when lengths of input values
                   are different for each execute, you can set this to
                   point at a variable containining value length. This
                   way the value length can be different in each execute.
                   If length is not NULL, buffer_length is not used.
                   Note, length can even point at buffer_length if
                   you keep bind structures around while fetching:
                   this way you can change buffer_length before
                   each execution, everything will work ok.
                   On output: if length is set, mysql_stmt_fetch will
                   write column length into it.

  is_null        - On input: points to a boolean variable that should
                   be set to TRUE for NULL values.
                   This member is useful only if your data may be
                   NULL in some but not all cases.
                   If your data is never NULL, is_null should be set to 0.
                   If your data is always NULL, set buffer_type
                   to MYSQL_TYPE_NULL, and is_null will not be used.

  is_unsigned    - On input: used to signify that values provided for one
                   of numeric types are unsigned.
                   On output describes signedness of the output buffer.
                   If, taking into account is_unsigned flag, column data
                   is out of range of the output buffer, data for this column
                   is regarded truncated. Note that this has no correspondence
                   to the sign of result set column, if you need to find it out
                   use mysql_stmt_result_metadata.
  error          - where to write a truncation error if it is present.
                   possible error value is:
                   0  no truncation
                   1  value is out of range or buffer is too small

  Please note that MYSQL_BIND also has internals members.
*/

typedef struct st_mysql_bind
{
  unsigned long	*length;          /* output length pointer */
  my_bool       *is_null;	  /* Pointer to null indicator */
  void		*buffer;	  /* buffer to get/put data */
  /* set this if you want to track data truncations happened during fetch */
  my_bool       *error;
  unsigned char *row_ptr;         /* for the current data position */
  void (*store_param_func)(NET *net, struct st_mysql_bind *param);
  void (*fetch_result)(struct st_mysql_bind *, MYSQL_FIELD *,
                       unsigned char **row);
  void (*skip_result)(struct st_mysql_bind *, MYSQL_FIELD *,
		      unsigned char **row);
  /* output buffer length, must be set when fetching str/binary */
  unsigned long buffer_length;
  unsigned long offset;           /* offset position for char/binary fetch */
  unsigned long length_value;     /* Used if length is 0 */
  unsigned int	param_number;	  /* For null count and error messages */
  unsigned int  pack_length;	  /* Internal length for packed data */
  enum enum_field_types buffer_type;	/* buffer type */
  my_bool       error_value;      /* used if error is 0 */
  my_bool       is_unsigned;      /* set if integer type is unsigned */
  my_bool	long_data_used;	  /* If used with mysql_send_long_data */
  my_bool	is_null_value;    /* Used if is_null is 0 */
  void *extension;
} MYSQL_BIND;


struct st_mysql_stmt_extension;

/* statement handler */
typedef struct st_mysql_stmt
{
  MEM_ROOT       mem_root;             /* root allocations */
  LIST           list;                 /* list to keep track of all stmts */
  MYSQL          *mysql;               /* connection handle */
  MYSQL_BIND     *params;              /* input parameters */
  MYSQL_BIND     *bind;                /* output parameters */
  MYSQL_FIELD    *fields;              /* result set metadata */
  MYSQL_DATA     result;               /* cached result set */
  MYSQL_ROWS     *data_cursor;         /* current row in cached result */
  /*
    mysql_stmt_fetch() calls this function to fetch one row (it's different
    for buffered, unbuffered and cursor fetch).
  */
  int            (*read_row_func)(struct st_mysql_stmt *stmt, 
                                  unsigned char **row);
  /* copy of mysql->affected_rows after statement execution */
  my_ulonglong   affected_rows;
  my_ulonglong   insert_id;            /* copy of mysql->insert_id */
  unsigned long	 stmt_id;	       /* Id for prepared statement */
  unsigned long  flags;                /* i.e. type of cursor to open */
  unsigned long  prefetch_rows;        /* number of rows per one COM_FETCH */
  /*
    Copied from mysql->server_status after execute/fetch to know
    server-side cursor status for this statement.
  */
  unsigned int   server_status;
  unsigned int	 last_errno;	       /* error code */
  unsigned int   param_count;          /* input parameter count */
  unsigned int   field_count;          /* number of columns in result set */
  enum enum_mysql_stmt_state state;    /* statement state */
  char		 last_error[MYSQL_ERRMSG_SIZE]; /* error message */
  char		 sqlstate[SQLSTATE_LENGTH+1];
  /* Types of input parameters should be sent to server */
  my_bool        send_types_to_server;
  my_bool        bind_param_done;      /* input buffers were supplied */
  unsigned char  bind_result_done;     /* output buffers were supplied */
  /* mysql_stmt_close() had to cancel this result */
  my_bool       unbuffered_fetch_cancelled;  
  /*
    Is set to true if we need to calculate field->max_length for 
    metadata fields when doing mysql_stmt_store_result.
  */
  my_bool       update_max_length;     
  struct st_mysql_stmt_extension *extension;
} MYSQL_STMT;

enum enum_stmt_attr_type
{
  /*
    When doing mysql_stmt_store_result calculate max_length attribute
    of statement metadata. This is to be consistent with the old API, 
    where this was done automatically.
    In the new API we do that only by request because it slows down
    mysql_stmt_store_result sufficiently.
  */
  STMT_ATTR_UPDATE_MAX_LENGTH,
  /*
    unsigned long with combination of cursor flags (read only, for update,
    etc)
  */
  STMT_ATTR_CURSOR_TYPE,
  /*
    Amount of rows to retrieve from server per one fetch if using cursors.
    Accepts unsigned long attribute in the range 1 - ulong_max
  */
  STMT_ATTR_PREFETCH_ROWS
};


MYSQL_STMT * STDCALL mysql_stmt_init(MYSQL *mysql);
int STDCALL mysql_stmt_prepare(MYSQL_STMT *stmt, const char *query,
                               unsigned long length);
int STDCALL mysql_stmt_execute(MYSQL_STMT *stmt);
int STDCALL mysql_stmt_fetch(MYSQL_STMT *stmt);
int STDCALL mysql_stmt_fetch_column(MYSQL_STMT *stmt, MYSQL_BIND *bind_arg, 
                                    unsigned int column,
                                    unsigned long offset);
int STDCALL mysql_stmt_store_result(MYSQL_STMT *stmt);
unsigned long STDCALL mysql_stmt_param_count(MYSQL_STMT * stmt);
my_bool STDCALL mysql_stmt_attr_set(MYSQL_STMT *stmt,
                                    enum enum_stmt_attr_type attr_type,
                                    const void *attr);
my_bool STDCALL mysql_stmt_attr_get(MYSQL_STMT *stmt,
                                    enum enum_stmt_attr_type attr_type,
                                    void *attr);
my_bool STDCALL mysql_stmt_bind_param(MYSQL_STMT * stmt, MYSQL_BIND * bnd);
my_bool STDCALL mysql_stmt_bind_result(MYSQL_STMT * stmt, MYSQL_BIND * bnd);
my_bool STDCALL mysql_stmt_close(MYSQL_STMT * stmt);
my_bool STDCALL mysql_stmt_reset(MYSQL_STMT * stmt);
my_bool STDCALL mysql_stmt_free_result(MYSQL_STMT *stmt);
my_bool STDCALL mysql_stmt_send_long_data(MYSQL_STMT *stmt, 
                                          unsigned int param_number,
                                          const char *data, 
                                          unsigned long length);
MYSQL_RES *STDCALL mysql_stmt_result_metadata(MYSQL_STMT *stmt);
MYSQL_RES *STDCALL mysql_stmt_param_metadata(MYSQL_STMT *stmt);
unsigned int STDCALL mysql_stmt_errno(MYSQL_STMT * stmt);
const char *STDCALL mysql_stmt_error(MYSQL_STMT * stmt);
const char *STDCALL mysql_stmt_sqlstate(MYSQL_STMT * stmt);
MYSQL_ROW_OFFSET STDCALL mysql_stmt_row_seek(MYSQL_STMT *stmt, 
                                             MYSQL_ROW_OFFSET offset);
MYSQL_ROW_OFFSET STDCALL mysql_stmt_row_tell(MYSQL_STMT *stmt);
void STDCALL mysql_stmt_data_seek(MYSQL_STMT *stmt, my_ulonglong offset);
my_ulonglong STDCALL mysql_stmt_num_rows(MYSQL_STMT *stmt);
my_ulonglong STDCALL mysql_stmt_affected_rows(MYSQL_STMT *stmt);
my_ulonglong STDCALL mysql_stmt_insert_id(MYSQL_STMT *stmt);
unsigned int STDCALL mysql_stmt_field_count(MYSQL_STMT *stmt);

my_bool STDCALL mysql_commit(MYSQL * mysql);
my_bool STDCALL mysql_rollback(MYSQL * mysql);
my_bool STDCALL mysql_autocommit(MYSQL * mysql, my_bool auto_mode);
my_bool STDCALL mysql_more_results(MYSQL *mysql);
int STDCALL mysql_next_result(MYSQL *mysql);
int STDCALL mysql_stmt_next_result(MYSQL_STMT *stmt);
void STDCALL mysql_close(MYSQL *sock);


/* status return codes */
#define MYSQL_NO_DATA        100
#define MYSQL_DATA_TRUNCATED 101

#define mysql_reload(mysql) mysql_refresh((mysql),REFRESH_GRANT)

#define HAVE_MYSQL_REAL_CONNECT

#ifdef	__cplusplus
}
#endif

#endif /* _mysql_h */<|MERGE_RESOLUTION|>--- conflicted
+++ resolved
@@ -1,8 +1,4 @@
-<<<<<<< HEAD
-/* Copyright (c) 2000, 2015, Oracle and/or its affiliates. All rights reserved.
-=======
 /* Copyright (c) 2000, 2016, Oracle and/or its affiliates. All rights reserved.
->>>>>>> 05c2f1c3
 
    This program is free software; you can redistribute it and/or modify
    it under the terms of the GNU General Public License as published by
@@ -167,20 +163,19 @@
   MYSQL_SERVER_PUBLIC_KEY,
   MYSQL_ENABLE_CLEARTEXT_PLUGIN,
   MYSQL_OPT_CAN_HANDLE_EXPIRED_PASSWORDS,
-<<<<<<< HEAD
   MYSQL_OPT_SSL_ENFORCE,
   MYSQL_OPT_MAX_ALLOWED_PACKET, MYSQL_OPT_NET_BUFFER_LENGTH,
   MYSQL_OPT_TLS_VERSION
-=======
 #ifndef MCP_BUG22389653
 /*
   The mysql option, 'MYSQL_OPT_RETRY_COUNT' is added which allows
   libmysql clients to configure the retry count using the C
   API, mysql_options(). This new option is an MCP addition.
-*/
-  MYSQL_OPT_RETRY_COUNT
-#endif
->>>>>>> 05c2f1c3
+  NOTE! The option should be added at the same place in the enum as
+  it's listed in the version from where it was backported.
+*/
+  ,MYSQL_OPT_RETRY_COUNT
+#endif
 };
 
 /**

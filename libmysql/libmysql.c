--- conflicted
+++ resolved
@@ -807,27 +807,33 @@
 			 const char* passwd)
 {
   MYSQL* child;
-  if (!(child = mysql_init(0)))
-    return 0;
-
-  child->options.user = my_strdup((user) ? user :
-				  (parent->user ? parent->user :
-				   parent->options.user), MYF(0));
-  child->options.password = my_strdup((passwd) ? passwd :
-				      (parent->passwd ?
-				       parent->passwd :
-				       parent->options.password), MYF(0));
-  child->options.port = port;
-  child->options.host = my_strdup((host) ? host :
-				  (parent->host ?
-				   parent->host :
-				   parent->options.host), MYF(0));
+  DBUG_ENTER("spawn_init");
+  if (!(child= mysql_init(0)))
+    DBUG_RETURN(0);
+
+  child->options.user= my_strdup((user) ? user :
+				 (parent->user ? parent->user :
+				  parent->options.user), MYF(0));
+  child->options.password= my_strdup((passwd) ? passwd :
+				     (parent->passwd ?
+				      parent->passwd :
+				      parent->options.password), MYF(0));
+  child->options.port= port;
+  child->options.host= my_strdup((host) ? host :
+				 (parent->host ?
+				  parent->host :
+				  parent->options.host), MYF(0));
   if (parent->db)
-    child->options.db = my_strdup(parent->db, MYF(0));
+    child->options.db= my_strdup(parent->db, MYF(0));
   else if (parent->options.db)
-    child->options.db = my_strdup(parent->options.db, MYF(0));
-
-  return child;
+    child->options.db= my_strdup(parent->options.db, MYF(0));
+
+  /*
+    rpl_pivot is set to 1 in mysql_init();  Reset it as we are not doing
+    replication here
+  */
+  child->rpl_pivot= 0;
+  DBUG_RETURN(child);
 }
 
 
@@ -2335,7 +2341,6 @@
 /* Read TIME from binary packet and return it to MYSQL_TIME */
 static uint read_binary_time(MYSQL_TIME *tm, uchar **pos)
 {
-<<<<<<< HEAD
   uchar *to;
   uint  length;
  
@@ -2356,36 +2361,6 @@
   tm->year= tm->month= 0;
   tm->neg= (bool)to[0];
   return length;
-=======
-  MYSQL* child;
-  DBUG_ENTER("spawn_init");
-  if (!(child= mysql_init(0)))
-    DBUG_RETURN(0);
-
-  child->options.user= my_strdup((user) ? user :
-				 (parent->user ? parent->user :
-				  parent->options.user), MYF(0));
-  child->options.password= my_strdup((passwd) ? passwd :
-				     (parent->passwd ?
-				      parent->passwd :
-				      parent->options.password), MYF(0));
-  child->options.port= port;
-  child->options.host= my_strdup((host) ? host :
-				 (parent->host ?
-				  parent->host :
-				  parent->options.host), MYF(0));
-  if (parent->db)
-    child->options.db= my_strdup(parent->db, MYF(0));
-  else if (parent->options.db)
-    child->options.db= my_strdup(parent->options.db, MYF(0));
-
-  /*
-    rpl_pivot is set to 1 in mysql_init();  Reset it as we are not doing
-    replication here
-  */
-  child->rpl_pivot= 0;
-  DBUG_RETURN(child);
->>>>>>> cad6b7c8
 }
 
 /* Read DATETIME from binary packet and return it to MYSQL_TIME */

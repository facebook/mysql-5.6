# Copyright (c) 2017, Oracle and/or its affiliates. All rights reserved.
INCLUDE(CheckIncludeFiles)

CHECK_INCLUDE_FILES(sasl/sasl.h HAVE_SASL_H)
CHECK_INCLUDE_FILES(lber.h HAVE_LBER_H)

# If cmake was invoked with -DWITH_AUTHENTICATION_LDAP=1
# then fail if we are unable to build the LDAP plugin.
MACRO(CROAK_AND_RETURN)
  IF (WITH_AUTHENTICATION_LDAP)
    MESSAGE(SEND_ERROR ${ARGV})
  ELSE()
    MESSAGE(STATUS ${ARGV} " Skipping the LDAP SASL client authentication plugin.")
    RETURN()
  ENDIF()
ENDMACRO()

IF(HAVE_SASL_H)
  SET(CMAKE_EXTRA_INCLUDE_FILES sasl/sasl.h)
ELSE()
  CROAK_AND_RETURN("Required SASL header is missing.")
ENDIF()
IF(HAVE_LBER_H)
  SET(CMAKE_EXTRA_INCLUDE_FILES lber.h)
ELSE()
  CROAK_AND_RETURN("Required LBER header is missing.")
ENDIF()

IF (CMAKE_SYSTEM_NAME MATCHES "SunOS")
  FIND_LIBRARY(SASL_LIBRARY_PATH NAMES "sasl")
ELSE ()
  FIND_LIBRARY(SASL_LIBRARY_PATH NAMES "sasl2")
ENDIF ()

IF(NOT SASL_LIBRARY_PATH)
  SET(SASL_LIBRARY_PATH /usr/lib64/libsasl2.so)
ENDIF ()
MESSAGE(${SASL_LIBRARY_PATH})

# LDAP authentication SASL client will not build on windows, as windows don't have cyrus sasl.
# IF someone like can build the cyrus sasl library on windows and build LDAP authentication sasl client as well.
<<<<<<< HEAD
SET(HEADERS_CLIENT auth_ldap_sasl_client.h log_client.h)
SET(PLUGIN_CLIENT_SOURCES auth_ldap_sasl_client.cc log_client.cc)
ADD_CONVENIENCE_LIBRARY(authentication_ldap_sasl_client ${PLUGIN_CLIENT_SOURCES} ${HEADERS_CLIENT})
TARGET_LINK_LIBRARIES(authentication_ldap_sasl_client ${SASL_LIBRARY_PATH})
=======
IF (CMAKE_SYSTEM_NAME MATCHES "SunOS")
  SET(SASL_LIBRARY "sasl")
ELSE ()
  SET(SASL_LIBRARY "sasl2")
ENDIF ()

MYSQL_ADD_PLUGIN(authentication_ldap_sasl_client
                 auth_ldap_sasl_client.cc log_client.cc
                 LINK_LIBRARIES ${SASL_LIBRARY}
                 MODULE_ONLY
                 MODULE_OUTPUT_NAME "authentication_ldap_sasl_client")
>>>>>>> 4be8f42a
<|MERGE_RESOLUTION|>--- conflicted
+++ resolved
@@ -39,21 +39,8 @@
 
 # LDAP authentication SASL client will not build on windows, as windows don't have cyrus sasl.
 # IF someone like can build the cyrus sasl library on windows and build LDAP authentication sasl client as well.
-<<<<<<< HEAD
-SET(HEADERS_CLIENT auth_ldap_sasl_client.h log_client.h)
-SET(PLUGIN_CLIENT_SOURCES auth_ldap_sasl_client.cc log_client.cc)
-ADD_CONVENIENCE_LIBRARY(authentication_ldap_sasl_client ${PLUGIN_CLIENT_SOURCES} ${HEADERS_CLIENT})
-TARGET_LINK_LIBRARIES(authentication_ldap_sasl_client ${SASL_LIBRARY_PATH})
-=======
-IF (CMAKE_SYSTEM_NAME MATCHES "SunOS")
-  SET(SASL_LIBRARY "sasl")
-ELSE ()
-  SET(SASL_LIBRARY "sasl2")
-ENDIF ()
-
 MYSQL_ADD_PLUGIN(authentication_ldap_sasl_client
                  auth_ldap_sasl_client.cc log_client.cc
-                 LINK_LIBRARIES ${SASL_LIBRARY}
+                 LINK_LIBRARIES ${SASL_LIBRARY_PATH}
                  MODULE_ONLY
-                 MODULE_OUTPUT_NAME "authentication_ldap_sasl_client")
->>>>>>> 4be8f42a
+                 MODULE_OUTPUT_NAME "authentication_ldap_sasl_client")
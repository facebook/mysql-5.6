--- conflicted
+++ resolved
@@ -1,4 +1,5 @@
-/* Copyright (c) 2005, 2010, Oracle and/or its affiliates. All rights reserved.
+/*
+   Copyright (c) 2005, 2011, Oracle and/or its affiliates. All rights reserved.
 
    This program is free software; you can redistribute it and/or modify
    it under the terms of the GNU General Public License as published by
@@ -11,12 +12,8 @@
 
    You should have received a copy of the GNU General Public License
    along with this program; if not, write to the Free Software
-<<<<<<< HEAD
-   Foundation, Inc., 59 Temple Place, Suite 330, Boston, MA  02111-1307  USA */
-=======
    Foundation, Inc., 51 Franklin St, Fifth Floor, Boston, MA 02110-1301  USA
 */
->>>>>>> d64648d8
 
 /*
   MySQL Slap

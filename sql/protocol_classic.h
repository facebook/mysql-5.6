#ifndef PROTOCOL_CLASSIC_INCLUDED
#define PROTOCOL_CLASSIC_INCLUDED

/* Copyright (c) 2002, 2020, Oracle and/or its affiliates. All rights reserved.

   This program is free software; you can redistribute it and/or modify
   it under the terms of the GNU General Public License, version 2.0,
   as published by the Free Software Foundation.

   This program is also distributed with certain software (including
   but not limited to OpenSSL) that is licensed under separate terms,
   as designated in a particular file or component or in included license
   documentation.  The authors of MySQL hereby grant you an additional
   permission to link the program and your derivative works with the
   separately licensed software that they have included with MySQL.

   This program is distributed in the hope that it will be useful,
   but WITHOUT ANY WARRANTY; without even the implied warranty of
   MERCHANTABILITY or FITNESS FOR A PARTICULAR PURPOSE.  See the
   GNU General Public License, version 2.0, for more details.

   You should have received a copy of the GNU General Public License
   along with this program; if not, write to the Free Software
   Foundation, Inc., 51 Franklin St, Fifth Floor, Boston, MA 02110-1301  USA */

#include <stddef.h>
#include <sys/types.h>

#include "field_types.h"  // enum_field_types
#include "m_ctype.h"
#include "my_command.h"
#include "my_inttypes.h"
#include "my_io.h"
#include "mysql_com.h"
#include "mysql_time.h"
#include "sql/protocol.h"  // Protocol
#include "violite.h"

class Item_param;
class Send_field;
class String;
class i_string;
class my_decimal;
template <class T>
class I_List;
template <class T>
class List;
union COM_DATA;
class THD;

class Protocol_classic : public Protocol {
 private:
  ulong m_client_capabilities;
  bool parse_packet(union COM_DATA *data, enum_server_command cmd);
  bool net_store_data_with_conversion(const uchar *from, size_t length,
                                      const CHARSET_INFO *fromcs,
                                      const CHARSET_INFO *tocs);

 protected:
  THD *m_thd;
  String *packet;
  String convert;
  uint field_pos;
  bool send_metadata;
#ifndef DBUG_OFF
  enum enum_field_types *field_types;
  uint count;
#endif
  uint field_count;
  uint sending_flags;
  ulong input_packet_length;
  uchar *input_raw_packet;
  const CHARSET_INFO *result_cs;

  bool send_ok(uint server_status, uint statement_warn_count,
               ulonglong affected_rows, ulonglong last_insert_id,
               const char *message) override;

  bool send_eof(uint server_status, uint statement_warn_count) override;

  bool send_error(uint sql_errno, const char *err_msg,
                  const char *sql_state) override;
  bool store_ps_status(ulong stmt_id, uint column_count, uint param_count,
                       ulong cond_count) override;

 public:
  bool bad_packet;
  Protocol_classic()
      : send_metadata(false), input_packet_length(0), bad_packet(true) {}
  Protocol_classic(THD *thd)
      : send_metadata(false),
        input_packet_length(0),
        input_raw_packet(nullptr),
        bad_packet(true) {
    init(thd);
  }
  void init(THD *thd_arg);
  bool store_field(const Field *field) final override;
  bool store_string(const char *from, size_t length,
                    const CHARSET_INFO *cs) final;
  int read_packet() override;
  int get_command(COM_DATA *com_data, enum_server_command *cmd) override;
  /**
    Parses the passed parameters and creates a command

    @param com_data  out parameter
    @param cmd       in  parameter
    @param pkt       packet to be parsed
    @param length    size of the packet

    @retval false   ok
    @retval true    error
  */
  bool create_command(COM_DATA *com_data, enum_server_command cmd, uchar *pkt,
                      size_t length);
  bool flush() override;
  void end_partial_result_set() override;

  bool end_row() override;
  uint get_rw_status() override;
  bool get_compression() override;

  char *get_compression_algorithm() override;
  uint get_compression_level() override;

  bool start_result_metadata(uint num_cols, uint flags,
                             const CHARSET_INFO *resultcs) override;
  bool end_result_metadata() override;
  bool send_field_metadata(Send_field *field,
                           const CHARSET_INFO *item_charset) override;
  void abort_row() override {}

  /**
    Returns the type of the connection

    @return
      enum enum_vio_type
  */
  enum enum_vio_type connection_type() const override {
    const Vio *v = get_vio();
    return v ? vio_type(v) : NO_VIO_TYPE;
  }

  my_socket get_socket();
  // NET interaction functions
  /* Initialize NET */
  bool init_net(Vio *vio);
  void claim_memory_ownership();
  /* Deinitialize NET */
  void end_net();
  /* Write data to NET buffer */
  bool write(const uchar *ptr, size_t len);
  /* Return last error from NET */
  uchar get_error();
  /* Set max allowed packet size */
  void set_max_packet_size(ulong max_packet_size);
  /* Deinitialize VIO */
  int shutdown(bool server_shutdown = false) override;
  /* Wipe NET with zeros */
  void wipe_net();
  /* Check whether VIO is healhty */
  bool connection_alive() const override;
  /* Returns the client capabilities */
  ulong get_client_capabilities() override { return m_client_capabilities; }
  /* Sets the client capabilities */
  void set_client_capabilities(ulong client_capabilities) {
    this->m_client_capabilities = client_capabilities;
  }
  /* Adds  client capability */
  void add_client_capability(ulong client_capability) {
    m_client_capabilities |= client_capability;
  }
  /* Removes a client capability*/
  void remove_client_capability(unsigned long capability) {
    m_client_capabilities &= ~capability;
  }
  /* Returns true if the client has the capability and false otherwise*/
  bool has_client_capability(unsigned long client_capability) override {
    return (bool)(m_client_capabilities & client_capability);
  }
  // TODO: temporary functions. Will be removed.
  // DON'T USE IN ANY NEW FEATURES.
  /* Return NET */
  NET *get_net();
  /* return VIO */
  Vio *get_vio();
  const Vio *get_vio() const;
  /* Set VIO */
  void set_vio(Vio *vio);
  /* Set packet number */
  void set_output_pkt_nr(uint pkt_nr);
  /* Return packet number */
  uint get_output_pkt_nr();
  /* Return packet string */
  String *get_output_packet();
  /* return packet length */
<<<<<<< HEAD
  uint get_packet_length() { return input_packet_length; }
=======
  ulong get_packet_length() { return packet_length; }
>>>>>>> d99dccee
  /* Return raw packet buffer */
  uchar *get_raw_packet() { return input_raw_packet; }
  /* Set read timeout */
  virtual void set_read_timeout(ulong read_timeout);
  /* Set write timeout */
  virtual void set_write_timeout(ulong write_timeout);

  /**
   * Sets the character set expected by the client. This function is for unit
   * tests. It should usually be set by calling start_result_metadata().
   */
  void set_result_character_set(const CHARSET_INFO *charset) {
    result_cs = charset;
  }
};

/** Class used for the old (MySQL 4.0 protocol). */

class Protocol_text : public Protocol_classic {
 public:
  Protocol_text() {}
  Protocol_text(THD *thd_arg) : Protocol_classic(thd_arg) {}
  bool store_null() override;
  bool store_tiny(longlong from, uint32 zerofill) override;
  bool store_short(longlong from, uint32 zerofill) override;
  bool store_long(longlong from, uint32 zerofill) override;
  bool store_longlong(longlong from, bool unsigned_flag,
                      uint32 zerofill) override;
  bool store_decimal(const my_decimal *, uint, uint) final;
  bool store_float(float nr, uint32 decimals, uint32 zerofill) override;
  bool store_double(double from, uint32 decimals, uint32 zerofill) override;
  bool store_datetime(const MYSQL_TIME &time, uint precision) override;
  bool store_date(const MYSQL_TIME &time) override;
  bool store_time(const MYSQL_TIME &time, uint precision) override;
  void start_row() override;
  bool send_parameters(List<Item_param> *parameters, bool) override;

  enum enum_protocol_type type() const override { return PROTOCOL_TEXT; }
};

class Protocol_binary final : public Protocol_text {
 private:
  uint bit_fields;

 public:
  Protocol_binary() {}
  Protocol_binary(THD *thd_arg) : Protocol_text(thd_arg) {}
  void start_row() override;
  bool store_null() override;
  bool store_tiny(longlong from, uint32 zerofill) override;
  bool store_short(longlong from, uint32 zerofill) override;
  bool store_long(longlong from, uint32 zerofill) override;
  bool store_longlong(longlong from, bool unsigned_flag,
                      uint32 zerofill) override;
  // Decimals are sent as text, also over the binary protocol.
  using Protocol_text::store_decimal;
  bool store_datetime(const MYSQL_TIME &time, uint precision) override;
  bool store_date(const MYSQL_TIME &time) override;
  bool store_time(const MYSQL_TIME &time, uint precision) override;
  bool store_float(float nr, uint32 decimals, uint32 zerofill) override;
  bool store_double(double from, uint32 decimals, uint32 zerofill) override;

  bool start_result_metadata(uint num_cols, uint flags,
                             const CHARSET_INFO *resultcs) override;
  bool send_parameters(List<Item_param> *parameters,
                       bool is_sql_prepare) override;

  enum enum_protocol_type type() const override { return PROTOCOL_BINARY; }
};

bool net_send_error(THD *thd, uint sql_errno, const char *err);
bool net_send_error(NET *net, uint sql_errno, const char *err);
uchar *net_store_data(uchar *to, const uchar *from, size_t length);
bool store(Protocol *prot, I_List<i_string> *str_list);
#endif /* PROTOCOL_CLASSIC_INCLUDED */<|MERGE_RESOLUTION|>--- conflicted
+++ resolved
@@ -194,11 +194,7 @@
   /* Return packet string */
   String *get_output_packet();
   /* return packet length */
-<<<<<<< HEAD
-  uint get_packet_length() { return input_packet_length; }
-=======
-  ulong get_packet_length() { return packet_length; }
->>>>>>> d99dccee
+  ulong get_packet_length() { return input_packet_length; }
   /* Return raw packet buffer */
   uchar *get_raw_packet() { return input_raw_packet; }
   /* Set read timeout */

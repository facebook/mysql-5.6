--- conflicted
+++ resolved
@@ -7871,11 +7871,9 @@
   case OPT_PLUGIN_LOAD_ADD:
     opt_plugin_load_list_ptr->push_back(new i_string(argument));
     break;
-<<<<<<< HEAD
   case OPT_DEFAULT_AUTH:
     set_default_auth_plugin(argument, strlen(argument));
-=======
-
+    break;
   case OPT_PFS_INSTRUMENT:
 #ifdef WITH_PERFSCHEMA_STORAGE_ENGINE
     /* Parse instrument name and value from argument string */
@@ -7943,7 +7941,6 @@
     }
 
 #endif
->>>>>>> a45a11a1
     break;
   }
   return 0;

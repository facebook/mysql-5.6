/* Copyright (C) 2000-2003 MySQL AB

   This program is free software; you can redistribute it and/or modify
   it under the terms of the GNU General Public License as published by
   the Free Software Foundation; either version 2 of the License, or
   (at your option) any later version.

   This program is distributed in the hope that it will be useful,
   but WITHOUT ANY WARRANTY; without even the implied warranty of
   MERCHANTABILITY or FITNESS FOR A PARTICULAR PURPOSE.  See the
   GNU General Public License for more details.

   You should have received a copy of the GNU General Public License
   along with this program; if not, write to the Free Software
   Foundation, Inc., 59 Temple Place, Suite 330, Boston, MA  02111-1307  USA */

#include "mysql_priv.h"
#include <m_ctype.h>
#include <my_dir.h>
#include "slave.h"
#include "sql_repl.h"
#include "repl_failsafe.h"
#include "stacktrace.h"
#include "mysqld_suffix.h"
#ifdef HAVE_BERKELEY_DB
#include "ha_berkeley.h"
#endif
#ifdef HAVE_INNOBASE_DB
#include "ha_innodb.h"
#endif
#include "ha_myisam.h"
#ifdef HAVE_ISAM
#include "ha_isam.h"
#endif
#ifdef HAVE_NDBCLUSTER_DB
#include "ha_ndbcluster.h"
#endif

#ifdef HAVE_INNOBASE_DB
#define OPT_INNODB_DEFAULT 1
#else
#define OPT_INNODB_DEFAULT 0
#endif
#ifdef HAVE_BERKLEY_DB
#define OPT_BDB_DEFAULT 1
#else
#define OPT_BDB_DEFAULT 0
#endif
#ifdef HAVE_ISAM_DB
#define OPT_ISAM_DEFAULT 1
#else
#define OPT_ISAM_DEFAULT 0
#endif
#ifdef HAVE_NDBCLUSTER_DB
#define OPT_NDBCLUSTER_DEFAULT 0
#if defined(NDB_SHM_TRANSPORTER) && MYSQL_VERSION_ID >= 50000
#define OPT_NDB_SHM_DEFAULT 1
#else
#define OPT_NDB_SHM_DEFAULT 0
#endif
#else
#define OPT_NDBCLUSTER_DEFAULT 0
#endif

#include <nisam.h>
#include <thr_alarm.h>
#include <ft_global.h>
#include <errmsg.h>

#define mysqld_charset &my_charset_latin1

#ifndef DBUG_OFF
#define ONE_THREAD
#endif

#ifdef HAVE_purify
#define IF_PURIFY(A,B) (A)
#else
#define IF_PURIFY(A,B) (B)
#endif

#ifndef INADDR_NONE
#define INADDR_NONE -1				// Error value from inet_addr
#endif

/* stack traces are only supported on linux intel */
#if defined(__linux__)  && defined(__i386__) && defined(USE_PSTACK)
#define	HAVE_STACK_TRACE_ON_SEGV
#include "../pstack/pstack.h"
char pstack_file_name[80];
#endif /* __linux__ */

/* We have HAVE_purify below as this speeds up the shutdown of MySQL */

#if defined(HAVE_DEC_3_2_THREADS) || defined(SIGNALS_DONT_BREAK_READ) || defined(HAVE_purify) && defined(__linux__)
#define HAVE_CLOSE_SERVER_SOCK 1
#endif

extern "C" {					// Because of SCO 3.2V4.2
#include <errno.h>
#include <sys/stat.h>
#ifndef __GNU_LIBRARY__
#define __GNU_LIBRARY__				// Skip warnings in getopt.h
#endif
#include <my_getopt.h>
#ifdef HAVE_SYSENT_H
#include <sysent.h>
#endif
#ifdef HAVE_PWD_H
#include <pwd.h>				// For getpwent
#endif
#ifdef HAVE_GRP_H
#include <grp.h>
#endif

#if defined(OS2)
#  include <sys/un.h>
#elif !defined( __WIN__)
#  ifndef __NETWARE__
#include <sys/resource.h>
#  endif /* __NETWARE__ */
#ifdef HAVE_SYS_UN_H
#  include <sys/un.h>
#endif
#include <netdb.h>
#ifdef HAVE_SELECT_H
#  include <select.h>
#endif
#ifdef HAVE_SYS_SELECT_H
#include <sys/select.h>
#endif
#include <sys/utsname.h>
#endif /* __WIN__ */

#ifdef HAVE_LIBWRAP
#include <tcpd.h>
#include <syslog.h>
#ifdef NEED_SYS_SYSLOG_H
#include <sys/syslog.h>
#endif /* NEED_SYS_SYSLOG_H */
int allow_severity = LOG_INFO;
int deny_severity = LOG_WARNING;

#endif /* HAVE_LIBWRAP */

#ifdef HAVE_SYS_MMAN_H
#include <sys/mman.h>
#endif

#define zVOLSTATE_ACTIVE 6
#define zVOLSTATE_DEACTIVE 2
#define zVOLSTATE_MAINTENANCE 3

#ifdef __NETWARE__
#include <nks/netware.h>
#include <nks/vm.h>
#include <library.h>
#include <monitor.h>
#include <zOmni.h>                              //For NEB
#include <neb.h>                                //For NEB
#include <nebpub.h>                             //For NEB
#include <zEvent.h>                             //For NSS event structures
#include <zPublics.h>

static void *neb_consumer_id= NULL;             //For storing NEB consumer id
static char datavolname[256]= {0};
static VolumeID_t datavolid;
static event_handle_t eh;
static Report_t ref;
static void *refneb= NULL;
my_bool event_flag= FALSE;
static int volumeid= -1;

  /* NEB event callback */
unsigned long neb_event_callback(struct EventBlock *eblock);
static void registerwithneb();
static void getvolumename();
static void getvolumeID(BYTE *volumeName);
#endif /* __NETWARE__ */
  

#ifdef _AIX41
int initgroups(const char *,unsigned int);
#endif

#if defined(__FreeBSD__) && defined(HAVE_IEEEFP_H)
#include <ieeefp.h>
#ifdef HAVE_FP_EXCEPT				// Fix type conflict
typedef fp_except fp_except_t;
#endif

  /* We can't handle floating point exceptions with threads, so disable
     this on freebsd
  */

inline void reset_floating_point_exceptions()
{
  /* Don't fall for overflow, underflow,divide-by-zero or loss of precision */
#if defined(__i386__)
  fpsetmask(~(FP_X_INV | FP_X_DNML | FP_X_OFL | FP_X_UFL | FP_X_DZ |
	      FP_X_IMP));
#else
 fpsetmask(~(FP_X_INV |             FP_X_OFL | FP_X_UFL | FP_X_DZ |
	     FP_X_IMP));
#endif
}
#else
#define reset_floating_point_exceptions()
#endif /* __FreeBSD__ && HAVE_IEEEFP_H */

} /* cplusplus */


<<<<<<< HEAD
#if defined(HAVE_LINUXTHREADS)
#define THR_KILL_SIGNAL SIGINT
#else
#define THR_KILL_SIGNAL SIGUSR2		// Can't use this with LinuxThreads
#endif
#define MYSQL_KILL_SIGNAL SIGTERM

=======
>>>>>>> ff58749b
#ifdef HAVE_GLIBC2_STYLE_GETHOSTBYNAME_R
#include <sys/types.h>
#else
#include <my_pthread.h>			// For thr_setconcurency()
#endif

#ifdef SOLARIS
extern "C" int gethostname(char *name, int namelen);
#endif


/* Constants */

const char *show_comp_option_name[]= {"YES", "NO", "DISABLED"};
const char *sql_mode_names[] =
{
  "REAL_AS_FLOAT", "PIPES_AS_CONCAT", "ANSI_QUOTES", "IGNORE_SPACE",
  "?", "ONLY_FULL_GROUP_BY", "NO_UNSIGNED_SUBTRACTION",
  "NO_DIR_IN_CREATE",
  "POSTGRESQL", "ORACLE", "MSSQL", "DB2", "MAXDB", "NO_KEY_OPTIONS",
  "NO_TABLE_OPTIONS", "NO_FIELD_OPTIONS", "MYSQL323", "MYSQL40", "ANSI",
  "NO_AUTO_VALUE_ON_ZERO", NullS
};
TYPELIB sql_mode_typelib= { array_elements(sql_mode_names)-1,"",
			    sql_mode_names, NULL };
const char *first_keyword= "first", *binary_keyword= "BINARY";
const char *my_localhost= "localhost", *delayed_user= "DELAYED";
#if SIZEOF_OFF_T > 4 && defined(BIG_TABLES)
#define GET_HA_ROWS GET_ULL
#else
#define GET_HA_ROWS GET_ULONG
#endif

bool opt_large_files= sizeof(my_off_t) > 4;

/*
  Used with --help for detailed option
*/
bool opt_help= 0;
bool opt_verbose= 0;

arg_cmp_func Arg_comparator::comparator_matrix[4][2] =
{{&Arg_comparator::compare_string,     &Arg_comparator::compare_e_string},
 {&Arg_comparator::compare_real,       &Arg_comparator::compare_e_real},
 {&Arg_comparator::compare_int_signed, &Arg_comparator::compare_e_int},
 {&Arg_comparator::compare_row,        &Arg_comparator::compare_e_row}};


/* Global variables */

bool opt_log, opt_update_log, opt_bin_log, opt_slow_log;
bool opt_error_log= IF_WIN(1,0);
bool opt_disable_networking=0, opt_skip_show_db=0;
bool opt_character_set_client_handshake= 1;
bool lower_case_table_names_used= 0;
bool server_id_supplied = 0;
bool opt_endinfo, using_udf_functions, locked_in_memory;
bool opt_using_transactions, using_update_log;
bool volatile abort_loop, select_thread_in_use, signal_thread_in_use;
bool volatile ready_to_exit, shutdown_in_progress, grant_option;

my_bool opt_skip_slave_start = 0; // If set, slave is not autostarted
my_bool opt_reckless_slave = 0;
my_bool opt_enable_named_pipe= 0, opt_debugging= 0;
my_bool opt_local_infile, opt_external_locking, opt_slave_compressed_protocol;
my_bool opt_safe_user_create = 0, opt_no_mix_types = 0;
my_bool opt_show_slave_auth_info, opt_sql_bin_update = 0;
my_bool opt_log_slave_updates= 0;
my_bool	opt_console= 0, opt_bdb, opt_innodb, opt_isam, opt_ndbcluster;
my_bool opt_merge;
#ifdef HAVE_NDBCLUSTER_DB
const char *opt_ndbcluster_connectstring= 0;
my_bool	opt_ndb_shm, opt_ndb_optimized_node_selection;
#endif
my_bool opt_readonly, use_temp_pool, relay_log_purge;
my_bool opt_sync_bdb_logs, opt_sync_frm, opt_allow_suspicious_udfs;
my_bool opt_secure_auth= 0;
my_bool opt_short_log_format= 0;
my_bool opt_log_queries_not_using_indexes= 0;
my_bool opt_log_slow_admin_statements= 0;
my_bool lower_case_file_system= 0;
my_bool opt_innodb_safe_binlog= 0;
volatile bool mqh_used = 0;

#ifdef HAVE_INITGROUPS
static bool calling_initgroups= FALSE; /* Used in SIGSEGV handler. */
#endif
uint mysqld_port, test_flags, select_errors, dropping_tables, ha_open_options;
uint delay_key_write_options, protocol_version;
uint lower_case_table_names;
uint opt_crash_binlog_innodb;
uint volatile thread_count, thread_running, kill_cached_threads, wake_thread;
ulong back_log, connect_timeout, concurrency;
ulong server_id, thd_startup_options;
ulong table_cache_size, thread_stack, thread_stack_min, what_to_log;
ulong query_buff_size, slow_launch_time, slave_open_temp_tables;
ulong open_files_limit, max_binlog_size, max_relay_log_size;
ulong slave_net_timeout, slave_trans_retries;
ulong thread_cache_size=0, binlog_cache_size=0, max_binlog_cache_size=0;
ulong query_cache_size=0;
ulong com_stat[(uint) SQLCOM_END], com_other;
ulong com_stmt_prepare, com_stmt_execute, com_stmt_send_long_data;
ulong com_stmt_close, com_stmt_reset;
ulong bytes_sent, bytes_received, net_big_packet_count;
ulong refresh_version, flush_version;	/* Increments on each reload */
ulong query_id, long_query_count;
ulong aborted_threads, killed_threads, aborted_connects;
ulong delayed_insert_timeout, delayed_insert_limit, delayed_queue_size;
ulong delayed_insert_threads, delayed_insert_writes, delayed_rows_in_use;
ulong delayed_insert_errors,flush_time, thread_created;
ulong filesort_rows, filesort_range_count, filesort_scan_count;
ulong filesort_merge_passes;
ulong select_range_check_count, select_range_count, select_scan_count;
ulong select_full_range_join_count,select_full_join_count;
ulong specialflag=0,opened_tables=0,created_tmp_tables=0,
      created_tmp_disk_tables=0;
ulong binlog_cache_use= 0, binlog_cache_disk_use= 0;
ulong max_connections,max_used_connections,
      max_connect_errors, max_user_connections = 0;
/*
  Limit of the total number of prepared statements in the server.
  Is necessary to protect the server against out-of-memory attacks.
*/
ulong max_prepared_stmt_count;
/*
  Current total number of prepared statements in the server. This number
  is exact, and therefore may not be equal to the difference between
  `com_stmt_prepare' and `com_stmt_close' (global status variables), as
  the latter ones account for all registered attempts to prepare
  a statement (including unsuccessful ones).  Prepared statements are
  currently connection-local: if the same SQL query text is prepared in
  two different connections, this counts as two distinct prepared
  statements.
*/
ulong prepared_stmt_count=0;
ulong thread_id=1L,current_pid;
ulong slow_launch_threads = 0, sync_binlog_period;
ulong expire_logs_days = 0;
ulong rpl_recovery_rank=0;
ulong my_bind_addr;			/* the address we bind to */
volatile ulong cached_thread_count= 0;

double log_10[32];			/* 10 potences */
time_t start_time;

char mysql_home[FN_REFLEN], pidfile_name[FN_REFLEN], system_time_zone[30];
char *default_tz_name;
char log_error_file[FN_REFLEN], glob_hostname[FN_REFLEN];
char* log_error_file_ptr= log_error_file;
char mysql_real_data_home[FN_REFLEN],
     language[FN_REFLEN], reg_ext[FN_EXTLEN], mysql_charsets_dir[FN_REFLEN],
     *mysqld_user,*mysqld_chroot, *opt_init_file,
     *opt_init_connect, *opt_init_slave,
     def_ft_boolean_syntax[sizeof(ft_boolean_syntax)];

const key_map key_map_empty(0);
key_map key_map_full(0);                        // Will be initialized later

const char *opt_date_time_formats[3];

char compiled_default_collation_name[]= MYSQL_DEFAULT_COLLATION_NAME;
char *language_ptr, *default_collation_name, *default_character_set_name;
char mysql_data_home_buff[2], *mysql_data_home=mysql_real_data_home;
struct passwd *user_info;
char server_version[SERVER_VERSION_LENGTH];
char *mysqld_unix_port, *opt_mysql_tmpdir;
char *my_bind_addr_str;
const char **errmesg;			/* Error messages */
const char *myisam_recover_options_str="OFF";
const char *myisam_stats_method_str="nulls_unequal";
const char *sql_mode_str="OFF";
/* name of reference on left espression in rewritten IN subquery */
const char *in_left_expr_name= "<left expr>";
/* name of additional condition */
const char *in_additional_cond= "<IN COND>";
/* classes for comparation parsing/processing */
Eq_creator eq_creator;
Ne_creator ne_creator;
Gt_creator gt_creator;
Lt_creator lt_creator;
Ge_creator ge_creator;
Le_creator le_creator;


FILE *bootstrap_file;
FILE *stderror_file=0;

I_List<i_string_pair> replicate_rewrite_db;
I_List<i_string> replicate_do_db, replicate_ignore_db;
// allow the user to tell us which db to replicate and which to ignore
I_List<i_string> binlog_do_db, binlog_ignore_db;
I_List<THD> threads,thread_cache;
I_List<NAMED_LIST> key_caches;

struct system_variables global_system_variables;
struct system_variables max_system_variables;

MY_TMPDIR mysql_tmpdir_list;
MY_BITMAP temp_pool;

CHARSET_INFO *system_charset_info, *files_charset_info ;
CHARSET_INFO *national_charset_info, *table_alias_charset;

SHOW_COMP_OPTION have_berkeley_db, have_innodb, have_isam, have_ndbcluster, 
  have_example_db, have_archive_db, have_csv_db, have_merge_db;
SHOW_COMP_OPTION have_raid, have_openssl, have_symlink, have_query_cache;
SHOW_COMP_OPTION have_geometry, have_rtree_keys;
SHOW_COMP_OPTION have_crypt, have_compress;
SHOW_COMP_OPTION have_blackhole_db;

/* Thread specific variables */

pthread_key(MEM_ROOT**,THR_MALLOC);
pthread_key(THD*, THR_THD);
pthread_mutex_t LOCK_mysql_create_db, LOCK_Acl, LOCK_open, LOCK_thread_count,
		LOCK_mapped_file, LOCK_status,
		LOCK_error_log, LOCK_uuid_generator,
		LOCK_delayed_insert, LOCK_delayed_status, LOCK_delayed_create,
		LOCK_crypt, LOCK_bytes_sent, LOCK_bytes_received,
	        LOCK_global_system_variables,
		LOCK_user_conn, LOCK_slave_list, LOCK_active_mi;
/*
  The below lock protects access to two global server variables:
  max_prepared_stmt_count and prepared_stmt_count. These variables
  set the limit and hold the current total number of prepared statements
  in the server, respectively. As PREPARE/DEALLOCATE rate in a loaded
  server may be fairly high, we need a dedicated lock.
*/
pthread_mutex_t LOCK_prepared_stmt_count;
#ifdef HAVE_OPENSSL
pthread_mutex_t LOCK_des_key_file;
#endif
rw_lock_t	LOCK_grant, LOCK_sys_init_connect, LOCK_sys_init_slave;
pthread_cond_t COND_refresh,COND_thread_count, COND_slave_stopped,
	       COND_slave_start;
pthread_cond_t COND_thread_cache,COND_flush_thread_cache;
pthread_t signal_thread;
pthread_attr_t connection_attrib;

/* replication parameters, if master_host is not NULL, we are a slave */
uint master_port= MYSQL_PORT, master_connect_retry = 60;
uint report_port= MYSQL_PORT;
ulong master_retry_count=0;
char *master_user, *master_password, *master_host, *master_info_file;
char *relay_log_info_file, *report_user, *report_password, *report_host;
char *opt_relay_logname = 0, *opt_relaylog_index_name=0;
my_bool master_ssl;
char *master_ssl_key, *master_ssl_cert;
char *master_ssl_ca, *master_ssl_capath, *master_ssl_cipher;

/* Static variables */

static bool kill_in_progress, segfaulted;
static my_bool opt_do_pstack, opt_noacl, opt_bootstrap, opt_myisam_log;
static int cleanup_done;
static ulong opt_specialflag, opt_myisam_block_size;
static char *opt_logname, *opt_update_logname, *opt_binlog_index_name;
static char *opt_slow_logname;
static char *mysql_home_ptr, *pidfile_name_ptr;
static char **defaults_argv;
static char *opt_bin_logname;

static my_socket unix_sock,ip_sock;
static pthread_t select_thread;
struct rand_struct sql_rand; // used by sql_class.cc:THD::THD()

/* OS specific variables */

#ifdef __WIN__
#undef	 getpid
#include <process.h>

static pthread_cond_t COND_handler_count;
static uint handler_count;
static bool start_mode=0, use_opt_args;
static int opt_argc;
static char **opt_argv;

#if !defined(EMBEDDED_LIBRARY)
static HANDLE hEventShutdown;
static char shutdown_event_name[40];
#include "nt_servc.h"
static	 NTService  Service;	      // Service object for WinNT
#endif /* EMBEDDED_LIBRARY */
#endif /* __WIN__ */

#ifdef __NT__
static char pipe_name[512];
static SECURITY_ATTRIBUTES saPipeSecurity;
static SECURITY_DESCRIPTOR sdPipeDescriptor;
static HANDLE hPipe = INVALID_HANDLE_VALUE;
#endif

#ifdef OS2
pthread_cond_t eventShutdown;
#endif

#ifndef EMBEDDED_LIBRARY
bool mysqld_embedded=0;
#else
bool mysqld_embedded=1;
#endif

#ifndef DBUG_OFF
static const char* default_dbug_option;
#endif
#ifdef HAVE_LIBWRAP
char *libwrapName= NULL;
#endif
#ifdef HAVE_QUERY_CACHE
ulong query_cache_limit= 0;
ulong query_cache_min_res_unit= QUERY_CACHE_MIN_RESULT_DATA_SIZE;
Query_cache query_cache;
#endif
#ifdef HAVE_SMEM
char *shared_memory_base_name= default_shared_memory_base_name;
bool opt_enable_shared_memory;
HANDLE smem_event_connect_request= 0;
#endif

#include "sslopt-vars.h"
#ifdef HAVE_OPENSSL
#include <openssl/crypto.h>

typedef struct CRYPTO_dynlock_value
{
  rw_lock_t lock;
} openssl_lock_t;

char *des_key_file;
struct st_VioSSLAcceptorFd *ssl_acceptor_fd;
static openssl_lock_t *openssl_stdlocks;

static openssl_lock_t *openssl_dynlock_create(const char *, int);
static void openssl_dynlock_destroy(openssl_lock_t *, const char *, int);
static void openssl_lock_function(int, int, const char *, int);
static void openssl_lock(int, openssl_lock_t *, const char *, int);
static unsigned long openssl_id_function();
#endif /* HAVE_OPENSSL */


/* Function declarations */

static void start_signal_handler(void);
extern "C" pthread_handler_decl(signal_hand, arg);
static void mysql_init_variables(void);
static void get_options(int argc,char **argv);
static void set_server_version(void);
static int init_thread_environment();
static char *get_relative_path(const char *path);
static void fix_paths(void);
extern "C" pthread_handler_decl(handle_connections_sockets,arg);
extern "C" pthread_handler_decl(kill_server_thread,arg);
static int bootstrap(FILE *file);
static void close_server_sock();
static bool read_init_file(char *file_name);
#ifdef __NT__
extern "C" pthread_handler_decl(handle_connections_namedpipes,arg);
#endif
#ifdef HAVE_SMEM
static pthread_handler_decl(handle_connections_shared_memory,arg);
#endif
extern "C" pthread_handler_decl(handle_slave,arg);
static ulong find_bit_type(const char *x, TYPELIB *bit_lib);
static void clean_up(bool print_message);
static void clean_up_mutexes(void);
static void wait_for_signal_thread_to_end(void);
static int test_if_case_insensitive(const char *dir_name);
static void create_pid_file();
static uint get_thread_lib(void);

#ifndef EMBEDDED_LIBRARY
/****************************************************************************
** Code to end mysqld
****************************************************************************/

static void close_connections(void)
{
#ifdef EXTRA_DEBUG
  int count=0;
#endif
  DBUG_ENTER("close_connections");

  /* Clear thread cache */
  kill_cached_threads++;
  flush_thread_cache();

  /* kill flush thread */
  (void) pthread_mutex_lock(&LOCK_manager);
  if (manager_thread_in_use)
  {
    DBUG_PRINT("quit",("killing manager thread: %lx",manager_thread));
   (void) pthread_cond_signal(&COND_manager);
  }
  (void) pthread_mutex_unlock(&LOCK_manager);

  /* kill connection thread */
#if !defined(__WIN__) && !defined(__EMX__) && !defined(OS2) && !defined(__NETWARE__)
  DBUG_PRINT("quit",("waiting for select thread: %lx",select_thread));
  (void) pthread_mutex_lock(&LOCK_thread_count);

  while (select_thread_in_use)
  {
    struct timespec abstime;
    int error;
    LINT_INIT(error);
    DBUG_PRINT("info",("Waiting for select thread"));

#ifndef DONT_USE_THR_ALARM
    if (pthread_kill(select_thread,
		     thd_lib_detected == THD_LIB_LT ? SIGALRM : SIGUSR1))
      break;					// allready dead
#endif
    set_timespec(abstime, 2);
    for (uint tmp=0 ; tmp < 10 && select_thread_in_use; tmp++)
    {
      error=pthread_cond_timedwait(&COND_thread_count,&LOCK_thread_count,
				   &abstime);
      if (error != EINTR)
	break;
    }
#ifdef EXTRA_DEBUG
    if (error != 0 && !count++)
      sql_print_error("Got error %d from pthread_cond_timedwait",error);
#endif
    close_server_sock();
  }
  (void) pthread_mutex_unlock(&LOCK_thread_count);
#endif /* __WIN__ */


  /* Abort listening to new connections */
  DBUG_PRINT("quit",("Closing sockets"));
  if ( !opt_disable_networking )
  {
    if (ip_sock != INVALID_SOCKET)
    {
      (void) shutdown(ip_sock,2);
      (void) closesocket(ip_sock);
      ip_sock= INVALID_SOCKET;
    }
  }
#ifdef __NT__
  if (hPipe != INVALID_HANDLE_VALUE && opt_enable_named_pipe)
  {
    HANDLE temp;
    DBUG_PRINT( "quit", ("Closing named pipes") );

    /* Create connection to the handle named pipe handler to break the loop */
    if ((temp = CreateFile(pipe_name,
			   GENERIC_READ | GENERIC_WRITE,
			   0,
			   NULL,
			   OPEN_EXISTING,
			   0,
			   NULL )) != INVALID_HANDLE_VALUE)
    {
      WaitNamedPipe(pipe_name, 1000);
      DWORD dwMode = PIPE_READMODE_BYTE | PIPE_WAIT;
      SetNamedPipeHandleState(temp, &dwMode, NULL, NULL);
      CancelIo(temp);
      DisconnectNamedPipe(temp);
      CloseHandle(temp);
    }
  }
#endif
#ifdef HAVE_SYS_UN_H
  if (unix_sock != INVALID_SOCKET)
  {
    (void) shutdown(unix_sock,2);
    (void) closesocket(unix_sock);
    (void) unlink(mysqld_unix_port);
    unix_sock= INVALID_SOCKET;
  }
#endif
  end_thr_alarm(0);			 // Abort old alarms.

  /*
    First signal all threads that it's time to die
    This will give the threads some time to gracefully abort their
    statements and inform their clients that the server is about to die.
  */

  THD *tmp;
  (void) pthread_mutex_lock(&LOCK_thread_count); // For unlink from list

  I_List_iterator<THD> it(threads);
  while ((tmp=it++))
  {
    DBUG_PRINT("quit",("Informing thread %ld that it's time to die",
		       tmp->thread_id));
    /* We skip slave threads on this first loop through. */
    if (tmp->slave_thread) continue;

    tmp->killed= 1;
    if (tmp->mysys_var)
    {
      tmp->mysys_var->abort=1;
      pthread_mutex_lock(&tmp->mysys_var->mutex);
      if (tmp->mysys_var->current_cond)
      {
	pthread_mutex_lock(tmp->mysys_var->current_mutex);
	pthread_cond_broadcast(tmp->mysys_var->current_cond);
	pthread_mutex_unlock(tmp->mysys_var->current_mutex);
      }
      pthread_mutex_unlock(&tmp->mysys_var->mutex);
    }
  }
  (void) pthread_mutex_unlock(&LOCK_thread_count); // For unlink from list

  end_slave();

  if (thread_count)
    sleep(2);					// Give threads time to die

  /*
    Force remaining threads to die by closing the connection to the client
    This will ensure that threads that are waiting for a command from the
    client on a blocking read call are aborted.
  */

  for (;;)
  {
    DBUG_PRINT("quit",("Locking LOCK_thread_count"));
    (void) pthread_mutex_lock(&LOCK_thread_count); // For unlink from list
    if (!(tmp=threads.get()))
    {
      DBUG_PRINT("quit",("Unlocking LOCK_thread_count"));
      (void) pthread_mutex_unlock(&LOCK_thread_count);
      break;
    }
#ifndef __bsdi__				// Bug in BSDI kernel
    if (tmp->vio_ok())
    {
      if (global_system_variables.log_warnings)
        sql_print_warning(ER(ER_FORCING_CLOSE),my_progname,
                          tmp->thread_id,tmp->user ? tmp->user : "");
      close_connection(tmp,0,0);
    }
#endif
    DBUG_PRINT("quit",("Unlocking LOCK_thread_count"));
    (void) pthread_mutex_unlock(&LOCK_thread_count);
  }
  /* All threads has now been aborted */
  DBUG_PRINT("quit",("Waiting for threads to die (count=%u)",thread_count));
  (void) pthread_mutex_lock(&LOCK_thread_count);
  while (thread_count)
  {
    (void) pthread_cond_wait(&COND_thread_count,&LOCK_thread_count);
    DBUG_PRINT("quit",("One thread died (count=%u)",thread_count));
  }
  (void) pthread_mutex_unlock(&LOCK_thread_count);

  DBUG_PRINT("quit",("close_connections thread"));
  DBUG_VOID_RETURN;
}
#endif /*EMBEDDED_LIBRARY*/


static void close_server_sock()
{
#ifdef HAVE_CLOSE_SERVER_SOCK
  DBUG_ENTER("close_server_sock");
  my_socket tmp_sock;
  tmp_sock=ip_sock;
  if (tmp_sock != INVALID_SOCKET)
  {
    ip_sock=INVALID_SOCKET;
    DBUG_PRINT("info",("calling shutdown on TCP/IP socket"));
    VOID(shutdown(tmp_sock,2));
#if defined(__NETWARE__)
    /*
      The following code is disabled for normal systems as it causes MySQL
      to hang on AIX 4.3 during shutdown
    */
    DBUG_PRINT("info",("calling closesocket on TCP/IP socket"));
    VOID(closesocket(tmp_sock));
#endif
  }
  tmp_sock=unix_sock;
  if (tmp_sock != INVALID_SOCKET)
  {
    unix_sock=INVALID_SOCKET;
    DBUG_PRINT("info",("calling shutdown on unix socket"));
    VOID(shutdown(tmp_sock,2));
#if defined(__NETWARE__)
    /*
      The following code is disabled for normal systems as it may cause MySQL
      to hang on AIX 4.3 during shutdown
    */
    DBUG_PRINT("info",("calling closesocket on unix/IP socket"));
    VOID(closesocket(tmp_sock));
#endif
    VOID(unlink(mysqld_unix_port));
  }
  DBUG_VOID_RETURN;
#endif
}


void kill_mysql(void)
{
  DBUG_ENTER("kill_mysql");

#ifdef SIGNALS_DONT_BREAK_READ
  abort_loop=1;					// Break connection loops
  close_server_sock();				// Force accept to wake up
#endif

#if defined(__WIN__)
#if !defined(EMBEDDED_LIBRARY)
  {
    if (!SetEvent(hEventShutdown))
    {
      DBUG_PRINT("error",("Got error: %ld from SetEvent",GetLastError()));
    }
    /*
      or:
      HANDLE hEvent=OpenEvent(0, FALSE, "MySqlShutdown");
      SetEvent(hEventShutdown);
      CloseHandle(hEvent);
    */
  }
#endif
#elif defined(OS2)
  pthread_cond_signal( &eventShutdown);		// post semaphore
#elif defined(HAVE_PTHREAD_KILL)
  if (pthread_kill(signal_thread, MYSQL_KILL_SIGNAL))
  {
    DBUG_PRINT("error",("Got error %d from pthread_kill",errno)); /* purecov: inspected */
  }
#elif !defined(SIGNALS_DONT_BREAK_READ)
  kill(current_pid, MYSQL_KILL_SIGNAL);
#endif
  DBUG_PRINT("quit",("After pthread_kill"));
  shutdown_in_progress=1;			// Safety if kill didn't work
#ifdef SIGNALS_DONT_BREAK_READ
  if (!kill_in_progress)
  {
    pthread_t tmp;
    abort_loop=1;
    if (pthread_create(&tmp,&connection_attrib, kill_server_thread,
			   (void*) 0))
      sql_print_error("Can't create thread to kill server");
  }
#endif
  DBUG_VOID_RETURN;
}

/*
  Force server down. Kill all connections and threads and exit

  SYNOPSIS
  kill_server

  sig_ptr       Signal number that caused kill_server to be called.

  NOTE!
    A signal number of 0 mean that the function was not called
    from a signal handler and there is thus no signal to block
    or stop, we just want to kill the server.

*/

#if defined(OS2) || defined(__NETWARE__)
extern "C" void kill_server(int sig_ptr)
#define RETURN_FROM_KILL_SERVER DBUG_VOID_RETURN
#elif !defined(__WIN__)
static void *kill_server(void *sig_ptr)
#define RETURN_FROM_KILL_SERVER DBUG_RETURN(0)
#else
static void __cdecl kill_server(int sig_ptr)
#define RETURN_FROM_KILL_SERVER DBUG_VOID_RETURN
#endif
{
  int sig=(int) (long) sig_ptr;			// This is passed a int
  DBUG_ENTER("kill_server");
#ifndef EMBEDDED_LIBRARY
  // if there is a signal during the kill in progress, ignore the other
  if (kill_in_progress)				// Safety
    RETURN_FROM_KILL_SERVER;
  kill_in_progress=TRUE;
  abort_loop=1;					// This should be set
  if (sig != 0) // 0 is not a valid signal number
    my_sigset(sig,SIG_IGN);
  if (sig == MYSQL_KILL_SIGNAL || sig == 0)
    sql_print_information(ER(ER_NORMAL_SHUTDOWN),my_progname);
  else
    sql_print_error(ER(ER_GOT_SIGNAL),my_progname,sig); /* purecov: inspected */

#if defined(HAVE_SMEM) && defined(__WIN__)    
  /*    
   Send event to smem_event_connect_request for aborting    
   */    
  if (!SetEvent(smem_event_connect_request))    
  {      
	  DBUG_PRINT("error",
		("Got error: %ld from SetEvent of smem_event_connect_request",
		 GetLastError()));    
  }
#endif  
  
#if defined(__NETWARE__) || (defined(USE_ONE_SIGNAL_HAND) && !defined(__WIN__) && !defined(OS2))
  my_thread_init();				// If this is a new thread
#endif
  close_connections();
  if (sig != MYSQL_KILL_SIGNAL && sig != 0)
    unireg_abort(1);				/* purecov: inspected */
  else
    unireg_end();
#ifdef __NETWARE__
  if (!event_flag)
      pthread_join(select_thread, NULL);	// wait for main thread
#endif /* __NETWARE__ */

  pthread_exit(0);				/* purecov: deadcode */

#endif /* EMBEDDED_LIBRARY */
  RETURN_FROM_KILL_SERVER;
}


#if defined(USE_ONE_SIGNAL_HAND) || (defined(__NETWARE__) && defined(SIGNALS_DONT_BREAK_READ))
extern "C" pthread_handler_decl(kill_server_thread,arg __attribute__((unused)))
{
  my_thread_init();				// Initialize new thread
  kill_server(0);
  my_thread_end();				// Normally never reached
  return 0;
}
#endif

extern "C" sig_handler print_signal_warning(int sig)
{
  if (!DBUG_IN_USE)
  {
    if (global_system_variables.log_warnings)
      sql_print_warning("Got signal %d from thread %ld",
                        sig, my_thread_id());
  }
#ifdef DONT_REMEMBER_SIGNAL
<<<<<<< HEAD
  my_sigset(sig,print_signal_warning);		/* int. thread system calls */
=======
  my_sigset(sig, print_signal_warning);         /* int. thread system calls */
>>>>>>> ff58749b
#endif
#if !defined(__WIN__) && !defined(OS2) && !defined(__NETWARE__)
  if (sig == SIGALRM)
    alarm(2);					/* reschedule alarm */
#endif
}

/*
  cleanup all memory and end program nicely

  SYNOPSIS
    unireg_end()

  NOTES
    This function never returns.

    If SIGNALS_DONT_BREAK_READ is defined, this function is called
    by the main thread. To get MySQL to shut down nicely in this case
    (Mac OS X) we have to call exit() instead if pthread_exit().
*/

#ifndef EMBEDDED_LIBRARY
void unireg_end(void)
{
  clean_up(1);
  my_thread_end();
#if defined(SIGNALS_DONT_BREAK_READ) && !defined(__NETWARE__)
  exit(0);
#else
  pthread_exit(0);				// Exit is in main thread
#endif
}

extern "C" void unireg_abort(int exit_code)
{
  DBUG_ENTER("unireg_abort");
  if (exit_code)
    sql_print_error("Aborting\n");
  clean_up(exit_code || !opt_bootstrap); /* purecov: inspected */
  DBUG_PRINT("quit",("done with cleanup in unireg_abort"));
  wait_for_signal_thread_to_end();
  clean_up_mutexes();
  my_end(opt_endinfo ? MY_CHECK_ERROR | MY_GIVE_INFO : 0);
  exit(exit_code); /* purecov: inspected */
}
#endif


void clean_up(bool print_message)
{
  DBUG_PRINT("exit",("clean_up"));
  if (cleanup_done++)
    return; /* purecov: inspected */

  mysql_log.cleanup();
  mysql_slow_log.cleanup();
  mysql_update_log.cleanup();
  mysql_bin_log.cleanup();

#ifdef HAVE_REPLICATION
  if (use_slave_mask)
    bitmap_free(&slave_error_mask);
#endif
  my_tz_free();
  my_dbopt_free();
#ifndef NO_EMBEDDED_ACCESS_CHECKS
  acl_free(1);
  grant_free();
#endif
  query_cache_destroy();
  table_cache_free();
  hostname_cache_free();
  item_user_lock_free();
  lex_free();				/* Free some memory */
  set_var_free();
  free_charsets();
#ifdef HAVE_DLOPEN
  if (!opt_noacl)
    udf_free();
#endif
  (void) ha_panic(HA_PANIC_CLOSE);	/* close all tables and logs */
  delete_elements(&key_caches, (void (*)(const char*, gptr)) free_key_cache);
  multi_keycache_free();
  end_thr_alarm(1);			/* Free allocated memory */
#ifdef USE_RAID
  end_raid();
#endif
  my_free_open_file_info();
  my_free((char*) global_system_variables.date_format,
	  MYF(MY_ALLOW_ZERO_PTR));
  my_free((char*) global_system_variables.time_format,
	  MYF(MY_ALLOW_ZERO_PTR));
  my_free((char*) global_system_variables.datetime_format,
	  MYF(MY_ALLOW_ZERO_PTR));
  if (defaults_argv)
    free_defaults(defaults_argv);
  my_free(sys_init_connect.value, MYF(MY_ALLOW_ZERO_PTR));
  my_free(sys_init_slave.value, MYF(MY_ALLOW_ZERO_PTR));
  free_tmpdir(&mysql_tmpdir_list);
#ifdef HAVE_REPLICATION
  my_free(slave_load_tmpdir,MYF(MY_ALLOW_ZERO_PTR));
#endif
  x_free(opt_bin_logname);
  x_free(opt_relay_logname);
  bitmap_free(&temp_pool);
  free_max_user_conn();
#ifdef HAVE_REPLICATION
  end_slave_list();
  free_list(&replicate_do_db);
  free_list(&replicate_ignore_db);
  free_list(&binlog_do_db);
  free_list(&binlog_ignore_db);
  free_list(&replicate_rewrite_db);
#endif
#ifdef HAVE_OPENSSL
  if (ssl_acceptor_fd)
    my_free((gptr) ssl_acceptor_fd, MYF(MY_ALLOW_ZERO_PTR));
#endif /* HAVE_OPENSSL */
#ifdef USE_REGEX
  my_regex_end();
#endif

  if (print_message && errmesg)
    sql_print_information(ER(ER_SHUTDOWN_COMPLETE),my_progname);
#if !defined(EMBEDDED_LIBRARY)
  if (!opt_bootstrap)
    (void) my_delete(pidfile_name,MYF(0));	// This may not always exist
#endif
  x_free((gptr) my_errmsg[ERRMAPP]);	/* Free messages */
  DBUG_PRINT("quit", ("Error messages freed"));
  /* Tell main we are ready */
  (void) pthread_mutex_lock(&LOCK_thread_count);
  DBUG_PRINT("quit", ("got thread count lock"));
  ready_to_exit=1;
  /* do the broadcast inside the lock to ensure that my_end() is not called */
  (void) pthread_cond_broadcast(&COND_thread_count);
  (void) pthread_mutex_unlock(&LOCK_thread_count);
  /*
    The following lines may never be executed as the main thread may have
    killed us
  */
  DBUG_PRINT("quit", ("done with cleanup"));
} /* clean_up */


/*
  This is mainly needed when running with purify, but it's still nice to
  know that all child threads have died when mysqld exits
*/

static void wait_for_signal_thread_to_end()
{
#ifndef __NETWARE__
  uint i;
  /*
    Wait up to 10 seconds for signal thread to die. We use this mainly to
    avoid getting warnings that my_thread_end has not been called
  */
  for (i= 0 ; i < 100 && signal_thread_in_use; i++)
  {
    if (pthread_kill(signal_thread, MYSQL_KILL_SIGNAL))
      break;
    my_sleep(100);				// Give it time to die
  }
#endif
}


static void clean_up_mutexes()
{
  (void) pthread_mutex_destroy(&LOCK_mysql_create_db);
  (void) pthread_mutex_destroy(&LOCK_Acl);
  (void) rwlock_destroy(&LOCK_grant);
  (void) pthread_mutex_destroy(&LOCK_open);
  (void) pthread_mutex_destroy(&LOCK_thread_count);
  (void) pthread_mutex_destroy(&LOCK_mapped_file);
  (void) pthread_mutex_destroy(&LOCK_status);
  (void) pthread_mutex_destroy(&LOCK_error_log);
  (void) pthread_mutex_destroy(&LOCK_delayed_insert);
  (void) pthread_mutex_destroy(&LOCK_delayed_status);
  (void) pthread_mutex_destroy(&LOCK_delayed_create);
  (void) pthread_mutex_destroy(&LOCK_manager);
  (void) pthread_mutex_destroy(&LOCK_crypt);
  (void) pthread_mutex_destroy(&LOCK_bytes_sent);
  (void) pthread_mutex_destroy(&LOCK_bytes_received);
  (void) pthread_mutex_destroy(&LOCK_user_conn);
#ifdef HAVE_OPENSSL
  (void) pthread_mutex_destroy(&LOCK_des_key_file);
  for (int i= 0; i < CRYPTO_num_locks(); ++i)
    (void) rwlock_destroy(&openssl_stdlocks[i].lock);
  OPENSSL_free(openssl_stdlocks);
#endif
#ifdef HAVE_REPLICATION
  (void) pthread_mutex_destroy(&LOCK_rpl_status);
  (void) pthread_cond_destroy(&COND_rpl_status);
#endif
  (void) pthread_mutex_destroy(&LOCK_active_mi);
  (void) rwlock_destroy(&LOCK_sys_init_connect);
  (void) rwlock_destroy(&LOCK_sys_init_slave);
  (void) pthread_mutex_destroy(&LOCK_global_system_variables);
  (void) pthread_mutex_destroy(&LOCK_prepared_stmt_count);
  (void) pthread_cond_destroy(&COND_thread_count);
  (void) pthread_cond_destroy(&COND_refresh);
  (void) pthread_cond_destroy(&COND_thread_cache);
  (void) pthread_cond_destroy(&COND_flush_thread_cache);
  (void) pthread_cond_destroy(&COND_manager);
}

/****************************************************************************
** Init IP and UNIX socket
****************************************************************************/

static void set_ports()
{
  char	*env;
  if (!mysqld_port && !opt_disable_networking)
  {					// Get port if not from commandline
    struct  servent *serv_ptr;
    mysqld_port= MYSQL_PORT;
    if ((serv_ptr= getservbyname("mysql", "tcp")))
      mysqld_port= ntohs((u_short) serv_ptr->s_port); /* purecov: inspected */
    if ((env = getenv("MYSQL_TCP_PORT")))
      mysqld_port= (uint) atoi(env);		/* purecov: inspected */
  }
  if (!mysqld_unix_port)
  {
#ifdef __WIN__
    mysqld_unix_port= (char*) MYSQL_NAMEDPIPE;
#else
    mysqld_unix_port= (char*) MYSQL_UNIX_ADDR;
#endif
    if ((env = getenv("MYSQL_UNIX_PORT")))
      mysqld_unix_port= env;			/* purecov: inspected */
  }
}

#ifndef EMBEDDED_LIBRARY
/* Change to run as another user if started with --user */

static struct passwd *check_user(const char *user)
{
#if !defined(__WIN__) && !defined(OS2) && !defined(__NETWARE__)
  struct passwd *user_info;
  uid_t user_id= geteuid();

  // Don't bother if we aren't superuser
  if (user_id)
  {
    if (user)
    {
      // Don't give a warning, if real user is same as given with --user
      user_info= getpwnam(user);
      if ((!user_info || user_id != user_info->pw_uid) &&
	  global_system_variables.log_warnings)
        sql_print_warning(
                    "One can only use the --user switch if running as root\n");
    }
    return NULL;
  }
  if (!user)
  {
    if (!opt_bootstrap)
    {
      sql_print_error("Fatal error: Please read \"Security\" section of the manual to find out how to run mysqld as root!\n");
      unireg_abort(1);
    }
    return NULL;
  }
  if (!strcmp(user,"root"))
    return NULL;                        // Avoid problem with dynamic libraries

  if (!(user_info= getpwnam(user)))
  {
    // Allow a numeric uid to be used
    const char *pos;
    for (pos= user; my_isdigit(mysqld_charset,*pos); pos++) ;
    if (*pos)                                   // Not numeric id
      goto err;
    if (!(user_info= getpwuid(atoi(user))))
      goto err;
    else
      return user_info;
  }
  else
    return user_info;

err:
  sql_print_error("Fatal error: Can't change to run as user '%s' ;  Please check that the user exists!\n",user);
  unireg_abort(1);
#endif
  return NULL;
}

static void set_user(const char *user, struct passwd *user_info)
{
#if !defined(__WIN__) && !defined(OS2) && !defined(__NETWARE__)
  DBUG_ASSERT(user_info);
#ifdef HAVE_INITGROUPS
  /*
    We can get a SIGSEGV when calling initgroups() on some systems when NSS
    is configured to use LDAP and the server is statically linked.  We set
    calling_initgroups as a flag to the SIGSEGV handler that is then used to
    output a specific message to help the user resolve this problem.
  */
  calling_initgroups= TRUE;
  initgroups((char*) user, user_info->pw_gid);
  calling_initgroups= FALSE;
#endif
  if (setgid(user_info->pw_gid) == -1)
  {
    sql_perror("setgid");
    unireg_abort(1);
  }
  if (setuid(user_info->pw_uid) == -1)
  {
    sql_perror("setuid");
    unireg_abort(1);
  }
#endif
}


static void set_effective_user(struct passwd *user_info)
{
#if !defined(__WIN__) && !defined(OS2) && !defined(__NETWARE__)
  DBUG_ASSERT(user_info);
  if (setregid((gid_t)-1, user_info->pw_gid) == -1)
  {
    sql_perror("setregid");
    unireg_abort(1);
  }
  if (setreuid((uid_t)-1, user_info->pw_uid) == -1)
  {
    sql_perror("setreuid");
    unireg_abort(1);
  }
#endif
}


/* Change root user if started with  --chroot */

static void set_root(const char *path)
{
#if !defined(__WIN__) && !defined(__EMX__) && !defined(OS2) && !defined(__NETWARE__)
  if (chroot(path) == -1)
  {
    sql_perror("chroot");
    unireg_abort(1);
  }
  my_setwd("/", MYF(0));
#endif
}

static void server_init(void)
{
  struct sockaddr_in	IPaddr;
#ifdef HAVE_SYS_UN_H
  struct sockaddr_un	UNIXaddr;
#endif
  int	arg=1;
  DBUG_ENTER("server_init");

#ifdef	__WIN__
  if ( !opt_disable_networking )
  {
    WSADATA WsaData;
    if (SOCKET_ERROR == WSAStartup (0x0101, &WsaData))
    {
      my_message(0,"WSAStartup Failed\n",MYF(0));
      unireg_abort(1);
    }
  }
#endif /* __WIN__ */

  set_ports();

  if (mysqld_port != 0 && !opt_disable_networking && !opt_bootstrap)
  {
    DBUG_PRINT("general",("IP Socket is %d",mysqld_port));
    ip_sock = socket(AF_INET, SOCK_STREAM, 0);
    if (ip_sock == INVALID_SOCKET)
    {
      DBUG_PRINT("error",("Got error: %d from socket()",socket_errno));
      sql_perror(ER(ER_IPSOCK_ERROR));		/* purecov: tested */
      unireg_abort(1);				/* purecov: tested */
    }
    bzero((char*) &IPaddr, sizeof(IPaddr));
    IPaddr.sin_family = AF_INET;
    IPaddr.sin_addr.s_addr = my_bind_addr;
    IPaddr.sin_port = (unsigned short) htons((unsigned short) mysqld_port);

#ifndef __WIN__
    /*
      We should not use SO_REUSEADDR on windows as this would enable a
      user to open two mysqld servers with the same TCP/IP port.
    */
    (void) setsockopt(ip_sock,SOL_SOCKET,SO_REUSEADDR,(char*)&arg,sizeof(arg));
#endif /* __WIN__ */
    if (bind(ip_sock, my_reinterpret_cast(struct sockaddr *) (&IPaddr),
	     sizeof(IPaddr)) < 0)
    {
      DBUG_PRINT("error",("Got error: %d from bind",socket_errno));
      sql_perror("Can't start server: Bind on TCP/IP port");
      sql_print_error("Do you already have another mysqld server running on port: %d ?",mysqld_port);
      unireg_abort(1);
    }
    if (listen(ip_sock,(int) back_log) < 0)
    {
      sql_perror("Can't start server: listen() on TCP/IP port");
      sql_print_error("listen() on TCP/IP failed with error %d",
		      socket_errno);
      unireg_abort(1);
    }
  }

  if ((user_info= check_user(mysqld_user)))
  {
#if defined(HAVE_MLOCKALL) && defined(MCL_CURRENT)
    if (locked_in_memory) // getuid() == 0 here
      set_effective_user(user_info);
    else
#endif
      set_user(mysqld_user, user_info);
  }

#ifdef __NT__
  /* create named pipe */
  if (Service.IsNT() && mysqld_unix_port[0] && !opt_bootstrap &&
      opt_enable_named_pipe)
  {
    
    pipe_name[sizeof(pipe_name)-1]= 0;		/* Safety if too long string */
    strxnmov(pipe_name, sizeof(pipe_name)-1, "\\\\.\\pipe\\",
	     mysqld_unix_port, NullS);
    bzero((char*) &saPipeSecurity, sizeof(saPipeSecurity));
    bzero((char*) &sdPipeDescriptor, sizeof(sdPipeDescriptor));
    if (!InitializeSecurityDescriptor(&sdPipeDescriptor,
				      SECURITY_DESCRIPTOR_REVISION))
    {
      sql_perror("Can't start server : Initialize security descriptor");
      unireg_abort(1);
    }
    if (!SetSecurityDescriptorDacl(&sdPipeDescriptor, TRUE, NULL, FALSE))
    {
      sql_perror("Can't start server : Set security descriptor");
      unireg_abort(1);
    }
    saPipeSecurity.nLength = sizeof( SECURITY_ATTRIBUTES );
    saPipeSecurity.lpSecurityDescriptor = &sdPipeDescriptor;
    saPipeSecurity.bInheritHandle = FALSE;
    if ((hPipe= CreateNamedPipe(pipe_name,
				PIPE_ACCESS_DUPLEX,
				PIPE_TYPE_BYTE |
				PIPE_READMODE_BYTE |
				PIPE_WAIT,
				PIPE_UNLIMITED_INSTANCES,
				(int) global_system_variables.net_buffer_length,
				(int) global_system_variables.net_buffer_length,
				NMPWAIT_USE_DEFAULT_WAIT,
				&saPipeSecurity)) == INVALID_HANDLE_VALUE)
      {
	LPVOID lpMsgBuf;
	int error=GetLastError();
	FormatMessage(FORMAT_MESSAGE_ALLOCATE_BUFFER |
		      FORMAT_MESSAGE_FROM_SYSTEM,
		      NULL, error, MAKELANGID(LANG_NEUTRAL, SUBLANG_DEFAULT),
		      (LPTSTR) &lpMsgBuf, 0, NULL );
	MessageBox( NULL, (LPTSTR) lpMsgBuf, "Error from CreateNamedPipe",
		    MB_OK|MB_ICONINFORMATION );
	LocalFree( lpMsgBuf );
	unireg_abort(1);
      }
  }
#endif

#if defined(HAVE_SYS_UN_H)
  /*
  ** Create the UNIX socket
  */
  if (mysqld_unix_port[0] && !opt_bootstrap)
  {
    DBUG_PRINT("general",("UNIX Socket is %s",mysqld_unix_port));

    if (strlen(mysqld_unix_port) > (sizeof(UNIXaddr.sun_path) - 1))
    {
      sql_print_error("The socket file path is too long (> %lu): %s",
                      sizeof(UNIXaddr.sun_path) - 1, mysqld_unix_port);
      unireg_abort(1);
    }
    if ((unix_sock= socket(AF_UNIX, SOCK_STREAM, 0)) < 0)
    {
      sql_perror("Can't start server : UNIX Socket "); /* purecov: inspected */
      unireg_abort(1);				/* purecov: inspected */
    }
    bzero((char*) &UNIXaddr, sizeof(UNIXaddr));
    UNIXaddr.sun_family = AF_UNIX;
    strmov(UNIXaddr.sun_path, mysqld_unix_port);
    (void) unlink(mysqld_unix_port);
    (void) setsockopt(unix_sock,SOL_SOCKET,SO_REUSEADDR,(char*)&arg,
		      sizeof(arg));
    umask(0);
    if (bind(unix_sock, my_reinterpret_cast(struct sockaddr *) (&UNIXaddr),
	     sizeof(UNIXaddr)) < 0)
    {
      sql_perror("Can't start server : Bind on unix socket"); /* purecov: tested */
      sql_print_error("Do you already have another mysqld server running on socket: %s ?",mysqld_unix_port);
      unireg_abort(1);					/* purecov: tested */
    }
    umask(((~my_umask) & 0666));
#if defined(S_IFSOCK) && defined(SECURE_SOCKETS)
    (void) chmod(mysqld_unix_port,S_IFSOCK);	/* Fix solaris 2.6 bug */
#endif
    if (listen(unix_sock,(int) back_log) < 0)
      sql_print_warning("listen() on Unix socket failed with error %d",
		      socket_errno);
  }
#endif
  DBUG_PRINT("info",("server started"));
  DBUG_VOID_RETURN;
}

#endif /*!EMBEDDED_LIBRARY*/

void yyerror(const char *s)
{
  THD *thd=current_thd;
  char *yytext= (char*) thd->lex->tok_start;
  /* "parse error" changed into "syntax error" between bison 1.75 and 1.875 */
  if (strcmp(s,"parse error") == 0 || strcmp(s,"syntax error") == 0)
    s=ER(ER_SYNTAX_ERROR);
  net_printf(thd,ER_PARSE_ERROR, s, yytext ? (char*) yytext : "",
	     thd->lex->yylineno);
}


#ifndef EMBEDDED_LIBRARY
/*
  Close a connection

  SYNOPSIS
    close_connection()
    thd		Thread handle
    errcode	Error code to print to console
    lock	1 if we have have to lock LOCK_thread_count

  NOTES
    For the connection that is doing shutdown, this is called twice
*/

void close_connection(THD *thd, uint errcode, bool lock)
{
  st_vio *vio;
  DBUG_ENTER("close_connection");
  DBUG_PRINT("enter",("fd: %s  error: '%s'",
		      thd->net.vio ? vio_description(thd->net.vio) :
		      "(not connected)",
		      errcode ? ER(errcode) : ""));
  if (lock)
    (void) pthread_mutex_lock(&LOCK_thread_count);
  thd->killed=1;
  if ((vio=thd->net.vio) != 0)
  {
    if (errcode)
      send_error(thd, errcode, ER(errcode));	/* purecov: inspected */
    vio_close(vio);			/* vio is freed in delete thd */
  }
  if (lock)
    (void) pthread_mutex_unlock(&LOCK_thread_count);
  DBUG_VOID_RETURN;
}
#endif /* EMBEDDED_LIBRARY */


	/* Called when a thread is aborted */
	/* ARGSUSED */

extern "C" sig_handler end_thread_signal(int sig __attribute__((unused)))
{
  THD *thd=current_thd;
  DBUG_ENTER("end_thread_signal");
  if (thd && ! thd->bootstrap)
  {
    statistic_increment(killed_threads, &LOCK_status);
    end_thread(thd,0);
  }
  DBUG_VOID_RETURN;				/* purecov: deadcode */
}


void end_thread(THD *thd, bool put_in_cache)
{
  DBUG_ENTER("end_thread");
  thd->cleanup();
  (void) pthread_mutex_lock(&LOCK_thread_count);
  thread_count--;
  delete thd;

  if (put_in_cache && cached_thread_count < thread_cache_size &&
      ! abort_loop && !kill_cached_threads)
  {
    /* Don't kill the thread, just put it in cache for reuse */
    DBUG_PRINT("info", ("Adding thread to cache"))
    cached_thread_count++;
    while (!abort_loop && ! wake_thread && ! kill_cached_threads)
      (void) pthread_cond_wait(&COND_thread_cache, &LOCK_thread_count);
    cached_thread_count--;
    if (kill_cached_threads)
      pthread_cond_signal(&COND_flush_thread_cache);
    if (wake_thread)
    {
      wake_thread--;
      thd=thread_cache.get();
      thd->real_id=pthread_self();
      (void) thd->store_globals();
      thd->thr_create_time= time(NULL);
      threads.append(thd);
      pthread_mutex_unlock(&LOCK_thread_count);
      DBUG_VOID_RETURN;
    }
  }

  DBUG_PRINT("info", ("sending a broadcast"))

  /* Tell main we are ready */
  (void) pthread_mutex_unlock(&LOCK_thread_count);
  /* It's safe to broadcast outside a lock (COND... is not deleted here) */
  (void) pthread_cond_broadcast(&COND_thread_count);
  DBUG_PRINT("info", ("unlocked thread_count mutex"))
#ifdef ONE_THREAD
  if (!(test_flags & TEST_NO_THREADS))	// For debugging under Linux
#endif
  {
    my_thread_end();
    pthread_exit(0);
  }
  DBUG_VOID_RETURN;
}


/* Start a cached thread. LOCK_thread_count is locked on entry */

static void start_cached_thread(THD *thd)
{
  thread_cache.append(thd);
  wake_thread++;
  thread_count++;
  pthread_cond_signal(&COND_thread_cache);
}


void flush_thread_cache()
{
  (void) pthread_mutex_lock(&LOCK_thread_count);
  kill_cached_threads++;
  while (cached_thread_count)
  {
    pthread_cond_broadcast(&COND_thread_cache);
    pthread_cond_wait(&COND_flush_thread_cache,&LOCK_thread_count);
  }
  kill_cached_threads--;
  (void) pthread_mutex_unlock(&LOCK_thread_count);
}


/******************************************************************************
  Setup a signal thread with handles all signals.
  Because Linux doesn't support schemas use a mutex to check that
  the signal thread is ready before continuing
******************************************************************************/

#if defined(__WIN__) || defined(OS2)
static void init_signals(void)
{
  int signals[] = {SIGINT,SIGILL,SIGFPE,SIGSEGV,SIGTERM,SIGABRT } ;
  for (uint i=0 ; i < sizeof(signals)/sizeof(int) ; i++)
    signal( signals[i], kill_server) ;
#if defined(__WIN__)
  signal(SIGBREAK,SIG_IGN);	//ignore SIGBREAK for NT
#else
  signal(SIGBREAK, kill_server);
#endif
}

static void start_signal_handler(void)
{
  // Save vm id of this process
  if (!opt_bootstrap)
    create_pid_file();
}

static void check_data_home(const char *path)
{}


#elif defined(__NETWARE__)

// down server event callback
void mysql_down_server_cb(void *, void *)
{
  event_flag = TRUE;  
  kill_server(0);
}


// destroy callback resources
void mysql_cb_destroy(void *)
{  
  UnRegisterEventNotification(eh);  // cleanup down event notification    	  
  NX_UNWRAP_INTERFACE(ref);
  /* Deregister NSS volume deactivation event */  
  NX_UNWRAP_INTERFACE(refneb);  	
  if (neb_consumer_id)
    UnRegisterConsumer(neb_consumer_id, NULL);
}


// initialize callbacks
void mysql_cb_init()
{
  // register for down server event
  void *handle = getnlmhandle();
  rtag_t rt= AllocateResourceTag(handle, "MySQL Down Server Callback",
                                 EventSignature);
  NX_WRAP_INTERFACE((void *)mysql_down_server_cb, 2, (void **)&ref);
  eh= RegisterForEventNotification(rt, EVENT_PRE_DOWN_SERVER,
                                   EVENT_PRIORITY_APPLICATION,
                                   NULL, ref, NULL);

  /*
    Register for volume deactivation event
    Wrap the callback function, as it is called by non-LibC thread
  */
  (void *) NX_WRAP_INTERFACE(neb_event_callback, 1, &refneb);
  registerwithneb();

  NXVmRegisterExitHandler(mysql_cb_destroy, NULL);  // clean-up
}


/* To get the name of the NetWare volume having MySQL data folder */

static void getvolumename()
{
  char *p;
  /*
    We assume that data path is already set.
    If not it won't come here. Terminate after volume name
  */
  if ((p= strchr(mysql_real_data_home, ':')))
    strmake(datavolname, mysql_real_data_home,
            (uint) (p - mysql_real_data_home));
}


/*
  Registering with NEB for NSS Volume Deactivation event
*/

static void registerwithneb()
{

  ConsumerRegistrationInfo reg_info;
    
  /* Clear NEB registration structure */
  bzero((char*) &reg_info, sizeof(struct ConsumerRegistrationInfo));

  /* Fill the NEB consumer information structure */
  reg_info.CRIVersion= 1;  	            // NEB version
  /* NEB Consumer name */
  reg_info.CRIConsumerName= (BYTE *) "MySQL Database Server";
  /* Event of interest */
  reg_info.CRIEventName= (BYTE *) "NSS.ChangeVolState.Enter";
  reg_info.CRIUserParameter= NULL;	    // Consumer Info
  reg_info.CRIEventFlags= 0;	            // Event flags
  /* Consumer NLM handle */
  reg_info.CRIOwnerID= (LoadDefinitionStructure *)getnlmhandle();
  reg_info.CRIConsumerESR= NULL;	    // No consumer ESR required
  reg_info.CRISecurityToken= 0;	            // No security token for the event
  reg_info.CRIConsumerFlags= 0;             // SMP_ENABLED_BIT;	
  reg_info.CRIFilterName= 0;	            // No event filtering
  reg_info.CRIFilterDataLength= 0;          // No filtering data
  reg_info.CRIFilterData= 0;	            // No filtering data
  /* Callback function for the event */
  (void *)reg_info.CRIConsumerCallback= (void *) refneb;
  reg_info.CRIOrder= 0;	                    // Event callback order
  reg_info.CRIConsumerType= CHECK_CONSUMER; // Consumer type

  /* Register for the event with NEB */
  if (RegisterConsumer(&reg_info))
  {
    consoleprintf("Failed to register for NSS Volume Deactivation event \n");
    return;
  }
  /* This ID is required for deregistration */
  neb_consumer_id= reg_info.CRIConsumerID;

  /* Get MySQL data volume name, stored in global variable datavolname */
  getvolumename();

  /*
    Get the NSS volume ID of the MySQL Data volume.
    Volume ID is stored in a global variable
  */
  getvolumeID((BYTE*) datavolname);	
}


/*
  Callback for NSS Volume Deactivation event
*/

ulong neb_event_callback(struct EventBlock *eblock)
{
  EventChangeVolStateEnter_s *voldata;
  extern bool nw_panic;

  voldata= (EventChangeVolStateEnter_s *)eblock->EBEventData;

  /* Deactivation of a volume */
  if ((voldata->oldState == zVOLSTATE_ACTIVE &&
       voldata->newState == zVOLSTATE_DEACTIVE ||
       voldata->newState == zVOLSTATE_MAINTENANCE))
  {
    /*
      Ensure that we bring down MySQL server only for MySQL data
      volume deactivation
    */
    if (!memcmp(&voldata->volID, &datavolid, sizeof(VolumeID_t)))
    {
      consoleprintf("MySQL data volume is deactivated, shutting down MySQL Server \n");
      event_flag= TRUE;
      nw_panic = TRUE;
      event_flag= TRUE;
      kill_server(0);
 
    }
  }
  return 0;
}


/*
  Function to get NSS volume ID of the MySQL data
*/

#define ADMIN_VOL_PATH					"_ADMIN:/Volumes/"

static void getvolumeID(BYTE *volumeName)
{
  char path[zMAX_FULL_NAME];
  Key_t rootKey= 0, fileKey= 0;
  QUAD getInfoMask;
  zInfo_s info;
  STATUS status;

  /* Get the root key */
  if ((status= zRootKey(0, &rootKey)) != zOK)
  {
    consoleprintf("\nGetNSSVolumeProperties - Failed to get root key, status: %d\n.", (int) status);
    goto exit;
  }

  /*
    Get the file key. This is the key to the volume object in the
    NSS admin volumes directory.
  */

  strxmov(path, (const char *) ADMIN_VOL_PATH, (const char *) volumeName,
          NullS);
  if ((status= zOpen(rootKey, zNSS_TASK, zNSPACE_LONG|zMODE_UTF8, 
                     (BYTE *) path, zRR_READ_ACCESS, &fileKey)) != zOK)
  {
    consoleprintf("\nGetNSSVolumeProperties - Failed to get file, status: %d\n.", (int) status);
    goto exit;
  }

  getInfoMask= zGET_IDS | zGET_VOLUME_INFO ;
  if ((status= zGetInfo(fileKey, getInfoMask, sizeof(info), 
                        zINFO_VERSION_A, &info)) != zOK)
  {
    consoleprintf("\nGetNSSVolumeProperties - Failed in zGetInfo, status: %d\n.", (int) status);
    goto exit;
  }

  /* Copy the data to global variable */
  datavolid.timeLow= info.vol.volumeID.timeLow;
  datavolid.timeMid= info.vol.volumeID.timeMid;
  datavolid.timeHighAndVersion= info.vol.volumeID.timeHighAndVersion;
  datavolid.clockSeqHighAndReserved= info.vol.volumeID.clockSeqHighAndReserved;
  datavolid.clockSeqLow= info.vol.volumeID.clockSeqLow;
  /* This is guranteed to be 6-byte length (but sizeof() would be better) */
  memcpy(datavolid.node, info.vol.volumeID.node, (unsigned int) 6);
		
exit:
  if (rootKey)
    zClose(rootKey);
  if (fileKey)
    zClose(fileKey);
}


static void init_signals(void)
{
  int signals[] = {SIGINT,SIGILL,SIGFPE,SIGSEGV,SIGTERM,SIGABRT};

  for (uint i=0 ; i < sizeof(signals)/sizeof(int) ; i++)
    signal(signals[i], kill_server);
  mysql_cb_init();  // initialize callbacks

}

static void start_signal_handler(void)
{
  // Save vm id of this process
  if (!opt_bootstrap)
    create_pid_file();
  // no signal handler
}


/*
  Warn if the data is on a Traditional volume

  NOTE
    Already done by mysqld_safe
*/

static void check_data_home(const char *path)
{
}

#elif defined(__EMX__)
static void sig_reload(int signo)
{
 // Flush everything
  reload_acl_and_cache((THD*) 0,REFRESH_LOG, (TABLE_LIST*) 0, NULL);
  signal(signo, SIG_ACK);
}

static void sig_kill(int signo)
{
  if (!kill_in_progress)
  {
    abort_loop=1;				// mark abort for threads
    kill_server((void*) signo);
  }
  signal(signo, SIG_ACK);
}

static void init_signals(void)
{
  signal(SIGQUIT, sig_kill);
  signal(SIGKILL, sig_kill);
  signal(SIGTERM, sig_kill);
  signal(SIGINT,  sig_kill);
  signal(SIGHUP,  sig_reload);	// Flush everything
  signal(SIGALRM, SIG_IGN);
  signal(SIGBREAK,SIG_IGN);
  signal_thread = pthread_self();
}

static void start_signal_handler(void)
{}

static void check_data_home(const char *path)
{}

#else /* if ! __WIN__ && ! __EMX__ */

#ifdef HAVE_LINUXTHREADS
#define UNSAFE_DEFAULT_LINUX_THREADS 200
#endif

extern "C" sig_handler handle_segfault(int sig)
{
  THD *thd=current_thd;
  /*
    Strictly speaking, one needs a mutex here
    but since we have got SIGSEGV already, things are a mess
    so not having the mutex is not as bad as possibly using a buggy
    mutex - so we keep things simple
  */
  if (segfaulted)
  {
    fprintf(stderr, "Fatal signal %d while backtracing\n", sig);
    exit(1);
  }

  segfaulted = 1;
  fprintf(stderr,"\
mysqld got signal %d;\n\
This could be because you hit a bug. It is also possible that this binary\n\
or one of the libraries it was linked against is corrupt, improperly built,\n\
or misconfigured. This error can also be caused by malfunctioning hardware.\n",
	  sig);
  fprintf(stderr, "\
We will try our best to scrape up some info that will hopefully help diagnose\n\
the problem, but since we have already crashed, something is definitely wrong\n\
and this may fail.\n\n");
  fprintf(stderr, "key_buffer_size=%lu\n", 
          (ulong) dflt_key_cache->key_cache_mem_size);
  fprintf(stderr, "read_buffer_size=%ld\n", global_system_variables.read_buff_size);
  fprintf(stderr, "max_used_connections=%ld\n", max_used_connections);
  fprintf(stderr, "max_connections=%ld\n", max_connections);
  fprintf(stderr, "threads_connected=%d\n", thread_count);
  fprintf(stderr, "It is possible that mysqld could use up to \n\
key_buffer_size + (read_buffer_size + sort_buffer_size)*max_connections = %ld K\n\
bytes of memory\n", ((ulong) dflt_key_cache->key_cache_mem_size +
		     (global_system_variables.read_buff_size +
		      global_system_variables.sortbuff_size) *
		     max_connections)/ 1024);
  fprintf(stderr, "Hope that's ok; if not, decrease some variables in the equation.\n\n");

#if defined(HAVE_LINUXTHREADS)
  if (sizeof(char*) == 4 && thread_count > UNSAFE_DEFAULT_LINUX_THREADS)
  {
    fprintf(stderr, "\
You seem to be running 32-bit Linux and have %d concurrent connections.\n\
If you have not changed STACK_SIZE in LinuxThreads and built the binary \n\
yourself, LinuxThreads is quite likely to steal a part of the global heap for\n\
the thread stack. Please read http://www.mysql.com/doc/en/Linux.html\n\n",
	    thread_count);
  }
#endif /* HAVE_LINUXTHREADS */

#ifdef HAVE_STACKTRACE
  if (!(test_flags & TEST_NO_STACKTRACE))
  {
    fprintf(stderr,"thd=%p\n",thd);
    print_stacktrace(thd ? (gptr) thd->thread_stack : (gptr) 0,
		     thread_stack);
  }
  if (thd)
  {
    fprintf(stderr, "Trying to get some variables.\n\
Some pointers may be invalid and cause the dump to abort...\n");
    safe_print_str("thd->query", thd->query, 1024);
    fprintf(stderr, "thd->thread_id=%ld\n", thd->thread_id);
  }
  fprintf(stderr, "\
The manual page at http://www.mysql.com/doc/en/Crashing.html contains\n\
information that should help you find out what is causing the crash.\n");
  fflush(stderr);
#endif /* HAVE_STACKTRACE */

#ifdef HAVE_INITGROUPS
  if (calling_initgroups)
    fprintf(stderr, "\n\
This crash occured while the server was calling initgroups(). This is\n\
often due to the use of a mysqld that is statically linked against glibc\n\
and configured to use LDAP in /etc/nsswitch.conf. You will need to either\n\
upgrade to a version of glibc that does not have this problem (2.3.4 or\n\
later when used with nscd), disable LDAP in your nsswitch.conf, or use a\n\
mysqld that is not statically linked.\n");
#endif

  if (locked_in_memory)
  {
    fprintf(stderr, "\n\
The \"--memlock\" argument, which was enabled, uses system calls that are\n\
unreliable and unstable on some operating systems and operating-system\n\
versions (notably, some versions of Linux).  This crash could be due to use\n\
of those buggy OS calls.  You should consider whether you really need the\n\
\"--memlock\" parameter and/or consult the OS distributer about \"mlockall\"\n\
bugs.\n");
  }

  if (test_flags & TEST_CORE_ON_SIGNAL)
  {
    fprintf(stderr, "Writing a core file\n");
    fflush(stderr);
    write_core(sig);
  }
  exit(1);
}

#ifndef SA_RESETHAND
#define SA_RESETHAND 0
#endif
#ifndef SA_NODEFER
#define SA_NODEFER 0
#endif

static void init_signals(void)
{
  sigset_t set;
  struct sigaction sa;
  DBUG_ENTER("init_signals");

  if (test_flags & TEST_SIGINT)
<<<<<<< HEAD
    my_sigset(THR_KILL_SIGNAL,end_thread_signal);
  my_sigset(THR_SERVER_ALARM,print_signal_warning); // Should never be called!
=======
  {
    my_sigset(thd_lib_detected == THD_LIB_LT ? SIGINT : SIGUSR2,
              end_thread_signal);
  }
  my_sigset(THR_SERVER_ALARM, print_signal_warning); // Should never be called!
>>>>>>> ff58749b

  if (!(test_flags & TEST_NO_STACKTRACE) || (test_flags & TEST_CORE_ON_SIGNAL))
  {
    sa.sa_flags = SA_RESETHAND | SA_NODEFER;
    sigemptyset(&sa.sa_mask);
    sigprocmask(SIG_SETMASK,&sa.sa_mask,NULL);

    init_stacktrace();
#if defined(__amiga__)
    sa.sa_handler=(void(*)())handle_segfault;
#else
    sa.sa_handler=handle_segfault;
#endif
    sigaction(SIGSEGV, &sa, NULL);
    sigaction(SIGABRT, &sa, NULL);
#ifdef SIGBUS
    sigaction(SIGBUS, &sa, NULL);
#endif
    sigaction(SIGILL, &sa, NULL);
    sigaction(SIGFPE, &sa, NULL);
  }

#ifdef HAVE_GETRLIMIT
  if (test_flags & TEST_CORE_ON_SIGNAL)
  {
    /* Change limits so that we will get a core file */
    STRUCT_RLIMIT rl;
    rl.rlim_cur = rl.rlim_max = RLIM_INFINITY;
    if (setrlimit(RLIMIT_CORE, &rl) && global_system_variables.log_warnings)
      sql_print_warning("setrlimit could not change the size of core files to 'infinity';  We may not be able to generate a core file on signals");
  }
#endif
  (void) sigemptyset(&set);
<<<<<<< HEAD
  my_sigset(SIGPIPE,SIG_IGN);
=======
#ifdef THREAD_SPECIFIC_SIGPIPE
  my_sigset(SIGPIPE, abort_thread);
  sigaddset(&set,SIGPIPE);
#else
  (void) signal(SIGPIPE,SIG_IGN);		// Can't know which thread
>>>>>>> ff58749b
  sigaddset(&set,SIGPIPE);
  sigaddset(&set,SIGINT);
#ifndef IGNORE_SIGHUP_SIGQUIT
  sigaddset(&set,SIGQUIT);
  sigaddset(&set,SIGHUP);
#endif
  sigaddset(&set,SIGTERM);

  /* Fix signals if blocked by parents (can happen on Mac OS X) */
  sigemptyset(&sa.sa_mask);
  sa.sa_flags = 0;
  sa.sa_handler = print_signal_warning;
  sigaction(SIGTERM, &sa, (struct sigaction*) 0);
  sa.sa_flags = 0;
  sa.sa_handler = print_signal_warning;
  sigaction(SIGHUP, &sa, (struct sigaction*) 0);
#ifdef SIGTSTP
  sigaddset(&set,SIGTSTP);
#endif
  sigaddset(&set,THR_SERVER_ALARM);
  if (test_flags & TEST_SIGINT)
  {
    // May be SIGINT
    sigdelset(&set, thd_lib_detected == THD_LIB_LT ? SIGINT : SIGUSR2);
  }
  // For alarms
  sigdelset(&set, thd_lib_detected == THD_LIB_LT ? SIGALRM : SIGUSR1);
  sigprocmask(SIG_SETMASK,&set,NULL);
  pthread_sigmask(SIG_SETMASK,&set,NULL);
  DBUG_VOID_RETURN;
}


#ifndef EMBEDDED_LIBRARY
static void start_signal_handler(void)
{
  int error;
  pthread_attr_t thr_attr;
  DBUG_ENTER("start_signal_handler");

  (void) pthread_attr_init(&thr_attr);
#if !defined(HAVE_DEC_3_2_THREADS)
  pthread_attr_setscope(&thr_attr,PTHREAD_SCOPE_SYSTEM);
  (void) pthread_attr_setdetachstate(&thr_attr,PTHREAD_CREATE_DETACHED);
  if (!(opt_specialflag & SPECIAL_NO_PRIOR))
    my_pthread_attr_setprio(&thr_attr,INTERRUPT_PRIOR);
  pthread_attr_setstacksize(&thr_attr,thread_stack);
#endif

  (void) pthread_mutex_lock(&LOCK_thread_count);
  if ((error=pthread_create(&signal_thread,&thr_attr,signal_hand,0)))
  {
    sql_print_error("Can't create interrupt-thread (error %d, errno: %d)",
		    error,errno);
    exit(1);
  }
  (void) pthread_cond_wait(&COND_thread_count,&LOCK_thread_count);
  pthread_mutex_unlock(&LOCK_thread_count);

  (void) pthread_attr_destroy(&thr_attr);
  DBUG_VOID_RETURN;
}


/* This threads handles all signals and alarms */

/* ARGSUSED */
extern "C" void *signal_hand(void *arg __attribute__((unused)))
{
  sigset_t set;
  int sig;
  my_thread_init();				// Init new thread
  DBUG_ENTER("signal_hand");
  signal_thread_in_use= 1;

  /*
    Setup alarm handler
    This should actually be '+ max_number_of_slaves' instead of +10,
    but the +10 should be quite safe.
  */
  init_thr_alarm(max_connections +
		 global_system_variables.max_insert_delayed_threads + 10);
  if (thd_lib_detected != THD_LIB_LT && test_flags & TEST_SIGINT)
  {
    (void) sigemptyset(&set);			// Setup up SIGINT for debug
    (void) sigaddset(&set,SIGINT);		// For debugging
    (void) pthread_sigmask(SIG_UNBLOCK,&set,NULL);
  }
  (void) sigemptyset(&set);			// Setup up SIGINT for debug
#ifdef USE_ONE_SIGNAL_HAND
  (void) sigaddset(&set,THR_SERVER_ALARM);	// For alarms
#endif
#ifndef IGNORE_SIGHUP_SIGQUIT
  (void) sigaddset(&set,SIGQUIT);
  (void) sigaddset(&set,SIGHUP);
#endif
  (void) sigaddset(&set,SIGTERM);
  (void) sigaddset(&set,SIGTSTP);

  /* Save pid to this process (or thread on Linux) */
  if (!opt_bootstrap)
    create_pid_file();

#ifdef HAVE_STACK_TRACE_ON_SEGV
  if (opt_do_pstack)
  {
    sprintf(pstack_file_name,"mysqld-%lu-%%d-%%d.backtrace", (ulong)getpid());
    pstack_install_segv_action(pstack_file_name);
  }
#endif /* HAVE_STACK_TRACE_ON_SEGV */

  /*
    signal to start_signal_handler that we are ready
    This works by waiting for start_signal_handler to free mutex,
    after which we signal it that we are ready.
    At this pointer there is no other threads running, so there
    should not be any other pthread_cond_signal() calls.
  */
  (void) pthread_mutex_lock(&LOCK_thread_count);
  (void) pthread_mutex_unlock(&LOCK_thread_count);
  (void) pthread_cond_broadcast(&COND_thread_count);

  (void) pthread_sigmask(SIG_BLOCK,&set,NULL);
  for (;;)
  {
    int error;					// Used when debugging
    if (shutdown_in_progress && !abort_loop)
    {
      sig= SIGTERM;
      error=0;
    }
    else
      while ((error=my_sigwait(&set,&sig)) == EINTR) ;
    if (cleanup_done)
    {
      DBUG_PRINT("quit",("signal_handler: calling my_thread_end()"));
      my_thread_end();
      signal_thread_in_use= 0;
      pthread_exit(0);				// Safety
    }
    switch (sig) {
    case SIGTERM:
    case SIGQUIT:
    case SIGKILL:
#ifdef EXTRA_DEBUG
      sql_print_information("Got signal %d to shutdown mysqld",sig);
#endif
      DBUG_PRINT("info",("Got signal: %d  abort_loop: %d",sig,abort_loop));
      if (!abort_loop)
      {
	abort_loop=1;				// mark abort for threads
#ifdef USE_ONE_SIGNAL_HAND
	pthread_t tmp;
	if (!(opt_specialflag & SPECIAL_NO_PRIOR))
	  my_pthread_attr_setprio(&connection_attrib,INTERRUPT_PRIOR);
	if (pthread_create(&tmp,&connection_attrib, kill_server_thread,
			   (void*) sig))
	  sql_print_error("Can't create thread to kill server");
#else
	kill_server((void*) sig);	// MIT THREAD has a alarm thread
#endif
      }
      break;
    case SIGHUP:
      if (!abort_loop)
      {
	mysql_print_status((THD*) 0);		// Print some debug info
	reload_acl_and_cache((THD*) 0,
			     (REFRESH_LOG | REFRESH_TABLES | REFRESH_FAST |
			      REFRESH_STATUS | REFRESH_GRANT |
			      REFRESH_THREADS | REFRESH_HOSTS),
			     (TABLE_LIST*) 0, NULL); // Flush logs
      }
      break;
#ifdef USE_ONE_SIGNAL_HAND
    case THR_SERVER_ALARM:
      process_alarm(sig);			// Trigger alarms.
      break;
#endif
    default:
#ifdef EXTRA_DEBUG
      sql_print_warning("Got signal: %d  error: %d",sig,error); /* purecov: tested */
#endif
      break;					/* purecov: tested */
    }
  }
  return(0);					/* purecov: deadcode */
}
#endif /*!EMBEDDED_LIBRARY*/

static void check_data_home(const char *path)
{}

#endif	/* __WIN__*/


/*
  All global error messages are sent here where the first one is stored for
  the client
*/


/* ARGSUSED */
extern "C" int my_message_sql(uint error, const char *str, myf MyFlags)
{
  THD *thd;
  DBUG_ENTER("my_message_sql");
  DBUG_PRINT("error", ("Message: '%s'", str));
  if ((thd= current_thd))
  {
    /*
      thd->lex->current_select == 0 if lex structure is not inited
      (not query command (COM_QUERY))
    */
    if (thd->lex->current_select &&
	thd->lex->current_select->no_error && !thd->is_fatal_error)
    {
      DBUG_PRINT("error", ("Error converted to warning: current_select: no_error %d  fatal_error: %d",
                           (thd->lex->current_select ?
                            thd->lex->current_select->no_error : 0),
                           (int) thd->is_fatal_error));
                           
      push_warning(thd, MYSQL_ERROR::WARN_LEVEL_ERROR, error, str);
    }
    else
    {
      NET *net= &thd->net;
      net->report_error= 1;
      if (!net->last_error[0])			// Return only first message
      {
	strmake(net->last_error, str, sizeof(net->last_error)-1);
	net->last_errno= error ? error : ER_UNKNOWN_ERROR;
      }
    }
  }
  if (!thd || MyFlags & ME_NOREFRESH)
    sql_print_error("%s: %s",my_progname,str); /* purecov: inspected */
  DBUG_RETURN(0);
}

#ifdef __WIN__

struct utsname
{
  char nodename[FN_REFLEN];
};


int uname(struct utsname *a)
{
  return -1;
}


extern "C" pthread_handler_decl(handle_shutdown,arg)
{
  MSG msg;
  my_thread_init();

  /* this call should create the message queue for this thread */
  PeekMessage(&msg, NULL, 1, 65534,PM_NOREMOVE);
#if !defined(EMBEDDED_LIBRARY)
  if (WaitForSingleObject(hEventShutdown,INFINITE)==WAIT_OBJECT_0)
#endif /* EMBEDDED_LIBRARY */
     kill_server(MYSQL_KILL_SIGNAL);
  return 0;
}


int STDCALL handle_kill(ulong ctrl_type)
{
  if (ctrl_type == CTRL_CLOSE_EVENT ||
      ctrl_type == CTRL_SHUTDOWN_EVENT)
  {
    kill_server(MYSQL_KILL_SIGNAL);
    return TRUE;
  }
  return FALSE;
}
#endif


#ifdef OS2
extern "C" pthread_handler_decl(handle_shutdown,arg)
{
  my_thread_init();

  // wait semaphore
  pthread_cond_wait( &eventShutdown, NULL);

  // close semaphore and kill server
  pthread_cond_destroy( &eventShutdown);

  /*
    Exit main loop on main thread, so kill will be done from
    main thread (this is thread 2)
  */
  abort_loop = 1;

  // unblock select()
  so_cancel(ip_sock);
  so_cancel(unix_sock);

  return 0;
}
#endif


const char *load_default_groups[]= { 
#ifdef HAVE_NDBCLUSTER_DB
"mysql_cluster",
#endif
"mysqld","server",MYSQL_BASE_VERSION,0,0};
static const int load_default_groups_sz=
sizeof(load_default_groups)/sizeof(load_default_groups[0]);

bool open_log(MYSQL_LOG *log, const char *hostname,
	      const char *opt_name, const char *extension,
	      const char *index_file_name,
	      enum_log_type type, bool read_append,
	      bool no_auto_events, ulong max_size)
{
  char tmp[FN_REFLEN];
  if (!opt_name || !opt_name[0])
  {
    /*
      TODO: The following should be using fn_format();  We just need to
      first change fn_format() to cut the file name if it's too long.
    */
    strmake(tmp,hostname,FN_REFLEN-5);
    strmov(fn_ext(tmp),extension);
    opt_name=tmp;
  }
  // get rid of extension if the log is binary to avoid problems
  if (type == LOG_BIN)
  {
    char *p = fn_ext(opt_name);
    uint length=(uint) (p-opt_name);
    strmake(tmp,opt_name,min(length,FN_REFLEN));
    opt_name=tmp;
  }
  return log->open(opt_name, type, 0, index_file_name,
		   (read_append) ? SEQ_READ_APPEND : WRITE_CACHE,
		   no_auto_events, max_size);
}


/*
  Initialize one of the global date/time format variables

  SYNOPSIS
    init_global_datetime_format()
    format_type		What kind of format should be supported
    var_ptr		Pointer to variable that should be updated
  
  NOTES
    The default value is taken from either opt_date_time_formats[] or
    the ISO format (ANSI SQL)

  RETURN
    0 ok
    1 error
*/

bool init_global_datetime_format(timestamp_type format_type,
				 DATE_TIME_FORMAT **var_ptr)
{
  /* Get command line option */
  const char *str= opt_date_time_formats[format_type];

  if (!str)					// No specified format
  {
    str= get_date_time_format_str(&known_date_time_formats[ISO_FORMAT],
				  format_type);
    /*
      Set the "command line" option to point to the generated string so
      that we can set global formats back to default
    */
    opt_date_time_formats[format_type]= str;
  }
  if (!(*var_ptr= date_time_format_make(format_type, str, strlen(str))))
  {
    fprintf(stderr, "Wrong date/time format specifier: %s\n", str);
    return 1;
  }
  return 0;
}


static int init_common_variables(const char *conf_file_name, int argc,
				 char **argv, const char **groups)
{
  umask(((~my_umask) & 0666));
  tzset();			// Set tzname

<<<<<<< HEAD
  max_system_variables.pseudo_thread_id= (ulong)~0;
  start_time=time((time_t*) 0);
  if (init_thread_environment())
    return 1;
  mysql_init_variables();

=======
  thd_lib_detected= get_thread_lib();
  start_time=time((time_t*) 0);
>>>>>>> ff58749b
#ifdef OS2
  {
    // fix timezone for daylight saving
    struct tm *ts = localtime(&start_time);
    if (ts->tm_isdst > 0)
      _timezone -= 3600;
  }
#endif
#ifdef HAVE_TZNAME
  {
    struct tm tm_tmp;
    localtime_r(&start_time,&tm_tmp);
    strmake(system_time_zone, tzname[tm_tmp.tm_isdst != 0 ? 1 : 0],
            sizeof(system_time_zone)-1);

 }
#endif
  /*
    We set SYSTEM time zone as reasonable default and 
    also for failure of my_tz_init() and bootstrap mode.
    If user explicitly set time zone with --default-time-zone
    option we will change this value in my_tz_init().
  */
  global_system_variables.time_zone= my_tz_SYSTEM;
  
  /*
    Init mutexes for the global MYSQL_LOG objects.
    As safe_mutex depends on what MY_INIT() does, we can't init the mutexes of
    global MYSQL_LOGs in their constructors, because then they would be inited
    before MY_INIT(). So we do it here.
  */
  mysql_log.init_pthread_objects();
  mysql_update_log.init_pthread_objects();
  mysql_slow_log.init_pthread_objects();
  mysql_bin_log.init_pthread_objects();
  
  if (gethostname(glob_hostname,sizeof(glob_hostname)-4) < 0)
    strmov(glob_hostname,"mysql");
  strmake(pidfile_name, glob_hostname, sizeof(pidfile_name)-5);
  strmov(fn_ext(pidfile_name),".pid");		// Add proper extension

  load_defaults(conf_file_name, groups, &argc, &argv);
  defaults_argv=argv;
  get_options(argc,argv);
  set_server_version();

  DBUG_PRINT("info",("%s  Ver %s for %s on %s\n",my_progname,
		     server_version, SYSTEM_TYPE,MACHINE_TYPE));

  /* connections and databases needs lots of files */
  {
    uint files, wanted_files, max_open_files;

    /* MyISAM requires two file handles per table. */
    wanted_files= 10+max_connections+table_cache_size*2;
    /*
      We are trying to allocate no less than max_connections*5 file
      handles (i.e. we are trying to set the limit so that they will
      be available).  In addition, we allocate no less than how much
      was already allocated.  However below we report a warning and
      recompute values only if we got less file handles than were
      explicitly requested.  No warning and re-computation occur if we
      can't get max_connections*5 but still got no less than was
      requested (value of wanted_files).
    */
    max_open_files= max(max(wanted_files, max_connections*5),
                        open_files_limit);
    files= my_set_max_open_files(max_open_files);

    if (files < wanted_files)
    {
      if (!open_files_limit)
      {
        /*
          If we have requested too much file handles than we bring
          max_connections in supported bounds.
        */
        max_connections= (ulong) min(files-10-TABLE_OPEN_CACHE_MIN*2,
                                     max_connections);
        /*
          Decrease table_cache_size according to max_connections, but
          not below TABLE_OPEN_CACHE_MIN.  Outer min() ensures that we
          never increase table_cache_size automatically (that could
          happen if max_connections is decreased above).
        */
        table_cache_size= (ulong) min(max((files-10-max_connections)/2,
                                          TABLE_OPEN_CACHE_MIN),
                                      table_cache_size);    
	DBUG_PRINT("warning",
		   ("Changed limits: max_open_files: %u  max_connections: %ld  table_cache: %ld",
		    files, max_connections, table_cache_size));
	if (global_system_variables.log_warnings)
	  sql_print_warning("Changed limits: max_open_files: %u  max_connections: %ld  table_cache: %ld",
			files, max_connections, table_cache_size);
      }
      else if (global_system_variables.log_warnings)
	sql_print_warning("Could not increase number of max_open_files to more than %u (request: %u)", files, wanted_files);
    }
    open_files_limit= files;
  }
  unireg_init(opt_specialflag); /* Set up extern variabels */
  if (init_errmessage())	/* Read error messages from file */
    return 1;
  init_client_errs();
  lex_init();
  item_init();
  set_var_init();
  mysys_uses_curses=0;
#ifdef USE_REGEX
  my_regex_init(&my_charset_latin1);
#endif
  if (!(default_charset_info= get_charset_by_csname(default_character_set_name,
						    MY_CS_PRIMARY,
						    MYF(MY_WME))))
    return 1;
  if (default_collation_name)
  {
    CHARSET_INFO *default_collation;
    default_collation= get_charset_by_name(default_collation_name, MYF(0));
    if (!default_collation)
    {
      sql_print_error(ER(ER_UNKNOWN_COLLATION), default_collation_name);
      return 1;
    }
    if (!my_charset_same(default_charset_info, default_collation))
    {
      sql_print_error(ER(ER_COLLATION_CHARSET_MISMATCH),
		      default_collation_name,
		      default_charset_info->csname);
      return 1;
    }
    default_charset_info= default_collation;
  }
  /* Set collactions that depends on the default collation */
  global_system_variables.collation_server=	 default_charset_info;
  global_system_variables.collation_database=	 default_charset_info;
  global_system_variables.collation_connection=  default_charset_info;
  global_system_variables.character_set_results= default_charset_info;
  global_system_variables.character_set_client= default_charset_info;
  global_system_variables.collation_connection= default_charset_info;

  sys_init_connect.value_length= 0;
  if ((sys_init_connect.value= opt_init_connect))
    sys_init_connect.value_length= strlen(opt_init_connect);
  else
    sys_init_connect.value=my_strdup("",MYF(0));

  sys_init_slave.value_length= 0;
  if ((sys_init_slave.value= opt_init_slave))
    sys_init_slave.value_length= strlen(opt_init_slave);
  else
    sys_init_slave.value=my_strdup("",MYF(0));

  if (use_temp_pool && bitmap_init(&temp_pool,0,1024,1))
    return 1;
  if (my_dbopt_init())
    return 1;

  /*
    Ensure that lower_case_table_names is set on system where we have case
    insensitive names.  If this is not done the users MyISAM tables will
    get corrupted if accesses with names of different case.
  */
  DBUG_PRINT("info", ("lower_case_table_names: %d", lower_case_table_names));
  if (!lower_case_table_names &&
      (lower_case_file_system=
       (test_if_case_insensitive(mysql_real_data_home) == 1)))
  {
    if (lower_case_table_names_used)
    {
      if (global_system_variables.log_warnings)
	sql_print_warning("\
You have forced lower_case_table_names to 0 through a command-line \
option, even though your file system '%s' is case insensitive.  This means \
that you can corrupt a MyISAM table by accessing it with different cases. \
You should consider changing lower_case_table_names to 1 or 2",
			mysql_real_data_home);
    }
    else
    {
      if (global_system_variables.log_warnings)
	sql_print_warning("Setting lower_case_table_names=2 because file system for %s is case insensitive", mysql_real_data_home);
      lower_case_table_names= 2;
    }
  }
  else if (lower_case_table_names == 2 &&
           !(lower_case_file_system=
             (test_if_case_insensitive(mysql_real_data_home) == 1)))
  {
    if (global_system_variables.log_warnings)
      sql_print_warning("lower_case_table_names was set to 2, even though your "
                        "the file system '%s' is case sensitive.  Now setting "
                        "lower_case_table_names to 0 to avoid future problems.",
			mysql_real_data_home);
    lower_case_table_names= 0;
  }
  else
  {
    lower_case_file_system=
      (test_if_case_insensitive(mysql_real_data_home) == 1);
  }

  /* Reset table_alias_charset, now that lower_case_table_names is set. */
  table_alias_charset= (lower_case_table_names ?
			files_charset_info :
			&my_charset_bin);

  return 0;
}


static int init_thread_environment()
{
  (void) pthread_mutex_init(&LOCK_mysql_create_db,MY_MUTEX_INIT_SLOW);
  (void) pthread_mutex_init(&LOCK_Acl,MY_MUTEX_INIT_SLOW);
  (void) pthread_mutex_init(&LOCK_open,MY_MUTEX_INIT_FAST);
  (void) pthread_mutex_init(&LOCK_thread_count,MY_MUTEX_INIT_FAST);
  (void) pthread_mutex_init(&LOCK_mapped_file,MY_MUTEX_INIT_SLOW);
  (void) pthread_mutex_init(&LOCK_status,MY_MUTEX_INIT_FAST);
  (void) pthread_mutex_init(&LOCK_error_log,MY_MUTEX_INIT_FAST);
  (void) pthread_mutex_init(&LOCK_delayed_insert,MY_MUTEX_INIT_FAST);
  (void) pthread_mutex_init(&LOCK_delayed_status,MY_MUTEX_INIT_FAST);
  (void) pthread_mutex_init(&LOCK_delayed_create,MY_MUTEX_INIT_SLOW);
  (void) pthread_mutex_init(&LOCK_manager,MY_MUTEX_INIT_FAST);
  (void) pthread_mutex_init(&LOCK_crypt,MY_MUTEX_INIT_FAST);
  (void) pthread_mutex_init(&LOCK_bytes_sent,MY_MUTEX_INIT_FAST);
  (void) pthread_mutex_init(&LOCK_bytes_received,MY_MUTEX_INIT_FAST);
  (void) pthread_mutex_init(&LOCK_user_conn, MY_MUTEX_INIT_FAST);
  (void) pthread_mutex_init(&LOCK_active_mi, MY_MUTEX_INIT_FAST);
  (void) pthread_mutex_init(&LOCK_global_system_variables, MY_MUTEX_INIT_FAST);
  (void) pthread_mutex_init(&LOCK_prepared_stmt_count, MY_MUTEX_INIT_FAST);
  (void) pthread_mutex_init(&LOCK_uuid_generator, MY_MUTEX_INIT_FAST);
#ifdef HAVE_OPENSSL
  (void) pthread_mutex_init(&LOCK_des_key_file,MY_MUTEX_INIT_FAST);
#endif
  (void) my_rwlock_init(&LOCK_sys_init_connect, NULL);
  (void) my_rwlock_init(&LOCK_sys_init_slave, NULL);
  (void) my_rwlock_init(&LOCK_grant, NULL);
  (void) pthread_cond_init(&COND_thread_count,NULL);
  (void) pthread_cond_init(&COND_refresh,NULL);
  (void) pthread_cond_init(&COND_thread_cache,NULL);
  (void) pthread_cond_init(&COND_flush_thread_cache,NULL);
  (void) pthread_cond_init(&COND_manager,NULL);
#ifdef HAVE_REPLICATION
  (void) pthread_mutex_init(&LOCK_rpl_status, MY_MUTEX_INIT_FAST);
  (void) pthread_cond_init(&COND_rpl_status, NULL);
#endif
  /* Parameter for threads created for connections */
  (void) pthread_attr_init(&connection_attrib);
  (void) pthread_attr_setdetachstate(&connection_attrib,
				     PTHREAD_CREATE_DETACHED);
  pthread_attr_setscope(&connection_attrib, PTHREAD_SCOPE_SYSTEM);
  if (!(opt_specialflag & SPECIAL_NO_PRIOR))
    my_pthread_attr_setprio(&connection_attrib,WAIT_PRIOR);

  if (pthread_key_create(&THR_THD,NULL) ||
      pthread_key_create(&THR_MALLOC,NULL))
  {
    sql_print_error("Can't create thread-keys");
    return 1;
  }
#ifdef HAVE_OPENSSL
  openssl_stdlocks= (openssl_lock_t*) OPENSSL_malloc(CRYPTO_num_locks() *
                                                     sizeof(openssl_lock_t));
  for (int i= 0; i < CRYPTO_num_locks(); ++i)
    (void) my_rwlock_init(&openssl_stdlocks[i].lock, NULL); 
  CRYPTO_set_dynlock_create_callback(openssl_dynlock_create);
  CRYPTO_set_dynlock_destroy_callback(openssl_dynlock_destroy);
  CRYPTO_set_dynlock_lock_callback(openssl_lock);
  CRYPTO_set_locking_callback(openssl_lock_function);
  CRYPTO_set_id_callback(openssl_id_function);
#endif
  return 0;
}


#ifdef HAVE_OPENSSL
static unsigned long openssl_id_function()
{ 
  return (unsigned long) pthread_self();
} 


static openssl_lock_t *openssl_dynlock_create(const char *file, int line)
{ 
  openssl_lock_t *lock= new openssl_lock_t;
  my_rwlock_init(&lock->lock, NULL);
  return lock;
}


static void openssl_dynlock_destroy(openssl_lock_t *lock, const char *file, 
				    int line)
{
  rwlock_destroy(&lock->lock);
  delete lock;
}


static void openssl_lock_function(int mode, int n, const char *file, int line)
{
  if (n < 0 || n > CRYPTO_num_locks())
  {
    /* Lock number out of bounds. */
    sql_print_error("Fatal: OpenSSL interface problem (n = %d)", n);
    abort();
  }
  openssl_lock(mode, &openssl_stdlocks[n], file, line);
}


static void openssl_lock(int mode, openssl_lock_t *lock, const char *file, 
			 int line)
{
  int err;
  char const *what;

  switch (mode) {
  case CRYPTO_LOCK|CRYPTO_READ:
    what = "read lock";
    err = rw_rdlock(&lock->lock);
    break;
  case CRYPTO_LOCK|CRYPTO_WRITE:
    what = "write lock";
    err = rw_wrlock(&lock->lock);
    break;
  case CRYPTO_UNLOCK|CRYPTO_READ:
  case CRYPTO_UNLOCK|CRYPTO_WRITE:
    what = "unlock";
    err = rw_unlock(&lock->lock);
    break;
  default:
    /* Unknown locking mode. */
    sql_print_error("Fatal: OpenSSL interface problem (mode=0x%x)", mode);
    abort();
  }
  if (err)
  {
    sql_print_error("Fatal: can't %s OpenSSL lock", what);
    abort();
  }
}
#endif /* HAVE_OPENSSL */


static void init_ssl()
{
#ifdef HAVE_OPENSSL
  if (opt_use_ssl)
  {
    /* having ssl_acceptor_fd != 0 signals the use of SSL */
    ssl_acceptor_fd= new_VioSSLAcceptorFd(opt_ssl_key, opt_ssl_cert,
					  opt_ssl_ca, opt_ssl_capath,
					  opt_ssl_cipher);
    DBUG_PRINT("info",("ssl_acceptor_fd: %lx", (long) ssl_acceptor_fd));
    if (!ssl_acceptor_fd)
      opt_use_ssl = 0;
  }
  if (des_key_file)
    load_des_key_file(des_key_file);
#endif /* HAVE_OPENSSL */
}


static int init_server_components()
{
  DBUG_ENTER("init_server_components");
  if (table_cache_init() || hostname_cache_init())
    unireg_abort(1);

  query_cache_result_size_limit(query_cache_limit);
  query_cache_set_min_res_unit(query_cache_min_res_unit);
  query_cache_init();
  query_cache_resize(query_cache_size);
  randominit(&sql_rand,(ulong) start_time,(ulong) start_time/2);
  reset_floating_point_exceptions();
  init_thr_lock();
#ifdef HAVE_REPLICATION
  init_slave_list();
#endif
  /* Setup log files */
  if (opt_log)
    open_log(&mysql_log, glob_hostname, opt_logname, ".log", NullS,
	     LOG_NORMAL, 0, 0, 0);
  if (opt_update_log)
  {
    open_log(&mysql_update_log, glob_hostname, opt_update_logname, "",
	     NullS, LOG_NEW, 0, 0, 0);
    using_update_log=1;
  }
  if (opt_slow_log)
    open_log(&mysql_slow_log, glob_hostname, opt_slow_logname, "-slow.log",
 	     NullS, LOG_NORMAL, 0, 0, 0);

  if (opt_bin_log)
  {
    /* If we fail to open binlog, it's going to hinder our recovery, so die */
    if (open_log(&mysql_bin_log, glob_hostname, opt_bin_logname, "-bin",
		 opt_binlog_index_name, LOG_BIN, 0, 0, max_binlog_size))
      unireg_abort(1);
    using_update_log=1;
#ifdef HAVE_REPLICATION
    if (expire_logs_days)
    {
      long purge_time= time(0) - expire_logs_days*24*60*60;
      if (purge_time >= 0)
	mysql_bin_log.purge_logs_before_date(purge_time);
    }
#endif
  }
  else if (opt_log_slave_updates)
  {
      sql_print_warning("\
you need to use --log-bin to make --log-slave-updates work. \
Now disabling --log-slave-updates.");
  }

#ifdef HAVE_REPLICATION
  if (opt_log_slave_updates && replicate_same_server_id)
  {
    sql_print_error("\
using --replicate-same-server-id in conjunction with \
--log-slave-updates is impossible, it would lead to infinite loops in this \
server.");
    unireg_abort(1);
  }
#endif

  if (opt_error_log)
  {
    if (!log_error_file_ptr[0])
      fn_format(log_error_file, glob_hostname, mysql_data_home, ".err",
                MY_REPLACE_EXT); /* replace '.<domain>' by '.err', bug#4997 */
    else
      fn_format(log_error_file, log_error_file_ptr, mysql_data_home, ".err",
		MY_UNPACK_FILENAME | MY_SAFE_PATH);
    if (!log_error_file[0])
      opt_error_log= 1;				// Too long file name
    else
    {
#ifndef EMBEDDED_LIBRARY
      if (freopen(log_error_file, "a+", stdout))
#endif
	stderror_file= freopen(log_error_file, "a+", stderr);
    }
  }

  if (opt_innodb_safe_binlog)
  {
    if (have_innodb != SHOW_OPTION_YES)
      sql_print_warning("--innodb-safe-binlog is meaningful only if "
                      "the InnoDB storage engine is enabled in the server.");
#ifdef HAVE_INNOBASE_DB
    if (innobase_flush_log_at_trx_commit != 1)
    {
      sql_print_warning("--innodb-safe-binlog is meaningful only if "
                      "innodb_flush_log_at_trx_commit is 1; now setting it "
                      "to 1.");
      innobase_flush_log_at_trx_commit= 1;
    }
    if (innobase_unix_file_flush_method)
    {
      /*
        This option has so many values that it's hard to know which value is
        good (especially "littlesync", and on Windows... see
        srv/srv0start.c).
      */
      sql_print_warning("--innodb-safe-binlog requires that "
                      "the innodb_flush_method actually synchronizes the "
                      "InnoDB log to disk; it is your responsibility "
                      "to verify that the method you chose does it.");
    }
    if (sync_binlog_period != 1)
    {
      sql_print_warning("--innodb-safe-binlog is meaningful only if "
                      "the global sync_binlog variable is 1; now setting it "
                      "to 1.");
      sync_binlog_period= 1;
    }
#endif
  }

  if (ha_init())
  {
    sql_print_error("Can't init databases");
    unireg_abort(1);
  }
  if (opt_myisam_log)
    (void) mi_log(1);

  /*
    Now that InnoDB is initialized, we can know the last good binlog position
    and cut the binlog if needed. This function does nothing if there was no
    crash recovery by InnoDB.
  */
  if (opt_innodb_safe_binlog)
  {
    /* not fatal if fails (but print errors) */
    mysql_bin_log.cut_spurious_tail();
  }
  mysql_bin_log.report_pos_in_innodb();

  /* call ha_init_key_cache() on all key caches to init them */
  process_key_caches(&ha_init_key_cache);

#if defined(HAVE_MLOCKALL) && defined(MCL_CURRENT) && !defined(EMBEDDED_LIBRARY)
  if (locked_in_memory && !getuid())
  {
    if (setreuid((uid_t)-1, 0) == -1)
    {                        // this should never happen
      sql_perror("setreuid");
      unireg_abort(1);
    }
    if (mlockall(MCL_CURRENT))
    {
      if (global_system_variables.log_warnings)
	sql_print_warning("Failed to lock memory. Errno: %d\n",errno);
      locked_in_memory= 0;
    }
    if (user_info)
      set_user(mysqld_user, user_info);
  }
  else
#endif
    locked_in_memory=0;

  ft_init_stopwords();

  init_max_user_conn();
  init_update_queries();
  DBUG_RETURN(0);
}


static void create_maintenance_thread()
{
  if (
#ifdef HAVE_BERKELEY_DB
      (have_berkeley_db == SHOW_OPTION_YES) ||
#endif
      (flush_time && flush_time != ~(ulong) 0L))
  {
    pthread_t hThread;
    if (pthread_create(&hThread,&connection_attrib,handle_manager,0))
      sql_print_warning("Can't create thread to manage maintenance");
  }
}


static void create_shutdown_thread()
{
#if !defined(EMBEDDED_LIBRARY)
#ifdef __WIN__
  hEventShutdown=CreateEvent(0, FALSE, FALSE, shutdown_event_name);
  pthread_t hThread;
  if (pthread_create(&hThread,&connection_attrib,handle_shutdown,0))
    sql_print_warning("Can't create thread to handle shutdown requests");

  // On "Stop Service" we have to do regular shutdown
  Service.SetShutdownEvent(hEventShutdown);
#endif
#ifdef OS2
  pthread_cond_init(&eventShutdown, NULL);
  pthread_t hThread;
  if (pthread_create(&hThread,&connection_attrib,handle_shutdown,0))
    sql_print_warning("Can't create thread to handle shutdown requests");
#endif
#endif // EMBEDDED_LIBRARY 
}


#if defined(__NT__) || defined(HAVE_SMEM)
static void handle_connections_methods()
{
  pthread_t hThread;
  DBUG_ENTER("handle_connections_methods");
#ifdef __NT__
  if (hPipe == INVALID_HANDLE_VALUE &&
      (!have_tcpip || opt_disable_networking) &&
      !opt_enable_shared_memory)
  {
    sql_print_error("TCP/IP, --shared-memory, or --named-pipe should be configured on NT OS");
    unireg_abort(1);				// Will not return
  }
#endif

  pthread_mutex_lock(&LOCK_thread_count);
  (void) pthread_cond_init(&COND_handler_count,NULL);
  handler_count=0;
#ifdef __NT__
  if (hPipe != INVALID_HANDLE_VALUE)
  {
    handler_count++;
    if (pthread_create(&hThread,&connection_attrib,
		       handle_connections_namedpipes, 0))
    {
      sql_print_warning("Can't create thread to handle named pipes");
      handler_count--;
    }
  }
#endif /* __NT__ */
  if (have_tcpip && !opt_disable_networking)
  {
    handler_count++;
    if (pthread_create(&hThread,&connection_attrib,
		       handle_connections_sockets, 0))
    {
      sql_print_warning("Can't create thread to handle TCP/IP");
      handler_count--;
    }
  }
#ifdef HAVE_SMEM
  if (opt_enable_shared_memory)
  {
    handler_count++;
    if (pthread_create(&hThread,&connection_attrib,
		       handle_connections_shared_memory, 0))
    {
      sql_print_warning("Can't create thread to handle shared memory");
      handler_count--;
    }
  }
#endif 

  while (handler_count > 0)
    pthread_cond_wait(&COND_handler_count,&LOCK_thread_count);
  pthread_mutex_unlock(&LOCK_thread_count);
  DBUG_VOID_RETURN;
}

void decrement_handler_count()
{
  pthread_mutex_lock(&LOCK_thread_count);
  handler_count--;
  pthread_mutex_unlock(&LOCK_thread_count);
  pthread_cond_signal(&COND_handler_count);
}
#else
#define decrement_handler_count()
#endif /* defined(__NT__) || defined(HAVE_SMEM) */


#ifndef EMBEDDED_LIBRARY
#ifdef __WIN__
int win_main(int argc, char **argv)
#else
int main(int argc, char **argv)
#endif
{

  DEBUGGER_OFF;

  MY_INIT(argv[0]);		// init my_sys library & pthreads

#ifdef _CUSTOMSTARTUPCONFIG_
  if (_cust_check_startup())
  {
    / * _cust_check_startup will report startup failure error * /
    exit( 1 );
  }
#endif

  if (init_common_variables(MYSQL_CONFIG_NAME,
			    argc, argv, load_default_groups))
    unireg_abort(1);				// Will do exit

  init_signals();
  if (!(opt_specialflag & SPECIAL_NO_PRIOR))
    my_pthread_setprio(pthread_self(),CONNECT_PRIOR);
  pthread_attr_setstacksize(&connection_attrib,thread_stack);
#ifdef HAVE_PTHREAD_ATTR_GETSTACKSIZE
  {
    /* Retrieve used stack size;  Needed for checking stack overflows */
    size_t stack_size= 0;
    pthread_attr_getstacksize(&connection_attrib, &stack_size);
    /* We must check if stack_size = 0 as Solaris 2.9 can return 0 here */
    if (stack_size && stack_size < thread_stack)
    {
      if (global_system_variables.log_warnings)
	sql_print_warning("Asked for %ld thread stack, but got %ld",
			thread_stack, stack_size);
      thread_stack= stack_size;
    }
  }
#endif
#ifdef __NETWARE__
  /* Increasing stacksize of threads on NetWare */
  
  pthread_attr_setstacksize(&connection_attrib, NW_THD_STACKSIZE);
#endif

  thread_stack_min=thread_stack - STACK_MIN_SIZE;

  (void) thr_setconcurrency(concurrency);	// 10 by default

  select_thread=pthread_self();
  select_thread_in_use=1;
  init_ssl();

#ifdef HAVE_LIBWRAP
  libwrapName= my_progname+dirname_length(my_progname);
  openlog(libwrapName, LOG_PID, LOG_AUTH);
#endif

  /*
    We have enough space for fiddling with the argv, continue
  */
  check_data_home(mysql_real_data_home);
  if (my_setwd(mysql_real_data_home,MYF(MY_WME)))
  {
    unireg_abort(1);				/* purecov: inspected */
  }
  mysql_data_home= mysql_data_home_buff;
  mysql_data_home[0]=FN_CURLIB;		// all paths are relative from here
  mysql_data_home[1]=0;
  server_init();

  if (opt_bin_log && !server_id)
  {
    server_id= !master_host ? 1 : 2;
#ifdef EXTRA_DEBUG
    switch (server_id) {
    case 1:
      sql_print_warning("\
You have enabled the binary log, but you haven't set server-id to \
a non-zero value: we force server id to 1; updates will be logged to the \
binary log, but connections from slaves will not be accepted.");
      break;
    case 2:
      sql_print_warning("\
You should set server-id to a non-0 value if master_host is set; \
we force server id to 2, but this MySQL server will not act as a slave.");
      break;
    }
#endif
  }

  if (init_server_components())
    exit(1);

#ifdef __WIN__
  if (!opt_console)
  {
    freopen(log_error_file,"a+",stdout);
    freopen(log_error_file,"a+",stderr);
    FreeConsole();				// Remove window
  }
#endif

  /*
    init signals & alarm
    After this we can't quit by a simple unireg_abort
  */
  error_handler_hook = my_message_sql;
  start_signal_handler();				// Creates pidfile
  if (mysql_rm_tmp_tables() || acl_init(opt_noacl) ||
      my_tz_init((THD *)0, default_tz_name, opt_bootstrap))
  {
    abort_loop=1;
    select_thread_in_use=0;
#ifndef __NETWARE__
    (void) pthread_kill(signal_thread, MYSQL_KILL_SIGNAL);
#endif /* __NETWARE__ */
    
    if (!opt_bootstrap)
      (void) my_delete(pidfile_name,MYF(MY_WME));	// Not needed anymore

    if (unix_sock != INVALID_SOCKET)
      unlink(mysqld_unix_port);
    exit(1);
  }
  if (!opt_noacl)
    (void) grant_init();

#ifdef HAVE_DLOPEN
  if (!opt_noacl)
    udf_init();
#endif
  if (opt_bootstrap) /* If running with bootstrap, do not start replication. */
    opt_skip_slave_start= 1;
  /*
    init_slave() must be called after the thread keys are created.
    Some parts of the code (e.g. SHOW STATUS LIKE 'slave_running' and other
    places) assume that active_mi != 0, so let's fail if it's 0 (out of
    memory); a message has already been printed.
  */
  if (init_slave() && !active_mi)
  {
    end_thr_alarm(1);				// Don't allow alarms
    unireg_abort(1);
  }

  if (opt_bootstrap)
  {
    select_thread_in_use= 0;                    // Allow 'kill' to work
    int error= bootstrap(stdin);
    end_thr_alarm(1);				// Don't allow alarms
    unireg_abort(error ? 1 : 0);
  }
  if (opt_init_file)
  {
    if (read_init_file(opt_init_file))
    {
      end_thr_alarm(1);				// Don't allow alarms
      unireg_abort(1);
    }
  }

  create_shutdown_thread();
  create_maintenance_thread();

  printf(ER(ER_READY),my_progname,server_version,
	 ((unix_sock == INVALID_SOCKET) ? (char*) "" : mysqld_unix_port),
	 mysqld_port, "");
  if (MYSQL_COMPILATION_COMMENT[0] != '\0')
    fputs("  " MYSQL_COMPILATION_COMMENT, stdout);

  putchar('\n');
  fflush(stdout);

#if defined(__NT__) || defined(HAVE_SMEM)
  handle_connections_methods();
#else
#ifdef __WIN__
  if ( !have_tcpip || opt_disable_networking)
  {
    sql_print_error("TCP/IP unavailable or disabled with --skip-networking; no available interfaces");
    unireg_abort(1);
  }
#endif
  handle_connections_sockets(0);
#endif /* __NT__ */

  /* (void) pthread_attr_destroy(&connection_attrib); */
  
  DBUG_PRINT("quit",("Exiting main thread"));

#ifndef __WIN__
#ifdef EXTRA_DEBUG2
  sql_print_error("Before Lock_thread_count");
#endif
  (void) pthread_mutex_lock(&LOCK_thread_count);
  DBUG_PRINT("quit", ("Got thread_count mutex"));
  select_thread_in_use=0;			// For close_connections
  (void) pthread_mutex_unlock(&LOCK_thread_count);
  (void) pthread_cond_broadcast(&COND_thread_count);
#ifdef EXTRA_DEBUG2
  sql_print_error("After lock_thread_count");
#endif
#endif /* __WIN__ */

  /* Wait until cleanup is done */
  (void) pthread_mutex_lock(&LOCK_thread_count);
  while (!ready_to_exit)
    pthread_cond_wait(&COND_thread_count,&LOCK_thread_count);
  (void) pthread_mutex_unlock(&LOCK_thread_count);

#if defined(__WIN__) && !defined(EMBEDDED_LIBRARY)
  if (Service.IsNT() && start_mode)
    Service.Stop();
  else
  {
    Service.SetShutdownEvent(0);
    if (hEventShutdown)
      CloseHandle(hEventShutdown);
  }
#endif
  wait_for_signal_thread_to_end();
  clean_up_mutexes();
  my_end(opt_endinfo ? MY_CHECK_ERROR | MY_GIVE_INFO : 0);
 
  exit(0);
  return(0);					/* purecov: deadcode */
}

#endif /* EMBEDDED_LIBRARY */


/****************************************************************************
  Main and thread entry function for Win32
  (all this is needed only to run mysqld as a service on WinNT)
****************************************************************************/

#if defined(__WIN__) && !defined(EMBEDDED_LIBRARY)
int mysql_service(void *p)
{
  if (use_opt_args)
    win_main(opt_argc, opt_argv);
  else
    win_main(Service.my_argc, Service.my_argv);
  return 0;
}


/* Quote string if it contains space, else copy */

static char *add_quoted_string(char *to, const char *from, char *to_end)
{
  uint length= (uint) (to_end-to);

  if (!strchr(from, ' '))
    return strnmov(to, from, length);
  return strxnmov(to, length, "\"", from, "\"", NullS);
}


/*
  Handle basic handling of services, like installation and removal

  SYNOPSIS
    default_service_handling()
    argv		Pointer to argument list
    servicename		Internal name of service
    displayname		Display name of service (in taskbar ?)
    file_path		Path to this program
    startup_option	Startup option to mysqld

  RETURN VALUES
    0		option handled
    1		Could not handle option
 */

static bool
default_service_handling(char **argv,
			 const char *servicename,
			 const char *displayname,
			 const char *file_path,
			 const char *extra_opt)
{
  char path_and_service[FN_REFLEN+FN_REFLEN+32], *pos, *end;
  end= path_and_service + sizeof(path_and_service)-3;

  /* We have to quote filename if it contains spaces */
  pos= add_quoted_string(path_and_service, file_path, end);
  if (*extra_opt)
  {
    /* Add (possible quoted) option after file_path */
    *pos++= ' ';
    pos= add_quoted_string(pos, extra_opt, end);
  }
  /* We must have servicename last */
  *pos++= ' ';
  (void) add_quoted_string(pos, servicename, end);

  if (Service.got_service_option(argv, "install"))
  {
    Service.Install(1, servicename, displayname, path_and_service);
    return 0;
  }
  if (Service.got_service_option(argv, "install-manual"))
  {
    Service.Install(0, servicename, displayname, path_and_service);
    return 0;
  }
  if (Service.got_service_option(argv, "remove"))
  {
    Service.Remove(servicename);
    return 0;
  }
  return 1;
}


int main(int argc, char **argv)
{

  /* When several instances are running on the same machine, we
     need to have an  unique  named  hEventShudown  through the
     application PID e.g.: MySQLShutdown1890; MySQLShutdown2342
  */ 
  int10_to_str((int) GetCurrentProcessId(),strmov(shutdown_event_name,
          "MySQLShutdown"), 10);
  
  /* Must be initialized early for comparison of service name */
  system_charset_info= &my_charset_utf8_general_ci;

  if (Service.GetOS())	/* true NT family */
  {
    char file_path[FN_REFLEN];
    my_path(file_path, argv[0], "");		      /* Find name in path */
    fn_format(file_path,argv[0],file_path,"",
	      MY_REPLACE_DIR | MY_UNPACK_FILENAME | MY_RESOLVE_SYMLINKS);

    if (argc == 2)
    {
      if (!default_service_handling(argv, MYSQL_SERVICENAME, MYSQL_SERVICENAME,
				   file_path, ""))
	return 0;
      if (Service.IsService(argv[1]))        /* Start an optional service */
      {
	/*
	  Only add the service name to the groups read from the config file
	  if it's not "MySQL". (The default service name should be 'mysqld'
	  but we started a bad tradition by calling it MySQL from the start
	  and we are now stuck with it.
	*/
	if (my_strcasecmp(system_charset_info, argv[1],"mysql"))
	  load_default_groups[load_default_groups_sz-2]= argv[1];
        start_mode= 1;
        Service.Init(argv[1], mysql_service);
        return 0;
      }
    }
    else if (argc == 3) /* install or remove any optional service */
    {
      if (!default_service_handling(argv, argv[2], argv[2], file_path, ""))
	return 0;
      if (Service.IsService(argv[2]))
      {
	/*
	  mysqld was started as
	  mysqld --defaults-file=my_path\my.ini service-name
	*/
	use_opt_args=1;
	opt_argc= 2;				// Skip service-name
	opt_argv=argv;
	start_mode= 1;
	if (my_strcasecmp(system_charset_info, argv[2],"mysql"))
	  load_default_groups[load_default_groups_sz-2]= argv[2];
	Service.Init(argv[2], mysql_service);
	return 0;
      }
    }
    else if (argc == 4)
    {
      /*
	Install an optional service with optional config file
	mysqld --install-manual mysqldopt --defaults-file=c:\miguel\my.ini
      */
      if (!default_service_handling(argv, argv[2], argv[2], file_path,
				    argv[3]))
	return 0;
    }
    else if (argc == 1 && Service.IsService(MYSQL_SERVICENAME))
    {
      /* start the default service */
      start_mode= 1;
      Service.Init(MYSQL_SERVICENAME, mysql_service);
      return 0;
    }
  }
  /* Start as standalone server */
  Service.my_argc=argc;
  Service.my_argv=argv;
  mysql_service(NULL);
  return 0;
}
#endif


/*
  Execute all commands from a file. Used by the mysql_install_db script to
  create MySQL privilege tables without having to start a full MySQL server.
*/

static int bootstrap(FILE *file)
{
  int error= 0;
  DBUG_ENTER("bootstrap");

  THD *thd= new THD;
  thd->bootstrap=1;
  my_net_init(&thd->net,(st_vio*) 0);
  thd->max_client_packet_length= thd->net.max_packet;
  thd->master_access= ~(ulong)0;
  thd->thread_id=thread_id++;
  thread_count++;

  bootstrap_file=file;
#ifndef EMBEDDED_LIBRARY			// TODO:  Enable this
  if (pthread_create(&thd->real_id,&connection_attrib,handle_bootstrap,
		     (void*) thd))
  {
    sql_print_warning("Can't create thread to handle bootstrap");
    DBUG_RETURN(-1);
  }
  /* Wait for thread to die */
  (void) pthread_mutex_lock(&LOCK_thread_count);
  while (thread_count)
  {
    (void) pthread_cond_wait(&COND_thread_count,&LOCK_thread_count);
    DBUG_PRINT("quit",("One thread died (count=%u)",thread_count));
  }
  (void) pthread_mutex_unlock(&LOCK_thread_count);
#else
  thd->mysql= 0;
  handle_bootstrap((void *)thd);
#endif

  error= thd->is_fatal_error;
#ifndef EMBEDDED_LIBRARY
  net_end(&thd->net);
#endif
  thd->cleanup();
  delete thd;
  DBUG_RETURN(error);
}


static bool read_init_file(char *file_name)
{
  FILE *file;
  DBUG_ENTER("read_init_file");
  DBUG_PRINT("enter",("name: %s",file_name));
  if (!(file=my_fopen(file_name,O_RDONLY,MYF(MY_WME))))
    return(1);
  bootstrap(file);				/* Ignore errors from this */
  (void) my_fclose(file,MYF(MY_WME));
  return 0;
}


#ifndef EMBEDDED_LIBRARY
static void create_new_thread(THD *thd)
{
  DBUG_ENTER("create_new_thread");

  NET *net=&thd->net;				// For easy ref
  net->read_timeout = (uint) connect_timeout;
  if (protocol_version > 9)
    net->return_errno=1;

  /* don't allow too many connections */
  if (thread_count - delayed_insert_threads >= max_connections+1 || abort_loop)
  {
    DBUG_PRINT("error",("Too many connections"));
    close_connection(thd, ER_CON_COUNT_ERROR, 1);
    delete thd;
    DBUG_VOID_RETURN;
  }
  pthread_mutex_lock(&LOCK_thread_count);
  thd->thread_id=thread_id++;

  thd->real_id=pthread_self();			// Keep purify happy

  /* Start a new thread to handle connection */
#ifdef ONE_THREAD
  if (test_flags & TEST_NO_THREADS)		// For debugging under Linux
  {
    thread_cache_size=0;			// Safety
    thread_count++;
    threads.append(thd);
    thd->real_id=pthread_self();
    (void) pthread_mutex_unlock(&LOCK_thread_count);
    handle_one_connection((void*) thd);
  }
  else
#endif
  {
    if (cached_thread_count > wake_thread)
    {
      start_cached_thread(thd);
    }
    else
    {
      int error;
      thread_count++;
      thread_created++;
      threads.append(thd);
      if (thread_count-delayed_insert_threads > max_used_connections)
        max_used_connections=thread_count-delayed_insert_threads;
      DBUG_PRINT("info",(("creating thread %d"), thd->thread_id));
      thd->connect_time = time(NULL);
      if ((error=pthread_create(&thd->real_id,&connection_attrib,
				handle_one_connection,
				(void*) thd)))
      {
	DBUG_PRINT("error",
		   ("Can't create thread to handle request (error %d)",
		    error));
	thread_count--;
	thd->killed=1;				// Safety
	(void) pthread_mutex_unlock(&LOCK_thread_count);
	statistic_increment(aborted_connects,&LOCK_status);
	net_printf(thd,ER_CANT_CREATE_THREAD,error);
	(void) pthread_mutex_lock(&LOCK_thread_count);
	close_connection(thd,0,0);
	delete thd;
	(void) pthread_mutex_unlock(&LOCK_thread_count);
	DBUG_VOID_RETURN;
      }
    }
    (void) pthread_mutex_unlock(&LOCK_thread_count);

  }
  DBUG_PRINT("info",("Thread created"));
  DBUG_VOID_RETURN;
}
#endif /* EMBEDDED_LIBRARY */


#ifdef SIGNALS_DONT_BREAK_READ
inline void kill_broken_server()
{
  /* hack to get around signals ignored in syscalls for problem OS's */
  if (
#if !defined(__NETWARE__)
      unix_sock == INVALID_SOCKET ||
#endif
      (!opt_disable_networking && ip_sock == INVALID_SOCKET))
  {
    select_thread_in_use = 0;
#ifdef __NETWARE__
    kill_server(MYSQL_KILL_SIGNAL); /* never returns */
#else
    kill_server((void*)MYSQL_KILL_SIGNAL); /* never returns */
#endif /* __NETWARE__ */
  }
}
#define MAYBE_BROKEN_SYSCALL kill_broken_server();
#else
#define MAYBE_BROKEN_SYSCALL
#endif

	/* Handle new connections and spawn new process to handle them */

#ifndef EMBEDDED_LIBRARY
extern "C" pthread_handler_decl(handle_connections_sockets,
				arg __attribute__((unused)))
{
  my_socket sock,new_sock;
  uint error_count=0;
  uint max_used_connection= (uint) (max(ip_sock,unix_sock)+1);
  fd_set readFDs,clientFDs;
  THD *thd;
  struct sockaddr_in cAddr;
  int ip_flags=0,socket_flags=0,flags;
  st_vio *vio_tmp;
  DBUG_ENTER("handle_connections_sockets");

  LINT_INIT(new_sock);

  (void) my_pthread_getprio(pthread_self());		// For debugging

  FD_ZERO(&clientFDs);
  if (ip_sock != INVALID_SOCKET)
  {
    FD_SET(ip_sock,&clientFDs);
#ifdef HAVE_FCNTL
    ip_flags = fcntl(ip_sock, F_GETFL, 0);
#endif
  }
#ifdef HAVE_SYS_UN_H
  FD_SET(unix_sock,&clientFDs);
#ifdef HAVE_FCNTL
  socket_flags=fcntl(unix_sock, F_GETFL, 0);
#endif
#endif

  DBUG_PRINT("general",("Waiting for connections."));
  MAYBE_BROKEN_SYSCALL;
  while (!abort_loop)
  {
    readFDs=clientFDs;
#ifdef HPUX10
    if (select(max_used_connection,(int*) &readFDs,0,0,0) < 0)
      continue;
#else
    if (select((int) max_used_connection,&readFDs,0,0,0) < 0)
    {
      if (socket_errno != SOCKET_EINTR)
      {
	if (!select_errors++ && !abort_loop)	/* purecov: inspected */
	  sql_print_error("mysqld: Got error %d from select",socket_errno); /* purecov: inspected */
      }
      MAYBE_BROKEN_SYSCALL
      continue;
    }
#endif	/* HPUX10 */
    if (abort_loop)
    {
      MAYBE_BROKEN_SYSCALL;
      break;
    }

    /* Is this a new connection request ? */
#ifdef HAVE_SYS_UN_H
    if (FD_ISSET(unix_sock,&readFDs))
    {
      sock = unix_sock;
      flags= socket_flags;
    }
    else
#endif
    {
      sock = ip_sock;
      flags= ip_flags;
    }

#if !defined(NO_FCNTL_NONBLOCK)
    if (!(test_flags & TEST_BLOCKING))
    {
#if defined(O_NONBLOCK)
      fcntl(sock, F_SETFL, flags | O_NONBLOCK);
#elif defined(O_NDELAY)
      fcntl(sock, F_SETFL, flags | O_NDELAY);
#endif
    }
#endif /* NO_FCNTL_NONBLOCK */
    for (uint retry=0; retry < MAX_ACCEPT_RETRY; retry++)
    {
      size_socket length=sizeof(struct sockaddr_in);
      new_sock = accept(sock, my_reinterpret_cast(struct sockaddr *) (&cAddr),
			&length);
#ifdef __NETWARE__ 
      // TODO: temporary fix, waiting for TCP/IP fix - DEFECT000303149
      if ((new_sock == INVALID_SOCKET) && (socket_errno == EINVAL))
      {
        kill_server(SIGTERM);
      }
#endif
      if (new_sock != INVALID_SOCKET ||
	  (socket_errno != SOCKET_EINTR && socket_errno != SOCKET_EAGAIN))
	break;
      MAYBE_BROKEN_SYSCALL;
#if !defined(NO_FCNTL_NONBLOCK)
      if (!(test_flags & TEST_BLOCKING))
      {
	if (retry == MAX_ACCEPT_RETRY - 1)
	  fcntl(sock, F_SETFL, flags);		// Try without O_NONBLOCK
      }
#endif
    }
#if !defined(NO_FCNTL_NONBLOCK)
    if (!(test_flags & TEST_BLOCKING))
      fcntl(sock, F_SETFL, flags);
#endif
    if (new_sock == INVALID_SOCKET)
    {
      if ((error_count++ & 255) == 0)		// This can happen often
	sql_perror("Error in accept");
      MAYBE_BROKEN_SYSCALL;
      if (socket_errno == SOCKET_ENFILE || socket_errno == SOCKET_EMFILE)
	sleep(1);				// Give other threads some time
      continue;
    }

#ifdef HAVE_LIBWRAP
    {
      if (sock == ip_sock)
      {
	struct request_info req;
	signal(SIGCHLD, SIG_DFL);
	request_init(&req, RQ_DAEMON, libwrapName, RQ_FILE, new_sock, NULL);
	fromhost(&req);
	if (!hosts_access(&req))
	{
	  /*
	    This may be stupid but refuse() includes an exit(0)
	    which we surely don't want...
	    clean_exit() - same stupid thing ...
	  */
	  syslog(deny_severity, "refused connect from %s",
		 eval_client(&req));

	  /*
	    C++ sucks (the gibberish in front just translates the supplied
	    sink function pointer in the req structure from a void (*sink)();
	    to a void(*sink)(int) if you omit the cast, the C++ compiler
	    will cry...
	  */
	  if (req.sink)
	    ((void (*)(int))req.sink)(req.fd);

	  (void) shutdown(new_sock,2);
	  (void) closesocket(new_sock);
	  continue;
	}
      }
    }
#endif /* HAVE_LIBWRAP */

    {
      size_socket dummyLen;
      struct sockaddr dummy;
      dummyLen = sizeof(struct sockaddr);
      if (getsockname(new_sock,&dummy, &dummyLen) < 0)
      {
	sql_perror("Error on new connection socket");
	(void) shutdown(new_sock,2);
	(void) closesocket(new_sock);
	continue;
      }
    }

    /*
    ** Don't allow too many connections
    */

    if (!(thd= new THD))
    {
      (void) shutdown(new_sock,2);
      VOID(closesocket(new_sock));
      continue;
    }
    if (!(vio_tmp=vio_new(new_sock,
			  sock == unix_sock ? VIO_TYPE_SOCKET :
			  VIO_TYPE_TCPIP,
			  sock == unix_sock)) ||
	my_net_init(&thd->net,vio_tmp))
    {
      if (vio_tmp)
	vio_delete(vio_tmp);
      else
      {
	(void) shutdown(new_sock,2);
	(void) closesocket(new_sock);
      }
      delete thd;
      continue;
    }
    if (sock == unix_sock)
      thd->host=(char*) my_localhost;
#ifdef __WIN__
    /* Set default wait_timeout */
    ulong wait_timeout= global_system_variables.net_wait_timeout * 1000;
    (void) setsockopt(new_sock, SOL_SOCKET, SO_RCVTIMEO, (char*)&wait_timeout,
                    sizeof(wait_timeout));
#endif
    create_new_thread(thd);
  }

#ifdef OS2
  // kill server must be invoked from thread 1!
  kill_server(MYSQL_KILL_SIGNAL);
#endif
  decrement_handler_count();
  DBUG_RETURN(0);
}


#ifdef __NT__
extern "C" pthread_handler_decl(handle_connections_namedpipes,arg)
{
  HANDLE hConnectedPipe;
  BOOL fConnected;
  THD *thd;
  my_thread_init();
  DBUG_ENTER("handle_connections_namedpipes");
  (void) my_pthread_getprio(pthread_self());		// For debugging

  DBUG_PRINT("general",("Waiting for named pipe connections."));
  while (!abort_loop)
  {
    /* wait for named pipe connection */
    fConnected = ConnectNamedPipe( hPipe, NULL );
    if (abort_loop)
      break;
    if (!fConnected)
      fConnected = GetLastError() == ERROR_PIPE_CONNECTED;
    if (!fConnected)
    {
      CloseHandle( hPipe );
      if ((hPipe = CreateNamedPipe(pipe_name,
				   PIPE_ACCESS_DUPLEX,
				   PIPE_TYPE_BYTE |
				   PIPE_READMODE_BYTE |
				   PIPE_WAIT,
				   PIPE_UNLIMITED_INSTANCES,
				   (int) global_system_variables.net_buffer_length,
				   (int) global_system_variables.net_buffer_length,
				   NMPWAIT_USE_DEFAULT_WAIT,
				   &saPipeSecurity )) ==
	  INVALID_HANDLE_VALUE )
      {
	sql_perror("Can't create new named pipe!");
	break;					// Abort
      }
    }
    hConnectedPipe = hPipe;
    /* create new pipe for new connection */
    if ((hPipe = CreateNamedPipe(pipe_name,
				 PIPE_ACCESS_DUPLEX,
				 PIPE_TYPE_BYTE |
				 PIPE_READMODE_BYTE |
				 PIPE_WAIT,
				 PIPE_UNLIMITED_INSTANCES,
				 (int) global_system_variables.net_buffer_length,
				 (int) global_system_variables.net_buffer_length,
				 NMPWAIT_USE_DEFAULT_WAIT,
				 &saPipeSecurity)) ==
	INVALID_HANDLE_VALUE)
    {
      sql_perror("Can't create new named pipe!");
      hPipe=hConnectedPipe;
      continue;					// We have to try again
    }

    if (!(thd = new THD))
    {
      DisconnectNamedPipe( hConnectedPipe );
      CloseHandle( hConnectedPipe );
      continue;
    }
    if (!(thd->net.vio = vio_new_win32pipe(hConnectedPipe)) ||
	my_net_init(&thd->net, thd->net.vio))
    {
      close_connection(thd, ER_OUT_OF_RESOURCES, 1);
      delete thd;
      continue;
    }
    /* host name is unknown */
    thd->host = my_strdup(my_localhost,MYF(0)); /* Host is unknown */
    create_new_thread(thd);
  }

  decrement_handler_count();
  DBUG_RETURN(0);
}
#endif /* __NT__ */


/*
  Thread of shared memory's service

  SYNOPSIS
    pthread_handler_decl()
    handle_connections_shared_memory Thread handle
    arg                              Arguments of thread
*/

#ifdef HAVE_SMEM
pthread_handler_decl(handle_connections_shared_memory,arg)
{
  /* file-mapping object, use for create shared memory */
  HANDLE handle_connect_file_map= 0;
  char  *handle_connect_map= 0;  		// pointer on shared memory
  HANDLE event_connect_answer= 0;
  ulong smem_buffer_length= shared_memory_buffer_length + 4;
  ulong connect_number= 1;
  char tmp[63];
  char *suffix_pos;
  char connect_number_char[22], *p;
  const char *errmsg= 0;
  SECURITY_ATTRIBUTES *sa_event= 0, *sa_mapping= 0;
  my_thread_init();
  DBUG_ENTER("handle_connections_shared_memorys");
  DBUG_PRINT("general",("Waiting for allocated shared memory."));

  if (my_security_attr_create(&sa_event, &errmsg,
                              GENERIC_ALL, SYNCHRONIZE | EVENT_MODIFY_STATE))
    goto error;

  if (my_security_attr_create(&sa_mapping, &errmsg,
                             GENERIC_ALL, FILE_MAP_READ | FILE_MAP_WRITE))
    goto error;

  /*
    The name of event and file-mapping events create agree next rule:
      shared_memory_base_name+unique_part
    Where:
      shared_memory_base_name is unique value for each server
      unique_part is unique value for each object (events and file-mapping)
  */
  suffix_pos= strxmov(tmp,shared_memory_base_name,"_",NullS);
  strmov(suffix_pos, "CONNECT_REQUEST");
  if ((smem_event_connect_request= CreateEvent(sa_event,
                                               FALSE, FALSE, tmp)) == 0)
  {
    errmsg= "Could not create request event";
    goto error;
  }
  strmov(suffix_pos, "CONNECT_ANSWER");
  if ((event_connect_answer= CreateEvent(sa_event, FALSE, FALSE, tmp)) == 0)
  {
    errmsg="Could not create answer event";
    goto error;
  }
  strmov(suffix_pos, "CONNECT_DATA");
  if ((handle_connect_file_map=
       CreateFileMapping(INVALID_HANDLE_VALUE, sa_mapping,
                         PAGE_READWRITE, 0, sizeof(connect_number), tmp)) == 0)
  {
    errmsg= "Could not create file mapping";
    goto error;
  }
  if ((handle_connect_map= (char *)MapViewOfFile(handle_connect_file_map,
						  FILE_MAP_WRITE,0,0,
						  sizeof(DWORD))) == 0)
  {
    errmsg= "Could not create shared memory service";
    goto error;
  }

  while (!abort_loop)
  {
    /* Wait a request from client */
    WaitForSingleObject(smem_event_connect_request,INFINITE);

    /*
       it can be after shutdown command
    */
    if (abort_loop) 
      goto error;

    HANDLE handle_client_file_map= 0;
    char  *handle_client_map= 0;
    HANDLE event_client_wrote= 0;
    HANDLE event_client_read= 0;    // for transfer data server <-> client
    HANDLE event_server_wrote= 0;
    HANDLE event_server_read= 0;
    HANDLE event_conn_closed= 0;
    THD *thd= 0;

    p= int10_to_str(connect_number, connect_number_char, 10);
    /*
      The name of event and file-mapping events create agree next rule:
        shared_memory_base_name+unique_part+number_of_connection
        Where:
	  shared_memory_base_name is uniquel value for each server
	  unique_part is unique value for each object (events and file-mapping)
	  number_of_connection is connection-number between server and client
    */
    suffix_pos= strxmov(tmp,shared_memory_base_name,"_",connect_number_char,
			 "_",NullS);
    strmov(suffix_pos, "DATA");
    if ((handle_client_file_map=
         CreateFileMapping(INVALID_HANDLE_VALUE, sa_mapping,
                           PAGE_READWRITE, 0, smem_buffer_length, tmp)) == 0)
    {
      errmsg= "Could not create file mapping";
      goto errorconn;
    }
    if ((handle_client_map= (char*)MapViewOfFile(handle_client_file_map,
						  FILE_MAP_WRITE,0,0,
						  smem_buffer_length)) == 0)
    {
      errmsg= "Could not create memory map";
      goto errorconn;
    }
    strmov(suffix_pos, "CLIENT_WROTE");
    if ((event_client_wrote= CreateEvent(sa_event, FALSE, FALSE, tmp)) == 0)
    {
      errmsg= "Could not create client write event";
      goto errorconn;
    }
    strmov(suffix_pos, "CLIENT_READ");
    if ((event_client_read= CreateEvent(sa_event, FALSE, FALSE, tmp)) == 0)
    {
      errmsg= "Could not create client read event";
      goto errorconn;
    }
    strmov(suffix_pos, "SERVER_READ");
    if ((event_server_read= CreateEvent(sa_event, FALSE, FALSE, tmp)) == 0)
    {
      errmsg= "Could not create server read event";
      goto errorconn;
    }
    strmov(suffix_pos, "SERVER_WROTE");
    if ((event_server_wrote= CreateEvent(sa_event,
                                         FALSE, FALSE, tmp)) == 0)
    {
      errmsg= "Could not create server write event";
      goto errorconn;
    }
    strmov(suffix_pos, "CONNECTION_CLOSED");
    if ((event_conn_closed= CreateEvent(sa_event,
                                        TRUE, FALSE, tmp)) == 0)
    {
      errmsg= "Could not create closed connection event";
      goto errorconn;
    }
    if (abort_loop)
      goto errorconn;
    if (!(thd= new THD))
      goto errorconn;
    /* Send number of connection to client */
    int4store(handle_connect_map, connect_number);
    if (!SetEvent(event_connect_answer))
    {
      errmsg= "Could not send answer event";
      goto errorconn;
    }
    /* Set event that client should receive data */
    if (!SetEvent(event_client_read))
    {
      errmsg= "Could not set client to read mode";
      goto errorconn;
    }
    if (!(thd->net.vio= vio_new_win32shared_memory(&thd->net,
                                                   handle_client_file_map,
                                                   handle_client_map,
                                                   event_client_wrote,
                                                   event_client_read,
                                                   event_server_wrote,
                                                   event_server_read,
                                                   event_conn_closed)) ||
                        my_net_init(&thd->net, thd->net.vio))
    {
      close_connection(thd, ER_OUT_OF_RESOURCES, 1);
      errmsg= 0;
      goto errorconn;
    }
    thd->host= my_strdup(my_localhost,MYF(0)); /* Host is unknown */
    create_new_thread(thd);
    connect_number++;
    continue;

errorconn:
    /* Could not form connection;  Free used handlers/memort and retry */
    if (errmsg)
    {
      char buff[180];
      strxmov(buff, "Can't create shared memory connection: ", errmsg, ".",
	      NullS);
      sql_perror(buff);
    }
    if (handle_client_file_map) 
      CloseHandle(handle_client_file_map);
    if (handle_client_map)
      UnmapViewOfFile(handle_client_map);
    if (event_server_wrote)
      CloseHandle(event_server_wrote);
    if (event_server_read)
      CloseHandle(event_server_read);
    if (event_client_wrote)
      CloseHandle(event_client_wrote);
    if (event_client_read)
      CloseHandle(event_client_read);
    if (event_conn_closed)
      CloseHandle(event_conn_closed);
    delete thd;
  }

  /* End shared memory handling */
error:
  if (errmsg)
  {
    char buff[180];
    strxmov(buff, "Can't create shared memory service: ", errmsg, ".", NullS);
    sql_perror(buff);
  }
  my_security_attr_free(sa_event);
  my_security_attr_free(sa_mapping);
  if (handle_connect_map)	UnmapViewOfFile(handle_connect_map);
  if (handle_connect_file_map)	CloseHandle(handle_connect_file_map);
  if (event_connect_answer)	CloseHandle(event_connect_answer);
  if (smem_event_connect_request) CloseHandle(smem_event_connect_request);

  decrement_handler_count();
  DBUG_RETURN(0);
}
#endif /* HAVE_SMEM */
#endif /* EMBEDDED_LIBRARY */


/****************************************************************************
  Handle start options
******************************************************************************/

enum options_mysqld
{
  OPT_ISAM_LOG=256,            OPT_SKIP_NEW, 
  OPT_SKIP_GRANT,              OPT_SKIP_LOCK, 
  OPT_ENABLE_LOCK,             OPT_USE_LOCKING,
  OPT_SOCKET,                  OPT_UPDATE_LOG,
  OPT_BIN_LOG,                 OPT_SKIP_RESOLVE,
  OPT_SKIP_NETWORKING,         OPT_BIN_LOG_INDEX,
  OPT_BIND_ADDRESS,            OPT_PID_FILE,
  OPT_SKIP_PRIOR,              OPT_BIG_TABLES,
  OPT_STANDALONE,              OPT_ONE_THREAD,
  OPT_CONSOLE,                 OPT_LOW_PRIORITY_UPDATES,
  OPT_SKIP_HOST_CACHE,         OPT_SHORT_LOG_FORMAT,
  OPT_FLUSH,                   OPT_SAFE,
  OPT_BOOTSTRAP,               OPT_SKIP_SHOW_DB,
  OPT_STORAGE_ENGINE,          OPT_INIT_FILE,
  OPT_DELAY_KEY_WRITE_ALL,     OPT_SLOW_QUERY_LOG,
  OPT_DELAY_KEY_WRITE,	       OPT_CHARSETS_DIR,
  OPT_BDB_HOME,                OPT_BDB_LOG,
  OPT_BDB_TMP,                 OPT_BDB_SYNC,
  OPT_BDB_LOCK,                OPT_BDB,
  OPT_BDB_NO_RECOVER,	    OPT_BDB_SHARED,
  OPT_MASTER_HOST,             OPT_MASTER_USER,
  OPT_MASTER_PASSWORD,         OPT_MASTER_PORT,
  OPT_MASTER_INFO_FILE,        OPT_MASTER_CONNECT_RETRY,
  OPT_MASTER_RETRY_COUNT,
  OPT_MASTER_SSL,              OPT_MASTER_SSL_KEY,
  OPT_MASTER_SSL_CERT,         OPT_MASTER_SSL_CAPATH,
  OPT_MASTER_SSL_CIPHER,       OPT_MASTER_SSL_CA,
  OPT_SQL_BIN_UPDATE_SAME,     OPT_REPLICATE_DO_DB,
  OPT_REPLICATE_IGNORE_DB,     OPT_LOG_SLAVE_UPDATES,
  OPT_BINLOG_DO_DB,            OPT_BINLOG_IGNORE_DB,
  OPT_WANT_CORE,               OPT_CONCURRENT_INSERT,
  OPT_MEMLOCK,                 OPT_MYISAM_RECOVER,
  OPT_REPLICATE_REWRITE_DB,    OPT_SERVER_ID,
  OPT_SKIP_SLAVE_START,        OPT_SKIP_INNOBASE,
  OPT_SAFEMALLOC_MEM_LIMIT,    OPT_REPLICATE_DO_TABLE,
  OPT_REPLICATE_IGNORE_TABLE,  OPT_REPLICATE_WILD_DO_TABLE,
  OPT_REPLICATE_WILD_IGNORE_TABLE, OPT_REPLICATE_SAME_SERVER_ID,
  OPT_DISCONNECT_SLAVE_EVENT_COUNT,
  OPT_ABORT_SLAVE_EVENT_COUNT,
  OPT_INNODB_DATA_HOME_DIR,
  OPT_INNODB_DATA_FILE_PATH,
  OPT_INNODB_LOG_GROUP_HOME_DIR,
  OPT_INNODB_LOG_ARCH_DIR,
  OPT_INNODB_LOG_ARCHIVE,
  OPT_INNODB_FLUSH_LOG_AT_TRX_COMMIT,
  OPT_INNODB_FLUSH_METHOD,
  OPT_INNODB_FAST_SHUTDOWN,
  OPT_INNODB_FILE_PER_TABLE, OPT_CRASH_BINLOG_INNODB,
  OPT_INNODB_LOCKS_UNSAFE_FOR_BINLOG,
  OPT_SAFE_SHOW_DB, OPT_INNODB_SAFE_BINLOG,
  OPT_INNODB, OPT_ISAM,
  OPT_NDBCLUSTER, OPT_NDB_CONNECTSTRING, OPT_NDB_USE_EXACT_COUNT,
  OPT_NDB_FORCE_SEND, OPT_NDB_AUTOINCREMENT_PREFETCH_SZ,
  OPT_NDB_SHM, OPT_NDB_OPTIMIZED_NODE_SELECTION,
  OPT_SKIP_SAFEMALLOC,
  OPT_TEMP_POOL, OPT_TX_ISOLATION,
  OPT_SKIP_STACK_TRACE, OPT_SKIP_SYMLINKS,
  OPT_MAX_BINLOG_DUMP_EVENTS, OPT_SPORADIC_BINLOG_DUMP_FAIL,
  OPT_SAFE_USER_CREATE, OPT_SQL_MODE,
  OPT_HAVE_NAMED_PIPE,
  OPT_DO_PSTACK, OPT_REPORT_HOST,
  OPT_REPORT_USER, OPT_REPORT_PASSWORD, OPT_REPORT_PORT,
  OPT_SHOW_SLAVE_AUTH_INFO,
  OPT_SLAVE_LOAD_TMPDIR, OPT_NO_MIX_TYPE,
  OPT_RPL_RECOVERY_RANK,OPT_INIT_RPL_ROLE,
  OPT_RELAY_LOG, OPT_RELAY_LOG_INDEX, OPT_RELAY_LOG_INFO_FILE,
  OPT_SLAVE_SKIP_ERRORS, OPT_DES_KEY_FILE, OPT_LOCAL_INFILE,
  OPT_SSL_SSL, OPT_SSL_KEY, OPT_SSL_CERT, OPT_SSL_CA,
  OPT_SSL_CAPATH, OPT_SSL_CIPHER,
  OPT_BACK_LOG, OPT_BINLOG_CACHE_SIZE,
  OPT_CONNECT_TIMEOUT, OPT_DELAYED_INSERT_TIMEOUT,
  OPT_DELAYED_INSERT_LIMIT, OPT_DELAYED_QUEUE_SIZE,
  OPT_FLUSH_TIME, OPT_FT_MIN_WORD_LEN, OPT_FT_BOOLEAN_SYNTAX,
  OPT_FT_MAX_WORD_LEN, OPT_FT_QUERY_EXPANSION_LIMIT, OPT_FT_STOPWORD_FILE,
  OPT_INTERACTIVE_TIMEOUT, OPT_JOIN_BUFF_SIZE,
  OPT_KEY_BUFFER_SIZE, OPT_KEY_CACHE_BLOCK_SIZE,
  OPT_KEY_CACHE_DIVISION_LIMIT, OPT_KEY_CACHE_AGE_THRESHOLD,
  OPT_LONG_QUERY_TIME,
  OPT_LOWER_CASE_TABLE_NAMES, OPT_MAX_ALLOWED_PACKET,
  OPT_MAX_BINLOG_CACHE_SIZE, OPT_MAX_BINLOG_SIZE,
  OPT_MAX_CONNECTIONS, OPT_MAX_CONNECT_ERRORS,
  OPT_MAX_DELAYED_THREADS, OPT_MAX_HEP_TABLE_SIZE,
  OPT_MAX_JOIN_SIZE, OPT_MAX_PREPARED_STMT_COUNT,
  OPT_MAX_RELAY_LOG_SIZE, OPT_MAX_SORT_LENGTH,
  OPT_MAX_SEEKS_FOR_KEY, OPT_MAX_TMP_TABLES, OPT_MAX_USER_CONNECTIONS,
  OPT_MAX_LENGTH_FOR_SORT_DATA,
  OPT_MAX_WRITE_LOCK_COUNT, OPT_BULK_INSERT_BUFFER_SIZE,
  OPT_MAX_ERROR_COUNT, OPT_MYISAM_DATA_POINTER_SIZE,
  OPT_MYISAM_BLOCK_SIZE, OPT_MYISAM_MAX_EXTRA_SORT_FILE_SIZE,
  OPT_MYISAM_MAX_SORT_FILE_SIZE, OPT_MYISAM_SORT_BUFFER_SIZE,
  OPT_MYISAM_STATS_METHOD,
  OPT_NET_BUFFER_LENGTH, OPT_NET_RETRY_COUNT,
  OPT_NET_READ_TIMEOUT, OPT_NET_WRITE_TIMEOUT,
  OPT_OPEN_FILES_LIMIT,
  OPT_PRELOAD_BUFFER_SIZE,
  OPT_QUERY_CACHE_LIMIT, OPT_QUERY_CACHE_MIN_RES_UNIT, OPT_QUERY_CACHE_SIZE,
  OPT_QUERY_CACHE_TYPE, OPT_QUERY_CACHE_WLOCK_INVALIDATE, OPT_RECORD_BUFFER,
  OPT_RECORD_RND_BUFFER, OPT_RELAY_LOG_SPACE_LIMIT, OPT_RELAY_LOG_PURGE,
  OPT_SLAVE_NET_TIMEOUT, OPT_SLAVE_COMPRESSED_PROTOCOL, OPT_SLOW_LAUNCH_TIME,
  OPT_SLAVE_TRANS_RETRIES, OPT_READONLY, OPT_DEBUGGING,
  OPT_SORT_BUFFER, OPT_TABLE_CACHE,
  OPT_THREAD_CONCURRENCY, OPT_THREAD_CACHE_SIZE,
  OPT_TMP_TABLE_SIZE, OPT_THREAD_STACK,
  OPT_WAIT_TIMEOUT, OPT_MYISAM_REPAIR_THREADS,
  OPT_INNODB_MIRRORED_LOG_GROUPS,
  OPT_INNODB_LOG_FILES_IN_GROUP,
  OPT_INNODB_LOG_FILE_SIZE,
  OPT_INNODB_LOG_BUFFER_SIZE,
  OPT_INNODB_BUFFER_POOL_SIZE,
  OPT_INNODB_BUFFER_POOL_AWE_MEM_MB,
  OPT_INNODB_ADDITIONAL_MEM_POOL_SIZE,
  OPT_INNODB_MAX_PURGE_LAG,
  OPT_INNODB_FILE_IO_THREADS,
  OPT_INNODB_LOCK_WAIT_TIMEOUT,
  OPT_INNODB_THREAD_CONCURRENCY,
  OPT_INNODB_FORCE_RECOVERY,
  OPT_INNODB_STATUS_FILE,
  OPT_INNODB_MAX_DIRTY_PAGES_PCT,
  OPT_INNODB_TABLE_LOCKS,
  OPT_INNODB_OPEN_FILES,
  OPT_INNODB_AUTOEXTEND_INCREMENT,
  OPT_BDB_CACHE_SIZE,
  OPT_BDB_LOG_BUFFER_SIZE,
  OPT_BDB_MAX_LOCK,
  OPT_ERROR_LOG_FILE,
  OPT_DEFAULT_WEEK_FORMAT,
  OPT_RANGE_ALLOC_BLOCK_SIZE, OPT_ALLOW_SUSPICIOUS_UDFS,
  OPT_QUERY_ALLOC_BLOCK_SIZE, OPT_QUERY_PREALLOC_SIZE,
  OPT_TRANS_ALLOC_BLOCK_SIZE, OPT_TRANS_PREALLOC_SIZE,
  OPT_SYNC_FRM, OPT_SYNC_BINLOG,
  OPT_SYNC_REPLICATION,
  OPT_SYNC_REPLICATION_SLAVE_ID,
  OPT_SYNC_REPLICATION_TIMEOUT,
  OPT_BDB_NOSYNC,
  OPT_ENABLE_SHARED_MEMORY,
  OPT_SHARED_MEMORY_BASE_NAME,
  OPT_OLD_PASSWORDS,
  OPT_EXPIRE_LOGS_DAYS,
  OPT_GROUP_CONCAT_MAX_LEN,
  OPT_DEFAULT_COLLATION,
  OPT_CHARACTER_SET_CLIENT_HANDSHAKE,
  OPT_INIT_CONNECT,
  OPT_INIT_SLAVE,
  OPT_SECURE_AUTH,
  OPT_DATE_FORMAT,
  OPT_TIME_FORMAT,
  OPT_DATETIME_FORMAT,
  OPT_LOG_QUERIES_NOT_USING_INDEXES,
  OPT_DEFAULT_TIME_ZONE,
  OPT_LOG_SLOW_ADMIN_STATEMENTS,
  OPT_MERGE
};


#define LONG_TIMEOUT ((ulong) 3600L*24L*365L)

struct my_option my_long_options[] =
{
  {"help", '?', "Display this help and exit.", 
   (gptr*) &opt_help, (gptr*) &opt_help, 0, GET_BOOL, NO_ARG, 0, 0, 0, 0,
   0, 0},
#ifdef HAVE_REPLICATION
  {"abort-slave-event-count", OPT_ABORT_SLAVE_EVENT_COUNT,
   "Option used by mysql-test for debugging and testing of replication.",
   (gptr*) &abort_slave_event_count,  (gptr*) &abort_slave_event_count,
   0, GET_INT, REQUIRED_ARG, 0, 0, 0, 0, 0, 0},
#endif /* HAVE_REPLICATION */
  {"ansi", 'a', "Use ANSI SQL syntax instead of MySQL syntax. This mode will also set transaction isolation level 'serializable'.", 0, 0, 0,
   GET_NO_ARG, NO_ARG, 0, 0, 0, 0, 0, 0},
  {"allow-suspicious-udfs", OPT_ALLOW_SUSPICIOUS_UDFS,
   "Allows use of UDFs consisting of only one symbol xxx() "
   "without corresponding xxx_init() or xxx_deinit(). That also means "
   "that one can load any function from any library, for example exit() "
   "from libc.so",
   (gptr*) &opt_allow_suspicious_udfs, (gptr*) &opt_allow_suspicious_udfs,
   0, GET_BOOL, NO_ARG, 0, 0, 0, 0, 0, 0},
  {"basedir", 'b',
   "Path to installation directory. All paths are usually resolved relative to this.",
   (gptr*) &mysql_home_ptr, (gptr*) &mysql_home_ptr, 0, GET_STR, REQUIRED_ARG,
   0, 0, 0, 0, 0, 0},
  {"bdb", OPT_BDB, "Enable Berkeley DB (if this version of MySQL supports it). \
Disable with --skip-bdb (will save memory).",
   (gptr*) &opt_bdb, (gptr*) &opt_bdb, 0, GET_BOOL, NO_ARG, OPT_BDB_DEFAULT, 0, 0,
   0, 0, 0},
#ifdef HAVE_BERKELEY_DB
  {"bdb-home", OPT_BDB_HOME, "Berkeley home directory.", (gptr*) &berkeley_home,
   (gptr*) &berkeley_home, 0, GET_STR, REQUIRED_ARG, 0, 0, 0, 0, 0, 0},
  {"bdb-lock-detect", OPT_BDB_LOCK,
   "Berkeley lock detect (DEFAULT, OLDEST, RANDOM or YOUNGEST, # sec).",
   0, 0, 0, GET_STR, REQUIRED_ARG, 0, 0, 0, 0, 0, 0},
  {"bdb-logdir", OPT_BDB_LOG, "Berkeley DB log file directory.",
   (gptr*) &berkeley_logdir, (gptr*) &berkeley_logdir, 0, GET_STR,
   REQUIRED_ARG, 0, 0, 0, 0, 0, 0},
  {"bdb-no-recover", OPT_BDB_NO_RECOVER,
   "Don't try to recover Berkeley DB tables on start.", 0, 0, 0, GET_NO_ARG,
   NO_ARG, 0, 0, 0, 0, 0, 0},
  {"bdb-no-sync", OPT_BDB_NOSYNC,
   "Disable synchronously flushing logs. This option is deprecated, use --skip-sync-bdb-logs or sync-bdb-logs=0 instead",
   //   (gptr*) &opt_sync_bdb_logs, (gptr*) &opt_sync_bdb_logs, 0, GET_BOOL,
   0, 0, 0, GET_NO_ARG, NO_ARG, 0, 0, 0, 0, 0, 0},
  {"bdb-shared-data", OPT_BDB_SHARED,
   "Start Berkeley DB in multi-process mode.", 0, 0, 0, GET_NO_ARG, NO_ARG, 0,
   0, 0, 0, 0, 0},
  {"bdb-tmpdir", OPT_BDB_TMP, "Berkeley DB tempfile name.",
   (gptr*) &berkeley_tmpdir, (gptr*) &berkeley_tmpdir, 0, GET_STR,
   REQUIRED_ARG, 0, 0, 0, 0, 0, 0},
#endif /* HAVE_BERKELEY_DB */
  {"big-tables", OPT_BIG_TABLES,
   "Allow big result sets by saving all temporary sets on file (Solves most 'table full' errors).",
   0, 0, 0, GET_NO_ARG, NO_ARG, 0, 0, 0, 0, 0, 0},
  {"bind-address", OPT_BIND_ADDRESS, "IP address to bind to.",
   (gptr*) &my_bind_addr_str, (gptr*) &my_bind_addr_str, 0, GET_STR,
   REQUIRED_ARG, 0, 0, 0, 0, 0, 0},
  {"binlog-do-db", OPT_BINLOG_DO_DB,
   "Tells the master it should log updates for the specified database, and exclude all others not explicitly mentioned.",
   0, 0, 0, GET_STR, REQUIRED_ARG, 0, 0, 0, 0, 0, 0},
  {"binlog-ignore-db", OPT_BINLOG_IGNORE_DB,
   "Tells the master that updates to the given database should not be logged tothe binary log.",
   0, 0, 0, GET_STR, REQUIRED_ARG, 0, 0, 0, 0, 0, 0},
  {"bootstrap", OPT_BOOTSTRAP, "Used by mysql installation scripts.", 0, 0, 0,
   GET_NO_ARG, NO_ARG, 0, 0, 0, 0, 0, 0},
  {"character-set-client-handshake", OPT_CHARACTER_SET_CLIENT_HANDSHAKE,
   "Don't ignore client side character set value sent during handshake.",
   (gptr*) &opt_character_set_client_handshake,
   (gptr*) &opt_character_set_client_handshake,
    0, GET_BOOL, NO_ARG, 1, 0, 0, 0, 0, 0},
  {"character-set-server", 'C', "Set the default character set.",
   (gptr*) &default_character_set_name, (gptr*) &default_character_set_name,
   0, GET_STR, REQUIRED_ARG, 0, 0, 0, 0, 0, 0 },
  {"character-sets-dir", OPT_CHARSETS_DIR,
   "Directory where character sets are.", (gptr*) &charsets_dir,
   (gptr*) &charsets_dir, 0, GET_STR, REQUIRED_ARG, 0, 0, 0, 0, 0, 0},
  {"chroot", 'r', "Chroot mysqld daemon during startup.",
   (gptr*) &mysqld_chroot, (gptr*) &mysqld_chroot, 0, GET_STR, REQUIRED_ARG,
   0, 0, 0, 0, 0, 0},
  {"collation-server", OPT_DEFAULT_COLLATION, "Set the default collation.",
   (gptr*) &default_collation_name, (gptr*) &default_collation_name,
   0, GET_STR, REQUIRED_ARG, 0, 0, 0, 0, 0, 0 },
  {"concurrent-insert", OPT_CONCURRENT_INSERT,
   "Use concurrent insert with MyISAM. Disable with --skip-concurrent-insert.",
   (gptr*) &myisam_concurrent_insert, (gptr*) &myisam_concurrent_insert,
   0, GET_BOOL, NO_ARG, 1, 0, 0, 0, 0, 0},
  {"console", OPT_CONSOLE, "Write error output on screen; Don't remove the console window on windows.",
   (gptr*) &opt_console, (gptr*) &opt_console, 0, GET_BOOL, NO_ARG, 0, 0, 0,
   0, 0, 0},
  {"core-file", OPT_WANT_CORE, "Write core on errors.", 0, 0, 0, GET_NO_ARG,
   NO_ARG, 0, 0, 0, 0, 0, 0},
  {"datadir", 'h', "Path to the database root.", (gptr*) &mysql_data_home,
   (gptr*) &mysql_data_home, 0, GET_STR, REQUIRED_ARG, 0, 0, 0, 0, 0, 0},
#ifndef DBUG_OFF
  {"debug", '#', "Debug log.", (gptr*) &default_dbug_option,
   (gptr*) &default_dbug_option, 0, GET_STR, OPT_ARG, 0, 0, 0, 0, 0, 0},
#endif
  {"default-character-set", 'C', "Set the default character set (deprecated option, use --character-set-server instead).",
   (gptr*) &default_character_set_name, (gptr*) &default_character_set_name,
   0, GET_STR, REQUIRED_ARG, 0, 0, 0, 0, 0, 0 },
  {"default-collation", OPT_DEFAULT_COLLATION, "Set the default collation (deprecated option, use --collation-server instead).",
   (gptr*) &default_collation_name, (gptr*) &default_collation_name,
   0, GET_STR, REQUIRED_ARG, 0, 0, 0, 0, 0, 0 },
  {"default-storage-engine", OPT_STORAGE_ENGINE,
   "Set the default storage engine (table type) for tables.", 0, 0,
   0, GET_STR, REQUIRED_ARG, 0, 0, 0, 0, 0, 0},
  {"default-table-type", OPT_STORAGE_ENGINE,
   "(deprecated) Use --default-storage-engine.", 0, 0,
   0, GET_STR, REQUIRED_ARG, 0, 0, 0, 0, 0, 0},
  {"default-time-zone", OPT_DEFAULT_TIME_ZONE, "Set the default time zone.",
   (gptr*) &default_tz_name, (gptr*) &default_tz_name,
   0, GET_STR, REQUIRED_ARG, 0, 0, 0, 0, 0, 0 },
  {"delay-key-write", OPT_DELAY_KEY_WRITE, "Type of DELAY_KEY_WRITE.",
   0,0,0, GET_STR, OPT_ARG, 0, 0, 0, 0, 0, 0},
  {"delay-key-write-for-all-tables", OPT_DELAY_KEY_WRITE_ALL,
   "Don't flush key buffers between writes for any MyISAM table (Deprecated option, use --delay-key-write=all instead).",
   0, 0, 0, GET_NO_ARG, NO_ARG, 0, 0, 0, 0, 0, 0},
#ifdef HAVE_OPENSSL
  {"des-key-file", OPT_DES_KEY_FILE,
   "Load keys for des_encrypt() and des_encrypt from given file.",
   (gptr*) &des_key_file, (gptr*) &des_key_file, 0, GET_STR, REQUIRED_ARG,
   0, 0, 0, 0, 0, 0},
#endif /* HAVE_OPENSSL */
#ifdef HAVE_REPLICATION
  {"disconnect-slave-event-count", OPT_DISCONNECT_SLAVE_EVENT_COUNT,
   "Option used by mysql-test for debugging and testing of replication.",
   (gptr*) &disconnect_slave_event_count,
   (gptr*) &disconnect_slave_event_count, 0, GET_INT, REQUIRED_ARG, 0, 0, 0,
   0, 0, 0},
#endif /* HAVE_REPLICATION */
  {"enable-locking", OPT_ENABLE_LOCK,
   "Deprecated option, use --external-locking instead.",
   (gptr*) &opt_external_locking, (gptr*) &opt_external_locking,
   0, GET_BOOL, NO_ARG, 0, 0, 0, 0, 0, 0},
#ifdef __NT__
  {"enable-named-pipe", OPT_HAVE_NAMED_PIPE, "Enable the named pipe (NT).",
   (gptr*) &opt_enable_named_pipe, (gptr*) &opt_enable_named_pipe, 0, GET_BOOL,
   NO_ARG, 0, 0, 0, 0, 0, 0},
#endif
  {"enable-pstack", OPT_DO_PSTACK, "Print a symbolic stack trace on failure.",
   (gptr*) &opt_do_pstack, (gptr*) &opt_do_pstack, 0, GET_BOOL, NO_ARG, 0, 0,
   0, 0, 0, 0},
  {"exit-info", 'T', "Used for debugging;  Use at your own risk!", 0, 0, 0,
   GET_LONG, OPT_ARG, 0, 0, 0, 0, 0, 0},
  {"external-locking", OPT_USE_LOCKING, "Use system (external) locking.  With this option enabled you can run myisamchk to test (not repair) tables while the MySQL server is running.",
   (gptr*) &opt_external_locking, (gptr*) &opt_external_locking,
   0, GET_BOOL, NO_ARG, 0, 0, 0, 0, 0, 0},
  {"flush", OPT_FLUSH, "Flush tables to disk between SQL commands.", 0, 0, 0,
   GET_NO_ARG, NO_ARG, 0, 0, 0, 0, 0, 0},
  /* We must always support the next option to make scripts like mysqltest
     easier to do */
  {"gdb", OPT_DEBUGGING,
   "Set up signals usable for debugging",
   (gptr*) &opt_debugging, (gptr*) &opt_debugging,
   0, GET_BOOL, NO_ARG, 0, 0, 0, 0, 0, 0},
  {"init-connect", OPT_INIT_CONNECT, "Command(s) that are executed for each new connection",
   (gptr*) &opt_init_connect, (gptr*) &opt_init_connect, 0, GET_STR_ALLOC,
   REQUIRED_ARG, 0, 0, 0, 0, 0, 0},
  {"init-file", OPT_INIT_FILE, "Read SQL commands from this file at startup.",
   (gptr*) &opt_init_file, (gptr*) &opt_init_file, 0, GET_STR, REQUIRED_ARG,
   0, 0, 0, 0, 0, 0},
  {"init-rpl-role", OPT_INIT_RPL_ROLE, "Set the replication role.", 0, 0, 0,
   GET_STR, REQUIRED_ARG, 0, 0, 0, 0, 0, 0},
  {"init-slave", OPT_INIT_SLAVE, "Command(s) that are executed when a slave connects to this master",
   (gptr*) &opt_init_slave, (gptr*) &opt_init_slave, 0, GET_STR_ALLOC,
   REQUIRED_ARG, 0, 0, 0, 0, 0, 0},
  {"innodb", OPT_INNODB, "Enable InnoDB (if this version of MySQL supports it). \
Disable with --skip-innodb (will save memory).",
   (gptr*) &opt_innodb, (gptr*) &opt_innodb, 0, GET_BOOL, NO_ARG, OPT_INNODB_DEFAULT, 0, 0,
   0, 0, 0},
  {"innodb_data_file_path", OPT_INNODB_DATA_FILE_PATH,
   "Path to individual files and their sizes.",
   0, 0, 0, GET_STR, REQUIRED_ARG, 0, 0, 0, 0, 0, 0},
#ifdef HAVE_INNOBASE_DB
  {"innodb_data_home_dir", OPT_INNODB_DATA_HOME_DIR,
   "The common part for InnoDB table spaces.", (gptr*) &innobase_data_home_dir,
   (gptr*) &innobase_data_home_dir, 0, GET_STR, REQUIRED_ARG, 0, 0, 0, 0, 0,
   0},
  {"innodb_fast_shutdown", OPT_INNODB_FAST_SHUTDOWN,
   "Speeds up server shutdown process.", (gptr*) &innobase_fast_shutdown,
   (gptr*) &innobase_fast_shutdown, 0, GET_BOOL, OPT_ARG, 1, 0, 0, 0, 0, 0},
  {"innodb_file_per_table", OPT_INNODB_FILE_PER_TABLE,
   "Stores each InnoDB table to an .ibd file in the database dir.",
   (gptr*) &innobase_file_per_table,
   (gptr*) &innobase_file_per_table, 0, GET_BOOL, NO_ARG, 0, 0, 0, 0, 0, 0},
  {"innodb_flush_log_at_trx_commit", OPT_INNODB_FLUSH_LOG_AT_TRX_COMMIT,
   "Set to 0 (write and flush once per second), 1 (write and flush at each commit) or 2 (write at commit, flush once per second).",
   (gptr*) &innobase_flush_log_at_trx_commit,
   (gptr*) &innobase_flush_log_at_trx_commit,
   0, GET_UINT, OPT_ARG,  1, 0, 2, 0, 0, 0},
  {"innodb_flush_method", OPT_INNODB_FLUSH_METHOD,
   "With which method to flush data.", (gptr*) &innobase_unix_file_flush_method,
   (gptr*) &innobase_unix_file_flush_method, 0, GET_STR, REQUIRED_ARG, 0, 0, 0,
   0, 0, 0},
  {"innodb_locks_unsafe_for_binlog", OPT_INNODB_LOCKS_UNSAFE_FOR_BINLOG,
   "Force InnoDB not to use next-key locking. Instead use only row-level locking",
   (gptr*) &innobase_locks_unsafe_for_binlog,
   (gptr*) &innobase_locks_unsafe_for_binlog, 0, GET_BOOL, NO_ARG, 0, 0, 0, 0, 0, 0},
  {"innodb_log_arch_dir", OPT_INNODB_LOG_ARCH_DIR,
   "Where full logs should be archived.", (gptr*) &innobase_log_arch_dir,
   (gptr*) &innobase_log_arch_dir, 0, GET_STR, REQUIRED_ARG, 0, 0, 0, 0, 0, 0},
  {"innodb_log_archive", OPT_INNODB_LOG_ARCHIVE,
   "Set to 1 if you want to have logs archived.", 0, 0, 0, GET_LONG, OPT_ARG,
   0, 0, 0, 0, 0, 0},
  {"innodb_log_group_home_dir", OPT_INNODB_LOG_GROUP_HOME_DIR,
   "Path to InnoDB log files.", (gptr*) &innobase_log_group_home_dir,
   (gptr*) &innobase_log_group_home_dir, 0, GET_STR, REQUIRED_ARG, 0, 0, 0, 0,
   0, 0},
  {"innodb_max_dirty_pages_pct", OPT_INNODB_MAX_DIRTY_PAGES_PCT,
   "Percentage of dirty pages allowed in bufferpool.", (gptr*) &srv_max_buf_pool_modified_pct,
   (gptr*) &srv_max_buf_pool_modified_pct, 0, GET_ULONG, REQUIRED_ARG, 90, 0, 100, 0, 0, 0},
  {"innodb_max_purge_lag", OPT_INNODB_MAX_PURGE_LAG,
   "Desired maximum length of the purge queue (0 = no limit)",
   (gptr*) &srv_max_purge_lag,
   (gptr*) &srv_max_purge_lag, 0, GET_LONG, REQUIRED_ARG, 0, 0, ~0L,
   0, 1L, 0},
  {"innodb_status_file", OPT_INNODB_STATUS_FILE,
   "Enable SHOW INNODB STATUS output in the innodb_status.<pid> file",
   (gptr*) &innobase_create_status_file, (gptr*) &innobase_create_status_file,
   0, GET_BOOL, OPT_ARG, 0, 0, 0, 0, 0, 0},
  {"innodb_table_locks", OPT_INNODB_TABLE_LOCKS,
   "Enable InnoDB locking in LOCK TABLES",
   (gptr*) &global_system_variables.innodb_table_locks,
   (gptr*) &global_system_variables.innodb_table_locks,
   0, GET_BOOL, OPT_ARG, 1, 0, 0, 0, 0, 0},
#endif /* End HAVE_INNOBASE_DB */
  {"isam", OPT_ISAM, "Enable ISAM (if this version of MySQL supports it). \
Disable with --skip-isam.",
   (gptr*) &opt_isam, (gptr*) &opt_isam, 0, GET_BOOL, NO_ARG, OPT_ISAM_DEFAULT, 0, 0,
   0, 0, 0},
  {"language", 'L',
   "Client error messages in given language. May be given as a full path.",
   (gptr*) &language_ptr, (gptr*) &language_ptr, 0, GET_STR, REQUIRED_ARG,
   0, 0, 0, 0, 0, 0},
  {"local-infile", OPT_LOCAL_INFILE,
   "Enable/disable LOAD DATA LOCAL INFILE (takes values 1|0).",
   (gptr*) &opt_local_infile,
   (gptr*) &opt_local_infile, 0, GET_BOOL, OPT_ARG,
   1, 0, 0, 0, 0, 0},
  {"log", 'l', "Log connections and queries to file.", (gptr*) &opt_logname,
   (gptr*) &opt_logname, 0, GET_STR, OPT_ARG, 0, 0, 0, 0, 0, 0},
  {"log-bin", OPT_BIN_LOG,
   "Log update queries in binary format.",
   (gptr*) &opt_bin_logname, (gptr*) &opt_bin_logname, 0, GET_STR_ALLOC,
   OPT_ARG, 0, 0, 0, 0, 0, 0},
  {"log-bin-index", OPT_BIN_LOG_INDEX,
   "File that holds the names for last binary log files.",
   (gptr*) &opt_binlog_index_name, (gptr*) &opt_binlog_index_name, 0, GET_STR,
   REQUIRED_ARG, 0, 0, 0, 0, 0, 0},
  {"log-error", OPT_ERROR_LOG_FILE, "Log error file.",
   (gptr*) &log_error_file_ptr, (gptr*) &log_error_file_ptr, 0, GET_STR,
   OPT_ARG, 0, 0, 0, 0, 0, 0},
  {"log-isam", OPT_ISAM_LOG, "Log all MyISAM changes to file.",
   (gptr*) &myisam_log_filename, (gptr*) &myisam_log_filename, 0, GET_STR,
   OPT_ARG, 0, 0, 0, 0, 0, 0},
  {"log-long-format", '0',
   "Log some extra information to update log. Please note that this option is deprecated; see --log-short-format option.", 
   0, 0, 0, GET_NO_ARG, NO_ARG, 0, 0, 0, 0, 0, 0},
  {"log-queries-not-using-indexes", OPT_LOG_QUERIES_NOT_USING_INDEXES,
   "Log queries that are executed without benefit of any index to the slow log if it is open.",
   (gptr*) &opt_log_queries_not_using_indexes, (gptr*) &opt_log_queries_not_using_indexes,
   0, GET_BOOL, NO_ARG, 0, 0, 0, 0, 0, 0},
  {"log-short-format", OPT_SHORT_LOG_FORMAT,
   "Don't log extra information to update and slow-query logs.",
   (gptr*) &opt_short_log_format, (gptr*) &opt_short_log_format,
   0, GET_BOOL, NO_ARG, 0, 0, 0, 0, 0, 0},
  {"log-slave-updates", OPT_LOG_SLAVE_UPDATES,
   "Tells the slave to log the updates from the slave thread to the binary log. You will need to turn it on if you plan to daisy-chain the slaves.",
   (gptr*) &opt_log_slave_updates, (gptr*) &opt_log_slave_updates, 0, GET_BOOL,
   NO_ARG, 0, 0, 0, 0, 0, 0},
  {"log-slow-admin-statements", OPT_LOG_SLOW_ADMIN_STATEMENTS,
   "Log slow OPTIMIZE, ANALYZE, ALTER and other administrative statements to the slow log if it is open.",
   (gptr*) &opt_log_slow_admin_statements,
   (gptr*) &opt_log_slow_admin_statements,
   0, GET_BOOL, NO_ARG, 0, 0, 0, 0, 0, 0},
  {"log-slow-queries", OPT_SLOW_QUERY_LOG,
    "Log slow queries to this log file. Defaults logging to hostname-slow.log file. Must be enabled to activate other slow log options.",
   (gptr*) &opt_slow_logname, (gptr*) &opt_slow_logname, 0, GET_STR, OPT_ARG,
   0, 0, 0, 0, 0, 0},
  {"log-update", OPT_UPDATE_LOG,
   "Log updates to file.# where # is a unique number if not given.",
   (gptr*) &opt_update_logname, (gptr*) &opt_update_logname, 0, GET_STR,
   OPT_ARG, 0, 0, 0, 0, 0, 0},
  {"log-warnings", 'W', "Log some non-critical warnings to the error log file. Use this option twice or --log-warnings=2 if you also want 'Aborted connections' warnings.",
   (gptr*) &global_system_variables.log_warnings,
   (gptr*) &max_system_variables.log_warnings, 0, GET_ULONG, OPT_ARG, 1, 0, ~0L,
   0, 0, 0},
  {"low-priority-updates", OPT_LOW_PRIORITY_UPDATES,
   "INSERT/DELETE/UPDATE has lower priority than selects.",
   (gptr*) &global_system_variables.low_priority_updates,
   (gptr*) &max_system_variables.low_priority_updates,
   0, GET_BOOL, NO_ARG, 0, 0, 0, 0, 0, 0},
  {"master-connect-retry", OPT_MASTER_CONNECT_RETRY,
   "The number of seconds the slave thread will sleep before retrying to connect to the master in case the master goes down or the connection is lost.",
   (gptr*) &master_connect_retry, (gptr*) &master_connect_retry, 0, GET_UINT,
   REQUIRED_ARG, 60, 0, 0, 0, 0, 0},
  {"master-host", OPT_MASTER_HOST,
   "Master hostname or IP address for replication. If not set, the slave thread will not be started. Note that the setting of master-host will be ignored if there exists a valid master.info file.",
   (gptr*) &master_host, (gptr*) &master_host, 0, GET_STR, REQUIRED_ARG, 0, 0,
   0, 0, 0, 0},
  {"master-info-file", OPT_MASTER_INFO_FILE,
   "The location and name of the file that remembers the master and where the I/O replication \
thread is in the master's binlogs.",
   (gptr*) &master_info_file, (gptr*) &master_info_file, 0, GET_STR,
   REQUIRED_ARG, 0, 0, 0, 0, 0, 0},
  {"master-password", OPT_MASTER_PASSWORD,
   "The password the slave thread will authenticate with when connecting to the master. If not set, an empty password is assumed.The value in master.info will take precedence if it can be read.",
   (gptr*)&master_password, (gptr*)&master_password, 0,
   GET_STR, REQUIRED_ARG, 0, 0, 0, 0, 0, 0},
  {"master-port", OPT_MASTER_PORT,
   "The port the master is listening on. If not set, the compiled setting of MYSQL_PORT is assumed. If you have not tinkered with configure options, this should be 3306. The value in master.info will take precedence if it can be read.",
   (gptr*) &master_port, (gptr*) &master_port, 0, GET_UINT, REQUIRED_ARG,
   MYSQL_PORT, 0, 0, 0, 0, 0},
  {"master-retry-count", OPT_MASTER_RETRY_COUNT,
   "The number of tries the slave will make to connect to the master before giving up.",
   (gptr*) &master_retry_count, (gptr*) &master_retry_count, 0, GET_ULONG,
   REQUIRED_ARG, 3600*24, 0, 0, 0, 0, 0},
  {"master-ssl", OPT_MASTER_SSL,
   "Enable the slave to connect to the master using SSL.",
   (gptr*) &master_ssl, (gptr*) &master_ssl, 0, GET_BOOL, NO_ARG, 0, 0, 0, 0,
   0, 0},
  {"master-ssl-ca", OPT_MASTER_SSL_CA,
   "Master SSL CA file. Only applies if you have enabled master-ssl.",
   (gptr*) &master_ssl_ca, (gptr*) &master_ssl_ca, 0, GET_STR, OPT_ARG,
   0, 0, 0, 0, 0, 0},
  {"master-ssl-capath", OPT_MASTER_SSL_CAPATH,
   "Master SSL CA path. Only applies if you have enabled master-ssl.",
   (gptr*) &master_ssl_capath, (gptr*) &master_ssl_capath, 0, GET_STR, OPT_ARG,
   0, 0, 0, 0, 0, 0},
  {"master-ssl-cert", OPT_MASTER_SSL_CERT,
   "Master SSL certificate file name. Only applies if you have enabled \
master-ssl",
   (gptr*) &master_ssl_cert, (gptr*) &master_ssl_cert, 0, GET_STR, OPT_ARG,
   0, 0, 0, 0, 0, 0},
  {"master-ssl-cipher", OPT_MASTER_SSL_CIPHER,
   "Master SSL cipher. Only applies if you have enabled master-ssl.",
   (gptr*) &master_ssl_cipher, (gptr*) &master_ssl_capath, 0, GET_STR, OPT_ARG,
   0, 0, 0, 0, 0, 0},
  {"master-ssl-key", OPT_MASTER_SSL_KEY,
   "Master SSL keyfile name. Only applies if you have enabled master-ssl.",
   (gptr*) &master_ssl_key, (gptr*) &master_ssl_key, 0, GET_STR, OPT_ARG,
   0, 0, 0, 0, 0, 0},
  {"master-user", OPT_MASTER_USER,
   "The username the slave thread will use for authentication when connecting to the master. The user must have FILE privilege. If the master user is not set, user test is assumed. The value in master.info will take precedence if it can be read.",
   (gptr*) &master_user, (gptr*) &master_user, 0, GET_STR, REQUIRED_ARG, 0, 0,
   0, 0, 0, 0},
#ifdef HAVE_REPLICATION
  {"max-binlog-dump-events", OPT_MAX_BINLOG_DUMP_EVENTS,
   "Option used by mysql-test for debugging and testing of replication.",
   (gptr*) &max_binlog_dump_events, (gptr*) &max_binlog_dump_events, 0,
   GET_INT, REQUIRED_ARG, 0, 0, 0, 0, 0, 0},
#endif /* HAVE_REPLICATION */
  {"memlock", OPT_MEMLOCK, "Lock mysqld in memory.", (gptr*) &locked_in_memory,
   (gptr*) &locked_in_memory, 0, GET_BOOL, NO_ARG, 0, 0, 0, 0, 0, 0},
  {"merge", OPT_MERGE, "Enable Merge storage engine. Disable with \
--skip-merge.",
   (gptr*) &opt_merge, (gptr*) &opt_merge, 0, GET_BOOL, NO_ARG, 1, 0, 0, 0, 0},
  {"myisam-recover", OPT_MYISAM_RECOVER,
   "Syntax: myisam-recover[=option[,option...]], where option can be DEFAULT, BACKUP, FORCE or QUICK.",
   (gptr*) &myisam_recover_options_str, (gptr*) &myisam_recover_options_str, 0,
   GET_STR, OPT_ARG, 0, 0, 0, 0, 0, 0},
  {"ndbcluster", OPT_NDBCLUSTER, "Enable NDB Cluster (if this version of MySQL supports it). \
Disable with --skip-ndbcluster (will save memory).",
   (gptr*) &opt_ndbcluster, (gptr*) &opt_ndbcluster, 0, GET_BOOL, NO_ARG,
   OPT_NDBCLUSTER_DEFAULT, 0, 0, 0, 0, 0},
#ifdef HAVE_NDBCLUSTER_DB
  {"ndb-connectstring", OPT_NDB_CONNECTSTRING,
   "Connect string for ndbcluster.",
   (gptr*) &opt_ndbcluster_connectstring,
   (gptr*) &opt_ndbcluster_connectstring,
   0, GET_STR, REQUIRED_ARG, 0, 0, 0, 0, 0, 0},
  {"ndb-autoincrement-prefetch-sz", OPT_NDB_AUTOINCREMENT_PREFETCH_SZ,
   "Specify number of autoincrement values that are prefetched.",
   (gptr*) &global_system_variables.ndb_autoincrement_prefetch_sz,
   (gptr*) &global_system_variables.ndb_autoincrement_prefetch_sz,
   0, GET_ULONG, REQUIRED_ARG, 32, 1, 256, 0, 0, 0},
  {"ndb-force-send", OPT_NDB_FORCE_SEND,
   "Force send of buffers to ndb immediately without waiting for "
   "other threads.",
   (gptr*) &global_system_variables.ndb_force_send,
   (gptr*) &global_system_variables.ndb_force_send,
   0, GET_BOOL, OPT_ARG, 1, 0, 0, 0, 0, 0},
  {"ndb_force_send", OPT_NDB_FORCE_SEND,
   "same as --ndb-force-send.",
   (gptr*) &global_system_variables.ndb_force_send,
   (gptr*) &global_system_variables.ndb_force_send,
   0, GET_BOOL, OPT_ARG, 1, 0, 0, 0, 0, 0},
  {"ndb-use-exact-count", OPT_NDB_USE_EXACT_COUNT,
   "Use exact records count during query planning and for fast "
   "select count(*), disable for faster queries.",
   (gptr*) &global_system_variables.ndb_use_exact_count,
   (gptr*) &global_system_variables.ndb_use_exact_count,
   0, GET_BOOL, OPT_ARG, 1, 0, 0, 0, 0, 0},
  {"ndb_use_exact_count", OPT_NDB_USE_EXACT_COUNT,
   "same as --ndb-use-exact-count.",
   (gptr*) &global_system_variables.ndb_use_exact_count,
   (gptr*) &global_system_variables.ndb_use_exact_count,
   0, GET_BOOL, OPT_ARG, 1, 0, 0, 0, 0, 0},
  {"ndb-shm", OPT_NDB_SHM,
   "Use shared memory connections when available.",
   (gptr*) &opt_ndb_shm,
   (gptr*) &opt_ndb_shm,
   0, GET_BOOL, OPT_ARG, OPT_NDB_SHM_DEFAULT, 0, 0, 0, 0, 0},
  {"ndb-optimized-node-selection", OPT_NDB_OPTIMIZED_NODE_SELECTION,
   "Select nodes for transactions in a more optimal way.",
   (gptr*) &opt_ndb_optimized_node_selection,
   (gptr*) &opt_ndb_optimized_node_selection,
   0, GET_BOOL, OPT_ARG, 1, 0, 0, 0, 0, 0},
#endif
  {"new", 'n', "Use very new possible 'unsafe' functions.",
   (gptr*) &global_system_variables.new_mode,
   (gptr*) &max_system_variables.new_mode,
   0, GET_BOOL, NO_ARG, 0, 0, 0, 0, 0, 0},
#ifdef NOT_YET
  {"no-mix-table-types", OPT_NO_MIX_TYPE, "Don't allow commands with uses two different table types.",
   (gptr*) &opt_no_mix_types, (gptr*) &opt_no_mix_types, 0, GET_BOOL, NO_ARG,
   0, 0, 0, 0, 0, 0},
#endif
  {"old-passwords", OPT_OLD_PASSWORDS, "Use old password encryption method (needed for 4.0 and older clients).",
   (gptr*) &global_system_variables.old_passwords,
   (gptr*) &max_system_variables.old_passwords, 0, GET_BOOL, NO_ARG,
   0, 0, 0, 0, 0, 0},
#ifdef ONE_THREAD
  {"one-thread", OPT_ONE_THREAD,
   "Only use one thread (for debugging under Linux).", 0, 0, 0, GET_NO_ARG,
   NO_ARG, 0, 0, 0, 0, 0, 0},
#endif
  {"pid-file", OPT_PID_FILE, "Pid file used by safe_mysqld.",
   (gptr*) &pidfile_name_ptr, (gptr*) &pidfile_name_ptr, 0, GET_STR,
   REQUIRED_ARG, 0, 0, 0, 0, 0, 0},
  {"port", 'P', "Port number to use for connection.", (gptr*) &mysqld_port,
   (gptr*) &mysqld_port, 0, GET_UINT, REQUIRED_ARG, 0, 0, 0, 0, 0, 0},
  {"relay-log", OPT_RELAY_LOG,
   "The location and name to use for relay logs.",
   (gptr*) &opt_relay_logname, (gptr*) &opt_relay_logname, 0,
   GET_STR_ALLOC, REQUIRED_ARG, 0, 0, 0, 0, 0, 0},
  {"relay-log-index", OPT_RELAY_LOG_INDEX,
   "The location and name to use for the file that keeps a list of the last \
relay logs.",
   (gptr*) &opt_relaylog_index_name, (gptr*) &opt_relaylog_index_name, 0,
   GET_STR, REQUIRED_ARG, 0, 0, 0, 0, 0, 0},
  {"relay-log-info-file", OPT_RELAY_LOG_INFO_FILE,
   "The location and name of the file that remembers where the SQL replication \
thread is in the relay logs.",
   (gptr*) &relay_log_info_file, (gptr*) &relay_log_info_file, 0, GET_STR,
   REQUIRED_ARG, 0, 0, 0, 0, 0, 0},
  {"replicate-do-db", OPT_REPLICATE_DO_DB,
   "Tells the slave thread to restrict replication to the specified database. To specify more than one database, use the directive multiple times, once for each database. Note that this will only work if you do not use cross-database queries such as UPDATE some_db.some_table SET foo='bar' while having selected a different or no database. If you need cross database updates to work, make sure you have 3.23.28 or later, and use replicate-wild-do-table=db_name.%.",
   0, 0, 0, GET_STR, REQUIRED_ARG, 0, 0, 0, 0, 0, 0},
  {"replicate-do-table", OPT_REPLICATE_DO_TABLE,
   "Tells the slave thread to restrict replication to the specified table. To specify more than one table, use the directive multiple times, once for each table. This will work for cross-database updates, in contrast to replicate-do-db.",
   0, 0, 0, GET_STR, REQUIRED_ARG, 0, 0, 0, 0, 0, 0},
  {"replicate-ignore-db", OPT_REPLICATE_IGNORE_DB,
   "Tells the slave thread to not replicate to the specified database. To specify more than one database to ignore, use the directive multiple times, once for each database. This option will not work if you use cross database updates. If you need cross database updates to work, make sure you have 3.23.28 or later, and use replicate-wild-ignore-table=db_name.%. ",
   0, 0, 0, GET_STR, REQUIRED_ARG, 0, 0, 0, 0, 0, 0},
  {"replicate-ignore-table", OPT_REPLICATE_IGNORE_TABLE,
   "Tells the slave thread to not replicate to the specified table. To specify more than one table to ignore, use the directive multiple times, once for each table. This will work for cross-datbase updates, in contrast to replicate-ignore-db.",
   0, 0, 0, GET_STR, REQUIRED_ARG, 0, 0, 0, 0, 0, 0},
  {"replicate-rewrite-db", OPT_REPLICATE_REWRITE_DB,
   "Updates to a database with a different name than the original. Example: replicate-rewrite-db=master_db_name->slave_db_name.",
   0, 0, 0, GET_STR, REQUIRED_ARG, 0, 0, 0, 0, 0, 0},
  {"replicate-wild-do-table", OPT_REPLICATE_WILD_DO_TABLE,
   "Tells the slave thread to restrict replication to the tables that match the specified wildcard pattern. To specify more than one table, use the directive multiple times, once for each table. This will work for cross-database updates. Example: replicate-wild-do-table=foo%.bar% will replicate only updates to tables in all databases that start with foo and whose table names start with bar.",
   0, 0, 0, GET_STR, REQUIRED_ARG, 0, 0, 0, 0, 0, 0},
  {"replicate-wild-ignore-table", OPT_REPLICATE_WILD_IGNORE_TABLE,
   "Tells the slave thread to not replicate to the tables that match the given wildcard pattern. To specify more than one table to ignore, use the directive multiple times, once for each table. This will work for cross-database updates. Example: replicate-wild-ignore-table=foo%.bar% will not do updates to tables in databases that start with foo and whose table names start with bar.",
   0, 0, 0, GET_STR, REQUIRED_ARG, 0, 0, 0, 0, 0, 0},
#ifdef HAVE_REPLICATION
  {"replicate-same-server-id", OPT_REPLICATE_SAME_SERVER_ID,
   "In replication, if set to 1, do not skip events having our server id. \
Default value is 0 (to break infinite loops in circular replication). \
Can't be set to 1 if --log-slave-updates is used.",
   (gptr*) &replicate_same_server_id,
   (gptr*) &replicate_same_server_id,
   0, GET_BOOL, NO_ARG, 0, 0, 0, 0, 0, 0},
#endif
  // In replication, we may need to tell the other servers how to connect
  {"report-host", OPT_REPORT_HOST,
   "Hostname or IP of the slave to be reported to to the master during slave registration. Will appear in the output of SHOW SLAVE HOSTS. Leave unset if you do not want the slave to register itself with the master. Note that it is not sufficient for the master to simply read the IP of the slave off the socket once the slave connects. Due to NAT and other routing issues, that IP may not be valid for connecting to the slave from the master or other hosts.",
   (gptr*) &report_host, (gptr*) &report_host, 0, GET_STR, REQUIRED_ARG, 0, 0,
   0, 0, 0, 0},
  {"report-password", OPT_REPORT_PASSWORD, "Undocumented.",
   (gptr*) &report_password, (gptr*) &report_password, 0, GET_STR,
   REQUIRED_ARG, 0, 0, 0, 0, 0, 0},
  {"report-port", OPT_REPORT_PORT,
   "Port for connecting to slave reported to the master during slave registration. Set it only if the slave is listening on a non-default port or if you have a special tunnel from the master or other clients to the slave. If not sure, leave this option unset.",
   (gptr*) &report_port, (gptr*) &report_port, 0, GET_UINT, REQUIRED_ARG,
   MYSQL_PORT, 0, 0, 0, 0, 0},
  {"report-user", OPT_REPORT_USER, "Undocumented.", (gptr*) &report_user,
   (gptr*) &report_user, 0, GET_STR, REQUIRED_ARG, 0, 0, 0, 0, 0, 0},
  {"rpl-recovery-rank", OPT_RPL_RECOVERY_RANK, "Undocumented.",
   (gptr*) &rpl_recovery_rank, (gptr*) &rpl_recovery_rank, 0, GET_ULONG,
   REQUIRED_ARG, 0, 0, 0, 0, 0, 0},
  {"safe-mode", OPT_SAFE, "Skip some optimize stages (for testing).",
   0, 0, 0, GET_NO_ARG, NO_ARG, 0, 0, 0, 0, 0, 0},
#ifndef TO_BE_DELETED
  {"safe-show-database", OPT_SAFE_SHOW_DB,
   "Deprecated option; use GRANT SHOW DATABASES instead...",
   0, 0, 0, GET_NO_ARG, NO_ARG, 0, 0, 0, 0, 0, 0},
#endif
  {"safe-user-create", OPT_SAFE_USER_CREATE,
   "Don't allow new user creation by the user who has no write privileges to the mysql.user table.",
   (gptr*) &opt_safe_user_create, (gptr*) &opt_safe_user_create, 0, GET_BOOL,
   NO_ARG, 0, 0, 0, 0, 0, 0},
  {"safemalloc-mem-limit", OPT_SAFEMALLOC_MEM_LIMIT,
   "Simulate memory shortage when compiled with the --with-debug=full option.",
   0, 0, 0, GET_ULL, REQUIRED_ARG, 0, 0, 0, 0, 0, 0},
  {"secure-auth", OPT_SECURE_AUTH, "Disallow authentication for accounts that have old (pre-4.1) passwords.",
   (gptr*) &opt_secure_auth, (gptr*) &opt_secure_auth, 0, GET_BOOL, NO_ARG,
   my_bool(0), 0, 0, 0, 0, 0},
  {"server-id",	OPT_SERVER_ID,
   "Uniquely identifies the server instance in the community of replication partners.",
   (gptr*) &server_id, (gptr*) &server_id, 0, GET_ULONG, REQUIRED_ARG, 0, 0, 0,
   0, 0, 0},
  {"set-variable", 'O',
   "Change the value of a variable. Please note that this option is deprecated;you can set variables directly with --variable-name=value.",
   0, 0, 0, GET_STR, REQUIRED_ARG, 0, 0, 0, 0, 0, 0},
#ifdef HAVE_SMEM
  {"shared-memory", OPT_ENABLE_SHARED_MEMORY,
   "Enable the shared memory.",(gptr*) &opt_enable_shared_memory, (gptr*) &opt_enable_shared_memory,
   0, GET_BOOL, NO_ARG, 0, 0, 0, 0, 0, 0},
#endif
#ifdef HAVE_SMEM
  {"shared-memory-base-name",OPT_SHARED_MEMORY_BASE_NAME,
   "Base name of shared memory.", (gptr*) &shared_memory_base_name, (gptr*) &shared_memory_base_name,
   0, GET_STR, REQUIRED_ARG, 0, 0, 0, 0, 0, 0},
#endif
  {"show-slave-auth-info", OPT_SHOW_SLAVE_AUTH_INFO,
   "Show user and password in SHOW SLAVE HOSTS on this master",
   (gptr*) &opt_show_slave_auth_info, (gptr*) &opt_show_slave_auth_info, 0,
   GET_BOOL, NO_ARG, 0, 0, 0, 0, 0, 0},
  {"skip-grant-tables", OPT_SKIP_GRANT,
   "Start without grant tables. This gives all users FULL ACCESS to all tables!",
   (gptr*) &opt_noacl, (gptr*) &opt_noacl, 0, GET_BOOL, NO_ARG, 0, 0, 0, 0, 0,
   0},
  {"skip-host-cache", OPT_SKIP_HOST_CACHE, "Don't cache host names.", 0, 0, 0,
   GET_NO_ARG, NO_ARG, 0, 0, 0, 0, 0, 0},
  {"skip-locking", OPT_SKIP_LOCK,
   "Deprecated option, use --skip-external-locking instead.",
   0, 0, 0, GET_NO_ARG, NO_ARG, 0, 0, 0, 0, 0, 0},
  {"skip-name-resolve", OPT_SKIP_RESOLVE,
   "Don't resolve hostnames. All hostnames are IP's or 'localhost'.",
   0, 0, 0, GET_NO_ARG, NO_ARG, 0, 0, 0, 0, 0, 0},
  {"skip-networking", OPT_SKIP_NETWORKING,
   "Don't allow connection with TCP/IP.", 0, 0, 0, GET_NO_ARG, NO_ARG, 0, 0, 0,
   0, 0, 0},
  {"skip-new", OPT_SKIP_NEW, "Don't use new, possible wrong routines.",
   0, 0, 0, GET_NO_ARG, NO_ARG, 0, 0, 0, 0, 0, 0},
#ifndef DBUG_OFF
#ifdef SAFEMALLOC
  {"skip-safemalloc", OPT_SKIP_SAFEMALLOC,
   "Don't use the memory allocation checking.", 0, 0, 0, GET_NO_ARG, NO_ARG,
   0, 0, 0, 0, 0, 0},
#endif
#endif
  {"skip-show-database", OPT_SKIP_SHOW_DB,
   "Don't allow 'SHOW DATABASE' commands.", 0, 0, 0, GET_NO_ARG, NO_ARG, 0, 0,
   0, 0, 0, 0},
  {"skip-slave-start", OPT_SKIP_SLAVE_START,
   "If set, slave is not autostarted.", (gptr*) &opt_skip_slave_start,
   (gptr*) &opt_skip_slave_start, 0, GET_BOOL, NO_ARG, 0, 0, 0, 0, 0, 0},
  {"skip-stack-trace", OPT_SKIP_STACK_TRACE,
   "Don't print a stack trace on failure.", 0, 0, 0, GET_NO_ARG, NO_ARG, 0, 0,
   0, 0, 0, 0},
  {"skip-symlink", OPT_SKIP_SYMLINKS, "Don't allow symlinking of tables. Deprecated option.  Use --skip-symbolic-links instead.",
   0, 0, 0, GET_NO_ARG, NO_ARG, 0, 0, 0, 0, 0, 0},
  {"skip-thread-priority", OPT_SKIP_PRIOR,
   "Don't give threads different priorities.", 0, 0, 0, GET_NO_ARG, NO_ARG, 0,
   0, 0, 0, 0, 0},
#ifdef HAVE_REPLICATION
  {"slave-load-tmpdir", OPT_SLAVE_LOAD_TMPDIR,
   "The location where the slave should put its temporary files when \
replicating a LOAD DATA INFILE command.",
   (gptr*) &slave_load_tmpdir, (gptr*) &slave_load_tmpdir, 0, GET_STR_ALLOC,
   REQUIRED_ARG, 0, 0, 0, 0, 0, 0},
  {"slave-skip-errors", OPT_SLAVE_SKIP_ERRORS,
   "Tells the slave thread to continue replication when a query returns an error from the provided list.",
   0, 0, 0, GET_STR, REQUIRED_ARG, 0, 0, 0, 0, 0, 0},
#endif
  {"socket", OPT_SOCKET, "Socket file to use for connection.",
   (gptr*) &mysqld_unix_port, (gptr*) &mysqld_unix_port, 0, GET_STR,
   REQUIRED_ARG, 0, 0, 0, 0, 0, 0},
#ifdef HAVE_REPLICATION
  {"sporadic-binlog-dump-fail", OPT_SPORADIC_BINLOG_DUMP_FAIL,
   "Option used by mysql-test for debugging and testing of replication.",
   (gptr*) &opt_sporadic_binlog_dump_fail,
   (gptr*) &opt_sporadic_binlog_dump_fail, 0, GET_BOOL, NO_ARG, 0, 0, 0, 0, 0,
   0},
#endif /* HAVE_REPLICATION */
  {"sql-bin-update-same", OPT_SQL_BIN_UPDATE_SAME,
   "If set, setting SQL_LOG_BIN to a value will automatically set SQL_LOG_UPDATE to the same value and vice versa.",
   (gptr*) &opt_sql_bin_update, (gptr*) &opt_sql_bin_update, 0, GET_BOOL,
   NO_ARG, 0, 0, 0, 0, 0, 0},
  {"sql-mode", OPT_SQL_MODE,
   "Syntax: sql-mode=option[,option[,option...]] where option can be one of: REAL_AS_FLOAT, PIPES_AS_CONCAT, ANSI_QUOTES, IGNORE_SPACE, ONLY_FULL_GROUP_BY, NO_UNSIGNED_SUBTRACTION.",
   (gptr*) &sql_mode_str, (gptr*) &sql_mode_str, 0, GET_STR, REQUIRED_ARG, 0,
   0, 0, 0, 0, 0},
#ifdef HAVE_OPENSSL
#include "sslopt-longopts.h"
#endif
#ifdef __WIN__
  {"standalone", OPT_STANDALONE,
  "Dummy option to start as a standalone program (NT).", 0, 0, 0, GET_NO_ARG,
   NO_ARG, 0, 0, 0, 0, 0, 0},
#endif
  {"symbolic-links", 's', "Enable symbolic link support.",
   (gptr*) &my_use_symdir, (gptr*) &my_use_symdir, 0, GET_BOOL, NO_ARG,
   IF_PURIFY(0,1), 0, 0, 0, 0, 0},
  {"temp-pool", OPT_TEMP_POOL,
   "Using this option will cause most temporary files created to use a small set of names, rather than a unique name for each new file.",
   (gptr*) &use_temp_pool, (gptr*) &use_temp_pool, 0, GET_BOOL, NO_ARG, 1,
   0, 0, 0, 0, 0},
  {"tmpdir", 't',
   "Path for temporary files. Several paths may be specified, separated by a "
#if defined( __WIN__) || defined(OS2) || defined(__NETWARE__)
   "semicolon (;)"
#else
   "colon (:)"
#endif
   ", in this case they are used in a round-robin fashion.",
   (gptr*) &opt_mysql_tmpdir,
   (gptr*) &opt_mysql_tmpdir, 0, GET_STR, REQUIRED_ARG, 0, 0, 0, 0, 0, 0},
  {"transaction-isolation", OPT_TX_ISOLATION,
   "Default transaction isolation level.", 0, 0, 0, GET_STR, REQUIRED_ARG, 0,
   0, 0, 0, 0, 0},
  {"use-symbolic-links", 's', "Enable symbolic link support. Deprecated option; use --symbolic-links instead.",
   (gptr*) &my_use_symdir, (gptr*) &my_use_symdir, 0, GET_BOOL, NO_ARG,
   IF_PURIFY(0,1), 0, 0, 0, 0, 0},
  {"user", 'u', "Run mysqld daemon as user.", 0, 0, 0, GET_STR, REQUIRED_ARG,
   0, 0, 0, 0, 0, 0},
  {"verbose", 'v', "Used with --help option for detailed help",
   (gptr*) &opt_verbose, (gptr*) &opt_verbose, 0, GET_BOOL, NO_ARG, 0, 0, 0, 0,
   0, 0},
  {"version", 'V', "Output version information and exit.", 0, 0, 0, GET_NO_ARG,
   NO_ARG, 0, 0, 0, 0, 0, 0},
  {"warnings", 'W', "Deprecated; use --log-warnings instead.",
   (gptr*) &global_system_variables.log_warnings,
   (gptr*) &max_system_variables.log_warnings, 0, GET_ULONG, OPT_ARG, 1, 0, ~0L,
   0, 0, 0},
  { "back_log", OPT_BACK_LOG,
    "The number of outstanding connection requests MySQL can have. This comes into play when the main MySQL thread gets very many connection requests in a very short time.",
    (gptr*) &back_log, (gptr*) &back_log, 0, GET_ULONG,
    REQUIRED_ARG, 50, 1, 65535, 0, 1, 0 },
#ifdef HAVE_BERKELEY_DB
  { "bdb_cache_size", OPT_BDB_CACHE_SIZE,
    "The buffer that is allocated to cache index and rows for BDB tables.",
    (gptr*) &berkeley_cache_size, (gptr*) &berkeley_cache_size, 0, GET_ULONG,
    REQUIRED_ARG, KEY_CACHE_SIZE, 20*1024, (long) ~0, 0, IO_SIZE, 0},
  /* QQ: The following should be removed soon! (bdb_max_lock preferred) */
  {"bdb_lock_max", OPT_BDB_MAX_LOCK, "Synonym for bdb_max_lock.",
   (gptr*) &berkeley_max_lock, (gptr*) &berkeley_max_lock, 0, GET_ULONG,
   REQUIRED_ARG, 10000, 0, (long) ~0, 0, 1, 0},
  {"bdb_log_buffer_size", OPT_BDB_LOG_BUFFER_SIZE,
   "The buffer that is allocated to cache index and rows for BDB tables.",
   (gptr*) &berkeley_log_buffer_size, (gptr*) &berkeley_log_buffer_size, 0,
   GET_ULONG, REQUIRED_ARG, 0, 256*1024L, ~0L, 0, 1024, 0},
  {"bdb_max_lock", OPT_BDB_MAX_LOCK,
   "The maximum number of locks you can have active on a BDB table.",
   (gptr*) &berkeley_max_lock, (gptr*) &berkeley_max_lock, 0, GET_ULONG,
   REQUIRED_ARG, 10000, 0, (long) ~0, 0, 1, 0},
#endif /* HAVE_BERKELEY_DB */
  {"binlog_cache_size", OPT_BINLOG_CACHE_SIZE,
   "The size of the cache to hold the SQL statements for the binary log during a transaction. If you often use big, multi-statement transactions you can increase this to get more performance.",
   (gptr*) &binlog_cache_size, (gptr*) &binlog_cache_size, 0, GET_ULONG,
   REQUIRED_ARG, 32*1024L, IO_SIZE, ~0L, 0, IO_SIZE, 0},
  {"bulk_insert_buffer_size", OPT_BULK_INSERT_BUFFER_SIZE,
   "Size of tree cache used in bulk insert optimisation. Note that this is a limit per thread!",
   (gptr*) &global_system_variables.bulk_insert_buff_size,
   (gptr*) &max_system_variables.bulk_insert_buff_size,
   0, GET_ULONG, REQUIRED_ARG, 8192*1024, 0, ~0L, 0, 1, 0},
  {"connect_timeout", OPT_CONNECT_TIMEOUT,
   "The number of seconds the mysqld server is waiting for a connect packet before responding with 'Bad handshake'.",
    (gptr*) &connect_timeout, (gptr*) &connect_timeout,
   0, GET_ULONG, REQUIRED_ARG, CONNECT_TIMEOUT, 2, LONG_TIMEOUT, 0, 1, 0 },
#ifdef HAVE_REPLICATION
  {"crash_binlog_innodb", OPT_CRASH_BINLOG_INNODB,
   "Used only for testing, to crash when writing Nth event to binlog.",
   (gptr*) &opt_crash_binlog_innodb, (gptr*) &opt_crash_binlog_innodb,
   0, GET_UINT, REQUIRED_ARG, 0, 0, ~(uint)0, 0, 1, 0},
#endif
  { "date_format", OPT_DATE_FORMAT,
    "The DATE format (For future).",
    (gptr*) &opt_date_time_formats[MYSQL_TIMESTAMP_DATE],
    (gptr*) &opt_date_time_formats[MYSQL_TIMESTAMP_DATE],
    0, GET_STR, REQUIRED_ARG, 0, 0, 0, 0, 0, 0},
  { "datetime_format", OPT_DATETIME_FORMAT,
    "The DATETIME/TIMESTAMP format (for future).",
    (gptr*) &opt_date_time_formats[MYSQL_TIMESTAMP_DATETIME],
    (gptr*) &opt_date_time_formats[MYSQL_TIMESTAMP_DATETIME],
    0, GET_STR, REQUIRED_ARG, 0, 0, 0, 0, 0, 0},
  { "default_week_format", OPT_DEFAULT_WEEK_FORMAT,
    "The default week format used by WEEK() functions.",
    (gptr*) &global_system_variables.default_week_format,
    (gptr*) &max_system_variables.default_week_format,
    0, GET_ULONG, REQUIRED_ARG, 0, 0, 7L, 0, 1, 0},
  {"delayed_insert_limit", OPT_DELAYED_INSERT_LIMIT,
   "After inserting delayed_insert_limit rows, the INSERT DELAYED handler will check if there are any SELECT statements pending. If so, it allows these to execute before continuing.",
    (gptr*) &delayed_insert_limit, (gptr*) &delayed_insert_limit, 0, GET_ULONG,
    REQUIRED_ARG, DELAYED_LIMIT, 1, ~0L, 0, 1, 0},
  {"delayed_insert_timeout", OPT_DELAYED_INSERT_TIMEOUT,
   "How long a INSERT DELAYED thread should wait for INSERT statements before terminating.",
   (gptr*) &delayed_insert_timeout, (gptr*) &delayed_insert_timeout, 0,
   GET_ULONG, REQUIRED_ARG, DELAYED_WAIT_TIMEOUT, 1, LONG_TIMEOUT, 0, 1, 0},
  { "delayed_queue_size", OPT_DELAYED_QUEUE_SIZE,
    "What size queue (in rows) should be allocated for handling INSERT DELAYED. If the queue becomes full, any client that does INSERT DELAYED will wait until there is room in the queue again.",
    (gptr*) &delayed_queue_size, (gptr*) &delayed_queue_size, 0, GET_ULONG,
    REQUIRED_ARG, DELAYED_QUEUE_SIZE, 1, ~0L, 0, 1, 0},
  {"expire_logs_days", OPT_EXPIRE_LOGS_DAYS,
   "If non-zero, binary logs will be purged after expire_logs_days "
   "days; possible purges happen at startup and at binary log rotation.",
   (gptr*) &expire_logs_days,
   (gptr*) &expire_logs_days, 0, GET_ULONG,
   REQUIRED_ARG, 0, 0, 99, 0, 1, 0},
  { "flush_time", OPT_FLUSH_TIME,
    "A dedicated thread is created to flush all tables at the given interval.",
    (gptr*) &flush_time, (gptr*) &flush_time, 0, GET_ULONG, REQUIRED_ARG,
    FLUSH_TIME, 0, LONG_TIMEOUT, 0, 1, 0},
  { "ft_boolean_syntax", OPT_FT_BOOLEAN_SYNTAX,
    "List of operators for MATCH ... AGAINST ( ... IN BOOLEAN MODE)",
    0, 0, 0, GET_STR,
    REQUIRED_ARG, 0, 0, 0, 0, 0, 0},
  { "ft_max_word_len", OPT_FT_MAX_WORD_LEN,
    "The maximum length of the word to be included in a FULLTEXT index. Note: FULLTEXT indexes must be rebuilt after changing this variable.",
    (gptr*) &ft_max_word_len, (gptr*) &ft_max_word_len, 0, GET_ULONG,
    REQUIRED_ARG, HA_FT_MAXCHARLEN, 10, HA_FT_MAXCHARLEN, 0, 1, 0},
  { "ft_min_word_len", OPT_FT_MIN_WORD_LEN,
    "The minimum length of the word to be included in a FULLTEXT index. Note: FULLTEXT indexes must be rebuilt after changing this variable.",
    (gptr*) &ft_min_word_len, (gptr*) &ft_min_word_len, 0, GET_ULONG,
    REQUIRED_ARG, 4, 1, HA_FT_MAXCHARLEN, 0, 1, 0},
  { "ft_query_expansion_limit", OPT_FT_QUERY_EXPANSION_LIMIT,
    "Number of best matches to use for query expansion",
    (gptr*) &ft_query_expansion_limit, (gptr*) &ft_query_expansion_limit, 0, GET_ULONG,
    REQUIRED_ARG, 20, 0, 1000, 0, 1, 0},
  { "ft_stopword_file", OPT_FT_STOPWORD_FILE,
    "Use stopwords from this file instead of built-in list.",
    (gptr*) &ft_stopword_file, (gptr*) &ft_stopword_file, 0, GET_STR,
    REQUIRED_ARG, 0, 0, 0, 0, 0, 0},
  { "group_concat_max_len", OPT_GROUP_CONCAT_MAX_LEN,
    "The maximum length of the result of function  group_concat.",
    (gptr*) &global_system_variables.group_concat_max_len,
    (gptr*) &max_system_variables.group_concat_max_len, 0, GET_ULONG,
    REQUIRED_ARG, 1024, 4, (long) ~0, 0, 1, 0},
#ifdef HAVE_INNOBASE_DB
  {"innodb_additional_mem_pool_size", OPT_INNODB_ADDITIONAL_MEM_POOL_SIZE,
   "Size of a memory pool InnoDB uses to store data dictionary information and other internal data structures.",
   (gptr*) &innobase_additional_mem_pool_size,
   (gptr*) &innobase_additional_mem_pool_size, 0, GET_LONG, REQUIRED_ARG,
   1*1024*1024L, 512*1024L, ~0L, 0, 1024, 0},
  {"innodb_autoextend_increment", OPT_INNODB_AUTOEXTEND_INCREMENT,
   "Data file autoextend increment in megabytes",
   (gptr*) &srv_auto_extend_increment,
   (gptr*) &srv_auto_extend_increment,
   0, GET_LONG, REQUIRED_ARG, 8L, 1L, 1000L, 0, 1L, 0},
  {"innodb_buffer_pool_awe_mem_mb", OPT_INNODB_BUFFER_POOL_AWE_MEM_MB,
   "If Windows AWE is used, the size of InnoDB buffer pool allocated from the AWE memory.",
   (gptr*) &innobase_buffer_pool_awe_mem_mb, (gptr*) &innobase_buffer_pool_awe_mem_mb, 0,
   GET_LONG, REQUIRED_ARG, 0, 0, 63000, 0, 1, 0},
  {"innodb_buffer_pool_size", OPT_INNODB_BUFFER_POOL_SIZE,
   "The size of the memory buffer InnoDB uses to cache data and indexes of its tables.",
   (gptr*) &innobase_buffer_pool_size, (gptr*) &innobase_buffer_pool_size, 0,
   GET_LONG, REQUIRED_ARG, 8*1024*1024L, 1024*1024L, ~0L, 0, 1024*1024L, 0},
  {"innodb_file_io_threads", OPT_INNODB_FILE_IO_THREADS,
   "Number of file I/O threads in InnoDB.", (gptr*) &innobase_file_io_threads,
   (gptr*) &innobase_file_io_threads, 0, GET_LONG, REQUIRED_ARG, 4, 4, 64, 0,
   1, 0},
  {"innodb_force_recovery", OPT_INNODB_FORCE_RECOVERY,
   "Helps to save your data in case the disk image of the database becomes corrupt.",
   (gptr*) &innobase_force_recovery, (gptr*) &innobase_force_recovery, 0,
   GET_LONG, REQUIRED_ARG, 0, 0, 6, 0, 1, 0},
  {"innodb_lock_wait_timeout", OPT_INNODB_LOCK_WAIT_TIMEOUT,
   "Timeout in seconds an InnoDB transaction may wait for a lock before being rolled back.",
   (gptr*) &innobase_lock_wait_timeout, (gptr*) &innobase_lock_wait_timeout,
   0, GET_LONG, REQUIRED_ARG, 50, 1, 1024 * 1024 * 1024, 0, 1, 0},
  {"innodb_log_buffer_size", OPT_INNODB_LOG_BUFFER_SIZE,
   "The size of the buffer which InnoDB uses to write log to the log files on disk.",
   (gptr*) &innobase_log_buffer_size, (gptr*) &innobase_log_buffer_size, 0,
   GET_LONG, REQUIRED_ARG, 1024*1024L, 256*1024L, ~0L, 0, 1024, 0},
  {"innodb_log_file_size", OPT_INNODB_LOG_FILE_SIZE,
   "Size of each log file in a log group in megabytes.",
   (gptr*) &innobase_log_file_size, (gptr*) &innobase_log_file_size, 0,
   GET_LONG, REQUIRED_ARG, 5*1024*1024L, 1*1024*1024L, ~0L, 0, 1024*1024L, 0},
  {"innodb_log_files_in_group", OPT_INNODB_LOG_FILES_IN_GROUP,
   "Number of log files in the log group. InnoDB writes to the files in a circular fashion. Value 3 is recommended here.",
   (gptr*) &innobase_log_files_in_group, (gptr*) &innobase_log_files_in_group,
   0, GET_LONG, REQUIRED_ARG, 2, 2, 100, 0, 1, 0},
  {"innodb_mirrored_log_groups", OPT_INNODB_MIRRORED_LOG_GROUPS,
   "Number of identical copies of log groups we keep for the database. Currently this should be set to 1.",
   (gptr*) &innobase_mirrored_log_groups,
   (gptr*) &innobase_mirrored_log_groups, 0, GET_LONG, REQUIRED_ARG, 1, 1, 10,
   0, 1, 0},
  {"innodb_open_files", OPT_INNODB_OPEN_FILES,
   "How many files at the maximum InnoDB keeps open at the same time.",
   (gptr*) &innobase_open_files, (gptr*) &innobase_open_files, 0,
   GET_LONG, REQUIRED_ARG, 300L, 10L, ~0L, 0, 1L, 0},
#ifdef HAVE_REPLICATION
  /*
    Disabled for the 4.1.3 release. Disabling just this paragraph of code is
    enough, as then user can't set it to 1 so it will always be ignored in the
    rest of code.
  */
#if MYSQL_VERSION_ID >= 40103
  /*
    innodb_safe_binlog is not a variable, just an option. Does not make
    sense to make it a variable, as it is only used at startup (and so the
    value would be lost at next startup, so setting it on the fly would have no
    effect).
  */
  {"innodb_safe_binlog", OPT_INNODB_SAFE_BINLOG,
   "After a crash recovery by InnoDB, truncate the binary log after the last "
   "not-rolled-back statement/transaction.",
   (gptr*) &opt_innodb_safe_binlog, (gptr*) &opt_innodb_safe_binlog,
   0, GET_BOOL, NO_ARG, 0, 0, 1, 0, 1, 0},
#endif
#endif
  {"innodb_thread_concurrency", OPT_INNODB_THREAD_CONCURRENCY,
   "Helps in performance tuning in heavily concurrent environments.",
   (gptr*) &innobase_thread_concurrency, (gptr*) &innobase_thread_concurrency,
   0, GET_LONG, REQUIRED_ARG, 8, 1, 1000, 0, 1, 0},
#endif /* HAVE_INNOBASE_DB */
  {"interactive_timeout", OPT_INTERACTIVE_TIMEOUT,
   "The number of seconds the server waits for activity on an interactive connection before closing it.",
   (gptr*) &global_system_variables.net_interactive_timeout,
   (gptr*) &max_system_variables.net_interactive_timeout, 0,
   GET_ULONG, REQUIRED_ARG, NET_WAIT_TIMEOUT, 1, LONG_TIMEOUT, 0, 1, 0},
  {"join_buffer_size", OPT_JOIN_BUFF_SIZE,
   "The size of the buffer that is used for full joins.",
   (gptr*) &global_system_variables.join_buff_size,
   (gptr*) &max_system_variables.join_buff_size, 0, GET_ULONG,
   REQUIRED_ARG, 128*1024L, IO_SIZE*2+MALLOC_OVERHEAD, ~0L, MALLOC_OVERHEAD,
   IO_SIZE, 0},
  {"key_buffer_size", OPT_KEY_BUFFER_SIZE,
   "The size of the buffer used for index blocks for MyISAM tables. Increase this to get better index handling (for all reads and multiple writes) to as much as you can afford; 64M on a 256M machine that mainly runs MySQL is quite common.",
   (gptr*) &dflt_key_cache_var.param_buff_size,
   (gptr*) 0,
   0, (GET_ULL | GET_ASK_ADDR),
   REQUIRED_ARG, KEY_CACHE_SIZE, MALLOC_OVERHEAD, UINT_MAX32, MALLOC_OVERHEAD,
   IO_SIZE, 0},
  {"key_cache_age_threshold", OPT_KEY_CACHE_AGE_THRESHOLD,
   "This characterizes the number of hits a hot block has to be untouched until it is considered aged enough to be downgraded to a warm block. This specifies the percentage ratio of that number of hits to the total number of blocks in key cache",
   (gptr*) &dflt_key_cache_var.param_age_threshold,
   (gptr*) 0,
   0, (GET_ULONG | GET_ASK_ADDR), REQUIRED_ARG, 
   300, 100, ~0L, 0, 100, 0},
  {"key_cache_block_size", OPT_KEY_CACHE_BLOCK_SIZE,
   "The default size of key cache blocks",
   (gptr*) &dflt_key_cache_var.param_block_size,
   (gptr*) 0,
   0, (GET_ULONG | GET_ASK_ADDR), REQUIRED_ARG,
   KEY_CACHE_BLOCK_SIZE , 512, 1024*16, MALLOC_OVERHEAD, 512, 0},
  {"key_cache_division_limit", OPT_KEY_CACHE_DIVISION_LIMIT,
   "The minimum percentage of warm blocks in key cache",
   (gptr*) &dflt_key_cache_var.param_division_limit,
   (gptr*) 0,
   0, (GET_ULONG | GET_ASK_ADDR) , REQUIRED_ARG, 100,
   1, 100, 0, 1, 0},
  {"long_query_time", OPT_LONG_QUERY_TIME,
   "Log all queries that have taken more than long_query_time seconds to execute to file.",
   (gptr*) &global_system_variables.long_query_time,
   (gptr*) &max_system_variables.long_query_time, 0, GET_ULONG,
   REQUIRED_ARG, 10, 1, LONG_TIMEOUT, 0, 1, 0},
  {"lower_case_table_names", OPT_LOWER_CASE_TABLE_NAMES,
   "If set to 1 table names are stored in lowercase on disk and table names will be case-insensitive.  Should be set to 2 if you are using a case insensitive file system",
   (gptr*) &lower_case_table_names,
   (gptr*) &lower_case_table_names, 0, GET_UINT, OPT_ARG,
#ifdef FN_NO_CASE_SENCE
    1
#else
    0
#endif
   , 0, 2, 0, 1, 0},
  {"max_allowed_packet", OPT_MAX_ALLOWED_PACKET,
   "Max packetlength to send/receive from to server.",
   (gptr*) &global_system_variables.max_allowed_packet,
   (gptr*) &max_system_variables.max_allowed_packet, 0, GET_ULONG,
   REQUIRED_ARG, 1024*1024L, 1024, 1024L*1024L*1024L, MALLOC_OVERHEAD, 1024, 0},
  {"max_binlog_cache_size", OPT_MAX_BINLOG_CACHE_SIZE,
   "Can be used to restrict the total size used to cache a multi-transaction query.",
   (gptr*) &max_binlog_cache_size, (gptr*) &max_binlog_cache_size, 0,
   GET_ULONG, REQUIRED_ARG, ~0L, IO_SIZE, ~0L, 0, IO_SIZE, 0},
  {"max_binlog_size", OPT_MAX_BINLOG_SIZE,
   "Binary log will be rotated automatically when the size exceeds this \
value. Will also apply to relay logs if max_relay_log_size is 0. \
The minimum value for this variable is 4096.",
   (gptr*) &max_binlog_size, (gptr*) &max_binlog_size, 0, GET_ULONG,
   REQUIRED_ARG, 1024*1024L*1024L, IO_SIZE, 1024*1024L*1024L, 0, IO_SIZE, 0},
  {"max_connect_errors", OPT_MAX_CONNECT_ERRORS,
   "If there is more than this number of interrupted connections from a host this host will be blocked from further connections.",
   (gptr*) &max_connect_errors, (gptr*) &max_connect_errors, 0, GET_ULONG,
    REQUIRED_ARG, MAX_CONNECT_ERRORS, 1, ~0L, 0, 1, 0},
  {"max_connections", OPT_MAX_CONNECTIONS,
   "The number of simultaneous clients allowed.", (gptr*) &max_connections,
   (gptr*) &max_connections, 0, GET_ULONG, REQUIRED_ARG, 100, 1, 16384, 0, 1,
   0},
  {"max_delayed_threads", OPT_MAX_DELAYED_THREADS,
   "Don't start more than this number of threads to handle INSERT DELAYED statements. If set to zero, which means INSERT DELAYED is not used.",
   (gptr*) &global_system_variables.max_insert_delayed_threads,
   (gptr*) &max_system_variables.max_insert_delayed_threads,
   0, GET_ULONG, REQUIRED_ARG, 20, 0, 16384, 0, 1, 0},
  {"max_error_count", OPT_MAX_ERROR_COUNT,
   "Max number of errors/warnings to store for a statement.",
   (gptr*) &global_system_variables.max_error_count,
   (gptr*) &max_system_variables.max_error_count,
   0, GET_ULONG, REQUIRED_ARG, DEFAULT_ERROR_COUNT, 0, 65535, 0, 1, 0},
  {"max_heap_table_size", OPT_MAX_HEP_TABLE_SIZE,
   "Don't allow creation of heap tables bigger than this.",
   (gptr*) &global_system_variables.max_heap_table_size,
   (gptr*) &max_system_variables.max_heap_table_size, 0, GET_ULONG,
   REQUIRED_ARG, 16*1024*1024L, 16384, ~0L, MALLOC_OVERHEAD, 1024, 0},
  {"max_join_size", OPT_MAX_JOIN_SIZE,
   "Joins that are probably going to read more than max_join_size records return an error.",
   (gptr*) &global_system_variables.max_join_size,
   (gptr*) &max_system_variables.max_join_size, 0, GET_HA_ROWS, REQUIRED_ARG,
   ~0L, 1, ~0L, 0, 1, 0},
   {"max_length_for_sort_data", OPT_MAX_LENGTH_FOR_SORT_DATA,
    "Max number of bytes in sorted records.",
    (gptr*) &global_system_variables.max_length_for_sort_data,
    (gptr*) &max_system_variables.max_length_for_sort_data, 0, GET_ULONG,
    REQUIRED_ARG, 1024, 4, 8192*1024L, 0, 1, 0},
  {"max_prepared_stmt_count", OPT_MAX_PREPARED_STMT_COUNT,
   "Maximum number of prepared statements in the server.",
   (gptr*) &max_prepared_stmt_count, (gptr*) &max_prepared_stmt_count,
   0, GET_ULONG, REQUIRED_ARG, 16382, 0, 1*1024*1024, 0, 1, 0},
  {"max_relay_log_size", OPT_MAX_RELAY_LOG_SIZE,
   "If non-zero: relay log will be rotated automatically when the size exceeds this value; if zero (the default): when the size exceeds max_binlog_size. 0 excepted, the minimum value for this variable is 4096.",
   (gptr*) &max_relay_log_size, (gptr*) &max_relay_log_size, 0, GET_ULONG,
   REQUIRED_ARG, 0L, 0L, 1024*1024L*1024L, 0, IO_SIZE, 0},
  { "max_seeks_for_key", OPT_MAX_SEEKS_FOR_KEY,
    "Limit assumed max number of seeks when looking up rows based on a key",
    (gptr*) &global_system_variables.max_seeks_for_key,
    (gptr*) &max_system_variables.max_seeks_for_key, 0, GET_ULONG,
    REQUIRED_ARG, ~0L, 1, ~0L, 0, 1, 0 },
  {"max_sort_length", OPT_MAX_SORT_LENGTH,
   "The number of bytes to use when sorting BLOB or TEXT values (only the first max_sort_length bytes of each value are used; the rest are ignored).",
   (gptr*) &global_system_variables.max_sort_length,
   (gptr*) &max_system_variables.max_sort_length, 0, GET_ULONG,
   REQUIRED_ARG, 1024, 4, 8192*1024L, 0, 1, 0},
  {"max_tmp_tables", OPT_MAX_TMP_TABLES,
   "Maximum number of temporary tables a client can keep open at a time.",
   (gptr*) &global_system_variables.max_tmp_tables,
   (gptr*) &max_system_variables.max_tmp_tables, 0, GET_ULONG,
   REQUIRED_ARG, 32, 1, ~0L, 0, 1, 0},
  {"max_user_connections", OPT_MAX_USER_CONNECTIONS,
   "The maximum number of active connections for a single user (0 = no limit).",
   (gptr*) &max_user_connections, (gptr*) &max_user_connections, 0, GET_ULONG,
   REQUIRED_ARG, 0, 1, ~0L, 0, 1, 0},
  {"max_write_lock_count", OPT_MAX_WRITE_LOCK_COUNT,
   "After this many write locks, allow some read locks to run in between.",
   (gptr*) &max_write_lock_count, (gptr*) &max_write_lock_count, 0, GET_ULONG,
   REQUIRED_ARG, ~0L, 1, ~0L, 0, 1, 0},
  {"myisam_block_size", OPT_MYISAM_BLOCK_SIZE,
   "Block size to be used for MyISAM index pages.",
   (gptr*) &opt_myisam_block_size,
   (gptr*) &opt_myisam_block_size, 0, GET_ULONG, REQUIRED_ARG,
   MI_KEY_BLOCK_LENGTH, MI_MIN_KEY_BLOCK_LENGTH, MI_MAX_KEY_BLOCK_LENGTH,
   0, MI_MIN_KEY_BLOCK_LENGTH, 0},
  {"myisam_data_pointer_size", OPT_MYISAM_DATA_POINTER_SIZE,
   "Default pointer size to be used for MyISAM tables.",
   (gptr*) &myisam_data_pointer_size,
   (gptr*) &myisam_data_pointer_size, 0, GET_ULONG, REQUIRED_ARG,
   4, 2, 7, 0, 1, 0},
  {"myisam_max_extra_sort_file_size", OPT_MYISAM_MAX_EXTRA_SORT_FILE_SIZE,
   "Used to help MySQL to decide when to use the slow but safe key cache index create method.",
   (gptr*) &global_system_variables.myisam_max_extra_sort_file_size,
   (gptr*) &max_system_variables.myisam_max_extra_sort_file_size,
   0, GET_ULL, REQUIRED_ARG, (ulonglong) MI_MAX_TEMP_LENGTH,
   0, (ulonglong) MAX_FILE_SIZE, 0, 1, 0},
  {"myisam_max_sort_file_size", OPT_MYISAM_MAX_SORT_FILE_SIZE,
   "Don't use the fast sort index method to created index if the temporary file would get bigger than this.",
   (gptr*) &global_system_variables.myisam_max_sort_file_size,
   (gptr*) &max_system_variables.myisam_max_sort_file_size, 0,
   GET_ULL, REQUIRED_ARG, (longlong) LONG_MAX, 0, (ulonglong) MAX_FILE_SIZE,
   0, 1024*1024, 0},
  {"myisam_repair_threads", OPT_MYISAM_REPAIR_THREADS,
   "Number of threads to use when repairing MyISAM tables. The value of 1 disables parallel repair.",
   (gptr*) &global_system_variables.myisam_repair_threads,
   (gptr*) &max_system_variables.myisam_repair_threads, 0,
   GET_ULONG, REQUIRED_ARG, 1, 1, ~0L, 0, 1, 0},
  {"myisam_sort_buffer_size", OPT_MYISAM_SORT_BUFFER_SIZE,
   "The buffer that is allocated when sorting the index when doing a REPAIR or when creating indexes with CREATE INDEX or ALTER TABLE.",
   (gptr*) &global_system_variables.myisam_sort_buff_size,
   (gptr*) &max_system_variables.myisam_sort_buff_size, 0,
   GET_ULONG, REQUIRED_ARG, 8192*1024, 4, ~0L, 0, 1, 0},
  {"myisam_stats_method", OPT_MYISAM_STATS_METHOD,
   "Specifies how MyISAM index statistics collection code should threat NULLs. "
   "Possible values of name are \"nulls_unequal\" (default behavior for 4.1/5.0), "
   "\"nulls_equal\" (emulate 4.0 behavior), and \"nulls_ignored\".",
   (gptr*) &myisam_stats_method_str, (gptr*) &myisam_stats_method_str, 0,
    GET_STR, REQUIRED_ARG, 0, 0, 0, 0, 0, 0},
  {"net_buffer_length", OPT_NET_BUFFER_LENGTH,
   "Buffer length for TCP/IP and socket communication.",
   (gptr*) &global_system_variables.net_buffer_length,
   (gptr*) &max_system_variables.net_buffer_length, 0, GET_ULONG,
   REQUIRED_ARG, 16384, 1024, 1024*1024L, 0, 1024, 0},
  {"net_read_timeout", OPT_NET_READ_TIMEOUT,
   "Number of seconds to wait for more data from a connection before aborting the read.",
   (gptr*) &global_system_variables.net_read_timeout,
   (gptr*) &max_system_variables.net_read_timeout, 0, GET_ULONG,
   REQUIRED_ARG, NET_READ_TIMEOUT, 1, LONG_TIMEOUT, 0, 1, 0},
  {"net_retry_count", OPT_NET_RETRY_COUNT,
   "If a read on a communication port is interrupted, retry this many times before giving up.",
   (gptr*) &global_system_variables.net_retry_count,
   (gptr*) &max_system_variables.net_retry_count,0,
   GET_ULONG, REQUIRED_ARG, MYSQLD_NET_RETRY_COUNT, 1, ~0L, 0, 1, 0},
  {"net_write_timeout", OPT_NET_WRITE_TIMEOUT,
   "Number of seconds to wait for a block to be written to a connection  before aborting the write.",
   (gptr*) &global_system_variables.net_write_timeout,
   (gptr*) &max_system_variables.net_write_timeout, 0, GET_ULONG,
   REQUIRED_ARG, NET_WRITE_TIMEOUT, 1, LONG_TIMEOUT, 0, 1, 0},
  {"open_files_limit", OPT_OPEN_FILES_LIMIT,
   "If this is not 0, then mysqld will use this value to reserve file descriptors to use with setrlimit(). If this value is 0 then mysqld will reserve max_connections*5 or max_connections + table_cache*2 (whichever is larger) number of files.",
   (gptr*) &open_files_limit, (gptr*) &open_files_limit, 0, GET_ULONG,
   REQUIRED_ARG, 0, 0, OS_FILE_LIMIT, 0, 1, 0},
   {"preload_buffer_size", OPT_PRELOAD_BUFFER_SIZE,
    "The size of the buffer that is allocated when preloading indexes",
    (gptr*) &global_system_variables.preload_buff_size,
    (gptr*) &max_system_variables.preload_buff_size, 0, GET_ULONG,
    REQUIRED_ARG, 32*1024L, 1024, 1024*1024*1024L, 0, 1, 0},
  {"query_alloc_block_size", OPT_QUERY_ALLOC_BLOCK_SIZE,
   "Allocation block size for query parsing and execution",
   (gptr*) &global_system_variables.query_alloc_block_size,
   (gptr*) &max_system_variables.query_alloc_block_size, 0, GET_ULONG,
   REQUIRED_ARG, QUERY_ALLOC_BLOCK_SIZE, 1024, ~0L, 0, 1024, 0},
#ifdef HAVE_QUERY_CACHE
  {"query_cache_limit", OPT_QUERY_CACHE_LIMIT,
   "Don't cache results that are bigger than this.",
   (gptr*) &query_cache_limit, (gptr*) &query_cache_limit, 0, GET_ULONG,
   REQUIRED_ARG, 1024*1024L, 0, (longlong) ULONG_MAX, 0, 1, 0},
  {"query_cache_min_res_unit", OPT_QUERY_CACHE_MIN_RES_UNIT,
   "minimal size of unit in wich space for results is allocated (last unit will be trimed after writing all result data.",
   (gptr*) &query_cache_min_res_unit, (gptr*) &query_cache_min_res_unit,
   0, GET_ULONG, REQUIRED_ARG, QUERY_CACHE_MIN_RESULT_DATA_SIZE,
   0, (longlong) ULONG_MAX, 0, 1, 0},
#endif /*HAVE_QUERY_CACHE*/
  {"query_cache_size", OPT_QUERY_CACHE_SIZE,
   "The memory allocated to store results from old queries.",
   (gptr*) &query_cache_size, (gptr*) &query_cache_size, 0, GET_ULONG,
   REQUIRED_ARG, 0, 0, (longlong) ULONG_MAX, 0, 1024, 0},
#ifdef HAVE_QUERY_CACHE
  {"query_cache_type", OPT_QUERY_CACHE_TYPE,
   "0 = OFF = Don't cache or retrieve results. 1 = ON = Cache all results except SELECT SQL_NO_CACHE ... queries. 2 = DEMAND = Cache only SELECT SQL_CACHE ... queries.",
   (gptr*) &global_system_variables.query_cache_type,
   (gptr*) &max_system_variables.query_cache_type,
   0, GET_ULONG, REQUIRED_ARG, 1, 0, 2, 0, 1, 0},
  {"query_cache_wlock_invalidate", OPT_QUERY_CACHE_WLOCK_INVALIDATE,
   "Invalidate queries in query cache on LOCK for write",
   (gptr*) &global_system_variables.query_cache_wlock_invalidate,
   (gptr*) &max_system_variables.query_cache_wlock_invalidate,
   0, GET_BOOL, NO_ARG, 0, 0, 1, 0, 1, 0},
#endif /*HAVE_QUERY_CACHE*/
  {"query_prealloc_size", OPT_QUERY_PREALLOC_SIZE,
   "Persistent buffer for query parsing and execution",
   (gptr*) &global_system_variables.query_prealloc_size,
   (gptr*) &max_system_variables.query_prealloc_size, 0, GET_ULONG,
   REQUIRED_ARG, QUERY_ALLOC_PREALLOC_SIZE, QUERY_ALLOC_PREALLOC_SIZE,
   ~0L, 0, 1024, 0},
  {"range_alloc_block_size", OPT_RANGE_ALLOC_BLOCK_SIZE,
   "Allocation block size for storing ranges during optimization",
   (gptr*) &global_system_variables.range_alloc_block_size,
   (gptr*) &max_system_variables.range_alloc_block_size, 0, GET_ULONG,
   REQUIRED_ARG, RANGE_ALLOC_BLOCK_SIZE, 4096, ~0L, 0, 1024, 0},
  {"read_buffer_size", OPT_RECORD_BUFFER,
   "Each thread that does a sequential scan allocates a buffer of this size for each table it scans. If you do many sequential scans, you may want to increase this value.",
   (gptr*) &global_system_variables.read_buff_size,
   (gptr*) &max_system_variables.read_buff_size,0, GET_ULONG, REQUIRED_ARG,
   128*1024L, IO_SIZE*2+MALLOC_OVERHEAD, ~0L, MALLOC_OVERHEAD, IO_SIZE, 0},
  {"read_only", OPT_READONLY,
   "Make all tables readonly, with the exception for replication (slave) threads and users with the SUPER privilege",
   (gptr*) &opt_readonly,
   (gptr*) &opt_readonly,
   0, GET_BOOL, NO_ARG, 0, 0, 1, 0, 1, 0},
  {"read_rnd_buffer_size", OPT_RECORD_RND_BUFFER,
   "When reading rows in sorted order after a sort, the rows are read through this buffer to avoid a disk seeks. If not set, then it's set to the value of record_buffer.",
   (gptr*) &global_system_variables.read_rnd_buff_size,
   (gptr*) &max_system_variables.read_rnd_buff_size, 0,
   GET_ULONG, REQUIRED_ARG, 256*1024L, IO_SIZE*2+MALLOC_OVERHEAD,
   ~0L, MALLOC_OVERHEAD, IO_SIZE, 0},
  {"record_buffer", OPT_RECORD_BUFFER,
   "Alias for read_buffer_size",
   (gptr*) &global_system_variables.read_buff_size,
   (gptr*) &max_system_variables.read_buff_size,0, GET_ULONG, REQUIRED_ARG,
   128*1024L, IO_SIZE*2+MALLOC_OVERHEAD, ~0L, MALLOC_OVERHEAD, IO_SIZE, 0},
#ifdef HAVE_REPLICATION
  {"relay_log_purge", OPT_RELAY_LOG_PURGE,
   "0 = do not purge relay logs. 1 = purge them as soon as they are no more needed.",
   (gptr*) &relay_log_purge,
   (gptr*) &relay_log_purge, 0, GET_BOOL, NO_ARG,
   1, 0, 1, 0, 1, 0},
  {"relay_log_space_limit", OPT_RELAY_LOG_SPACE_LIMIT,
   "Maximum space to use for all relay logs.",
   (gptr*) &relay_log_space_limit,
   (gptr*) &relay_log_space_limit, 0, GET_ULL, REQUIRED_ARG, 0L, 0L,
   (longlong) ULONG_MAX, 0, 1, 0},
  {"slave_compressed_protocol", OPT_SLAVE_COMPRESSED_PROTOCOL,
   "Use compression on master/slave protocol.",
   (gptr*) &opt_slave_compressed_protocol,
   (gptr*) &opt_slave_compressed_protocol,
   0, GET_BOOL, NO_ARG, 0, 0, 1, 0, 1, 0},
  {"slave_net_timeout", OPT_SLAVE_NET_TIMEOUT,
   "Number of seconds to wait for more data from a master/slave connection before aborting the read.",
   (gptr*) &slave_net_timeout, (gptr*) &slave_net_timeout, 0,
   GET_ULONG, REQUIRED_ARG, SLAVE_NET_TIMEOUT, 1, LONG_TIMEOUT, 0, 1, 0},
  {"slave_transaction_retries", OPT_SLAVE_TRANS_RETRIES,
   "Number of times the slave SQL thread will retry a transaction in case "
   "it failed with a deadlock or elapsed lock wait timeout, "
   "before giving up and stopping.",
   (gptr*) &slave_trans_retries, (gptr*) &slave_trans_retries, 0,
   GET_ULONG, REQUIRED_ARG, 0L, 0L, (longlong) ULONG_MAX, 0, 1, 0},
#endif /* HAVE_REPLICATION */
  {"slow_launch_time", OPT_SLOW_LAUNCH_TIME,
   "If creating the thread takes longer than this value (in seconds), the Slow_launch_threads counter will be incremented.",
   (gptr*) &slow_launch_time, (gptr*) &slow_launch_time, 0, GET_ULONG,
   REQUIRED_ARG, 2L, 0L, LONG_TIMEOUT, 0, 1, 0},
  {"sort_buffer_size", OPT_SORT_BUFFER,
   "Each thread that needs to do a sort allocates a buffer of this size.",
   (gptr*) &global_system_variables.sortbuff_size,
   (gptr*) &max_system_variables.sortbuff_size, 0, GET_ULONG, REQUIRED_ARG,
   MAX_SORT_MEMORY, MIN_SORT_MEMORY+MALLOC_OVERHEAD*2, ~0L, MALLOC_OVERHEAD,
   1, 0},
#ifdef HAVE_BERKELEY_DB
  {"sync-bdb-logs", OPT_BDB_SYNC,
   "Synchronously flush logs. Enabled by default",
   (gptr*) &opt_sync_bdb_logs, (gptr*) &opt_sync_bdb_logs, 0, GET_BOOL,
   NO_ARG, 1, 0, 0, 0, 0, 0},
#endif /* HAVE_BERKELEY_DB */
  {"sync-binlog", OPT_SYNC_BINLOG,
   "Sync the binlog to disk after every #th event. \
#=0 (the default) does no sync. Syncing slows MySQL down",
   (gptr*) &sync_binlog_period,
   (gptr*) &sync_binlog_period, 0, GET_ULONG, REQUIRED_ARG, 0, 0, ~0L, 0, 1,
   0},
#ifdef DOES_NOTHING_YET
  {"sync-replication", OPT_SYNC_REPLICATION,
   "Enable synchronous replication",
   (gptr*) &global_system_variables.sync_replication,
   (gptr*) &global_system_variables.sync_replication,
   0, GET_ULONG, REQUIRED_ARG, 0, 0, 1, 0, 1, 0},
  {"sync-replication-slave-id", OPT_SYNC_REPLICATION_SLAVE_ID,
   "Synchronous replication is wished for this slave",
   (gptr*) &global_system_variables.sync_replication_slave_id,
   (gptr*) &global_system_variables.sync_replication_slave_id,
   0, GET_ULONG, REQUIRED_ARG, 0, 0, ~0L, 0, 1, 0},
  {"sync-replication-timeout", OPT_SYNC_REPLICATION_TIMEOUT,
   "Synchronous replication timeout",
   (gptr*) &global_system_variables.sync_replication_timeout,
   (gptr*) &global_system_variables.sync_replication_timeout,
   0, GET_ULONG, REQUIRED_ARG, 10, 0, ~0L, 0, 1, 0},
#endif
  {"sync-frm", OPT_SYNC_FRM, "Sync .frm to disk on create. Enabled by default",
   (gptr*) &opt_sync_frm, (gptr*) &opt_sync_frm, 0, GET_BOOL, NO_ARG, 1, 0,
   0, 0, 0, 0},
  {"table_cache", OPT_TABLE_CACHE,
   "The number of open tables for all threads.", (gptr*) &table_cache_size,
   (gptr*) &table_cache_size, 0, GET_ULONG, REQUIRED_ARG,
   TABLE_OPEN_CACHE_DEFAULT, 1, 512*1024L, 0, 1, 0},
  {"thread_cache_size", OPT_THREAD_CACHE_SIZE,
   "How many threads we should keep in a cache for reuse.",
   (gptr*) &thread_cache_size, (gptr*) &thread_cache_size, 0, GET_ULONG,
   REQUIRED_ARG, 0, 0, 16384, 0, 1, 0},
  {"thread_concurrency", OPT_THREAD_CONCURRENCY,
   "Permits the application to give the threads system a hint for the desired number of threads that should be run at the same time.",
   (gptr*) &concurrency, (gptr*) &concurrency, 0, GET_ULONG, REQUIRED_ARG,
   DEFAULT_CONCURRENCY, 1, 512, 0, 1, 0},
  {"thread_stack", OPT_THREAD_STACK,
   "The stack size for each thread.", (gptr*) &thread_stack,
   (gptr*) &thread_stack, 0, GET_ULONG, REQUIRED_ARG,DEFAULT_THREAD_STACK,
   1024L*128L, ~0L, 0, 1024, 0},
  { "time_format", OPT_TIME_FORMAT,
    "The TIME format (for future).",
    (gptr*) &opt_date_time_formats[MYSQL_TIMESTAMP_TIME],
    (gptr*) &opt_date_time_formats[MYSQL_TIMESTAMP_TIME],
    0, GET_STR, REQUIRED_ARG, 0, 0, 0, 0, 0, 0},
  {"tmp_table_size", OPT_TMP_TABLE_SIZE,
   "If an in-memory temporary table exceeds this size, MySQL will automatically convert it to an on-disk MyISAM table.",
   (gptr*) &global_system_variables.tmp_table_size,
   (gptr*) &max_system_variables.tmp_table_size, 0, GET_ULONG,
   REQUIRED_ARG, 32*1024*1024L, 1024, ~0L, 0, 1, 0},
  {"transaction_alloc_block_size", OPT_TRANS_ALLOC_BLOCK_SIZE,
   "Allocation block size for transactions to be stored in binary log",
   (gptr*) &global_system_variables.trans_alloc_block_size,
   (gptr*) &max_system_variables.trans_alloc_block_size, 0, GET_ULONG,
   REQUIRED_ARG, QUERY_ALLOC_BLOCK_SIZE, 1024, ~0L, 0, 1024, 0},
  {"transaction_prealloc_size", OPT_TRANS_PREALLOC_SIZE,
   "Persistent buffer for transactions to be stored in binary log",
   (gptr*) &global_system_variables.trans_prealloc_size,
   (gptr*) &max_system_variables.trans_prealloc_size, 0, GET_ULONG,
   REQUIRED_ARG, TRANS_ALLOC_PREALLOC_SIZE, 1024, ~0L, 0, 1024, 0},
  {"wait_timeout", OPT_WAIT_TIMEOUT,
   "The number of seconds the server waits for activity on a connection before closing it.",
   (gptr*) &global_system_variables.net_wait_timeout,
   (gptr*) &max_system_variables.net_wait_timeout, 0, GET_ULONG,
   REQUIRED_ARG, NET_WAIT_TIMEOUT, 1, IF_WIN(INT_MAX32/1000, LONG_TIMEOUT),
   0, 1, 0},
  {0, 0, 0, 0, 0, 0, GET_NO_ARG, NO_ARG, 0, 0, 0, 0, 0, 0}
};


struct show_var_st status_vars[]= {
  {"Aborted_clients",          (char*) &aborted_threads,        SHOW_LONG},
  {"Aborted_connects",         (char*) &aborted_connects,       SHOW_LONG},
  {"Binlog_cache_disk_use",    (char*) &binlog_cache_disk_use,  SHOW_LONG},
  {"Binlog_cache_use",         (char*) &binlog_cache_use,       SHOW_LONG},
  {"Bytes_received",           (char*) &bytes_received,         SHOW_LONG},
  {"Bytes_sent",               (char*) &bytes_sent,             SHOW_LONG},
  {"Com_admin_commands",       (char*) &com_other,		SHOW_LONG},
  {"Com_alter_db",	       (char*) (com_stat+(uint) SQLCOM_ALTER_DB),SHOW_LONG},
  {"Com_alter_table",	       (char*) (com_stat+(uint) SQLCOM_ALTER_TABLE),SHOW_LONG},
  {"Com_analyze",	       (char*) (com_stat+(uint) SQLCOM_ANALYZE),SHOW_LONG},
  {"Com_backup_table",	       (char*) (com_stat+(uint) SQLCOM_BACKUP_TABLE),SHOW_LONG},
  {"Com_begin",		       (char*) (com_stat+(uint) SQLCOM_BEGIN),SHOW_LONG},
  {"Com_change_db",	       (char*) (com_stat+(uint) SQLCOM_CHANGE_DB),SHOW_LONG},
  {"Com_change_master",	       (char*) (com_stat+(uint) SQLCOM_CHANGE_MASTER),SHOW_LONG},
  {"Com_check",		       (char*) (com_stat+(uint) SQLCOM_CHECK),SHOW_LONG},
  {"Com_checksum",	       (char*) (com_stat+(uint) SQLCOM_CHECKSUM),SHOW_LONG},
  {"Com_commit",	       (char*) (com_stat+(uint) SQLCOM_COMMIT),SHOW_LONG},
  {"Com_create_db",	       (char*) (com_stat+(uint) SQLCOM_CREATE_DB),SHOW_LONG},
  {"Com_create_function",      (char*) (com_stat+(uint) SQLCOM_CREATE_FUNCTION),SHOW_LONG},
  {"Com_create_index",	       (char*) (com_stat+(uint) SQLCOM_CREATE_INDEX),SHOW_LONG},
  {"Com_create_table",	       (char*) (com_stat+(uint) SQLCOM_CREATE_TABLE),SHOW_LONG},
  {"Com_dealloc_sql",          (char*) (com_stat+(uint) 
                                        SQLCOM_DEALLOCATE_PREPARE), SHOW_LONG},
  {"Com_delete",	       (char*) (com_stat+(uint) SQLCOM_DELETE),SHOW_LONG},
  {"Com_delete_multi",	       (char*) (com_stat+(uint) SQLCOM_DELETE_MULTI),SHOW_LONG},
  {"Com_do",                   (char*) (com_stat+(uint) SQLCOM_DO),SHOW_LONG},
  {"Com_drop_db",	       (char*) (com_stat+(uint) SQLCOM_DROP_DB),SHOW_LONG},
  {"Com_drop_function",	       (char*) (com_stat+(uint) SQLCOM_DROP_FUNCTION),SHOW_LONG},
  {"Com_drop_index",	       (char*) (com_stat+(uint) SQLCOM_DROP_INDEX),SHOW_LONG},
  {"Com_drop_table",	       (char*) (com_stat+(uint) SQLCOM_DROP_TABLE),SHOW_LONG},
  {"Com_drop_user",	       (char*) (com_stat+(uint) SQLCOM_DROP_USER),SHOW_LONG},
  {"Com_execute_sql",          (char*) (com_stat+(uint) SQLCOM_EXECUTE), 
   SHOW_LONG},
  {"Com_flush",		       (char*) (com_stat+(uint) SQLCOM_FLUSH),SHOW_LONG},
  {"Com_grant",		       (char*) (com_stat+(uint) SQLCOM_GRANT),SHOW_LONG},
  {"Com_ha_close",	       (char*) (com_stat+(uint) SQLCOM_HA_CLOSE),SHOW_LONG},
  {"Com_ha_open",	       (char*) (com_stat+(uint) SQLCOM_HA_OPEN),SHOW_LONG},
  {"Com_ha_read",	       (char*) (com_stat+(uint) SQLCOM_HA_READ),SHOW_LONG},
  {"Com_help",                 (char*) (com_stat+(uint) SQLCOM_HELP),SHOW_LONG},
  {"Com_insert",	       (char*) (com_stat+(uint) SQLCOM_INSERT),SHOW_LONG},
  {"Com_insert_select",	       (char*) (com_stat+(uint) SQLCOM_INSERT_SELECT),SHOW_LONG},
  {"Com_kill",		       (char*) (com_stat+(uint) SQLCOM_KILL),SHOW_LONG},
  {"Com_load",		       (char*) (com_stat+(uint) SQLCOM_LOAD),SHOW_LONG},
  {"Com_load_master_data",     (char*) (com_stat+(uint) SQLCOM_LOAD_MASTER_DATA),SHOW_LONG},
  {"Com_load_master_table",    (char*) (com_stat+(uint) SQLCOM_LOAD_MASTER_TABLE),SHOW_LONG},
  {"Com_lock_tables",	       (char*) (com_stat+(uint) SQLCOM_LOCK_TABLES),SHOW_LONG},
  {"Com_optimize",	       (char*) (com_stat+(uint) SQLCOM_OPTIMIZE),SHOW_LONG},
  {"Com_preload_keys",	       (char*) (com_stat+(uint) SQLCOM_PRELOAD_KEYS),SHOW_LONG},
  {"Com_prepare_sql",          (char*) (com_stat+(uint) SQLCOM_PREPARE),
   SHOW_LONG}, 
  {"Com_purge",		       (char*) (com_stat+(uint) SQLCOM_PURGE),SHOW_LONG},
  {"Com_purge_before_date",    (char*) (com_stat+(uint) SQLCOM_PURGE_BEFORE),SHOW_LONG},
  {"Com_rename_table",	       (char*) (com_stat+(uint) SQLCOM_RENAME_TABLE),SHOW_LONG},
  {"Com_repair",	       (char*) (com_stat+(uint) SQLCOM_REPAIR),SHOW_LONG},
  {"Com_replace",	       (char*) (com_stat+(uint) SQLCOM_REPLACE),SHOW_LONG},
  {"Com_replace_select",       (char*) (com_stat+(uint) SQLCOM_REPLACE_SELECT),SHOW_LONG},
  {"Com_reset",		       (char*) (com_stat+(uint) SQLCOM_RESET),SHOW_LONG},
  {"Com_restore_table",	       (char*) (com_stat+(uint) SQLCOM_RESTORE_TABLE),SHOW_LONG},
  {"Com_revoke",	       (char*) (com_stat+(uint) SQLCOM_REVOKE),SHOW_LONG},
  {"Com_revoke_all",	       (char*) (com_stat+(uint) SQLCOM_REVOKE_ALL),SHOW_LONG},
  {"Com_rollback",	       (char*) (com_stat+(uint) SQLCOM_ROLLBACK),SHOW_LONG},
  {"Com_savepoint",	       (char*) (com_stat+(uint) SQLCOM_SAVEPOINT),SHOW_LONG},
  {"Com_select",	       (char*) (com_stat+(uint) SQLCOM_SELECT),SHOW_LONG},
  {"Com_set_option",	       (char*) (com_stat+(uint) SQLCOM_SET_OPTION),SHOW_LONG},
  {"Com_show_binlog_events",   (char*) (com_stat+(uint) SQLCOM_SHOW_BINLOG_EVENTS),SHOW_LONG},
  {"Com_show_binlogs",	       (char*) (com_stat+(uint) SQLCOM_SHOW_BINLOGS),SHOW_LONG},
  {"Com_show_charsets",	       (char*) (com_stat+(uint) SQLCOM_SHOW_CHARSETS),SHOW_LONG},
  {"Com_show_collations",      (char*) (com_stat+(uint) SQLCOM_SHOW_COLLATIONS),SHOW_LONG},
  {"Com_show_column_types",    (char*) (com_stat+(uint) SQLCOM_SHOW_COLUMN_TYPES),SHOW_LONG},
  {"Com_show_create_db",       (char*) (com_stat+(uint) SQLCOM_SHOW_CREATE_DB),SHOW_LONG},
  {"Com_show_create_table",    (char*) (com_stat+(uint) SQLCOM_SHOW_CREATE),SHOW_LONG},
  {"Com_show_databases",       (char*) (com_stat+(uint) SQLCOM_SHOW_DATABASES),SHOW_LONG},
  {"Com_show_errors",	       (char*) (com_stat+(uint) SQLCOM_SHOW_ERRORS),SHOW_LONG},
  {"Com_show_fields",	       (char*) (com_stat+(uint) SQLCOM_SHOW_FIELDS),SHOW_LONG},
  {"Com_show_grants",	       (char*) (com_stat+(uint) SQLCOM_SHOW_GRANTS),SHOW_LONG},
  {"Com_show_innodb_status",   (char*) (com_stat+(uint) SQLCOM_SHOW_INNODB_STATUS),SHOW_LONG},
  {"Com_show_keys",	       (char*) (com_stat+(uint) SQLCOM_SHOW_KEYS),SHOW_LONG},
  {"Com_show_logs",	       (char*) (com_stat+(uint) SQLCOM_SHOW_LOGS),SHOW_LONG},
  {"Com_show_master_status",   (char*) (com_stat+(uint) SQLCOM_SHOW_MASTER_STAT),SHOW_LONG},
  {"Com_show_ndb_status",      (char*) (com_stat+(uint) SQLCOM_SHOW_NDBCLUSTER_STATUS),SHOW_LONG},
  {"Com_show_new_master",      (char*) (com_stat+(uint) SQLCOM_SHOW_NEW_MASTER),SHOW_LONG},
  {"Com_show_open_tables",     (char*) (com_stat+(uint) SQLCOM_SHOW_OPEN_TABLES),SHOW_LONG},
  {"Com_show_privileges",      (char*) (com_stat+(uint) SQLCOM_SHOW_PRIVILEGES),SHOW_LONG},
  {"Com_show_processlist",     (char*) (com_stat+(uint) SQLCOM_SHOW_PROCESSLIST),SHOW_LONG},
  {"Com_show_slave_hosts",     (char*) (com_stat+(uint) SQLCOM_SHOW_SLAVE_HOSTS),SHOW_LONG},
  {"Com_show_slave_status",    (char*) (com_stat+(uint) SQLCOM_SHOW_SLAVE_STAT),SHOW_LONG},
  {"Com_show_status",	       (char*) (com_stat+(uint) SQLCOM_SHOW_STATUS),SHOW_LONG},
  {"Com_show_storage_engines", (char*) (com_stat+(uint) SQLCOM_SHOW_STORAGE_ENGINES),SHOW_LONG},
  {"Com_show_tables",	       (char*) (com_stat+(uint) SQLCOM_SHOW_TABLES),SHOW_LONG},
  {"Com_show_variables",       (char*) (com_stat+(uint) SQLCOM_SHOW_VARIABLES),SHOW_LONG},
  {"Com_show_warnings",        (char*) (com_stat+(uint) SQLCOM_SHOW_WARNS),SHOW_LONG},
  {"Com_slave_start",	       (char*) (com_stat+(uint) SQLCOM_SLAVE_START),SHOW_LONG},
  {"Com_slave_stop",	       (char*) (com_stat+(uint) SQLCOM_SLAVE_STOP),SHOW_LONG},
  {"Com_stmt_close",           (char*) &com_stmt_close, SHOW_LONG},
  {"Com_stmt_execute",         (char*) &com_stmt_execute, SHOW_LONG},
  {"Com_stmt_prepare",         (char*) &com_stmt_prepare, SHOW_LONG},
  {"Com_stmt_reset",           (char*) &com_stmt_reset, SHOW_LONG},
  {"Com_stmt_send_long_data",  (char*) &com_stmt_send_long_data, SHOW_LONG},
  {"Com_truncate",	       (char*) (com_stat+(uint) SQLCOM_TRUNCATE),SHOW_LONG},
  {"Com_unlock_tables",	       (char*) (com_stat+(uint) SQLCOM_UNLOCK_TABLES),SHOW_LONG},
  {"Com_update",	       (char*) (com_stat+(uint) SQLCOM_UPDATE),SHOW_LONG},
  {"Com_update_multi",	       (char*) (com_stat+(uint) SQLCOM_UPDATE_MULTI),SHOW_LONG},
  {"Connections",              (char*) &thread_id,              SHOW_LONG_CONST},
  {"Created_tmp_disk_tables",  (char*) &created_tmp_disk_tables,SHOW_LONG},
  {"Created_tmp_files",	       (char*) &my_tmp_file_created,	SHOW_LONG},
  {"Created_tmp_tables",       (char*) &created_tmp_tables,     SHOW_LONG},
  {"Delayed_errors",           (char*) &delayed_insert_errors,  SHOW_LONG},
  {"Delayed_insert_threads",   (char*) &delayed_insert_threads, SHOW_LONG_CONST},
  {"Delayed_writes",           (char*) &delayed_insert_writes,  SHOW_LONG},
  {"Flush_commands",           (char*) &refresh_version,        SHOW_LONG_CONST},
  {"Handler_commit",           (char*) &ha_commit_count,        SHOW_LONG},
  {"Handler_delete",           (char*) &ha_delete_count,        SHOW_LONG},
  {"Handler_discover",         (char*) &ha_discover_count,      SHOW_LONG},
  {"Handler_read_first",       (char*) &ha_read_first_count,    SHOW_LONG},
  {"Handler_read_key",         (char*) &ha_read_key_count,      SHOW_LONG},
  {"Handler_read_next",        (char*) &ha_read_next_count,     SHOW_LONG},
  {"Handler_read_prev",        (char*) &ha_read_prev_count,     SHOW_LONG},
  {"Handler_read_rnd",         (char*) &ha_read_rnd_count,      SHOW_LONG},
  {"Handler_read_rnd_next",    (char*) &ha_read_rnd_next_count, SHOW_LONG},
  {"Handler_rollback",         (char*) &ha_rollback_count,      SHOW_LONG},
  {"Handler_update",           (char*) &ha_update_count,        SHOW_LONG},
  {"Handler_write",            (char*) &ha_write_count,         SHOW_LONG},
  {"Key_blocks_not_flushed",   (char*) &dflt_key_cache_var.global_blocks_changed,
   SHOW_KEY_CACHE_LONG},
  {"Key_blocks_unused",        (char*) &dflt_key_cache_var.blocks_unused,
   SHOW_KEY_CACHE_CONST_LONG},
  {"Key_blocks_used",          (char*) &dflt_key_cache_var.blocks_used,
   SHOW_KEY_CACHE_CONST_LONG},
  {"Key_read_requests",        (char*) &dflt_key_cache_var.global_cache_r_requests,
   SHOW_KEY_CACHE_LONGLONG},
  {"Key_reads",                (char*) &dflt_key_cache_var.global_cache_read,
   SHOW_KEY_CACHE_LONGLONG},
  {"Key_write_requests",       (char*) &dflt_key_cache_var.global_cache_w_requests,
   SHOW_KEY_CACHE_LONGLONG},
  {"Key_writes",               (char*) &dflt_key_cache_var.global_cache_write,
   SHOW_KEY_CACHE_LONGLONG},
  {"Max_used_connections",     (char*) &max_used_connections,  SHOW_LONG},
  {"Not_flushed_delayed_rows", (char*) &delayed_rows_in_use,    SHOW_LONG_CONST},
  {"Open_files",               (char*) &my_file_opened,         SHOW_LONG_CONST},
  {"Open_streams",             (char*) &my_stream_opened,       SHOW_LONG_CONST},
  {"Open_tables",              (char*) 0,                       SHOW_OPENTABLES},
  {"Opened_tables",            (char*) &opened_tables,          SHOW_LONG},
  {"Prepared_stmt_count",      (char*) &prepared_stmt_count,    SHOW_LONG_CONST},
#ifdef HAVE_QUERY_CACHE
  {"Qcache_free_blocks",       (char*) &query_cache.free_memory_blocks,
   SHOW_LONG_CONST},
  {"Qcache_free_memory",       (char*) &query_cache.free_memory,
   SHOW_LONG_CONST},
  {"Qcache_hits",              (char*) &query_cache.hits,       SHOW_LONG},
  {"Qcache_inserts",           (char*) &query_cache.inserts,    SHOW_LONG},
  {"Qcache_lowmem_prunes",     (char*) &query_cache.lowmem_prunes, SHOW_LONG},
  {"Qcache_not_cached",        (char*) &query_cache.refused,    SHOW_LONG},
  {"Qcache_queries_in_cache",  (char*) &query_cache.queries_in_cache, SHOW_LONG_CONST},
  {"Qcache_total_blocks",      (char*) &query_cache.total_blocks,
   SHOW_LONG_CONST},
#endif /*HAVE_QUERY_CACHE*/
  {"Questions",                (char*) 0,                       SHOW_QUESTION},
  {"Rpl_status",               (char*) 0,                 SHOW_RPL_STATUS},
  {"Select_full_join",         (char*) &select_full_join_count, SHOW_LONG},
  {"Select_full_range_join",   (char*) &select_full_range_join_count, SHOW_LONG},
  {"Select_range",             (char*) &select_range_count, 	SHOW_LONG},
  {"Select_range_check",       (char*) &select_range_check_count, SHOW_LONG},
  {"Select_scan",	       (char*) &select_scan_count,	SHOW_LONG},
  {"Slave_open_temp_tables",   (char*) &slave_open_temp_tables, SHOW_LONG},
  {"Slave_retried_transactions",(char*) 0,                      SHOW_SLAVE_RETRIED_TRANS},
  {"Slave_running",            (char*) 0,                       SHOW_SLAVE_RUNNING},
  {"Slow_launch_threads",      (char*) &slow_launch_threads,    SHOW_LONG},
  {"Slow_queries",             (char*) &long_query_count,       SHOW_LONG},
  {"Sort_merge_passes",	       (char*) &filesort_merge_passes,  SHOW_LONG},
  {"Sort_range",	       (char*) &filesort_range_count,   SHOW_LONG},
  {"Sort_rows",		       (char*) &filesort_rows,	        SHOW_LONG},
  {"Sort_scan",		       (char*) &filesort_scan_count,    SHOW_LONG},
#ifdef HAVE_OPENSSL
  {"Ssl_accept_renegotiates",  (char*) 0, 	SHOW_SSL_CTX_SESS_ACCEPT_RENEGOTIATE},
  {"Ssl_accepts",              (char*) 0,  	SHOW_SSL_CTX_SESS_ACCEPT},
  {"Ssl_callback_cache_hits",  (char*) 0,	SHOW_SSL_CTX_SESS_CB_HITS},
  {"Ssl_cipher",               (char*) 0,  	SHOW_SSL_GET_CIPHER},
  {"Ssl_cipher_list",          (char*) 0,  	SHOW_SSL_GET_CIPHER_LIST},
  {"Ssl_client_connects",      (char*) 0,	SHOW_SSL_CTX_SESS_CONNECT},
  {"Ssl_connect_renegotiates", (char*) 0, 	SHOW_SSL_CTX_SESS_CONNECT_RENEGOTIATE},
  {"Ssl_ctx_verify_depth",     (char*) 0,	SHOW_SSL_CTX_GET_VERIFY_DEPTH},
  {"Ssl_ctx_verify_mode",      (char*) 0,	SHOW_SSL_CTX_GET_VERIFY_MODE},
  {"Ssl_default_timeout",      (char*) 0,  	SHOW_SSL_GET_DEFAULT_TIMEOUT},
  {"Ssl_finished_accepts",     (char*) 0,  	SHOW_SSL_CTX_SESS_ACCEPT_GOOD},
  {"Ssl_finished_connects",    (char*) 0,  	SHOW_SSL_CTX_SESS_CONNECT_GOOD},
  {"Ssl_session_cache_hits",   (char*) 0,	SHOW_SSL_CTX_SESS_HITS},
  {"Ssl_session_cache_misses", (char*) 0,	SHOW_SSL_CTX_SESS_MISSES},
  {"Ssl_session_cache_mode",   (char*) 0,	SHOW_SSL_CTX_GET_SESSION_CACHE_MODE},
  {"Ssl_session_cache_overflows", (char*) 0,	SHOW_SSL_CTX_SESS_CACHE_FULL},
  {"Ssl_session_cache_size",   (char*) 0,	SHOW_SSL_CTX_SESS_GET_CACHE_SIZE},
  {"Ssl_session_cache_timeouts", (char*) 0,	SHOW_SSL_CTX_SESS_TIMEOUTS},
  {"Ssl_sessions_reused",      (char*) 0,	SHOW_SSL_SESSION_REUSED},
  {"Ssl_used_session_cache_entries",(char*) 0,	SHOW_SSL_CTX_SESS_NUMBER},
  {"Ssl_verify_depth",         (char*) 0,	SHOW_SSL_GET_VERIFY_DEPTH},
  {"Ssl_verify_mode",          (char*) 0,	SHOW_SSL_GET_VERIFY_MODE},
  {"Ssl_version",   	       (char*) 0,  	SHOW_SSL_GET_VERSION},
#endif /* HAVE_OPENSSL */
  {"Table_locks_immediate",    (char*) &locks_immediate,        SHOW_LONG},
  {"Table_locks_waited",       (char*) &locks_waited,           SHOW_LONG},
  {"Threads_cached",           (char*) &cached_thread_count,    SHOW_LONG_CONST},
  {"Threads_connected",        (char*) &thread_count,           SHOW_INT_CONST},
  {"Threads_created",	       (char*) &thread_created,		SHOW_LONG_CONST},
  {"Threads_running",          (char*) &thread_running,         SHOW_INT_CONST},
  {"Uptime",                   (char*) 0,                       SHOW_STARTTIME},
  {NullS, NullS, SHOW_LONG}
};

static void print_version(void)
{
  set_server_version();
  printf("%s  Ver %s for %s on %s (%s)\n",my_progname,
	 server_version,SYSTEM_TYPE,MACHINE_TYPE, MYSQL_COMPILATION_COMMENT);
}

static void usage(void)
{
  if (!(default_charset_info= get_charset_by_csname(default_character_set_name,
					           MY_CS_PRIMARY,
						   MYF(MY_WME))))
    exit(1);
  if (!default_collation_name)
    default_collation_name= (char*) default_charset_info->name;
  print_version();
  puts("\
Copyright (C) 2000 MySQL AB, by Monty and others\n\
This software comes with ABSOLUTELY NO WARRANTY. This is free software,\n\
and you are welcome to modify and redistribute it under the GPL license\n\n\
Starts the MySQL database server\n");

  printf("Usage: %s [OPTIONS]\n", my_progname);
  if (!opt_verbose)
    puts("\nFor more help options (several pages), use mysqld --verbose --help\n");
  else
  {
#ifdef __WIN__
  puts("NT and Win32 specific options:\n\
  --install                     Install the default service (NT)\n\
  --install-manual              Install the default service started manually (NT)\n\
  --install service_name        Install an optional service (NT)\n\
  --install-manual service_name Install an optional service started manually (NT)\n\
  --remove                      Remove the default service from the service list (NT)\n\
  --remove service_name         Remove the service_name from the service list (NT)\n\
  --enable-named-pipe           Only to be used for the	default server (NT)\n\
  --standalone                  Dummy option to start as a standalone server (NT)\
");
  puts("");
#endif
  print_defaults(MYSQL_CONFIG_NAME,load_default_groups);
  puts("");
  fix_paths();
  set_ports();

  my_print_help(my_long_options);
  my_print_variables(my_long_options);

  puts("\n\
To see what values a running MySQL server is using, type\n\
'mysqladmin variables' instead of 'mysqld --verbose --help'.\n");
  }
}


/*
  Initialize all MySQL global variables to default values

  SYNOPSIS
    mysql_init_variables()

  NOTES
    The reason to set a lot of global variables to zero is to allow one to
    restart the embedded server with a clean environment
    It's also needed on some exotic platforms where global variables are
    not set to 0 when a program starts.

    We don't need to set numeric variables refered to in my_long_options
    as these are initialized by my_getopt.
*/

static void mysql_init_variables(void)
{
  /* Things reset to zero */
  opt_skip_slave_start= opt_reckless_slave = 0;
  mysql_home[0]= pidfile_name[0]= log_error_file[0]= 0;
  opt_log= opt_update_log= opt_bin_log= opt_slow_log= 0;
  opt_disable_networking= opt_skip_show_db=0;
  opt_logname= opt_update_logname= opt_binlog_index_name= opt_slow_logname=0;
  opt_secure_auth= 0;
  opt_bootstrap= opt_myisam_log= 0;
  mqh_used= 0;
  segfaulted= kill_in_progress= 0;
  cleanup_done= 0;
  defaults_argv= 0;
  server_id_supplied= 0;
  test_flags= select_errors= dropping_tables= ha_open_options=0;
  thread_count= thread_running= kill_cached_threads= wake_thread=0;
  slave_open_temp_tables= 0;
  com_other= 0;
  cached_thread_count= 0;
  bytes_sent= bytes_received= 0;
  opt_endinfo= using_udf_functions= 0;
  opt_using_transactions= using_update_log= 0;
  abort_loop= select_thread_in_use= signal_thread_in_use= 0;
  ready_to_exit= shutdown_in_progress= grant_option= 0;
  long_query_count= aborted_threads= aborted_connects= 0;
  delayed_insert_threads= delayed_insert_writes= delayed_rows_in_use= 0;
  delayed_insert_errors= thread_created= 0;
  filesort_rows= filesort_range_count= filesort_scan_count= 0;
  filesort_merge_passes= select_range_check_count= select_range_count= 0;
  select_scan_count= select_full_range_join_count= select_full_join_count= 0;
  specialflag= opened_tables= created_tmp_tables= created_tmp_disk_tables= 0;
  binlog_cache_use=  binlog_cache_disk_use= 0;
  max_used_connections= slow_launch_threads = 0;
  mysqld_user= mysqld_chroot= opt_init_file= opt_bin_logname = 0;
  prepared_stmt_count= 0;
  errmesg= 0;
  mysqld_unix_port= opt_mysql_tmpdir= my_bind_addr_str= NullS;
  bzero((gptr) &mysql_tmpdir_list, sizeof(mysql_tmpdir_list));
  bzero((gptr) &com_stat, sizeof(com_stat));
  key_map_full.set_all();

  /* Character sets */
  system_charset_info= &my_charset_utf8_general_ci;
  files_charset_info= &my_charset_utf8_general_ci;
  national_charset_info= &my_charset_utf8_general_ci;
  table_alias_charset= &my_charset_bin;

  opt_date_time_formats[0]= opt_date_time_formats[1]= opt_date_time_formats[2]= 0;

  /* Things with default values that are not zero */
  delay_key_write_options= (uint) DELAY_KEY_WRITE_ON;
  opt_specialflag= SPECIAL_ENGLISH;
  unix_sock= ip_sock= INVALID_SOCKET;
  mysql_home_ptr= mysql_home;
  pidfile_name_ptr= pidfile_name;
  log_error_file_ptr= log_error_file;
  language_ptr= language;
  mysql_data_home= mysql_real_data_home;
  thd_startup_options= (OPTION_UPDATE_LOG | OPTION_AUTO_IS_NULL |
			OPTION_BIN_LOG | OPTION_QUOTE_SHOW_CREATE |
			OPTION_SQL_NOTES);
  protocol_version= PROTOCOL_VERSION;
  what_to_log= ~ (1L << (uint) COM_TIME);
  refresh_version= flush_version= 1L;	/* Increments on each reload */
  query_id= thread_id= 1L;
  strmov(server_version, MYSQL_SERVER_VERSION);
  myisam_recover_options_str= sql_mode_str= "OFF";
  myisam_stats_method_str= "nulls_unequal";
  my_bind_addr = htonl(INADDR_ANY);
  threads.empty();
  thread_cache.empty();
  key_caches.empty();
  if (!(dflt_key_cache= get_or_create_key_cache(default_key_cache_base.str,
					       default_key_cache_base.length)))
    exit(1);
  multi_keycache_init(); /* set key_cache_hash.default_value = dflt_key_cache */

  /* Initialize structures that is used when processing options */
  replicate_rewrite_db.empty();
  replicate_do_db.empty();
  replicate_ignore_db.empty();
  binlog_do_db.empty();
  binlog_ignore_db.empty();

  /* Set directory paths */
  strmake(language, LANGUAGE, sizeof(language)-1);
  strmake(mysql_real_data_home, get_relative_path(DATADIR),
	  sizeof(mysql_real_data_home)-1);
  mysql_data_home_buff[0]=FN_CURLIB;	// all paths are relative from here
  mysql_data_home_buff[1]=0;

  /* Replication parameters */
  master_user= (char*) "test";
  master_password= master_host= 0;
  master_info_file= (char*) "master.info",
    relay_log_info_file= (char*) "relay-log.info";
  master_ssl_key= master_ssl_cert= master_ssl_ca= 
    master_ssl_capath= master_ssl_cipher= 0;
  report_user= report_password = report_host= 0;	/* TO BE DELETED */
  opt_relay_logname= opt_relaylog_index_name= 0;

  /* Variables in libraries */
  charsets_dir= 0;
  default_character_set_name= (char*) MYSQL_DEFAULT_CHARSET_NAME;
  default_collation_name= compiled_default_collation_name;
  sys_charset_system.value= (char*) system_charset_info->csname;


  /* Set default values for some option variables */
  global_system_variables.table_type=   DB_TYPE_MYISAM;
  global_system_variables.tx_isolation= ISO_REPEATABLE_READ;
  global_system_variables.select_limit= (ulonglong) HA_POS_ERROR;
  max_system_variables.select_limit=    (ulonglong) HA_POS_ERROR;
  global_system_variables.max_join_size= (ulonglong) HA_POS_ERROR;
  max_system_variables.max_join_size=   (ulonglong) HA_POS_ERROR;
  global_system_variables.old_passwords= 0;
  
  /*
    Default behavior for 4.1 and 5.0 is to treat NULL values as unequal
    when collecting index statistics for MyISAM tables.
  */
  global_system_variables.myisam_stats_method= MI_STATS_METHOD_NULLS_NOT_EQUAL;

  /* Variables that depends on compile options */
#ifndef DBUG_OFF
  default_dbug_option=IF_WIN("d:t:i:O,\\mysqld.trace",
			     "d:t:i:o,/tmp/mysqld.trace");
#endif
  opt_error_log= IF_WIN(1,0);
#ifdef HAVE_BERKELEY_DB
  have_berkeley_db= SHOW_OPTION_YES;
#else
  have_berkeley_db= SHOW_OPTION_NO;
#endif
#ifdef HAVE_INNOBASE_DB
  have_innodb=SHOW_OPTION_YES;
#else
  have_innodb=SHOW_OPTION_NO;
#endif
#ifdef HAVE_ISAM
  have_isam=SHOW_OPTION_YES;
#else
  have_isam=SHOW_OPTION_NO;
#endif
#ifdef HAVE_EXAMPLE_DB
  have_example_db= SHOW_OPTION_YES;
#else
  have_example_db= SHOW_OPTION_NO;
#endif
#ifdef HAVE_ARCHIVE_DB
  have_archive_db= SHOW_OPTION_YES;
#else
  have_archive_db= SHOW_OPTION_NO;
#endif
#ifdef HAVE_BLACKHOLE_DB
  have_blackhole_db= SHOW_OPTION_YES;
#else
  have_blackhole_db= SHOW_OPTION_NO;
#endif
#ifdef HAVE_CSV_DB
  have_csv_db= SHOW_OPTION_YES;
#else
  have_csv_db= SHOW_OPTION_NO;
#endif
#ifdef HAVE_NDBCLUSTER_DB
  have_ndbcluster=SHOW_OPTION_DISABLED;
#else
  have_ndbcluster=SHOW_OPTION_NO;
#endif
#ifdef USE_RAID
  have_raid=SHOW_OPTION_YES;
#else
  have_raid=SHOW_OPTION_NO;
#endif
#ifdef HAVE_OPENSSL
  have_openssl=SHOW_OPTION_YES;
#else
  have_openssl=SHOW_OPTION_NO;
#endif
#ifdef HAVE_BROKEN_REALPATH
  have_symlink=SHOW_OPTION_NO;
#else
  have_symlink=SHOW_OPTION_YES;
#endif
#ifdef HAVE_QUERY_CACHE
  have_query_cache=SHOW_OPTION_YES;
#else
  have_query_cache=SHOW_OPTION_NO;
#endif
#ifdef HAVE_SPATIAL
  have_geometry=SHOW_OPTION_YES;
#else
  have_geometry=SHOW_OPTION_NO;
#endif
#ifdef HAVE_RTREE_KEYS
  have_rtree_keys=SHOW_OPTION_YES;
#else
  have_rtree_keys=SHOW_OPTION_NO;
#endif
#ifdef HAVE_CRYPT
  have_crypt=SHOW_OPTION_YES;
#else
  have_crypt=SHOW_OPTION_NO;
#endif
#ifdef HAVE_COMPRESS
  have_compress= SHOW_OPTION_YES;
#else
  have_compress= SHOW_OPTION_NO;
#endif
#ifdef HAVE_LIBWRAP
  libwrapName= NullS;
#endif
#ifdef HAVE_OPENSSL
  des_key_file = 0;
  ssl_acceptor_fd= 0;
#endif
#ifdef HAVE_SMEM
  shared_memory_base_name= default_shared_memory_base_name;
#endif
#if !defined(my_pthread_setprio) && !defined(HAVE_PTHREAD_SETSCHEDPARAM)
  opt_specialflag |= SPECIAL_NO_PRIOR;
#endif

#if defined(__WIN__) || defined(__NETWARE__)
  /* Allow Win32 and NetWare users to move MySQL anywhere */
  {
    char prg_dev[LIBLEN];
    my_path(prg_dev,my_progname,"mysql/bin");
    strcat(prg_dev,"/../");			// Remove 'bin' to get base dir
    cleanup_dirname(mysql_home,prg_dev);
  }
#else
  const char *tmpenv;
  if (!(tmpenv = getenv("MY_BASEDIR_VERSION")))
    tmpenv = DEFAULT_MYSQL_HOME;
  (void) strmake(mysql_home, tmpenv, sizeof(mysql_home)-1);
#endif
}


extern "C" my_bool
get_one_option(int optid, const struct my_option *opt __attribute__((unused)),
	       char *argument)
{
  switch(optid) {
  case '#':
#ifndef DBUG_OFF
    DBUG_PUSH(argument ? argument : default_dbug_option);
#endif
    opt_endinfo=1;				/* unireg: memory allocation */
    break;
  case 'a':
    global_system_variables.sql_mode= fix_sql_mode(MODE_ANSI);
    global_system_variables.tx_isolation= ISO_SERIALIZABLE;
    break;
  case 'b':
    strmake(mysql_home,argument,sizeof(mysql_home)-1);
    break;
  case 'C':
    if (default_collation_name == compiled_default_collation_name)
      default_collation_name= 0;
    break;
  case 'l':
    opt_log=1;
    break;
  case 'h':
    strmake(mysql_real_data_home,argument, sizeof(mysql_real_data_home)-1);
    /* Correct pointer set by my_getopt (for embedded library) */
    mysql_data_home= mysql_real_data_home;
    break;
  case 'u':
    if (!mysqld_user || !strcmp(mysqld_user, argument))
      mysqld_user= argument;
    else
      sql_print_warning("Ignoring user change to '%s' because the user was set to '%s' earlier on the command line\n", argument, mysqld_user);
    break;
  case 'L':
    strmake(language, argument, sizeof(language)-1);
    break;
#ifdef HAVE_REPLICATION
  case OPT_SLAVE_SKIP_ERRORS:
    init_slave_skip_errors(argument);
    break;
#endif
  case OPT_SAFEMALLOC_MEM_LIMIT:
#if !defined(DBUG_OFF) && defined(SAFEMALLOC)
    sf_malloc_mem_limit = atoi(argument);
#endif
    break;
#include <sslopt-case.h>
  case 'V':
    print_version();
    exit(0);
  case 'W':
    if (!argument)
      global_system_variables.log_warnings++;
    else if (argument == disabled_my_option)
      global_system_variables.log_warnings= 0L;
    else
      global_system_variables.log_warnings= atoi(argument);
    break;
  case 'T':
    test_flags= argument ? (uint) atoi(argument) : 0;
    test_flags&= ~TEST_NO_THREADS;
    opt_endinfo=1;
    break;
  case (int) OPT_BIG_TABLES:
    thd_startup_options|=OPTION_BIG_TABLES;
    break;
  case (int) OPT_ISAM_LOG:
    opt_myisam_log=1;
    break;
  case (int) OPT_UPDATE_LOG:
    opt_update_log=1;
    break;
  case (int) OPT_BIN_LOG:
    opt_bin_log=1;
    break;
  case (int) OPT_ERROR_LOG_FILE:
    opt_error_log= 1;
    break;
#ifdef HAVE_REPLICATION
  case (int) OPT_INIT_RPL_ROLE:
  {
    int role;
    if ((role=find_type(argument, &rpl_role_typelib, 2)) <= 0)
    {
      fprintf(stderr, "Unknown replication role: %s\n", argument);
      exit(1);
    }
    rpl_status = (role == 1) ?  RPL_AUTH_MASTER : RPL_IDLE_SLAVE;
    break;
  }
  case (int)OPT_REPLICATE_IGNORE_DB:
  {
    i_string *db = new i_string(argument);
    replicate_ignore_db.push_back(db);
    break;
  }
  case (int)OPT_REPLICATE_DO_DB:
  {
    i_string *db = new i_string(argument);
    replicate_do_db.push_back(db);
    break;
  }
  case (int)OPT_REPLICATE_REWRITE_DB:
  {
    char* key = argument,*p, *val;

    if (!(p= strstr(argument, "->")))
    {
      fprintf(stderr,
	      "Bad syntax in replicate-rewrite-db - missing '->'!\n");
      exit(1);
    }
    val= p--;
    while (my_isspace(mysqld_charset, *p) && p > argument)
      *p-- = 0;
    if (p == argument)
    {
      fprintf(stderr,
	      "Bad syntax in replicate-rewrite-db - empty FROM db!\n");
      exit(1);
    }
    *val= 0;
    val+= 2;
    while (*val && my_isspace(mysqld_charset, *val))
      *val++;
    if (!*val)
    {
      fprintf(stderr,
	      "Bad syntax in replicate-rewrite-db - empty TO db!\n");
      exit(1);
    }

    i_string_pair *db_pair = new i_string_pair(key, val);
    replicate_rewrite_db.push_back(db_pair);
    break;
  }

  case (int)OPT_BINLOG_IGNORE_DB:
  {
    i_string *db = new i_string(argument);
    binlog_ignore_db.push_back(db);
    break;
  }
  case (int)OPT_BINLOG_DO_DB:
  {
    i_string *db = new i_string(argument);
    binlog_do_db.push_back(db);
    break;
  }
  case (int)OPT_REPLICATE_DO_TABLE:
  {
    if (!do_table_inited)
      init_table_rule_hash(&replicate_do_table, &do_table_inited);
    if (add_table_rule(&replicate_do_table, argument))
    {
      fprintf(stderr, "Could not add do table rule '%s'!\n", argument);
      exit(1);
    }
    table_rules_on = 1;
    break;
  }
  case (int)OPT_REPLICATE_WILD_DO_TABLE:
  {
    if (!wild_do_table_inited)
      init_table_rule_array(&replicate_wild_do_table,
			    &wild_do_table_inited);
    if (add_wild_table_rule(&replicate_wild_do_table, argument))
    {
      fprintf(stderr, "Could not add do table rule '%s'!\n", argument);
      exit(1);
    }
    table_rules_on = 1;
    break;
  }
  case (int)OPT_REPLICATE_WILD_IGNORE_TABLE:
  {
    if (!wild_ignore_table_inited)
      init_table_rule_array(&replicate_wild_ignore_table,
			    &wild_ignore_table_inited);
    if (add_wild_table_rule(&replicate_wild_ignore_table, argument))
    {
      fprintf(stderr, "Could not add ignore table rule '%s'!\n", argument);
      exit(1);
    }
    table_rules_on = 1;
    break;
  }
  case (int)OPT_REPLICATE_IGNORE_TABLE:
  {
    if (!ignore_table_inited)
      init_table_rule_hash(&replicate_ignore_table, &ignore_table_inited);
    if (add_table_rule(&replicate_ignore_table, argument))
    {
      fprintf(stderr, "Could not add ignore table rule '%s'!\n", argument);
      exit(1);
    }
    table_rules_on = 1;
    break;
  }
#endif /* HAVE_REPLICATION */
  case (int) OPT_SLOW_QUERY_LOG:
    opt_slow_log=1;
    break;
  case (int) OPT_SKIP_NEW:
    opt_specialflag|= SPECIAL_NO_NEW_FUNC;
    delay_key_write_options= (uint) DELAY_KEY_WRITE_NONE;
    myisam_concurrent_insert=0;
    myisam_recover_options= HA_RECOVER_NONE;
    my_use_symdir=0;
    ha_open_options&= ~(HA_OPEN_ABORT_IF_CRASHED | HA_OPEN_DELAY_KEY_WRITE);
#ifdef HAVE_QUERY_CACHE
    query_cache_size=0;
#endif
    break;
  case (int) OPT_SAFE:
    opt_specialflag|= SPECIAL_SAFE_MODE;
    delay_key_write_options= (uint) DELAY_KEY_WRITE_NONE;
    myisam_recover_options= HA_RECOVER_DEFAULT;
    ha_open_options&= ~(HA_OPEN_DELAY_KEY_WRITE);
    break;
  case (int) OPT_SKIP_PRIOR:
    opt_specialflag|= SPECIAL_NO_PRIOR;
    break;
  case (int) OPT_SKIP_LOCK:
    opt_external_locking=0;
    break;
  case (int) OPT_SKIP_HOST_CACHE:
    opt_specialflag|= SPECIAL_NO_HOST_CACHE;
    break;
  case (int) OPT_SKIP_RESOLVE:
    opt_specialflag|=SPECIAL_NO_RESOLVE;
    break;
  case (int) OPT_SKIP_NETWORKING:
#if defined(__NETWARE__)
    sql_perror("Can't start server: skip-networking option is currently not supported on NetWare");
    exit(1);
#endif
    opt_disable_networking=1;
    mysqld_port=0;
    break;
  case (int) OPT_SKIP_SHOW_DB:
    opt_skip_show_db=1;
    opt_specialflag|=SPECIAL_SKIP_SHOW_DB;
    break;
#ifdef ONE_THREAD
  case (int) OPT_ONE_THREAD:
    test_flags |= TEST_NO_THREADS;
#endif
    break;
  case (int) OPT_WANT_CORE:
    test_flags |= TEST_CORE_ON_SIGNAL;
    break;
  case (int) OPT_SKIP_STACK_TRACE:
    test_flags|=TEST_NO_STACKTRACE;
    break;
  case (int) OPT_SKIP_SYMLINKS:
    my_use_symdir=0;
    break;
  case (int) OPT_BIND_ADDRESS:
    if ((my_bind_addr= (ulong) inet_addr(argument)) == INADDR_NONE)
    {
      struct hostent *ent;
      if (argument[0])
	ent=gethostbyname(argument);
      else
      {
	char myhostname[255];
	if (gethostname(myhostname,sizeof(myhostname)) < 0)
	{
	  sql_perror("Can't start server: cannot get my own hostname!");
	  exit(1);
	}
	ent=gethostbyname(myhostname);
      }
      if (!ent)
      {
	sql_perror("Can't start server: cannot resolve hostname!");
	exit(1);
      }
      my_bind_addr = (ulong) ((in_addr*)ent->h_addr_list[0])->s_addr;
    }
    break;
  case (int) OPT_PID_FILE:
    strmake(pidfile_name, argument, sizeof(pidfile_name)-1);
    break;
#ifdef __WIN__
  case (int) OPT_STANDALONE:		/* Dummy option for NT */
    break;
#endif
  case OPT_CONSOLE:
    if (opt_console)
      opt_error_log= 0;			// Force logs to stdout
    break;
  case (int) OPT_FLUSH:
#ifdef HAVE_ISAM
    nisam_flush=1;
#endif
    myisam_flush=1;
    flush_time=0;			// No auto flush
    break;
  case OPT_LOW_PRIORITY_UPDATES:
    thr_upgraded_concurrent_insert_lock= TL_WRITE_LOW_PRIORITY;
    global_system_variables.low_priority_updates=1;
    break;
  case OPT_BOOTSTRAP:
    opt_noacl=opt_bootstrap=1;
    break;
  case OPT_STORAGE_ENGINE:
  {
    if ((enum db_type)((global_system_variables.table_type=
                        ha_resolve_by_name(argument, strlen(argument)))) ==
        DB_TYPE_UNKNOWN)
    {
      fprintf(stderr,"Unknown/unsupported table type: %s\n",argument);
      exit(1);
    }
    break;
  }
  case OPT_SERVER_ID:
    server_id_supplied = 1;
    break;
  case OPT_DELAY_KEY_WRITE_ALL:
    if (argument != disabled_my_option)
      argument= (char*) "ALL";
    /* Fall through */
  case OPT_DELAY_KEY_WRITE:
    if (argument == disabled_my_option)
      delay_key_write_options= (uint) DELAY_KEY_WRITE_NONE;
    else if (! argument)
      delay_key_write_options= (uint) DELAY_KEY_WRITE_ON;
    else
    {
      int type;
      if ((type=find_type(argument, &delay_key_write_typelib, 2)) <= 0)
      {
	fprintf(stderr,"Unknown delay_key_write type: %s\n",argument);
	exit(1);
      }
      delay_key_write_options= (uint) type-1;
    }
    break;
  case OPT_CHARSETS_DIR:
    strmake(mysql_charsets_dir, argument, sizeof(mysql_charsets_dir)-1);
    charsets_dir = mysql_charsets_dir;
    break;
  case OPT_TX_ISOLATION:
  {
    int type;
    if ((type=find_type(argument, &tx_isolation_typelib, 2)) <= 0)
    {
      fprintf(stderr,"Unknown transaction isolation type: %s\n",argument);
      exit(1);
    }
    global_system_variables.tx_isolation= (type-1);
    break;
  }
#ifdef HAVE_BERKELEY_DB
  case OPT_BDB_NOSYNC:
    /* Deprecated option */
    opt_sync_bdb_logs= 0;
    /* Fall through */
  case OPT_BDB_SYNC:
    if (!opt_sync_bdb_logs)
      berkeley_env_flags|= DB_TXN_NOSYNC;
    else
      berkeley_env_flags&= ~DB_TXN_NOSYNC;
    break;
  case OPT_BDB_NO_RECOVER:
    berkeley_init_flags&= ~(DB_RECOVER);
    break;
  case OPT_BDB_LOCK:
  {
    int type;
    if ((type=find_type(argument, &berkeley_lock_typelib, 2)) > 0)
      berkeley_lock_type=berkeley_lock_types[type-1];
    else
    {
      int err;
      char *end;
      uint length= strlen(argument);
      long value= my_strntol(&my_charset_latin1, argument, length, 10, &end, &err);
      if (test_if_int(argument,(uint) length, end, &my_charset_latin1))
	berkeley_lock_scan_time= value;
      else
      {
	fprintf(stderr,"Unknown lock type: %s\n",argument);
	exit(1);
      }
    }
    break;
  }
  case OPT_BDB_SHARED:
    berkeley_init_flags&= ~(DB_PRIVATE);
    berkeley_shared_data= 1;
    break;
#endif /* HAVE_BERKELEY_DB */
  case OPT_BDB:
#ifdef HAVE_BERKELEY_DB
    if (opt_bdb)
      have_berkeley_db= SHOW_OPTION_YES;
    else
      have_berkeley_db= SHOW_OPTION_DISABLED;
#endif
    break;
  case OPT_MERGE:
    have_merge_db= opt_merge ? SHOW_OPTION_YES : SHOW_OPTION_DISABLED;
    break;
  case OPT_ISAM:
#ifdef HAVE_ISAM
    if (opt_isam)
      have_isam= SHOW_OPTION_YES;
    else
      have_isam= SHOW_OPTION_DISABLED;
#endif
    break;
  case OPT_NDBCLUSTER:
#ifdef HAVE_NDBCLUSTER_DB
    if (opt_ndbcluster)
      have_ndbcluster= SHOW_OPTION_YES;
    else
      have_ndbcluster= SHOW_OPTION_DISABLED;
#endif
    break;
  case OPT_INNODB:
#ifdef HAVE_INNOBASE_DB
    if (opt_innodb)
      have_innodb= SHOW_OPTION_YES;
    else
      have_innodb= SHOW_OPTION_DISABLED;
#endif
    break;
  case OPT_INNODB_DATA_FILE_PATH:
#ifdef HAVE_INNOBASE_DB
    innobase_data_file_path= argument;
#endif
    break;
#ifdef HAVE_INNOBASE_DB
  case OPT_INNODB_LOG_ARCHIVE:
    innobase_log_archive= argument ? test(atoi(argument)) : 1;
    break;
  case OPT_INNODB_FAST_SHUTDOWN:
    innobase_fast_shutdown= argument ? test(atoi(argument)) : 1;
    break;
#endif /* HAVE_INNOBASE_DB */
  case OPT_MYISAM_RECOVER:
  {
    if (!argument || !argument[0])
    {
      myisam_recover_options=    HA_RECOVER_DEFAULT;
      myisam_recover_options_str= myisam_recover_typelib.type_names[0];
    }
    else
    {
      myisam_recover_options_str=argument;
      if ((myisam_recover_options=
	   find_bit_type(argument, &myisam_recover_typelib)) == ~(ulong) 0)
      {
	fprintf(stderr, "Unknown option to myisam-recover: %s\n",argument);
	exit(1);
      }
    }
    ha_open_options|=HA_OPEN_ABORT_IF_CRASHED;
    break;
  }
  case OPT_MYISAM_STATS_METHOD:
  {
    int method;
    ulong method_conv;
    myisam_stats_method_str= argument;
    if ((method=find_type(argument, &myisam_stats_method_typelib, 2)) <= 0)
    {
      fprintf(stderr, "Invalid value of myisam_stats_method: %s.\n", argument);
      exit(1);
    }
    switch (method-1) {
    case 2:
      method_conv= MI_STATS_METHOD_IGNORE_NULLS;
      break;
    case 1:
      method_conv= MI_STATS_METHOD_NULLS_EQUAL;
      break;
    case 0:
    default:
      method_conv= MI_STATS_METHOD_NULLS_NOT_EQUAL;
      break;
    }
    global_system_variables.myisam_stats_method= method_conv;
    break;
  }
  case OPT_SQL_MODE:
  {
    sql_mode_str= argument;
    if ((global_system_variables.sql_mode=
         find_bit_type(argument, &sql_mode_typelib)) == ~(ulong) 0)
    {
      fprintf(stderr, "Unknown option to sql-mode: %s\n", argument);
      exit(1);
    }
    global_system_variables.sql_mode= fix_sql_mode(global_system_variables.
						   sql_mode);
    break;
  }
  case OPT_FT_BOOLEAN_SYNTAX:
    if (ft_boolean_check_syntax_string((byte*) argument))
    {
      fprintf(stderr, "Invalid ft-boolean-syntax string: %s\n", argument);
      exit(1);
    }
    strmake(ft_boolean_syntax, argument, sizeof(ft_boolean_syntax)-1);
    break;
  case OPT_SKIP_SAFEMALLOC:
#ifdef SAFEMALLOC
    sf_malloc_quick=1;
#endif
    break;
  case OPT_LOWER_CASE_TABLE_NAMES:
    lower_case_table_names= argument ? atoi(argument) : 1;
    lower_case_table_names_used= 1;
    break;
  }
  return 0;
}
	/* Initiates DEBUG - but no debugging here ! */

extern "C" gptr *
mysql_getopt_value(const char *keyname, uint key_length,
		   const struct my_option *option)
{
  switch (option->id) {
  case OPT_KEY_BUFFER_SIZE:
  case OPT_KEY_CACHE_BLOCK_SIZE:
  case OPT_KEY_CACHE_DIVISION_LIMIT:
  case OPT_KEY_CACHE_AGE_THRESHOLD:
  {
    KEY_CACHE *key_cache;
    if (!(key_cache= get_or_create_key_cache(keyname, key_length)))
      exit(1);
    switch (option->id) {
    case OPT_KEY_BUFFER_SIZE:
      return (gptr*) &key_cache->param_buff_size;
    case OPT_KEY_CACHE_BLOCK_SIZE:
      return (gptr*) &key_cache->param_block_size;
    case OPT_KEY_CACHE_DIVISION_LIMIT:
      return (gptr*) &key_cache->param_division_limit;
    case OPT_KEY_CACHE_AGE_THRESHOLD:
      return (gptr*) &key_cache->param_age_threshold;
    }
  }
  }
 return option->value;
}


void option_error_reporter(enum loglevel level, const char *format, ...)
{
  va_list args;
  va_start(args, format);
  vprint_msg_to_log(level, format, args);
  va_end(args);
}


static void get_options(int argc,char **argv)
{
  int ho_error;

  my_getopt_register_get_addr(mysql_getopt_value);
  strmake(def_ft_boolean_syntax, ft_boolean_syntax,
	  sizeof(ft_boolean_syntax)-1);
  my_getopt_error_reporter= option_error_reporter;
  if ((ho_error= handle_options(&argc, &argv, my_long_options,
                                get_one_option)))
    exit(ho_error);

#ifndef HAVE_NDBCLUSTER_DB
  if (opt_ndbcluster)
    sql_print_warning("this binary does not contain NDBCLUSTER storage engine");
#endif
#ifndef HAVE_INNOBASE_DB
  if (opt_innodb)
    sql_print_warning("this binary does not contain INNODB storage engine");
#endif
#ifndef HAVE_ISAM
  if (opt_isam)
    sql_print_warning("this binary does not contain ISAM storage engine");
#endif
#ifndef HAVE_BERKELEY_DB
  if (opt_bdb)
    sql_print_warning("this binary does not contain BDB storage engine");
#endif
  if ((opt_log_slow_admin_statements || opt_log_queries_not_using_indexes) &&
      !opt_slow_log)
    sql_print_warning("options --log-slow-admin-statements and --log-queries-not-using-indexes have no effect if --log-slow-queries is not set");

  /*
    Check that the default storage engine is actually available.
  */
  if (!ha_storage_engine_is_enabled((enum db_type)
                                    global_system_variables.table_type))
  {
    if (!opt_bootstrap)
    {
      sql_print_error("Default storage engine (%s) is not available",
                      ha_get_storage_engine((enum db_type)
                                            global_system_variables.table_type));
      exit(1);
    }
    global_system_variables.table_type= DB_TYPE_MYISAM;
  }

  if (argc > 0)
  {
    fprintf(stderr, "%s: Too many arguments (first extra is '%s').\nUse --help to get a list of available options\n", my_progname, *argv);
    /* FIXME add EXIT_TOO_MANY_ARGUMENTS to "mysys_err.h" and return that code? */
    exit(1);
  }

  if (opt_help)
  {
    usage();
    exit(0);
  }
#if defined(HAVE_BROKEN_REALPATH)
  my_use_symdir=0;
  my_disable_symlinks=1;
  have_symlink=SHOW_OPTION_NO;
#else
  if (!my_use_symdir)
  {
    my_disable_symlinks=1;
    have_symlink=SHOW_OPTION_DISABLED;
  }
#endif
  if (opt_debugging)
  {
    /* Allow break with SIGINT, no core or stack trace */
    test_flags|= TEST_SIGINT | TEST_NO_STACKTRACE;
    test_flags&= ~TEST_CORE_ON_SIGNAL;
  }
  /* Set global MyISAM variables from delay_key_write_options */
  fix_delay_key_write((THD*) 0, OPT_GLOBAL);

#ifndef EMBEDDED_LIBRARY
  if (mysqld_chroot)
    set_root(mysqld_chroot);
#else
  max_allowed_packet= global_system_variables.max_allowed_packet;
  net_buffer_length= global_system_variables.net_buffer_length;
#endif
  fix_paths();

  /*
    Set some global variables from the global_system_variables
    In most cases the global variables will not be used
  */
  my_disable_locking= myisam_single_user= test(opt_external_locking == 0);
  my_default_record_cache_size=global_system_variables.read_buff_size;
  myisam_max_temp_length=
    (my_off_t) global_system_variables.myisam_max_sort_file_size;
  myisam_max_extra_temp_length=
    (my_off_t) global_system_variables.myisam_max_extra_sort_file_size;

  /* Set global variables based on startup options */
  myisam_block_size=(uint) 1 << my_bit_log2(opt_myisam_block_size);

  if (opt_short_log_format)
    opt_specialflag|= SPECIAL_SHORT_LOG_FORMAT;
  if (opt_log_queries_not_using_indexes)
    opt_specialflag|= SPECIAL_LOG_QUERIES_NOT_USING_INDEXES;

  if (init_global_datetime_format(MYSQL_TIMESTAMP_DATE,
				  &global_system_variables.date_format) ||
      init_global_datetime_format(MYSQL_TIMESTAMP_TIME,
				  &global_system_variables.time_format) ||
      init_global_datetime_format(MYSQL_TIMESTAMP_DATETIME,
				  &global_system_variables.datetime_format))
    exit(1);
}


/*
  Create version name for running mysqld version
  We automaticly add suffixes -debug, -embedded and -log to the version
  name to make the version more descriptive.
  (MYSQL_SERVER_SUFFIX is set by the compilation environment)
*/

static void set_server_version(void)
{
  char *end= strxmov(server_version, MYSQL_SERVER_VERSION,
                     MYSQL_SERVER_SUFFIX_STR, NullS);
#ifdef EMBEDDED_LIBRARY
  end= strmov(end, "-embedded");
#endif
#ifndef DBUG_OFF
  if (!strstr(MYSQL_SERVER_SUFFIX_STR, "-debug"))
    end= strmov(end, "-debug");
#endif
  if (opt_log || opt_update_log || opt_slow_log || opt_bin_log)
    strmov(end, "-log");                        // This may slow down system
}


static char *get_relative_path(const char *path)
{
  if (test_if_hard_path(path) &&
      is_prefix(path,DEFAULT_MYSQL_HOME) &&
      strcmp(DEFAULT_MYSQL_HOME,FN_ROOTDIR))
  {
    path+=(uint) strlen(DEFAULT_MYSQL_HOME);
    while (*path == FN_LIBCHAR)
      path++;
  }
  return (char*) path;
}


/*
  Fix filename and replace extension where 'dir' is relative to
  mysql_real_data_home.
  Return 1 if len(path) > FN_REFLEN
*/

bool
fn_format_relative_to_data_home(my_string to, const char *name,
				const char *dir, const char *extension)
{
  char tmp_path[FN_REFLEN];
  if (!test_if_hard_path(dir))
  {
    strxnmov(tmp_path,sizeof(tmp_path)-1, mysql_real_data_home,
	     dir, NullS);
    dir=tmp_path;
  }
  return !fn_format(to, name, dir, extension,
		    MY_REPLACE_EXT | MY_UNPACK_FILENAME | MY_SAFE_PATH);
}


static void fix_paths(void)
{
  char buff[FN_REFLEN],*pos;
  convert_dirname(mysql_home,mysql_home,NullS);
  /* Resolve symlinks to allow 'mysql_home' to be a relative symlink */
  my_realpath(mysql_home,mysql_home,MYF(0));
  /* Ensure that mysql_home ends in FN_LIBCHAR */
  pos=strend(mysql_home);
  if (pos[-1] != FN_LIBCHAR)
  {
    pos[0]= FN_LIBCHAR;
    pos[1]= 0;
  }
  convert_dirname(mysql_real_data_home,mysql_real_data_home,NullS);
  convert_dirname(language,language,NullS);
  (void) my_load_path(mysql_home,mysql_home,""); // Resolve current dir
  (void) my_load_path(mysql_real_data_home,mysql_real_data_home,mysql_home);
  (void) my_load_path(pidfile_name,pidfile_name,mysql_real_data_home);

  char *sharedir=get_relative_path(SHAREDIR);
  if (test_if_hard_path(sharedir))
    strmake(buff,sharedir,sizeof(buff)-1);		/* purecov: tested */
  else
    strxnmov(buff,sizeof(buff)-1,mysql_home,sharedir,NullS);
  convert_dirname(buff,buff,NullS);
  (void) my_load_path(language,language,buff);

  /* If --character-sets-dir isn't given, use shared library dir */
  if (charsets_dir != mysql_charsets_dir)
  {
    strxnmov(mysql_charsets_dir, sizeof(mysql_charsets_dir)-1, buff,
	     CHARSET_DIR, NullS);
  }
  (void) my_load_path(mysql_charsets_dir, mysql_charsets_dir, buff);
  charsets_dir=mysql_charsets_dir;

  if (init_tmpdir(&mysql_tmpdir_list, opt_mysql_tmpdir))
    exit(1);
#ifdef HAVE_REPLICATION
  if (!slave_load_tmpdir)
  {
    if (!(slave_load_tmpdir = (char*) my_strdup(mysql_tmpdir, MYF(MY_FAE))))
      exit(1);
  }
#endif /* HAVE_REPLICATION */
}


/*
  Return a bitfield from a string of substrings separated by ','
  returns ~(ulong) 0 on error.
*/

static ulong find_bit_type(const char *x, TYPELIB *bit_lib)
{
  bool found_end;
  int  found_count;
  const char *end,*i,*j;
  const char **array, *pos;
  ulong found,found_int,bit;
  DBUG_ENTER("find_bit_type");
  DBUG_PRINT("enter",("x: '%s'",x));

  found=0;
  found_end= 0;
  pos=(my_string) x;
  while (*pos == ' ') pos++;
  found_end= *pos == 0;
  while (!found_end)
  {
    if (!*(end=strcend(pos,',')))		/* Let end point at fieldend */
    {
      while (end > pos && end[-1] == ' ')
	end--;					/* Skip end-space */
      found_end=1;
    }
    found_int=0; found_count=0;
    for (array=bit_lib->type_names, bit=1 ; (i= *array++) ; bit<<=1)
    {
      j=pos;
      while (j != end)
      {
	if (my_toupper(mysqld_charset,*i++) !=
            my_toupper(mysqld_charset,*j++))
	  goto skip;
      }
      found_int=bit;
      if (! *i)
      {
	found_count=1;
	break;
      }
      else if (j != pos)			// Half field found
      {
	found_count++;				// Could be one of two values
      }
skip: ;
    }
    if (found_count != 1)
      DBUG_RETURN(~(ulong) 0);				// No unique value
    found|=found_int;
    pos=end+1;
  }

  DBUG_PRINT("exit",("bit-field: %ld",(ulong) found));
  DBUG_RETURN(found);
} /* find_bit_type */


/*
  Check if file system used for databases is case insensitive

  SYNOPSIS
    test_if_case_sensitive()
    dir_name			Directory to test

  RETURN
    -1  Don't know (Test failed)
    0   File system is case sensitive
    1   File system is case insensitive
*/

static int test_if_case_insensitive(const char *dir_name)
{
  int result= 0;
  File file;
  char buff[FN_REFLEN], buff2[FN_REFLEN];
  MY_STAT stat_info;
  DBUG_ENTER("test_if_case_insensitive");

  fn_format(buff, glob_hostname, dir_name, ".lower-test",
	    MY_UNPACK_FILENAME | MY_REPLACE_EXT | MY_REPLACE_DIR);
  fn_format(buff2, glob_hostname, dir_name, ".LOWER-TEST",
	    MY_UNPACK_FILENAME | MY_REPLACE_EXT | MY_REPLACE_DIR);
  (void) my_delete(buff2, MYF(0));
  if ((file= my_create(buff, 0666, O_RDWR, MYF(0))) < 0)
  {
    sql_print_warning("Can't create test file %s", buff);
    DBUG_RETURN(-1);
  }
  my_close(file, MYF(0));
  if (my_stat(buff2, &stat_info, MYF(0)))
    result= 1;					// Can access file
  (void) my_delete(buff, MYF(MY_WME));
  DBUG_PRINT("exit", ("result: %d", result));
  DBUG_RETURN(result);
}


/* Create file to store pid number */

static void create_pid_file()
{
  File file;
  if ((file = my_create(pidfile_name,0664,
			O_WRONLY | O_TRUNC, MYF(MY_WME))) >= 0)
  {
    char buff[21], *end;
    end= int10_to_str((long) getpid(), buff, 10);
    *end++= '\n';
    if (!my_write(file, (byte*) buff, (uint) (end-buff), MYF(MY_WME | MY_NABP)))
    {
      (void) my_close(file, MYF(0));
      return;
    }
    (void) my_close(file, MYF(0));
  }
  sql_perror("Can't start server: can't create PID file");
  exit(1);  
}


static uint get_thread_lib(void)
{
  char buff[64];
    
#ifdef _CS_GNU_LIBPTHREAD_VERSION
  confstr(_CS_GNU_LIBPTHREAD_VERSION, buff, sizeof(buff));

  if (!strncasecmp(buff, "NPTL", 4))
    return THD_LIB_NPTL;
  else if (!strncasecmp(buff, "linuxthreads", 12))
    return THD_LIB_LT;
#endif
  return THD_LIB_OTHER;
}


/*****************************************************************************
  Instantiate templates
*****************************************************************************/

#ifdef __GNUC__
/* Used templates */
template class I_List<THD>;
template class I_List_iterator<THD>;
template class I_List<i_string>;
template class I_List<i_string_pair>;
template class I_List<NAMED_LIST>;
FIX_GCC_LINKING_PROBLEM
#endif<|MERGE_RESOLUTION|>--- conflicted
+++ resolved
@@ -210,17 +210,8 @@
 
 } /* cplusplus */
 
-
-<<<<<<< HEAD
-#if defined(HAVE_LINUXTHREADS)
-#define THR_KILL_SIGNAL SIGINT
-#else
-#define THR_KILL_SIGNAL SIGUSR2		// Can't use this with LinuxThreads
-#endif
 #define MYSQL_KILL_SIGNAL SIGTERM
 
-=======
->>>>>>> ff58749b
 #ifdef HAVE_GLIBC2_STYLE_GETHOSTBYNAME_R
 #include <sys/types.h>
 #else
@@ -631,7 +622,7 @@
 
 #ifndef DONT_USE_THR_ALARM
     if (pthread_kill(select_thread,
-		     thd_lib_detected == THD_LIB_LT ? SIGALRM : SIGUSR1))
+                     thd_lib_detected == THD_LIB_LT ? SIGALRM : SIGUSR1))
       break;					// allready dead
 #endif
     set_timespec(abstime, 2);
@@ -962,11 +953,7 @@
                         sig, my_thread_id());
   }
 #ifdef DONT_REMEMBER_SIGNAL
-<<<<<<< HEAD
   my_sigset(sig,print_signal_warning);		/* int. thread system calls */
-=======
-  my_sigset(sig, print_signal_warning);         /* int. thread system calls */
->>>>>>> ff58749b
 #endif
 #if !defined(__WIN__) && !defined(OS2) && !defined(__NETWARE__)
   if (sig == SIGALRM)
@@ -2058,16 +2045,11 @@
   DBUG_ENTER("init_signals");
 
   if (test_flags & TEST_SIGINT)
-<<<<<<< HEAD
-    my_sigset(THR_KILL_SIGNAL,end_thread_signal);
-  my_sigset(THR_SERVER_ALARM,print_signal_warning); // Should never be called!
-=======
   {
     my_sigset(thd_lib_detected == THD_LIB_LT ? SIGINT : SIGUSR2,
               end_thread_signal);
   }
-  my_sigset(THR_SERVER_ALARM, print_signal_warning); // Should never be called!
->>>>>>> ff58749b
+  my_sigset(THR_SERVER_ALARM,print_signal_warning); // Should never be called!
 
   if (!(test_flags & TEST_NO_STACKTRACE) || (test_flags & TEST_CORE_ON_SIGNAL))
   {
@@ -2101,15 +2083,7 @@
   }
 #endif
   (void) sigemptyset(&set);
-<<<<<<< HEAD
   my_sigset(SIGPIPE,SIG_IGN);
-=======
-#ifdef THREAD_SPECIFIC_SIGPIPE
-  my_sigset(SIGPIPE, abort_thread);
-  sigaddset(&set,SIGPIPE);
-#else
-  (void) signal(SIGPIPE,SIG_IGN);		// Can't know which thread
->>>>>>> ff58749b
   sigaddset(&set,SIGPIPE);
   sigaddset(&set,SIGINT);
 #ifndef IGNORE_SIGHUP_SIGQUIT
@@ -2505,17 +2479,12 @@
   umask(((~my_umask) & 0666));
   tzset();			// Set tzname
 
-<<<<<<< HEAD
   max_system_variables.pseudo_thread_id= (ulong)~0;
   start_time=time((time_t*) 0);
   if (init_thread_environment())
     return 1;
   mysql_init_variables();
 
-=======
-  thd_lib_detected= get_thread_lib();
-  start_time=time((time_t*) 0);
->>>>>>> ff58749b
 #ifdef OS2
   {
     // fix timezone for daylight saving
@@ -3178,6 +3147,7 @@
   }
 #endif
 
+  thd_lib_detected= get_thread_lib();
   if (init_common_variables(MYSQL_CONFIG_NAME,
 			    argc, argv, load_default_groups))
     unireg_abort(1);				// Will do exit

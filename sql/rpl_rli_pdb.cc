--- conflicted
+++ resolved
@@ -1201,21 +1201,6 @@
   }
   else
   {
-<<<<<<< HEAD
-    // tagging as exiting so Coordinator won't be able synchronize with it
-    mysql_mutex_lock(&jobs_lock);
-    running_status= ERROR_LEAVING;
-    mysql_mutex_unlock(&jobs_lock);
-
-    /* Fatal error happens, it notifies the following transaction to rollback */
-    if (get_commit_order_manager())
-      get_commit_order_manager()->report_rollback(this);
-
-    // Killing Coordinator to indicate eventual consistency error
-    mysql_mutex_lock(&c_rli->info_thd->LOCK_thd_data);
-    c_rli->info_thd->awake(THD::KILL_QUERY);
-    mysql_mutex_unlock(&c_rli->info_thd->LOCK_thd_data);
-=======
     if (running_status != STOP_ACCEPTED)
     {
       // tagging as exiting so Coordinator won't be able synchronize with it
@@ -1223,12 +1208,15 @@
       running_status= ERROR_LEAVING;
       mysql_mutex_unlock(&jobs_lock);
 
+      /* Fatal error happens, it notifies the following transaction to rollback */
+      if (get_commit_order_manager())
+        get_commit_order_manager()->report_rollback(this);
+
       // Killing Coordinator to indicate eventual consistency error
       mysql_mutex_lock(&c_rli->info_thd->LOCK_thd_data);
       c_rli->info_thd->awake(THD::KILL_QUERY);
       mysql_mutex_unlock(&c_rli->info_thd->LOCK_thd_data);
     }
->>>>>>> 37f2e969
   }
 
   /*
@@ -2358,7 +2346,6 @@
 }
 
 /**
-<<<<<<< HEAD
   Remove a job item from the given workers job queue. It also updates related
   status.
 
@@ -2370,167 +2357,6 @@
                                   Slave_worker *worker, Relay_log_info *rli)
 {
   Log_event *ev= static_cast<Log_event *>(job_item->data);
-=======
-   Worker's routine to wait for a new assignement through
-   @c append_item_to_jobs()
-
-   @param worker    a pointer to the waiting Worker struct
-   @param job_item  a pointer to struct carrying a reference to an event
-
-   @return NULL failure or
-           a-pointer to an item.
-*/
-struct slave_job_item* pop_jobs_item(Slave_worker *worker,
-                                     Slave_job_item *job_item)
-{
-  THD *thd= worker->info_thd;
-
-  mysql_mutex_lock(&worker->jobs_lock);
-  while (!job_item->data && !thd->killed &&
-         (worker->running_status == Slave_worker::RUNNING ||
-          worker->running_status == Slave_worker::STOP))
-  {
-    PSI_stage_info old_stage;
-    if (set_max_updated_index_on_stop(worker, job_item))
-      break;
-    if (job_item->data == NULL)
-    {
-      worker->wq_empty_waits++;
-      thd->ENTER_COND(&worker->jobs_cond, &worker->jobs_lock,
-                               &stage_slave_waiting_event_from_coordinator,
-                               &old_stage);
-      mysql_cond_wait(&worker->jobs_cond, &worker->jobs_lock);
-      thd->EXIT_COND(&old_stage);
-      mysql_mutex_lock(&worker->jobs_lock);
-    }
-  }
-  if (job_item->data)
-    worker->curr_jobs--;
-
-  mysql_mutex_unlock(&worker->jobs_lock);
-
-  thd_proc_info(worker->info_thd, "Executing event");
-  return job_item;
-}
-
-
-/**
-  MTS worker main routine.
-  The worker thread loops in waiting for an event, executing it and
-  fixing statistics counters.
-
-  @param worker    a pointer to the assigned Worker struct
-  @param rli       a pointer to Relay_log_info of Coordinator
-                   to update statistics.
-
-  @note the function maintains worker's CGEP and modifies APH, updates
-        the current group item in GAQ via @c slave_worker_ends_group().
-
-  @return 0 success
-         -1 got killed or an error happened during appying
-*/
-int slave_worker_exec_job(Slave_worker *worker, Relay_log_info *rli)
-{
-  int error= 0;
-  struct slave_job_item item= {NULL}, *job_item= &item;
-  THD *thd= worker->info_thd;
-  Log_event *ev= NULL;
-  bool part_event= FALSE;
-
-  DBUG_ENTER("slave_worker_exec_job");
-
-  job_item= pop_jobs_item(worker, job_item);
-  if (thd->killed || worker->running_status == Slave_worker::STOP_ACCEPTED)
-  {
-    DBUG_ASSERT(worker->running_status != Slave_worker::ERROR_LEAVING);
-    // de-queueing and decrement counters is in the caller's exit branch
-    error= -1;
-    goto err;
-  }
-  ev= static_cast<Log_event*>(job_item->data);
-  thd->server_id = ev->server_id;
-  thd->set_time();
-  thd->lex->current_select= 0;
-  if (!ev->when.tv_sec)
-    ev->when.tv_sec= my_time(0);
-  ev->thd= thd; // todo: assert because up to this point, ev->thd == 0
-  ev->worker= worker;
-
-  DBUG_PRINT("slave_worker_exec_job:", ("W_%lu <- job item: %p data: %p thd: %p", worker->id, job_item, ev, thd));
-
-  if (ev->starts_group())
-  {
-    worker->curr_group_seen_begin= true; // The current group is started with B-event
-    worker->end_group_sets_max_dbs= true;
-  }
-  else if (!is_gtid_event(ev))
-  {
-    if ((part_event=
-         ev->contains_partition_info(worker->end_group_sets_max_dbs)))
-    {
-      uint num_dbs=  ev->mts_number_dbs();
-      DYNAMIC_ARRAY *ep= &worker->curr_group_exec_parts;
-
-      if (num_dbs == OVER_MAX_DBS_IN_EVENT_MTS)
-        num_dbs= 1;
-
-      DBUG_ASSERT(num_dbs > 0);
-
-      for (uint k= 0; k < num_dbs; k++)
-      {
-        bool found= FALSE;
-
-        for (uint i= 0; i < ep->elements && !found; i++)
-        {
-          found=
-            *((db_worker_hash_entry **) dynamic_array_ptr(ep, i)) ==
-            ev->mts_assigned_partitions[k];
-        }
-        if (!found)
-        {
-          /*
-            notice, can't assert
-            DBUG_ASSERT(ev->mts_assigned_partitions[k]->worker == worker);
-            since entry could be marked as wanted by other worker.
-          */
-          insert_dynamic(ep, (uchar*) &ev->mts_assigned_partitions[k]);
-        }
-      }
-      worker->end_group_sets_max_dbs= false;
-    }
-  }
-
-  worker->set_future_event_relay_log_pos(ev->future_event_relay_log_pos);
-  worker->set_master_log_pos(ev->log_pos);
-  worker->set_gaq_index(ev->mts_group_idx);
-  error= ev->do_apply_event_worker(worker);
-  if (ev->ends_group() || (!worker->curr_group_seen_begin &&
-                           /*
-                              p-events of B/T-less {p,g} group (see
-                              legends of Log_event::get_slave_worker)
-                              obviously can't commit.
-                           */
-                           part_event && !is_gtid_event(ev)))
-  {
-    DBUG_PRINT("slave_worker_exec_job:",
-               (" commits GAQ index %lu, last committed  %lu",
-                ev->mts_group_idx, worker->last_group_done_index));
-    worker->slave_worker_ends_group(ev, error); /* last done sets post exec */
-
-#ifndef DBUG_OFF
-    DBUG_PRINT("mts", ("Check_slave_debug_group worker %lu mts_checkpoint_group"
-               " %u processed %lu debug %d\n", worker->id, opt_mts_checkpoint_group,
-               worker->groups_done,
-               DBUG_EVALUATE_IF("check_slave_debug_group", 1, 0)));
-    if (DBUG_EVALUATE_IF("check_slave_debug_group", 1, 0) &&
-        opt_mts_checkpoint_group == worker->groups_done)
-    {
-      DBUG_PRINT("mts", ("Putting worker %lu in busy wait.", worker->id));
-      while (true) my_sleep(6000000);
-    }
-#endif
-  }
->>>>>>> 37f2e969
 
   mysql_mutex_lock(&worker->jobs_lock);
   de_queue(&worker->jobs, job_item);
@@ -2628,7 +2454,8 @@
    @return NULL failure or
            a-pointer to an item.
 */
-struct slave_job_item* pop_jobs_item(Slave_worker *worker, Slave_job_item *job_item)
+struct slave_job_item* pop_jobs_item(Slave_worker *worker,
+                                     Slave_job_item *job_item)
 {
   THD *thd= worker->info_thd;
 
@@ -2636,11 +2463,13 @@
 
   job_item->data= NULL;
   while (!job_item->data && !thd->killed &&
-         worker->running_status == Slave_worker::RUNNING)
+         (worker->running_status == Slave_worker::RUNNING ||
+          worker->running_status == Slave_worker::STOP))
   {
     PSI_stage_info old_stage;
 
-    head_queue(&worker->jobs, job_item);
+    if (set_max_updated_index_on_stop(worker, job_item))
+      break;
     if (job_item->data == NULL)
     {
       worker->wq_empty_waits++;
@@ -2697,8 +2526,9 @@
 
   while (1)
   {
-    if (unlikely(thd->killed || worker->running_status != Slave_worker::RUNNING))
-    {
+    if (unlikely(thd->killed || worker->running_status == Slave_worker::STOP_ACCEPTED))
+    {
+      DBUG_ASSERT(worker->running_status != Slave_worker::ERROR_LEAVING);
       // de-queueing and decrement counters is in the caller's exit branch
       error= -1;
       goto err;

--- conflicted
+++ resolved
@@ -989,7 +989,6 @@
   String *val_str(String *);
 };
 
-<<<<<<< HEAD
 #ifdef HAVE_REPLICATION
 class Item_func_gtid_subtract: public Item_str_ascii_func
 {
@@ -1002,8 +1001,4 @@
 };
 #endif // if HAVE_REPLICATION
 
-extern String my_empty_string;
-
-=======
->>>>>>> 2a2130ce
 #endif /* ITEM_STRFUNC_INCLUDED */
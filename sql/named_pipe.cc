/* Copyright (c) 2012, 2019, Oracle and/or its affiliates. All rights reserved.

This program is free software; you can redistribute it and/or modify
it under the terms of the GNU General Public License as published by
the Free Software Foundation; version 2 of the License.

This program is distributed in the hope that it will be useful,
but WITHOUT ANY WARRANTY; without even the implied warranty of
MERCHANTABILITY or FITNESS FOR A PARTICULAR PURPOSE.  See the
GNU General Public License for more details.

You should have received a copy of the GNU General Public License
along with this program; if not, write to the Free Software
Foundation, Inc., 51 Franklin St, Fifth Floor, Boston, MA 02110-1301  USA */

#include <AclAPI.h>
#include <accctrl.h>
#include <errno.h>

#include "my_config.h"
#include "my_sys.h"
#include "mysqld_error.h"
#include "m_string.h"
#include "log.h"
#include "named_pipe.h"

bool is_existing_windows_group_name(const char *group_name)
{
  // First, let's get a SID for the given group name...
  BYTE soughtSID[SECURITY_MAX_SID_SIZE]= { 0 };
  DWORD size_sid= SECURITY_MAX_SID_SIZE;
  char referencedDomainName[MAX_PATH];
  DWORD size_referencedDomainName= MAX_PATH;
  SID_NAME_USE sid_name_use;

  if (!LookupAccountName(nullptr, group_name, soughtSID, &size_sid,
    referencedDomainName, &size_referencedDomainName,
    &sid_name_use))
  {
    return false;
  }

  // sid_name_use is SidTypeAlias when group_name is a local group
  if (sid_name_use != SidTypeAlias && sid_name_use != SidTypeWellKnownGroup)
  {
    return false;
  }
  return true;
}

bool is_valid_named_pipe_full_access_group(const char *group_name)
{
  // Treat the DEFAULT_NAMED_PIPE_FULL_ACCESS_GROUP value
  // as a special case: we (later) convert it to the "world" SID
<<<<<<< HEAD
  if (strcmp(group_name, DEFAULT_NAMED_PIPE_FULL_ACCESS_GROUP) == 0)
  {
    return true;
  }

=======
>>>>>>> f76cd6de
  if (!group_name || group_name[0] == '\0' ||
      strcmp(group_name, DEFAULT_NAMED_PIPE_FULL_ACCESS_GROUP) == 0 ||
      is_existing_windows_group_name(group_name))
  {
    return true;
  }
  return false;
}

// return false on success, true on failure.
bool my_security_attr_add_rights_to_group(SECURITY_ATTRIBUTES *psa,
  const char *group_name,
  DWORD group_rights)
{
  TCHAR last_error_msg[256];
  // First, let's get a SID for the given group name...
  BYTE soughtSID[SECURITY_MAX_SID_SIZE]= { 0 };
  DWORD size_sid= SECURITY_MAX_SID_SIZE;
  char referencedDomainName[MAX_PATH];
  DWORD size_referencedDomainName= MAX_PATH;
  SID_NAME_USE sid_name_use;

  // Treat the DEFAULT_NAMED_PIPE_FULL_ACCESS_GROUP value
  // as a special case: we  convert it to the "world" SID
  if (strcmp(group_name, DEFAULT_NAMED_PIPE_FULL_ACCESS_GROUP) == 0)
  {
    if (!CreateWellKnownSid(WinWorldSid, NULL, soughtSID, &size_sid))
    {
      DWORD last_error_num= GetLastError();
      FormatMessage(FORMAT_MESSAGE_FROM_SYSTEM | FORMAT_MESSAGE_IGNORE_INSERTS,
                    NULL, last_error_num,
                    MAKELANGID(LANG_NEUTRAL, SUBLANG_DEFAULT), last_error_msg,
                    sizeof(last_error_msg) / sizeof(TCHAR), NULL);
      sql_print_error("my_security_attr_add_rights_to_group, CreateWellKnownSid failed: %s",
                      last_error_msg);
      return true;
    }
  }
  else
  {
    if (!LookupAccountName(NULL, group_name, soughtSID, &size_sid,
                           referencedDomainName, &size_referencedDomainName,
                           &sid_name_use))
    {
      DWORD last_error_num= GetLastError();
      FormatMessage(FORMAT_MESSAGE_FROM_SYSTEM | FORMAT_MESSAGE_IGNORE_INSERTS,
                    NULL, last_error_num,
                    MAKELANGID(LANG_NEUTRAL, SUBLANG_DEFAULT), last_error_msg,
                    sizeof(last_error_msg) / sizeof(TCHAR), NULL);
      sql_print_error("my_security_attr_add_rights_to_group, LookupAccountName failed: %s",
                      last_error_msg);
      return true;
    }

    // sid_name_use is SidTypeAlias when group_name is a local group
    if (sid_name_use != SidTypeAlias && sid_name_use != SidTypeWellKnownGroup)
    {
      sql_print_error("LookupAccountName failed: unexpected sid_name_use");
      return true;
    }
  }

  PACL pNewDACL= nullptr;
  PACL pOldDACL= nullptr;
  BOOL dacl_present_in_descriptor= FALSE;
  BOOL dacl_defaulted= FALSE;
  if (!GetSecurityDescriptorDacl(psa->lpSecurityDescriptor,
    &dacl_present_in_descriptor, &pOldDACL,
    &dacl_defaulted) ||
    !dacl_present_in_descriptor)
  {
    DWORD last_error_num= GetLastError();
    FormatMessage(FORMAT_MESSAGE_FROM_SYSTEM | FORMAT_MESSAGE_IGNORE_INSERTS,
      NULL, last_error_num,
      MAKELANGID(LANG_NEUTRAL, SUBLANG_DEFAULT), last_error_msg,
      sizeof(last_error_msg) / sizeof(TCHAR), NULL);
    sql_print_error("GetSecurityDescriptorDacl failed: %s", last_error_msg);
    return true;
  }

  // Just because GetSecurityDescriptorDacl succeeded doesn't mean we're out of
  // the woods: a NULL value for pOldDACL is a bad/unexpected thing, as is
  // dacl_defaulted == TRUE
  if (pOldDACL == nullptr || dacl_defaulted)
  {
    sql_print_error("Invalid DACL on named pipe: %s",
      (pOldDACL == nullptr) ? "NULL DACL" : "Defaulted DACL");
    return true;
  }

  EXPLICIT_ACCESS ea;
  // Initialize an EXPLICIT_ACCESS structure for the new ACE.

  ZeroMemory(&ea, sizeof(EXPLICIT_ACCESS));
  ea.grfAccessPermissions= group_rights;
  ea.grfAccessMode= SET_ACCESS;
  ea.grfInheritance= NO_INHERITANCE;
  ea.Trustee.TrusteeForm= TRUSTEE_IS_SID;
  ea.Trustee.ptstrName= (LPSTR)soughtSID;

  // Create a new ACL that merges the new ACE
  // into the existing DACL.
  DWORD dwRes= SetEntriesInAcl(1, &ea, pOldDACL, &pNewDACL);
  if (ERROR_SUCCESS != dwRes)
  {
    char num_buff[20];
    int10_to_str(dwRes, num_buff, 10);
    sql_print_error("SetEntriesInAcl to add group permissions failed: %s", num_buff);
    return true;
  }

  // Apply the new DACL to the existing security descriptor...
  if (!SetSecurityDescriptorDacl(psa->lpSecurityDescriptor, TRUE, pNewDACL,
    FALSE))
  {
    DWORD last_error_num= GetLastError();
    FormatMessage(FORMAT_MESSAGE_FROM_SYSTEM | FORMAT_MESSAGE_IGNORE_INSERTS,
      NULL, last_error_num,
      MAKELANGID(LANG_NEUTRAL, SUBLANG_DEFAULT), last_error_msg,
      sizeof(last_error_msg) / sizeof(TCHAR), NULL);
    sql_print_error("SetSecurityDescriptorDacl failed: %s", last_error_msg);
    return true;
  }

  return false;
}

/**
Creates an instance of a named pipe and returns a handle.

@param sec_attr    Security attributes for the pipe.
@param buffer_size Number of bytes to reserve for input and output buffers.
@param name        The name of the pipe.
@param name_buf    Output argument: null-terminated concatenation of
"\\.\pipe\" and name.
@param buflen      The size of name_buff.

@returns           Pipe handle, or INVALID_HANDLE_VALUE in case of error.

@note  The entire pipe name string can be up to 256 characters long.
Pipe names are not case sensitive.
*/
HANDLE create_server_named_pipe(SECURITY_ATTRIBUTES **ppsec_attr,
  DWORD buffer_size, const char *name,
  char *name_buf, size_t buflen,
  const char *full_access_group_name)
{
  HANDLE ret_handle= INVALID_HANDLE_VALUE;
  TCHAR last_error_msg[256];

  strxnmov(name_buf, buflen - 1, "\\\\.\\pipe\\", name, NullS);
  const char *perror= nullptr;
  // Set up security for the named pipe to provide full access to the owner
  // and minimal read/write access to others.
  if (my_security_attr_create(ppsec_attr, &perror, NAMED_PIPE_OWNER_PERMISSIONS,
    NAMED_PIPE_EVERYONE_PERMISSIONS) != 0)
  {
    sql_print_error("my_security_attr_create failed: %s", perror);
    return ret_handle;
  }

  if (full_access_group_name && full_access_group_name[0] != '\0')
  {
    if (my_security_attr_add_rights_to_group(
      *ppsec_attr, full_access_group_name,
      NAMED_PIPE_FULL_ACCESS_GROUP_PERMISSIONS))
    {
      return ret_handle;
    }
  }

  ret_handle= CreateNamedPipe(
    name_buf,
    PIPE_ACCESS_DUPLEX | FILE_FLAG_OVERLAPPED |
    FILE_FLAG_FIRST_PIPE_INSTANCE | WRITE_DAC,
    PIPE_TYPE_BYTE | PIPE_READMODE_BYTE | PIPE_WAIT, PIPE_UNLIMITED_INSTANCES,
    buffer_size, buffer_size, NMPWAIT_USE_DEFAULT_WAIT, *ppsec_attr);

  if (ret_handle == INVALID_HANDLE_VALUE)
  {
    DWORD last_error_num= GetLastError();

    if (last_error_num == ERROR_ACCESS_DENIED)
    {
      sql_print_error("Can't start server : Named Pipe \"%s\" already in use.", name);
    }
    else
    {
      FormatMessage(FORMAT_MESSAGE_FROM_SYSTEM | FORMAT_MESSAGE_IGNORE_INSERTS |
        FORMAT_MESSAGE_MAX_WIDTH_MASK,
        NULL, last_error_num,
        MAKELANGID(LANG_NEUTRAL, SUBLANG_DEFAULT), last_error_msg,
        sizeof(last_error_msg) / sizeof(TCHAR), NULL);
      char num_buff[20];
      int10_to_str(last_error_num, num_buff, 10);
      sql_print_error("Can't start server : %s %s", last_error_msg, num_buff);
    }
  }

  return ret_handle;
}<|MERGE_RESOLUTION|>--- conflicted
+++ resolved
@@ -52,14 +52,6 @@
 {
   // Treat the DEFAULT_NAMED_PIPE_FULL_ACCESS_GROUP value
   // as a special case: we (later) convert it to the "world" SID
-<<<<<<< HEAD
-  if (strcmp(group_name, DEFAULT_NAMED_PIPE_FULL_ACCESS_GROUP) == 0)
-  {
-    return true;
-  }
-
-=======
->>>>>>> f76cd6de
   if (!group_name || group_name[0] == '\0' ||
       strcmp(group_name, DEFAULT_NAMED_PIPE_FULL_ACCESS_GROUP) == 0 ||
       is_existing_windows_group_name(group_name))

--- conflicted
+++ resolved
@@ -3271,17 +3271,10 @@
   DBUG_ASSERT(lex->sphead == NULL || error != 0);
   /* The order is important */
   lex->unit.cleanup();
-<<<<<<< HEAD
 
   /* No need to commit statement transaction, it's not started. */
   DBUG_ASSERT(thd->transaction.stmt.is_empty());
 
-=======
-
-  /* No need to commit statement transaction, it's not started. */
-  DBUG_ASSERT(thd->transaction.stmt.is_empty());
-
->>>>>>> 20ca15d4
   close_thread_tables(thd);
   thd->mdl_context.rollback_to_savepoint(mdl_savepoint);
   lex_end(lex);

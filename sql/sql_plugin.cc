--- conflicted
+++ resolved
@@ -2728,16 +2728,12 @@
   return (char **) intern_sys_var_ptr(thd, offset, true);
 }
 
-<<<<<<< HEAD
+static double *mysql_sys_var_double(THD* thd, int offset)
+{
+  return (double *) intern_sys_var_ptr(thd, offset, true);
+}
+
 void plugin_thdvar_init(THD *thd, bool enable_plugins)
-=======
-static double *mysql_sys_var_double(THD* thd, int offset)
-{
-  return (double *) intern_sys_var_ptr(thd, offset, true);
-}
-
-void plugin_thdvar_init(THD *thd)
->>>>>>> dc9b3bc5
 {
   plugin_ref old_table_plugin= thd->variables.table_plugin;
   plugin_ref old_temp_table_plugin= thd->variables.temp_table_plugin;

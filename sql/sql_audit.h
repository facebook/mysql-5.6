--- conflicted
+++ resolved
@@ -23,33 +23,8 @@
 
 static const size_t MAX_USER_HOST_SIZE= 512;
 
-<<<<<<< HEAD
+bool is_any_audit_plugin_active(THD *thd);
 static inline size_t make_user_name(Security_context *sctx, char *buf)
-=======
-extern unsigned long mysql_global_audit_mask[];
-
-
-extern void mysql_audit_initialize();
-extern void mysql_audit_finalize();
-
-
-extern void mysql_audit_init_thd(THD *thd);
-extern void mysql_audit_free_thd(THD *thd);
-extern void mysql_audit_acquire_plugins(THD *thd, uint event_class);
-
-
-#ifndef EMBEDDED_LIBRARY
-extern void mysql_audit_notify(THD *thd, uint event_class,
-                               uint event_subtype, ...);
-bool is_any_audit_plugin_active(THD *thd);
-#else
-#define mysql_audit_notify(...)
-#endif
-extern void mysql_audit_release(THD *thd);
-
-#define MAX_USER_HOST_SIZE 512
-static inline size_t make_user_name(THD *thd, char *buf)
->>>>>>> 9196dc5a
 {
   LEX_CSTRING sctx_user= sctx->user();
   LEX_CSTRING sctx_host= sctx->host();

/* Copyright (C) 2000 MySQL AB, 2008-2009 Sun Microsystems, Inc

   This program is free software; you can redistribute it and/or modify
   it under the terms of the GNU General Public License as published by
   the Free Software Foundation; version 2 of the License.

   This program is distributed in the hope that it will be useful,
   but WITHOUT ANY WARRANTY; without even the implied warranty of
   MERCHANTABILITY or FITNESS FOR A PARTICULAR PURPOSE.  See the
   GNU General Public License for more details.

   You should have received a copy of the GNU General Public License
   along with this program; if not, write to the Free Software
   Foundation, Inc., 59 Temple Place, Suite 330, Boston, MA  02111-1307  USA */

/*
  Delete of records tables.

  Multi-table deletes were introduced by Monty and Sinisa
*/

#include "sql_priv.h"
#include "unireg.h"
#include "sql_delete.h"
#include "sql_cache.h"                          // query_cache_*
#include "sql_base.h"                           // open_temprary_table
#include "sql_table.h"                         // build_table_filename
#include "lock.h"                              // unlock_table_name
#include "sql_view.h"             // check_key_in_view, mysql_frm_type
#include "sql_parse.h"            // mysql_init_select
#include "sql_acl.h"              // *_ACL
#include "filesort.h"             // filesort
#include "sql_handler.h"          // mysql_ha_rm_tables
#include "sql_select.h"
#include "sp_head.h"
#include "sql_trigger.h"
#include "transaction.h"
#include "records.h"                            // init_read_record,
                                                // end_read_record

/**
  Implement DELETE SQL word.

  @note Like implementations of other DDL/DML in MySQL, this function
  relies on the caller to close the thread tables. This is done in the
  end of dispatch_command().
*/

bool mysql_delete(THD *thd, TABLE_LIST *table_list, COND *conds,
                  SQL_I_List<ORDER> *order_list, ha_rows limit, ulonglong options)
{
  bool          will_batch;
  int		error, loc_error;
  TABLE		*table;
  SQL_SELECT	*select=0;
  READ_RECORD	info;
  bool          using_limit=limit != HA_POS_ERROR;
  bool		transactional_table, safe_update, const_cond;
  bool          const_cond_result;
  ha_rows	deleted= 0;
  bool          reverse= FALSE;
  ORDER *order= (ORDER *) ((order_list && order_list->elements) ?
                           order_list->first : NULL);
  uint usable_index= MAX_KEY;
  SELECT_LEX   *select_lex= &thd->lex->select_lex;
  THD::killed_state killed_status= THD::NOT_KILLED;
  THD::enum_binlog_query_type query_type= THD::ROW_QUERY_TYPE;
  DBUG_ENTER("mysql_delete");
<<<<<<< HEAD
=======
  bool save_binlog_row_based;
  bool skip_record;
>>>>>>> 4b2378a1

  if (open_and_lock_tables(thd, table_list, TRUE, 0))
    DBUG_RETURN(TRUE);
  if (!(table= table_list->table))
  {
    my_error(ER_VIEW_DELETE_MERGE_VIEW, MYF(0),
	     table_list->view_db.str, table_list->view_name.str);
    DBUG_RETURN(TRUE);
  }
  thd_proc_info(thd, "init");
  table->map=1;

  if (mysql_prepare_delete(thd, table_list, &conds))
    DBUG_RETURN(TRUE);

  /* check ORDER BY even if it can be ignored */
  if (order)
  {
    TABLE_LIST   tables;
    List<Item>   fields;
    List<Item>   all_fields;

    bzero((char*) &tables,sizeof(tables));
    tables.table = table;
    tables.alias = table_list->alias;

      if (select_lex->setup_ref_array(thd, order_list->elements) ||
	  setup_order(thd, select_lex->ref_pointer_array, &tables,
                    fields, all_fields, order))
    {
      delete select;
      free_underlaid_joins(thd, &thd->lex->select_lex);
      DBUG_RETURN(TRUE);
    }
  }

  const_cond= (!conds || conds->const_item());
  safe_update=test(thd->variables.option_bits & OPTION_SAFE_UPDATES);
  if (safe_update && const_cond)
  {
    my_message(ER_UPDATE_WITHOUT_KEY_IN_SAFE_MODE,
               ER(ER_UPDATE_WITHOUT_KEY_IN_SAFE_MODE), MYF(0));
    DBUG_RETURN(TRUE);
  }

  select_lex->no_error= thd->lex->ignore;

  const_cond_result= const_cond && (!conds || conds->val_int());
  if (thd->is_error())
  {
    /* Error evaluating val_int(). */
    DBUG_RETURN(TRUE);
  }

  /*
    Test if the user wants to delete all rows and deletion doesn't have
    any side-effects (because of triggers), so we can use optimized
    handler::delete_all_rows() method.

    We can use delete_all_rows() if and only if:
    - We allow new functions (not using option --skip-new), and are
      not in safe mode (not using option --safe-mode)
    - There is no limit clause
    - The condition is constant
    - If there is a condition, then it it produces a non-zero value
    - If the current command is DELETE FROM with no where clause, then:
      - We should not be binlogging this statement in row-based, and
      - there should be no delete triggers associated with the table.
  */
  if (!using_limit && const_cond_result &&
      !(specialflag & (SPECIAL_NO_NEW_FUNC | SPECIAL_SAFE_MODE)) &&
       (!thd->is_current_stmt_binlog_format_row() &&
        !(table->triggers && table->triggers->has_delete_triggers())))
  {
    /* Update the table->file->stats.records number */
    table->file->info(HA_STATUS_VARIABLE | HA_STATUS_NO_LOCK);
    ha_rows const maybe_deleted= table->file->stats.records;
    DBUG_PRINT("debug", ("Trying to use delete_all_rows()"));
    if (!(error=table->file->ha_delete_all_rows()))
    {
      /*
        If delete_all_rows() is used, it is not possible to log the
        query in row format, so we have to log it in statement format.
      */
      query_type= THD::STMT_QUERY_TYPE;
      error= -1;
      deleted= maybe_deleted;
      goto cleanup;
    }
    if (error != HA_ERR_WRONG_COMMAND)
    {
      table->file->print_error(error,MYF(0));
      error=0;
      goto cleanup;
    }
    /* Handler didn't support fast delete; Delete rows one by one */
  }
  if (conds)
  {
    Item::cond_result result;
    conds= remove_eq_conds(thd, conds, &result);
    if (result == Item::COND_FALSE)             // Impossible where
      limit= 0;
  }

#ifdef WITH_PARTITION_STORAGE_ENGINE
  if (prune_partitions(thd, table, conds))
  {
    free_underlaid_joins(thd, select_lex);
    // No matching record
    my_ok(thd, 0);
    DBUG_RETURN(0);
  }
#endif
  /* Update the table->file->stats.records number */
  table->file->info(HA_STATUS_VARIABLE | HA_STATUS_NO_LOCK);

  table->covering_keys.clear_all();
  table->quick_keys.clear_all();		// Can't use 'only index'

  select=make_select(table, 0, 0, conds, 0, &error);
  if (error)
    DBUG_RETURN(TRUE);
  if ((select && select->check_quick(thd, safe_update, limit)) || !limit)
  {
    delete select;
    free_underlaid_joins(thd, select_lex);
    /* 
      Error was already created by quick select evaluation (check_quick()).
      TODO: Add error code output parameter to Item::val_xxx() methods.
      Currently they rely on the user checking DA for
      errors when unwinding the stack after calling Item::val_xxx().
    */
    if (thd->is_error())
      DBUG_RETURN(TRUE);
    my_ok(thd, 0);
    DBUG_RETURN(0);				// Nothing to delete
  }

  /* If running in safe sql mode, don't allow updates without keys */
  if (table->quick_keys.is_clear_all())
  {
    thd->server_status|=SERVER_QUERY_NO_INDEX_USED;
    if (safe_update && !using_limit)
    {
      delete select;
      free_underlaid_joins(thd, select_lex);
      my_message(ER_UPDATE_WITHOUT_KEY_IN_SAFE_MODE,
                 ER(ER_UPDATE_WITHOUT_KEY_IN_SAFE_MODE), MYF(0));
      DBUG_RETURN(TRUE);
    }
  }
  if (options & OPTION_QUICK)
    (void) table->file->extra(HA_EXTRA_QUICK);

  if (order)
  {
    uint         length= 0;
    SORT_FIELD  *sortorder;
    ha_rows examined_rows;
    
    table->update_const_key_parts(conds);
    order= simple_remove_const(order, conds);

    bool need_sort;
    usable_index= get_index_for_order(order, table, select, limit,
                                      &need_sort, &reverse);
    if (need_sort)
    {
      DBUG_ASSERT(usable_index == MAX_KEY);
      table->sort.io_cache= (IO_CACHE *) my_malloc(sizeof(IO_CACHE),
                                                   MYF(MY_FAE | MY_ZEROFILL));
    
      if (!(sortorder= make_unireg_sortorder(order, &length, NULL)) ||
	  (table->sort.found_records = filesort(thd, table, sortorder, length,
                                                select, HA_POS_ERROR, 1,
                                                &examined_rows))
	  == HA_POS_ERROR)
      {
        delete select;
        free_underlaid_joins(thd, &thd->lex->select_lex);
        DBUG_RETURN(TRUE);
      }
      thd->examined_row_count+= examined_rows;
      /*
        Filesort has already found and selected the rows we want to delete,
        so we don't need the where clause
      */
      delete select;
      free_underlaid_joins(thd, select_lex);
      select= 0;
    }
  }

  /* If quick select is used, initialize it before retrieving rows. */
  if (select && select->quick && select->quick->reset())
  {
    delete select;
    free_underlaid_joins(thd, select_lex);
    DBUG_RETURN(TRUE);
  }
  if (usable_index==MAX_KEY || (select && select->quick))
    init_read_record(&info, thd, table, select, 1, 1, FALSE);
  else
    init_read_record_idx(&info, thd, table, 1, usable_index, reverse);

  init_ftfuncs(thd, select_lex, 1);
  thd_proc_info(thd, "updating");

  if (table->triggers &&
      table->triggers->has_triggers(TRG_EVENT_DELETE,
                                    TRG_ACTION_AFTER))
  {
    /*
      The table has AFTER DELETE triggers that might access to subject table
      and therefore might need delete to be done immediately. So we turn-off
      the batching.
    */
    (void) table->file->extra(HA_EXTRA_DELETE_CANNOT_BATCH);
    will_batch= FALSE;
  }
  else
    will_batch= !table->file->start_bulk_delete();


  table->mark_columns_needed_for_delete();

  while (!(error=info.read_record(&info)) && !thd->killed &&
	 ! thd->is_error())
  {
    thd->examined_row_count++;
    // thd->is_error() is tested to disallow delete row on error
    if (!select || (!select->skip_record(thd, &skip_record) && !skip_record))
    {

      if (table->triggers &&
          table->triggers->process_triggers(thd, TRG_EVENT_DELETE,
                                            TRG_ACTION_BEFORE, FALSE))
      {
        error= 1;
        break;
      }

      if (!(error= table->file->ha_delete_row(table->record[0])))
      {
	deleted++;
        if (table->triggers &&
            table->triggers->process_triggers(thd, TRG_EVENT_DELETE,
                                              TRG_ACTION_AFTER, FALSE))
        {
          error= 1;
          break;
        }
	if (!--limit && using_limit)
	{
	  error= -1;
	  break;
	}
      }
      else
      {
	table->file->print_error(error,MYF(0));
	/*
	  In < 4.0.14 we set the error number to 0 here, but that
	  was not sensible, because then MySQL would not roll back the
	  failed DELETE, and also wrote it to the binlog. For MyISAM
	  tables a DELETE probably never should fail (?), but for
	  InnoDB it can fail in a FOREIGN KEY error or an
	  out-of-tablespace error.
	*/
 	error= 1;
	break;
      }
    }
    else
      table->file->unlock_row();  // Row failed selection, release lock on it
  }
  killed_status= thd->killed;
  if (killed_status != THD::NOT_KILLED || thd->is_error())
    error= 1;					// Aborted
  if (will_batch && (loc_error= table->file->end_bulk_delete()))
  {
    if (error != 1)
      table->file->print_error(loc_error,MYF(0));
    error=1;
  }
  thd_proc_info(thd, "end");
  end_read_record(&info);
  if (options & OPTION_QUICK)
    (void) table->file->extra(HA_EXTRA_NORMAL);

cleanup:
  /*
    Invalidate the table in the query cache if something changed. This must
    be before binlog writing and ha_autocommit_...
  */
  if (deleted)
  {
    query_cache_invalidate3(thd, table_list, 1);
  }

  delete select;
  transactional_table= table->file->has_transactions();

  if (!transactional_table && deleted > 0)
    thd->transaction.stmt.modified_non_trans_table=
      thd->transaction.all.modified_non_trans_table= TRUE;
  
  /* See similar binlogging code in sql_update.cc, for comments */
  if ((error < 0) || thd->transaction.stmt.modified_non_trans_table)
  {
    if (mysql_bin_log.is_open())
    {
      int errcode= 0;
      if (error < 0)
        thd->clear_error();
      else
        errcode= query_error_code(thd, killed_status == THD::NOT_KILLED);

      /*
        [binlog]: If 'handler::delete_all_rows()' was called and the
        storage engine does not inject the rows itself, we replicate
        statement-based; otherwise, 'ha_delete_row()' was used to
        delete specific rows which we might log row-based.
      */
      int log_result= thd->binlog_query(query_type,
                                        thd->query(), thd->query_length(),
                                        transactional_table, FALSE, FALSE,
                                        errcode);

      if (log_result)
      {
	error=1;
      }
    }
  }
  DBUG_ASSERT(transactional_table || !deleted || thd->transaction.stmt.modified_non_trans_table);
  free_underlaid_joins(thd, select_lex);
  if (error < 0 || 
      (thd->lex->ignore && !thd->is_error() && !thd->is_fatal_error))
  {
    my_ok(thd, deleted);
    DBUG_PRINT("info",("%ld records deleted",(long) deleted));
  }
  DBUG_RETURN(error >= 0 || thd->is_error());
}


/*
  Prepare items in DELETE statement

  SYNOPSIS
    mysql_prepare_delete()
    thd			- thread handler
    table_list		- global/local table list
    conds		- conditions

  RETURN VALUE
    FALSE OK
    TRUE  error
*/
int mysql_prepare_delete(THD *thd, TABLE_LIST *table_list, Item **conds)
{
  Item *fake_conds= 0;
  SELECT_LEX *select_lex= &thd->lex->select_lex;
  DBUG_ENTER("mysql_prepare_delete");
  List<Item> all_fields;

  thd->lex->allow_sum_func= 0;
  if (setup_tables_and_check_access(thd, &thd->lex->select_lex.context,
                                    &thd->lex->select_lex.top_join_list,
                                    table_list, 
                                    &select_lex->leaf_tables, FALSE, 
                                    DELETE_ACL, SELECT_ACL) ||
      setup_conds(thd, table_list, select_lex->leaf_tables, conds) ||
      setup_ftfuncs(select_lex))
    DBUG_RETURN(TRUE);
  if (!table_list->updatable || check_key_in_view(thd, table_list))
  {
    my_error(ER_NON_UPDATABLE_TABLE, MYF(0), table_list->alias, "DELETE");
    DBUG_RETURN(TRUE);
  }
  {
    TABLE_LIST *duplicate;
    if ((duplicate= unique_table(thd, table_list, table_list->next_global, 0)))
    {
      update_non_unique_table_error(table_list, "DELETE", duplicate);
      DBUG_RETURN(TRUE);
    }
  }

  if (select_lex->inner_refs_list.elements &&
    fix_inner_refs(thd, all_fields, select_lex, select_lex->ref_pointer_array))
    DBUG_RETURN(TRUE);

  select_lex->fix_prepare_information(thd, conds, &fake_conds);
  DBUG_RETURN(FALSE);
}


/***************************************************************************
  Delete multiple tables from join 
***************************************************************************/

#define MEM_STRIP_BUF_SIZE current_thd->variables.sortbuff_size

extern "C" int refpos_order_cmp(void* arg, const void *a,const void *b)
{
  handler *file= (handler*)arg;
  return file->cmp_ref((const uchar*)a, (const uchar*)b);
}

/*
  make delete specific preparation and checks after opening tables

  SYNOPSIS
    mysql_multi_delete_prepare()
    thd         thread handler

  RETURN
    FALSE OK
    TRUE  Error
*/

int mysql_multi_delete_prepare(THD *thd)
{
  LEX *lex= thd->lex;
  TABLE_LIST *aux_tables= lex->auxiliary_table_list.first;
  TABLE_LIST *target_tbl;
  DBUG_ENTER("mysql_multi_delete_prepare");

  /*
    setup_tables() need for VIEWs. JOIN::prepare() will not do it second
    time.

    lex->query_tables also point on local list of DELETE SELECT_LEX
  */
  if (setup_tables_and_check_access(thd, &thd->lex->select_lex.context,
                                    &thd->lex->select_lex.top_join_list,
                                    lex->query_tables,
                                    &lex->select_lex.leaf_tables, FALSE, 
                                    DELETE_ACL, SELECT_ACL))
    DBUG_RETURN(TRUE);


  /*
    Multi-delete can't be constructed over-union => we always have
    single SELECT on top and have to check underlying SELECTs of it
  */
  lex->select_lex.exclude_from_table_unique_test= TRUE;
  /* Fix tables-to-be-deleted-from list to point at opened tables */
  for (target_tbl= (TABLE_LIST*) aux_tables;
       target_tbl;
       target_tbl= target_tbl->next_local)
  {
    if (!(target_tbl->table= target_tbl->correspondent_table->table))
    {
      DBUG_ASSERT(target_tbl->correspondent_table->view &&
                  target_tbl->correspondent_table->merge_underlying_list &&
                  target_tbl->correspondent_table->merge_underlying_list->
                  next_local);
      my_error(ER_VIEW_DELETE_MERGE_VIEW, MYF(0),
               target_tbl->correspondent_table->view_db.str,
               target_tbl->correspondent_table->view_name.str);
      DBUG_RETURN(TRUE);
    }

    if (!target_tbl->correspondent_table->updatable ||
        check_key_in_view(thd, target_tbl->correspondent_table))
    {
      my_error(ER_NON_UPDATABLE_TABLE, MYF(0),
               target_tbl->table_name, "DELETE");
      DBUG_RETURN(TRUE);
    }
    /*
      Check that table from which we delete is not used somewhere
      inside subqueries/view.
    */
    {
      TABLE_LIST *duplicate;
      if ((duplicate= unique_table(thd, target_tbl->correspondent_table,
                                   lex->query_tables, 0)))
      {
        update_non_unique_table_error(target_tbl->correspondent_table,
                                      "DELETE", duplicate);
        DBUG_RETURN(TRUE);
      }
    }
  }
  /*
    Reset the exclude flag to false so it doesn't interfare
    with further calls to unique_table
  */
  lex->select_lex.exclude_from_table_unique_test= FALSE;
  DBUG_RETURN(FALSE);
}


multi_delete::multi_delete(TABLE_LIST *dt, uint num_of_tables_arg)
  : delete_tables(dt), deleted(0), found(0),
    num_of_tables(num_of_tables_arg), error(0),
    do_delete(0), transactional_tables(0), normal_tables(0), error_handled(0)
{
  tempfiles= (Unique **) sql_calloc(sizeof(Unique *) * num_of_tables);
}


int
multi_delete::prepare(List<Item> &values, SELECT_LEX_UNIT *u)
{
  DBUG_ENTER("multi_delete::prepare");
  unit= u;
  do_delete= 1;
  thd_proc_info(thd, "deleting from main table");
  DBUG_RETURN(0);
}


bool
multi_delete::initialize_tables(JOIN *join)
{
  TABLE_LIST *walk;
  Unique **tempfiles_ptr;
  DBUG_ENTER("initialize_tables");

  if ((thd->variables.option_bits & OPTION_SAFE_UPDATES) && error_if_full_join(join))
    DBUG_RETURN(1);

  table_map tables_to_delete_from=0;
  delete_while_scanning= 1;
  for (walk= delete_tables; walk; walk= walk->next_local)
  {
    tables_to_delete_from|= walk->table->map;
    if (delete_while_scanning &&
        unique_table(thd, walk, join->tables_list, false))
    {
      /*
        If the table we are going to delete from appears
        in join, we need to defer delete. So the delete
        doesn't interfers with the scaning of results.
      */
      delete_while_scanning= 0;
    }
  }


  walk= delete_tables;
  for (JOIN_TAB *tab=join->join_tab, *end=join->join_tab+join->tables;
       tab < end;
       tab++)
  {
    if (tab->table->map & tables_to_delete_from)
    {
      /* We are going to delete from this table */
      TABLE *tbl=walk->table=tab->table;
      walk= walk->next_local;
      /* Don't use KEYREAD optimization on this table */
      tbl->no_keyread=1;
      /* Don't use record cache */
      tbl->no_cache= 1;
      tbl->covering_keys.clear_all();
      if (tbl->file->has_transactions())
	transactional_tables= 1;
      else
	normal_tables= 1;
      if (tbl->triggers &&
          tbl->triggers->has_triggers(TRG_EVENT_DELETE,
                                      TRG_ACTION_AFTER))
      {
	/*
          The table has AFTER DELETE triggers that might access to subject 
          table and therefore might need delete to be done immediately. 
          So we turn-off the batching.
        */
	(void) tbl->file->extra(HA_EXTRA_DELETE_CANNOT_BATCH);
      }
      tbl->prepare_for_position();
      tbl->mark_columns_needed_for_delete();
    }
    else if ((tab->type != JT_SYSTEM && tab->type != JT_CONST) &&
             walk == delete_tables)
    {
      /*
        We are not deleting from the table we are scanning. In this
        case send_data() shouldn't delete any rows a we may touch
        the rows in the deleted table many times
      */
      delete_while_scanning= 0;
    }
  }
  walk= delete_tables;
  tempfiles_ptr= tempfiles;
  if (delete_while_scanning)
  {
    table_being_deleted= delete_tables;
    walk= walk->next_local;
  }
  for (;walk ;walk= walk->next_local)
  {
    TABLE *table=walk->table;
    *tempfiles_ptr++= new Unique (refpos_order_cmp,
				  (void *) table->file,
				  table->file->ref_length,
				  MEM_STRIP_BUF_SIZE);
  }
  init_ftfuncs(thd, thd->lex->current_select, 1);
  DBUG_RETURN(thd->is_fatal_error != 0);
}


multi_delete::~multi_delete()
{
  for (table_being_deleted= delete_tables;
       table_being_deleted;
       table_being_deleted= table_being_deleted->next_local)
  {
    TABLE *table= table_being_deleted->table;
    table->no_keyread=0;
  }

  for (uint counter= 0; counter < num_of_tables; counter++)
  {
    if (tempfiles[counter])
      delete tempfiles[counter];
  }
}


bool multi_delete::send_data(List<Item> &values)
{
  int secure_counter= delete_while_scanning ? -1 : 0;
  TABLE_LIST *del_table;
  DBUG_ENTER("multi_delete::send_data");

  bool ignore= thd->lex->current_select->no_error;

  for (del_table= delete_tables;
       del_table;
       del_table= del_table->next_local, secure_counter++)
  {
    TABLE *table= del_table->table;

    /* Check if we are using outer join and we didn't find the row */
    if (table->status & (STATUS_NULL_ROW | STATUS_DELETED))
      continue;

    table->file->position(table->record[0]);
    found++;

    if (secure_counter < 0)
    {
      /* We are scanning the current table */
      DBUG_ASSERT(del_table == table_being_deleted);
      if (table->triggers &&
          table->triggers->process_triggers(thd, TRG_EVENT_DELETE,
                                            TRG_ACTION_BEFORE, FALSE))
        DBUG_RETURN(1);
      table->status|= STATUS_DELETED;
      if (!(error=table->file->ha_delete_row(table->record[0])))
      {
        deleted++;
        if (!table->file->has_transactions())
          thd->transaction.stmt.modified_non_trans_table= TRUE;
        if (table->triggers &&
            table->triggers->process_triggers(thd, TRG_EVENT_DELETE,
                                              TRG_ACTION_AFTER, FALSE))
          DBUG_RETURN(1);
      }
      else if (!ignore)
      {
        /*
          If the IGNORE option is used errors caused by ha_delete_row don't
          have to stop the iteration.
        */
        table->file->print_error(error,MYF(0));
        DBUG_RETURN(1);
      }
    }
    else
    {
      error=tempfiles[secure_counter]->unique_add((char*) table->file->ref);
      if (error)
      {
	error= 1;                               // Fatal error
	DBUG_RETURN(1);
      }
    }
  }
  DBUG_RETURN(0);
}


void multi_delete::send_error(uint errcode,const char *err)
{
  DBUG_ENTER("multi_delete::send_error");

  /* First send error what ever it is ... */
  my_message(errcode, err, MYF(0));

  DBUG_VOID_RETURN;
}


void multi_delete::abort()
{
  DBUG_ENTER("multi_delete::abort");

  /* the error was handled or nothing deleted and no side effects return */
  if (error_handled ||
      (!thd->transaction.stmt.modified_non_trans_table && !deleted))
    DBUG_VOID_RETURN;

  /* Something already deleted so we have to invalidate cache */
  if (deleted)
    query_cache_invalidate3(thd, delete_tables, 1);

  if (thd->transaction.stmt.modified_non_trans_table)
    thd->transaction.all.modified_non_trans_table= TRUE;

  /*
    If rows from the first table only has been deleted and it is
    transactional, just do rollback.
    The same if all tables are transactional, regardless of where we are.
    In all other cases do attempt deletes ...
  */
  if (do_delete && normal_tables &&
      (table_being_deleted != delete_tables ||
       !table_being_deleted->table->file->has_transactions()))
  {
    /*
      We have to execute the recorded do_deletes() and write info into the
      error log
    */
    error= 1;
    send_eof();
    DBUG_ASSERT(error_handled);
    DBUG_VOID_RETURN;
  }
  
  if (thd->transaction.stmt.modified_non_trans_table)
  {
    /* 
       there is only side effects; to binlog with the error
    */
    if (mysql_bin_log.is_open())
    {
      int errcode= query_error_code(thd, thd->killed == THD::NOT_KILLED);
      /* possible error of writing binary log is ignored deliberately */
      (void) thd->binlog_query(THD::ROW_QUERY_TYPE,
                               thd->query(), thd->query_length(),
                               transactional_tables, FALSE, FALSE, errcode);
    }
  }
  DBUG_VOID_RETURN;
}



/**
  Do delete from other tables.

  @retval 0 ok
  @retval 1 error

  @todo Is there any reason not use the normal nested-loops join? If not, and
  there is no documentation supporting it, this method and callee should be
  removed and there should be hooks within normal execution.
*/

int multi_delete::do_deletes()
{
  DBUG_ENTER("do_deletes");
  DBUG_ASSERT(do_delete);

  do_delete= 0;                                 // Mark called
  if (!found)
    DBUG_RETURN(0);

  table_being_deleted= (delete_while_scanning ? delete_tables->next_local :
                        delete_tables);
 
  for (uint counter= 0; table_being_deleted;
       table_being_deleted= table_being_deleted->next_local, counter++)
  { 
    TABLE *table = table_being_deleted->table;
    if (tempfiles[counter]->get(table))
      DBUG_RETURN(1);

    int local_error= 
      do_table_deletes(table, thd->lex->current_select->no_error);

    if (thd->killed && !local_error)
      DBUG_RETURN(1);

    if (local_error == -1)				// End of file
      local_error = 0;

    if (local_error)
      DBUG_RETURN(local_error);
  }
  DBUG_RETURN(0);
}


/**
   Implements the inner loop of nested-loops join within multi-DELETE
   execution.

   @param table The table from which to delete.

   @param ignore If used, all non fatal errors will be translated
   to warnings and we should not break the row-by-row iteration.

   @return Status code

   @retval  0 All ok.
   @retval  1 Triggers or handler reported error.
   @retval -1 End of file from handler.
*/
int multi_delete::do_table_deletes(TABLE *table, bool ignore)
{
  int local_error= 0;
  READ_RECORD info;
  ha_rows last_deleted= deleted;
  DBUG_ENTER("do_deletes_for_table");
  init_read_record(&info, thd, table, NULL, 0, 1, FALSE);
  /*
    Ignore any rows not found in reference tables as they may already have
    been deleted by foreign key handling
  */
  info.ignore_not_found_rows= 1;
  bool will_batch= !table->file->start_bulk_delete();
  while (!(local_error= info.read_record(&info)) && !thd->killed)
  {
    if (table->triggers &&
        table->triggers->process_triggers(thd, TRG_EVENT_DELETE,
                                          TRG_ACTION_BEFORE, FALSE))
    {
      local_error= 1;
      break;
    }
      
    local_error= table->file->ha_delete_row(table->record[0]);
    if (local_error && !ignore)
    {
      table->file->print_error(local_error, MYF(0));
      break;
    }
      
    /*
      Increase the reported number of deleted rows only if no error occurred
      during ha_delete_row.
      Also, don't execute the AFTER trigger if the row operation failed.
    */
    if (!local_error)
    {
      deleted++;
      if (table->triggers &&
          table->triggers->process_triggers(thd, TRG_EVENT_DELETE,
                                            TRG_ACTION_AFTER, FALSE))
      {
        local_error= 1;
        break;
      }
    }
  }
  if (will_batch)
  {
    int tmp_error= table->file->end_bulk_delete();
    if (tmp_error && !local_error)
    {
      local_error= tmp_error;
      table->file->print_error(local_error, MYF(0));
    }
  }
  if (last_deleted != deleted && !table->file->has_transactions())
    thd->transaction.stmt.modified_non_trans_table= TRUE;

  end_read_record(&info);

  DBUG_RETURN(local_error);
}

/*
  Send ok to the client

  return:  0 sucess
	   1 error
*/

bool multi_delete::send_eof()
{
  THD::killed_state killed_status= THD::NOT_KILLED;
  thd_proc_info(thd, "deleting from reference tables");

  /* Does deletes for the last n - 1 tables, returns 0 if ok */
  int local_error= do_deletes();		// returns 0 if success

  /* compute a total error to know if something failed */
  local_error= local_error || error;
  killed_status= (local_error == 0)? THD::NOT_KILLED : thd->killed;
  /* reset used flags */
  thd_proc_info(thd, "end");

  if (thd->transaction.stmt.modified_non_trans_table)
    thd->transaction.all.modified_non_trans_table= TRUE;

  /*
    We must invalidate the query cache before binlog writing and
    ha_autocommit_...
  */
  if (deleted)
  {
    query_cache_invalidate3(thd, delete_tables, 1);
  }
  if ((local_error == 0) || thd->transaction.stmt.modified_non_trans_table)
  {
    if (mysql_bin_log.is_open())
    {
      int errcode= 0;
      if (local_error == 0)
        thd->clear_error();
      else
        errcode= query_error_code(thd, killed_status == THD::NOT_KILLED);
      if (thd->binlog_query(THD::ROW_QUERY_TYPE,
                            thd->query(), thd->query_length(),
                            transactional_tables, FALSE, FALSE, errcode) &&
          !normal_tables)
      {
	local_error=1;  // Log write failed: roll back the SQL statement
      }
    }
  }
  if (local_error != 0)
    error_handled= TRUE; // to force early leave from ::send_error()

  if (!local_error)
  {
    ::my_ok(thd, deleted);
  }
  return 0;
}
<|MERGE_RESOLUTION|>--- conflicted
+++ resolved
@@ -59,6 +59,7 @@
   bool          const_cond_result;
   ha_rows	deleted= 0;
   bool          reverse= FALSE;
+  bool          skip_record;
   ORDER *order= (ORDER *) ((order_list && order_list->elements) ?
                            order_list->first : NULL);
   uint usable_index= MAX_KEY;
@@ -66,11 +67,6 @@
   THD::killed_state killed_status= THD::NOT_KILLED;
   THD::enum_binlog_query_type query_type= THD::ROW_QUERY_TYPE;
   DBUG_ENTER("mysql_delete");
-<<<<<<< HEAD
-=======
-  bool save_binlog_row_based;
-  bool skip_record;
->>>>>>> 4b2378a1
 
   if (open_and_lock_tables(thd, table_list, TRUE, 0))
     DBUG_RETURN(TRUE);

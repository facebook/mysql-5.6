--- conflicted
+++ resolved
@@ -375,15 +375,9 @@
     worker status until next START SLAVE following which the new worker objetcs
     will be used.
   */
-<<<<<<< HEAD
-  void copy_values_for_PFS(ulong worker_id, enum en_running_state running_status,
-                      THD *worker_thd, Error last_error,
-                      Gtid currently_executing_gtid);
-=======
   void copy_values_for_PFS(ulong worker_id, en_running_state running_status,
                            THD *worker_thd, const Error &last_error,
                            const Gtid_specification &currently_executing_gtid);
->>>>>>> a9800d0d
 
   /*
     The running status is guarded by jobs_lock mutex that a writer
@@ -391,15 +385,6 @@
   */
   en_running_state volatile running_status;
   /*
-<<<<<<< HEAD
-    If the server is running in gtid-mode=on, this variables stores
-    gtid of the currently executing transaction. This variable is set/modified
-    in Gtid_log_event::do_apply_event(Relay_log_info const *rli). Since the
-    rli argument is a const, we need to make currently_executing_gtid mutable
-    to allow this data member of const object to be modified.
-  */
-  mutable Gtid currently_executing_gtid;
-=======
     The gtid (or anonymous) of the currently executing transaction, or
     of the last executing transaction if no transaction is currently
     executing.  This is used to fill the last_seen_transaction column
@@ -407,7 +392,6 @@
     performance_schema.replication_execute_status_by_worker.
   */
   Gtid_specification currently_executing_gtid;
->>>>>>> a9800d0d
 
   int init_worker(Relay_log_info*, ulong);
   int rli_init_info(bool);

--- conflicted
+++ resolved
@@ -2702,7 +2702,8 @@
      create_info(create_info_par),
      select_tables(select_tables_arg),
      alter_info(alter_info_arg),
-     m_plock(NULL)
+     m_plock(NULL),
+     m_post_ddl_ht(nullptr)
 {}
 
 
@@ -3169,6 +3170,9 @@
         tables is allowed.
       */
       trans_rollback_stmt(thd);
+      if (thd->transaction_rollback_request)
+        trans_rollback_implicit(thd);
+
       quick_rm_table(thd, table_type, create_table->db,
                      create_table->table_name, 0);
     }
@@ -3180,6 +3184,8 @@
               create_table->table_name);
 
       trans_rollback_stmt(thd);
+      if (thd->transaction_rollback_request)
+        trans_rollback_implicit(thd);
 
       {
         Disable_gtid_state_update_guard disabler(thd);
@@ -3231,30 +3237,6 @@
   /* possible error of writing binary log is ignored deliberately */
   (void) thd->binlog_flush_pending_rows_event(TRUE, TRUE);
 
-<<<<<<< HEAD
-=======
-  /*
-    Rolling back the statement transaction here. The table created in
-    "CREATE TABLE ... SELECT" is removed on error and statement transaction is
-    committed. If the statement is not rolled back here then binlog cache
-    (containing log(s) of new table and inserts) are written to the binlog file.
-
-    We are not allowed to rollback a statement transactions inside stored
-    function or trigger. OTOH in such contexts only creation of temporary
-    tables is allowed and since such tables are not stored in
-    data-dictionary no additional rollback is required (as there is no
-    removal of table from data-dictionary and commit associated with it)
-  */
-  if (!thd->in_sub_stmt)
-  {
-    trans_rollback_stmt(thd);
-    if (thd->transaction_rollback_request)
-    {
-      trans_rollback_implicit(thd);
-    }
-  }
-
->>>>>>> 5f34df2c
   if (m_plock)
   {
     mysql_unlock_tables(thd, *m_plock);

#ifndef ITEM_INCLUDED
#define ITEM_INCLUDED

/* Copyright (c) 2000, 2010 Oracle and/or its affiliates. All rights reserved.

   This program is free software; you can redistribute it and/or modify
   it under the terms of the GNU General Public License as published by
   the Free Software Foundation; version 2 of the License.

   This program is distributed in the hope that it will be useful,
   but WITHOUT ANY WARRANTY; without even the implied warranty of
   MERCHANTABILITY or FITNESS FOR A PARTICULAR PURPOSE.  See the
   GNU General Public License for more details.

   You should have received a copy of the GNU General Public License
   along with this program; if not, write to the Free Software Foundation,
   51 Franklin Street, Suite 500, Boston, MA 02110-1335 USA */


#ifdef USE_PRAGMA_INTERFACE
#pragma interface			/* gcc class implementation */
#endif

#include "sql_priv.h"                /* STRING_BUFFER_USUAL_SIZE */
#include "unireg.h"
#include "sql_const.h"                 /* RAND_TABLE_BIT, MAX_FIELD_NAME */
#include "unireg.h"                    // REQUIRED: for other includes
#include "thr_malloc.h"                         /* sql_calloc */
#include "field.h"                              /* Derivation */

class Protocol;
struct TABLE_LIST;
void item_init(void);			/* Init item functions */
class Item_field;
class user_var_entry;


static inline uint32
char_to_byte_length_safe(uint32 char_length_arg, uint32 mbmaxlen_arg)
{
   ulonglong tmp= ((ulonglong) char_length_arg) * mbmaxlen_arg;
   return (tmp > UINT_MAX32) ? (uint32) UINT_MAX32 : (uint32) tmp;
}


/*
   "Declared Type Collation"
   A combination of collation and its derivation.

  Flags for collation aggregation modes:
  MY_COLL_ALLOW_SUPERSET_CONV  - allow conversion to a superset
  MY_COLL_ALLOW_COERCIBLE_CONV - allow conversion of a coercible value
                                 (i.e. constant).
  MY_COLL_ALLOW_CONV           - allow any kind of conversion
                                 (combination of the above two)
  MY_COLL_DISALLOW_NONE        - don't allow return DERIVATION_NONE
                                 (e.g. when aggregating for comparison)
  MY_COLL_CMP_CONV             - combination of MY_COLL_ALLOW_CONV
                                 and MY_COLL_DISALLOW_NONE
*/

#define MY_COLL_ALLOW_SUPERSET_CONV   1
#define MY_COLL_ALLOW_COERCIBLE_CONV  2
#define MY_COLL_DISALLOW_NONE         4

#define MY_COLL_ALLOW_CONV (MY_COLL_ALLOW_SUPERSET_CONV | MY_COLL_ALLOW_COERCIBLE_CONV)
#define MY_COLL_CMP_CONV   (MY_COLL_ALLOW_CONV | MY_COLL_DISALLOW_NONE)

class DTCollation {
public:
  CHARSET_INFO     *collation;
  enum Derivation derivation;
  uint repertoire;
  
  void set_repertoire_from_charset(CHARSET_INFO *cs)
  {
    repertoire= cs->state & MY_CS_PUREASCII ?
                MY_REPERTOIRE_ASCII : MY_REPERTOIRE_UNICODE30;
  }
  DTCollation()
  {
    collation= &my_charset_bin;
    derivation= DERIVATION_NONE;
    repertoire= MY_REPERTOIRE_UNICODE30;
  }
  DTCollation(CHARSET_INFO *collation_arg, Derivation derivation_arg)
  {
    collation= collation_arg;
    derivation= derivation_arg;
    set_repertoire_from_charset(collation_arg);
  }
  void set(DTCollation &dt)
  { 
    collation= dt.collation;
    derivation= dt.derivation;
    repertoire= dt.repertoire;
  }
  void set(CHARSET_INFO *collation_arg, Derivation derivation_arg)
  {
    collation= collation_arg;
    derivation= derivation_arg;
    set_repertoire_from_charset(collation_arg);
  }
  void set(CHARSET_INFO *collation_arg,
           Derivation derivation_arg,
           uint repertoire_arg)
  {
    collation= collation_arg;
    derivation= derivation_arg;
    repertoire= repertoire_arg;
  }
  void set_numeric()
  {
    collation= &my_charset_numeric;
    derivation= DERIVATION_NUMERIC;
    repertoire= MY_REPERTOIRE_NUMERIC;
  }
  void set(CHARSET_INFO *collation_arg)
  {
    collation= collation_arg;
    set_repertoire_from_charset(collation_arg);
  }
  void set(Derivation derivation_arg)
  { derivation= derivation_arg; }
  bool aggregate(DTCollation &dt, uint flags= 0);
  bool set(DTCollation &dt1, DTCollation &dt2, uint flags= 0)
  { set(dt1); return aggregate(dt2, flags); }
  const char *derivation_name() const
  {
    switch(derivation)
    {
      case DERIVATION_NUMERIC:   return "NUMERIC";
      case DERIVATION_IGNORABLE: return "IGNORABLE";
      case DERIVATION_COERCIBLE: return "COERCIBLE";
      case DERIVATION_IMPLICIT:  return "IMPLICIT";
      case DERIVATION_SYSCONST:  return "SYSCONST";
      case DERIVATION_EXPLICIT:  return "EXPLICIT";
      case DERIVATION_NONE:      return "NONE";
      default: return "UNKNOWN";
    }
  }
};

/*************************************************************************/
/*
  A framework to easily handle different return types for hybrid items
  (hybrid item is an item whose operand can be of any type, e.g. integer,
  real, decimal).
*/

struct Hybrid_type_traits;

struct Hybrid_type
{
  longlong integer;

  double real;
  /*
    Use two decimal buffers interchangeably to speed up += operation
    which has no native support in decimal library.
    Hybrid_type+= arg is implemented as dec_buf[1]= dec_buf[0] + arg.
    The third decimal is used as a handy temporary storage.
  */
  my_decimal dec_buf[3];
  int used_dec_buf_no;

  /*
    Traits moved to a separate class to
      a) be able to easily change object traits in runtime
      b) they work as a differentiator for the union above
  */
  const Hybrid_type_traits *traits;

  Hybrid_type() {}
  /* XXX: add traits->copy() when needed */
  Hybrid_type(const Hybrid_type &rhs) :traits(rhs.traits) {}
};


/* Hybryd_type_traits interface + default implementation for REAL_RESULT */

struct Hybrid_type_traits
{
  virtual Item_result type() const { return REAL_RESULT; }

  virtual void
  fix_length_and_dec(Item *item, Item *arg) const;

  /* Hybrid_type operations. */
  virtual void set_zero(Hybrid_type *val) const { val->real= 0.0; }
  virtual void add(Hybrid_type *val, Field *f) const
  { val->real+= f->val_real(); }
  virtual void div(Hybrid_type *val, ulonglong u) const
  { val->real/= ulonglong2double(u); }

  virtual longlong val_int(Hybrid_type *val, bool unsigned_flag) const
  { return (longlong) rint(val->real); }
  virtual double val_real(Hybrid_type *val) const { return val->real; }
  virtual my_decimal *val_decimal(Hybrid_type *val, my_decimal *buf) const;
  virtual String *val_str(Hybrid_type *val, String *buf, uint8 decimals) const;
  static const Hybrid_type_traits *instance();
  Hybrid_type_traits() {}
  virtual ~Hybrid_type_traits() {}
};


struct Hybrid_type_traits_decimal: public Hybrid_type_traits
{
  virtual Item_result type() const { return DECIMAL_RESULT; }

  virtual void
  fix_length_and_dec(Item *arg, Item *item) const;

  /* Hybrid_type operations. */
  virtual void set_zero(Hybrid_type *val) const;
  virtual void add(Hybrid_type *val, Field *f) const;
  virtual void div(Hybrid_type *val, ulonglong u) const;

  virtual longlong val_int(Hybrid_type *val, bool unsigned_flag) const;
  virtual double val_real(Hybrid_type *val) const;
  virtual my_decimal *val_decimal(Hybrid_type *val, my_decimal *buf) const
  { return &val->dec_buf[val->used_dec_buf_no]; }
  virtual String *val_str(Hybrid_type *val, String *buf, uint8 decimals) const;
  static const Hybrid_type_traits_decimal *instance();
  Hybrid_type_traits_decimal() {};
};


struct Hybrid_type_traits_integer: public Hybrid_type_traits
{
  virtual Item_result type() const { return INT_RESULT; }

  virtual void
  fix_length_and_dec(Item *arg, Item *item) const;

  /* Hybrid_type operations. */
  virtual void set_zero(Hybrid_type *val) const
  { val->integer= 0; }
  virtual void add(Hybrid_type *val, Field *f) const
  { val->integer+= f->val_int(); }
  virtual void div(Hybrid_type *val, ulonglong u) const
  { val->integer/= (longlong) u; }

  virtual longlong val_int(Hybrid_type *val, bool unsigned_flag) const
  { return val->integer; }
  virtual double val_real(Hybrid_type *val) const
  { return (double) val->integer; }
  virtual my_decimal *val_decimal(Hybrid_type *val, my_decimal *buf) const
  {
    int2my_decimal(E_DEC_FATAL_ERROR, val->integer, 0, &val->dec_buf[2]);
    return &val->dec_buf[2];
  }
  virtual String *val_str(Hybrid_type *val, String *buf, uint8 decimals) const
  { buf->set(val->integer, &my_charset_bin); return buf;}
  static const Hybrid_type_traits_integer *instance();
  Hybrid_type_traits_integer() {};
};


void dummy_error_processor(THD *thd, void *data);

void view_error_processor(THD *thd, void *data);

/*
  Instances of Name_resolution_context store the information necesary for
  name resolution of Items and other context analysis of a query made in
  fix_fields().

  This structure is a part of SELECT_LEX, a pointer to this structure is
  assigned when an item is created (which happens mostly during  parsing
  (sql_yacc.yy)), but the structure itself will be initialized after parsing
  is complete

  TODO: move subquery of INSERT ... SELECT and CREATE ... SELECT to
  separate SELECT_LEX which allow to remove tricks of changing this
  structure before and after INSERT/CREATE and its SELECT to make correct
  field name resolution.
*/
struct Name_resolution_context: Sql_alloc
{
  /*
    The name resolution context to search in when an Item cannot be
    resolved in this context (the context of an outer select)
  */
  Name_resolution_context *outer_context;

  /*
    List of tables used to resolve the items of this context.  Usually these
    are tables from the FROM clause of SELECT statement.  The exceptions are
    INSERT ... SELECT and CREATE ... SELECT statements, where SELECT
    subquery is not moved to a separate SELECT_LEX.  For these types of
    statements we have to change this member dynamically to ensure correct
    name resolution of different parts of the statement.
  */
  TABLE_LIST *table_list;
  /*
    In most cases the two table references below replace 'table_list' above
    for the purpose of name resolution. The first and last name resolution
    table references allow us to search only in a sub-tree of the nested
    join tree in a FROM clause. This is needed for NATURAL JOIN, JOIN ... USING
    and JOIN ... ON. 
  */
  TABLE_LIST *first_name_resolution_table;
  /*
    Last table to search in the list of leaf table references that begins
    with first_name_resolution_table.
  */
  TABLE_LIST *last_name_resolution_table;

  /*
    SELECT_LEX item belong to, in case of merged VIEW it can differ from
    SELECT_LEX where item was created, so we can't use table_list/field_list
    from there
  */
  st_select_lex *select_lex;

  /*
    Processor of errors caused during Item name resolving, now used only to
    hide underlying tables in errors about views (i.e. it substitute some
    errors for views)
  */
  void (*error_processor)(THD *, void *);
  void *error_processor_data;

  /*
    When TRUE items are resolved in this context both against the
    SELECT list and this->table_list. If FALSE, items are resolved
    only against this->table_list.
  */
  bool resolve_in_select_list;

  /*
    Security context of this name resolution context. It's used for views
    and is non-zero only if the view is defined with SQL SECURITY DEFINER.
  */
  Security_context *security_ctx;

  Name_resolution_context()
    :outer_context(0), table_list(0), select_lex(0),
    error_processor_data(0),
    security_ctx(0)
    {}

  void init()
  {
    resolve_in_select_list= FALSE;
    error_processor= &dummy_error_processor;
    first_name_resolution_table= NULL;
    last_name_resolution_table= NULL;
  }

  void resolve_in_table_list_only(TABLE_LIST *tables)
  {
    table_list= first_name_resolution_table= tables;
    resolve_in_select_list= FALSE;
  }

  void process_error(THD *thd)
  {
    (*error_processor)(thd, error_processor_data);
  }
};


/*
  Store and restore the current state of a name resolution context.
*/

class Name_resolution_context_state
{
private:
  TABLE_LIST *save_table_list;
  TABLE_LIST *save_first_name_resolution_table;
  TABLE_LIST *save_next_name_resolution_table;
  bool        save_resolve_in_select_list;
  TABLE_LIST *save_next_local;

public:
  Name_resolution_context_state() {}          /* Remove gcc warning */

public:
  /* Save the state of a name resolution context. */
  void save_state(Name_resolution_context *context, TABLE_LIST *table_list)
  {
    save_table_list=                  context->table_list;
    save_first_name_resolution_table= context->first_name_resolution_table;
    save_resolve_in_select_list=      context->resolve_in_select_list;
    save_next_local=                  table_list->next_local;
    save_next_name_resolution_table=  table_list->next_name_resolution_table;
  }

  /* Restore a name resolution context from saved state. */
  void restore_state(Name_resolution_context *context, TABLE_LIST *table_list)
  {
    table_list->next_local=                save_next_local;
    table_list->next_name_resolution_table= save_next_name_resolution_table;
    context->table_list=                   save_table_list;
    context->first_name_resolution_table=  save_first_name_resolution_table;
    context->resolve_in_select_list=       save_resolve_in_select_list;
  }

  TABLE_LIST *get_first_name_resolution_table()
  {
    return save_first_name_resolution_table;
  }
};


/*
  This enum is used to report information about monotonicity of function
  represented by Item* tree.
  Monotonicity is defined only for Item* trees that represent table
  partitioning expressions (i.e. have no subselects/user vars/PS parameters
  etc etc). An Item* tree is assumed to have the same monotonicity properties
  as its correspoinding function F:

  [signed] longlong F(field1, field2, ...) {
    put values of field_i into table record buffer;
    return item->val_int(); 
  }

  NOTE
  At the moment function monotonicity is not well defined (and so may be
  incorrect) for Item trees with parameters/return types that are different
  from INT_RESULT, may be NULL, or are unsigned.
  It will be possible to address this issue once the related partitioning bugs
  (BUG#16002, BUG#15447, BUG#13436) are fixed.

  The NOT_NULL enums are used in TO_DAYS, since TO_DAYS('2001-00-00') returns
  NULL which puts those rows into the NULL partition, but
  '2000-12-31' < '2001-00-00' < '2001-01-01'. So special handling is needed
  for this (see Bug#20577).
*/

typedef enum monotonicity_info 
{
   NON_MONOTONIC,              /* none of the below holds */
   MONOTONIC_INCREASING,       /* F() is unary and (x < y) => (F(x) <= F(y)) */
   MONOTONIC_INCREASING_NOT_NULL,  /* But only for valid/real x and y */
   MONOTONIC_STRICT_INCREASING,/* F() is unary and (x < y) => (F(x) <  F(y)) */
   MONOTONIC_STRICT_INCREASING_NOT_NULL  /* But only for valid/real x and y */
} enum_monotonicity_info;

/*************************************************************************/

class sp_rcontext;


class Settable_routine_parameter
{
public:
  /*
    Set required privileges for accessing the parameter.

    SYNOPSIS
      set_required_privilege()
        rw        if 'rw' is true then we are going to read and set the
                  parameter, so SELECT and UPDATE privileges might be
                  required, otherwise we only reading it and SELECT
                  privilege might be required.
  */
  Settable_routine_parameter() {}
  virtual ~Settable_routine_parameter() {}
  virtual void set_required_privilege(bool rw) {};

  /*
    Set parameter value.

    SYNOPSIS
      set_value()
        thd       thread handle
        ctx       context to which parameter belongs (if it is local
                  variable).
        it        item which represents new value

    RETURN
      FALSE if parameter value has been set,
      TRUE if error has occured.
  */
  virtual bool set_value(THD *thd, sp_rcontext *ctx, Item **it)= 0;

  virtual void set_out_param_info(Send_field *info) {}

  virtual const Send_field *get_out_param_info() const
  { return NULL; }
};


typedef bool (Item::*Item_processor) (uchar *arg);
/*
  Analyzer function
    SYNOPSIS
      argp   in/out IN:  Analysis parameter
                    OUT: Parameter to be passed to the transformer

    RETURN 
      TRUE   Invoke the transformer
      FALSE  Don't do it

*/
typedef bool (Item::*Item_analyzer) (uchar **argp);
typedef Item* (Item::*Item_transformer) (uchar *arg);
typedef void (*Cond_traverser) (const Item *item, void *arg);


class Item
{
  Item(const Item &);			/* Prevent use of these */
  void operator=(Item &);
  /* Cache of the result of is_expensive(). */
  int8 is_expensive_cache;
  virtual bool is_expensive_processor(uchar *arg) { return 0; }

public:
  static void *operator new(size_t size) throw ()
  { return sql_alloc(size); }
  static void *operator new(size_t size, MEM_ROOT *mem_root) throw ()
  { return alloc_root(mem_root, size); }
  static void operator delete(void *ptr,size_t size) { TRASH(ptr, size); }
  static void operator delete(void *ptr, MEM_ROOT *mem_root) {}

  enum Type {FIELD_ITEM= 0, FUNC_ITEM, SUM_FUNC_ITEM, STRING_ITEM,
	     INT_ITEM, REAL_ITEM, NULL_ITEM, VARBIN_ITEM,
	     COPY_STR_ITEM, FIELD_AVG_ITEM, DEFAULT_VALUE_ITEM,
	     PROC_ITEM,COND_ITEM, REF_ITEM, FIELD_STD_ITEM,
	     FIELD_VARIANCE_ITEM, INSERT_VALUE_ITEM,
             SUBSELECT_ITEM, ROW_ITEM, CACHE_ITEM, TYPE_HOLDER,
             PARAM_ITEM, TRIGGER_FIELD_ITEM, DECIMAL_ITEM,
             XPATH_NODESET, XPATH_NODESET_CMP,
             VIEW_FIXER_ITEM};

  enum cond_result { COND_UNDEF,COND_OK,COND_TRUE,COND_FALSE };

  enum traverse_order { POSTFIX, PREFIX };
  
  /* Reuse size, only used by SP local variable assignment, otherwize 0 */
  uint rsize;

  /*
    str_values's main purpose is to be used to cache the value in
    save_in_field
  */
  String str_value;
  char * name;			/* Name from select */
  /* Original item name (if it was renamed)*/
  char * orig_name;
  /**
     Intrusive list pointer for free list. If not null, points to the next
     Item on some Query_arena's free list. For instance, stored procedures
     have their own Query_arena's.

     @see Query_arena::free_list
   */
  Item *next;
  uint32 max_length;                    /* Maximum length, in bytes */
  uint name_length;                     /* Length of name */
  int8 marker;
  uint8 decimals;
  my_bool maybe_null;			/* If item may be null */
  my_bool null_value;			/* if item is null */
  my_bool unsigned_flag;
  my_bool with_sum_func;
  my_bool fixed;                        /* If item fixed with fix_fields */
  my_bool is_autogenerated_name;        /* indicate was name of this Item
                                           autogenerated or set by user */
  DTCollation collation;
  my_bool with_subselect;               /* If this item is a subselect or some
                                           of its arguments is or contains a
                                           subselect. Computed by fix_fields. */
  Item_result cmp_context;              /* Comparison context */
  // alloc & destruct is done as start of select using sql_alloc
  Item();
  /*
     Constructor used by Item_field, Item_ref & aggregate (sum) functions.
     Used for duplicating lists in processing queries with temporary
     tables
     Also it used for Item_cond_and/Item_cond_or for creating
     top AND/OR structure of WHERE clause to protect it of
     optimisation changes in prepared statements
  */
  Item(THD *thd, Item *item);
  virtual ~Item()
  {
#ifdef EXTRA_DEBUG
    name=0;
#endif
  }		/*lint -e1509 */
  void set_name(const char *str, uint length, CHARSET_INFO *cs);
  void rename(char *new_name);
  void init_make_field(Send_field *tmp_field,enum enum_field_types type);
  virtual void cleanup();
  virtual void make_field(Send_field *field);
  Field *make_string_field(TABLE *table);
  virtual bool fix_fields(THD *, Item **);
  /**
    Fix after tables have been moved from one select_lex level to the parent
    level, e.g by semijoin conversion.
    Basically re-calculate all attributes dependent on the tables.

    @param parent_select  select_lex that tables are moved to.
    @param removed_select select_lex that tables are moved away from,
                          child of parent_select.
    @param ref            updated with new ref whenever the function substitutes
                          this item with another.
  */
  virtual void fix_after_pullout(st_select_lex *parent_select,
                                 st_select_lex *removed_select,
                                 Item **ref) {};
  /*
    should be used in case where we are sure that we do not need
    complete fix_fields() procedure.
  */
  inline void quick_fix_field() { fixed= 1; }
  /* Function returns 1 on overflow and -1 on fatal errors */
  int save_in_field_no_warnings(Field *field, bool no_conversions);
  virtual int save_in_field(Field *field, bool no_conversions);
  virtual void save_org_in_field(Field *field)
  { (void) save_in_field(field, 1); }
  virtual int save_safe_in_field(Field *field)
  { return save_in_field(field, 1); }
  virtual bool send(Protocol *protocol, String *str);
  virtual bool eq(const Item *, bool binary_cmp) const;
  virtual Item_result result_type() const { return REAL_RESULT; }
  virtual Item_result cast_to_int_type() const { return result_type(); }
  virtual enum_field_types string_field_type() const;
  virtual enum_field_types field_type() const;
  virtual enum Type type() const =0;
  
  /*
    Return information about function monotonicity. See comment for
    enum_monotonicity_info for details. This function can only be called
    after fix_fields() call.
  */
  virtual enum_monotonicity_info get_monotonicity_info() const
  { return NON_MONOTONIC; }

  /*
    Convert "func_arg $CMP$ const" half-interval into "FUNC(func_arg) $CMP2$ const2"

    SYNOPSIS
      val_int_endpoint()
        left_endp  FALSE  <=> The interval is "x < const" or "x <= const"
                   TRUE   <=> The interval is "x > const" or "x >= const"

        incl_endp  IN   FALSE <=> the comparison is '<' or '>'
                        TRUE  <=> the comparison is '<=' or '>='
                   OUT  The same but for the "F(x) $CMP$ F(const)" comparison

    DESCRIPTION
      This function is defined only for unary monotonic functions. The caller
      supplies the source half-interval

         x $CMP$ const

      The value of const is supplied implicitly as the value this item's
      argument, the form of $CMP$ comparison is specified through the
      function's arguments. The calle returns the result interval
         
         F(x) $CMP2$ F(const)
      
      passing back F(const) as the return value, and the form of $CMP2$ 
      through the out parameter. NULL values are assumed to be comparable and
      be less than any non-NULL values.

    RETURN
      The output range bound, which equal to the value of val_int()
        - If the value of the function is NULL then the bound is the 
          smallest possible value of LONGLONG_MIN 
  */
  virtual longlong val_int_endpoint(bool left_endp, bool *incl_endp)
  { DBUG_ASSERT(0); return 0; }


  /* valXXX methods must return NULL or 0 or 0.0 if null_value is set. */
  /*
    Return double precision floating point representation of item.

    SYNOPSIS
      val_real()

    RETURN
      In case of NULL value return 0.0 and set null_value flag to TRUE.
      If value is not null null_value flag will be reset to FALSE.
  */
  virtual double val_real()=0;
  /*
    Return integer representation of item.

    SYNOPSIS
      val_int()

    RETURN
      In case of NULL value return 0 and set null_value flag to TRUE.
      If value is not null null_value flag will be reset to FALSE.
  */
  virtual longlong val_int()=0;
  /*
    This is just a shortcut to avoid the cast. You should still use
    unsigned_flag to check the sign of the item.
  */
  inline ulonglong val_uint() { return (ulonglong) val_int(); }
  /*
    Return string representation of this item object.

    SYNOPSIS
      val_str()
      str   an allocated buffer this or any nested Item object can use to
            store return value of this method.

    NOTE
      Buffer passed via argument  should only be used if the item itself
      doesn't have an own String buffer. In case when the item maintains
      it's own string buffer, it's preferable to return it instead to
      minimize number of mallocs/memcpys.
      The caller of this method can modify returned string, but only in case
      when it was allocated on heap, (is_alloced() is true).  This allows
      the caller to efficiently use a buffer allocated by a child without
      having to allocate a buffer of it's own. The buffer, given to
      val_str() as argument, belongs to the caller and is later used by the
      caller at it's own choosing.
      A few implications from the above:
      - unless you return a string object which only points to your buffer
        but doesn't manages it you should be ready that it will be
        modified.
      - even for not allocated strings (is_alloced() == false) the caller
        can change charset (see Item_func_{typecast/binary}. XXX: is this
        a bug?
      - still you should try to minimize data copying and return internal
        object whenever possible.

    RETURN
      In case of NULL value return 0 (NULL pointer) and set null_value flag
      to TRUE.
      If value is not null null_value flag will be reset to FALSE.
  */
  virtual String *val_str(String *str)=0;

  /*
    Returns string representation of this item in ASCII format.

    SYNOPSIS
      val_str_ascii()
      str - similar to val_str();

    NOTE
      This method is introduced for performance optimization purposes.

      1. val_str() result of some Items in string context
      depends on @@character_set_results.
      @@character_set_results can be set to a "real multibyte" character
      set like UCS2, UTF16, UTF32. (We'll use only UTF32 in the examples
      below for convenience.)

      So the default string result of such functions
      in these circumstances is real multi-byte character set, like UTF32.

      For example, all numbers in string context
      return result in @@character_set_results:

      SELECT CONCAT(20010101); -> UTF32

      We do sprintf() first (to get ASCII representation)
      and then convert to UTF32;
      
      So these kind "data sources" can use ASCII representation
      internally, but return multi-byte data only because
      @@character_set_results wants so.
      Therefore, conversion from ASCII to UTF32 is applied internally.


      2. Some other functions need in fact ASCII input.

      For example,
        inet_aton(), GeometryFromText(), Convert_TZ(), GET_FORMAT().

      Similar, fields of certain type, like DATE, TIME,
      when you insert string data into them, expect in fact ASCII input.
      If they get non-ASCII input, for example UTF32, they
      convert input from UTF32 to ASCII, and then use ASCII
      representation to do further processing.


      3. Now imagine we pass result of a data source of the first type
         to a data destination of the second type.

      What happens:
        a. data source converts data from ASCII to UTF32, because
           @@character_set_results wants so and passes the result to
           data destination.
        b. data destination gets UTF32 string.
        c. data destination converts UTF32 string to ASCII,
           because it needs ASCII representation to be able to handle data
           correctly.

      As a result we get two steps of unnecessary conversion:
      From ASCII to UTF32, then from UTF32 to ASCII.

      A better way to handle these situations is to pass ASCII
      representation directly from the source to the destination.

      This is why val_str_ascii() introduced.

    RETURN
      Similar to val_str()
  */
  virtual String *val_str_ascii(String *str);
  
  /*
    Return decimal representation of item with fixed point.

    SYNOPSIS
      val_decimal()
      decimal_buffer  buffer which can be used by Item for returning value
                      (but can be not)

    NOTE
      Returned value should not be changed if it is not the same which was
      passed via argument.

    RETURN
      Return pointer on my_decimal (it can be other then passed via argument)
        if value is not NULL (null_value flag will be reset to FALSE).
      In case of NULL value it return 0 pointer and set null_value flag
        to TRUE.
  */
  virtual my_decimal *val_decimal(my_decimal *decimal_buffer)= 0;
  /*
    Return boolean value of item.

    RETURN
      FALSE value is false or NULL
      TRUE value is true (not equal to 0)
  */
  virtual bool val_bool();
  virtual String *val_nodeset(String*) { return 0; }
  /* Helper functions, see item_sum.cc */
  String *val_string_from_real(String *str);
  String *val_string_from_int(String *str);
  String *val_string_from_decimal(String *str);
  my_decimal *val_decimal_from_real(my_decimal *decimal_value);
  my_decimal *val_decimal_from_int(my_decimal *decimal_value);
  my_decimal *val_decimal_from_string(my_decimal *decimal_value);
  my_decimal *val_decimal_from_date(my_decimal *decimal_value);
  my_decimal *val_decimal_from_time(my_decimal *decimal_value);
  longlong val_int_from_decimal();
  double val_real_from_decimal();

  int save_time_in_field(Field *field);
  int save_date_in_field(Field *field);
  int save_str_value_in_field(Field *field, String *result);

  virtual Field *get_tmp_table_field() { return 0; }
  /* This is also used to create fields in CREATE ... SELECT: */
  virtual Field *tmp_table_field(TABLE *t_arg) { return 0; }
  virtual const char *full_name() const { return name ? name : "???"; }

  /*
    *result* family of methods is analog of *val* family (see above) but
    return value of result_field of item if it is present. If Item have not
    result field, it return val(). This methods set null_value flag in same
    way as *val* methods do it.
  */
  virtual double  val_result() { return val_real(); }
  virtual longlong val_int_result() { return val_int(); }
  virtual String *str_result(String* tmp) { return val_str(tmp); }
  virtual my_decimal *val_decimal_result(my_decimal *val)
  { return val_decimal(val); }
  virtual bool val_bool_result() { return val_bool(); }
  virtual bool is_null_result() { return is_null(); }

  /* bit map of tables used by item */
  virtual table_map used_tables() const { return (table_map) 0L; }
  /*
    Return table map of tables that can't be NULL tables (tables that are
    used in a context where if they would contain a NULL row generated
    by a LEFT or RIGHT join, the item would not be true).
    This expression is used on WHERE item to determinate if a LEFT JOIN can be
    converted to a normal join.
    Generally this function should return used_tables() if the function
    would return null if any of the arguments are null
    As this is only used in the beginning of optimization, the value don't
    have to be updated in update_used_tables()
  */
  virtual table_map not_null_tables() const { return used_tables(); }
  /*
    Returns true if this is a simple constant item like an integer, not
    a constant expression. Used in the optimizer to propagate basic constants.
  */
  virtual bool basic_const_item() const { return 0; }
  /* cloning of constant items (0 if it is not const) */
  virtual Item *clone_item() { return 0; }
  virtual cond_result eq_cmp_result() const { return COND_OK; }
  inline uint float_length(uint decimals_par) const
  { return decimals != NOT_FIXED_DEC ? (DBL_DIG+2+decimals_par) : DBL_DIG+8;}
  virtual uint decimal_precision() const;
  inline int decimal_int_part() const
  { return my_decimal_int_part(decimal_precision(), decimals); }
  /* 
    Returns true if this is constant (during query execution, i.e. its value
    will not change until next fix_fields) and its value is known.
  */
  virtual bool const_item() const { return used_tables() == 0; }
  /* 
    Returns true if this is constant but its value may be not known yet.
    (Can be used for parameters of prep. stmts or of stored procedures.)
  */
  virtual bool const_during_execution() const 
  { return (used_tables() & ~PARAM_TABLE_BIT) == 0; }

  /**
    This method is used for to:
      - to generate a view definition query (SELECT-statement);
      - to generate a SQL-query for EXPLAIN EXTENDED;
      - to generate a SQL-query to be shown in INFORMATION_SCHEMA;
      - debug.

    For more information about view definition query, INFORMATION_SCHEMA
    query and why they should be generated from the Item-tree, @see
    mysql_register_view().
  */
  virtual inline void print(String *str, enum_query_type query_type)
  {
    str->append(full_name());
  }

  void print_item_w_name(String *, enum_query_type query_type);
  virtual void update_used_tables() {}
  virtual void split_sum_func(THD *thd, Item **ref_pointer_array,
                              List<Item> &fields) {}
  /* Called for items that really have to be split */
  void split_sum_func2(THD *thd, Item **ref_pointer_array, List<Item> &fields,
                       Item **ref, bool skip_registered);
  virtual bool get_date(MYSQL_TIME *ltime,uint fuzzydate);
  virtual bool get_time(MYSQL_TIME *ltime);
  virtual bool get_date_result(MYSQL_TIME *ltime,uint fuzzydate)
  { return get_date(ltime,fuzzydate); }
  /*
    The method allows to determine nullness of a complex expression 
    without fully evaluating it, instead of calling val/result*() then 
    checking null_value. Used in Item_func_isnull/Item_func_isnotnull
    and Item_sum_count/Item_sum_count_distinct.
    Any new item which can be NULL must implement this method.
  */
  virtual bool is_null() { return 0; }

  /*
   Make sure the null_value member has a correct value.
  */
  virtual void update_null_value () { (void) val_int(); }

  /*
    Inform the item that there will be no distinction between its result
    being FALSE or NULL.

    NOTE
      This function will be called for eg. Items that are top-level AND-parts
      of the WHERE clause. Items implementing this function (currently
      Item_cond_and and subquery-related item) enable special optimizations
      when they are "top level".
  */
  virtual void top_level_item() {}
  /*
    set field of temporary table for Item which can be switched on temporary
    table during query processing (grouping and so on)
  */
  virtual void set_result_field(Field *field) {}
  virtual bool is_result_field() { return 0; }
  virtual bool is_bool_func() { return 0; }
  virtual void save_in_result_field(bool no_conversions) {}
  /*
    set value of aggregate function in case of no rows for grouping were found
  */
  virtual void no_rows_in_result() {}
  virtual Item *copy_or_same(THD *thd) { return this; }
  virtual Item *copy_andor_structure(THD *thd) { return this; }
  virtual Item *real_item() { return this; }
  virtual Item *get_tmp_table_item(THD *thd) { return copy_or_same(thd); }

  static CHARSET_INFO *default_charset();
  virtual CHARSET_INFO *compare_collation() { return NULL; }

  /*
    For backward compatibility, to make numeric
    data types return "binary" charset in client-side metadata.
  */
  virtual CHARSET_INFO *charset_for_protocol(void) const
  {
    return result_type() == STRING_RESULT ? collation.collation :
                                            &my_charset_bin;
  };

  virtual bool walk(Item_processor processor, bool walk_subquery, uchar *arg)
  {
    return (this->*processor)(arg);
  }

  virtual Item* transform(Item_transformer transformer, uchar *arg);

  /*
    This function performs a generic "compilation" of the Item tree.
    The process of compilation is assumed to go as follows: 
    
    compile()
    { 
      if (this->*some_analyzer(...))
      {
        compile children if any;
        this->*some_transformer(...);
      }
    }

    i.e. analysis is performed top-down while transformation is done
    bottom-up.      
  */
  virtual Item* compile(Item_analyzer analyzer, uchar **arg_p,
                        Item_transformer transformer, uchar *arg_t)
  {
    if ((this->*analyzer) (arg_p))
      return ((this->*transformer) (arg_t));
    return 0;
  }

   virtual void traverse_cond(Cond_traverser traverser,
                              void *arg, traverse_order order)
   {
     (*traverser)(this, arg);
   }

  /*
    This is used to get the most recent version of any function in
    an item tree. The version is the version where a MySQL function
    was introduced in. So any function which is added should use
    this function and set the int_arg to maximum of the input data
    and their own version info.
  */
  virtual bool intro_version(uchar *int_arg) { return 0; }

  virtual bool remove_dependence_processor(uchar * arg) { return 0; }
  virtual bool remove_fixed(uchar * arg) { fixed= 0; return 0; }
  virtual bool cleanup_processor(uchar *arg);
  virtual bool collect_item_field_processor(uchar * arg) { return 0; }
  virtual bool add_field_to_set_processor(uchar * arg) { return 0; }
  virtual bool find_item_in_field_list_processor(uchar *arg) { return 0; }
  virtual bool change_context_processor(uchar *context) { return 0; }
  virtual bool reset_query_id_processor(uchar *query_id_arg) { return 0; }
  virtual bool find_item_processor(uchar *arg) { return this == (void *) arg; }
  virtual bool register_field_in_read_map(uchar *arg) { return 0; }

  virtual bool cache_const_expr_analyzer(uchar **arg);
  virtual Item* cache_const_expr_transformer(uchar *arg);
  /*
    Check if a partition function is allowed
    SYNOPSIS
      check_partition_func_processor()
      int_arg                        Ignored
    RETURN VALUE
      TRUE                           Partition function not accepted
      FALSE                          Partition function accepted

    DESCRIPTION
    check_partition_func_processor is used to check if a partition function
    uses an allowed function. An allowed function will always ensure that
    X=Y guarantees that also part_function(X)=part_function(Y) where X is
    a set of partition fields and so is Y. The problems comes mainly from
    character sets where two equal strings can be quite unequal. E.g. the
    german character for double s is equal to 2 s.

    The default is that an item is not allowed
    in a partition function. Allowed functions
    can never depend on server version, they cannot depend on anything
    related to the environment. They can also only depend on a set of
    fields in the table itself. They cannot depend on other tables and
    cannot contain any queries and cannot contain udf's or similar.
    If a new Item class is defined and it inherits from a class that is
    allowed in a partition function then it is very important to consider
    whether this should be inherited to the new class. If not the function
    below should be defined in the new Item class.

    The general behaviour is that most integer functions are allowed.
    If the partition function contains any multi-byte collations then
    the function check_part_func_fields will report an error on the
    partition function independent of what functions are used. So the
    only character sets allowed are single character collation and
    even for those only a limited set of functions are allowed. The
    problem with multi-byte collations is that almost every string
    function has the ability to change things such that two strings
    that are equal will not be equal after manipulated by a string
    function. E.g. two strings one contains a double s, there is a
    special german character that is equal to two s. Now assume a
    string function removes one character at this place, then in
    one the double s will be removed and in the other there will
    still be one s remaining and the strings are no longer equal
    and thus the partition function will not sort equal strings into
    the same partitions.

    So the check if a partition function is valid is two steps. First
    check that the field types are valid, next check that the partition
    function is valid. The current set of partition functions valid
    assumes that there are no multi-byte collations amongst the partition
    fields.
  */
  virtual bool check_partition_func_processor(uchar *bool_arg) { return TRUE;}
  virtual bool subst_argument_checker(uchar **arg)
  { 
    if (*arg)
      *arg= NULL; 
    return TRUE;     
  }

  virtual Item *equal_fields_propagator(uchar * arg) { return this; }
  virtual bool set_no_const_sub(uchar *arg) { return FALSE; }
  virtual Item *replace_equal_field(uchar * arg) { return this; }
  /*
    Check if an expression value depends on the current timezone. Used by
    partitioning code to reject timezone-dependent expressions in a
    (sub)partitioning function.
  */
  virtual bool is_timezone_dependent_processor(uchar *bool_arg)
  {
    return FALSE;
  }

  /**
    Find a function of a given type

    @param   arg     the function type to search (enum Item_func::Functype)
    @return
      @retval TRUE   the function type we're searching for is found
      @retval FALSE  the function type wasn't found

    @description
      This function can be used (together with Item::walk()) to find functions
      in an item tree fragment.
  */
  virtual bool find_function_processor (uchar *arg)
  {
    return FALSE;
  }

  /*
    For SP local variable returns pointer to Item representing its
    current value and pointer to current Item otherwise.
  */
  virtual Item *this_item() { return this; }
  virtual const Item *this_item() const { return this; }

  /*
    For SP local variable returns address of pointer to Item representing its
    current value and pointer passed via parameter otherwise.
  */
  virtual Item **this_item_addr(THD *thd, Item **addr_arg) { return addr_arg; }

  // Row emulation
  virtual uint cols() { return 1; }
  virtual Item* element_index(uint i) { return this; }
  virtual Item** addr(uint i) { return 0; }
  virtual bool check_cols(uint c);
  // It is not row => null inside is impossible
  virtual bool null_inside() { return 0; }
  // used in row subselects to get value of elements
  virtual void bring_value() {}

  Field *tmp_table_field_from_field_type(TABLE *table, bool fixed_length);
  virtual Item_field *filed_for_view_update() { return 0; }

  virtual Item *neg_transformer(THD *thd) { return NULL; }
  virtual Item *update_value_transformer(uchar *select_arg) { return this; }
  virtual Item *safe_charset_converter(CHARSET_INFO *tocs);
  void delete_self()
  {
    cleanup();
    delete this;
  }

  virtual bool is_splocal() { return 0; } /* Needed for error checking */

  /*
    Return Settable_routine_parameter interface of the Item.  Return 0
    if this Item is not Settable_routine_parameter.
  */
  virtual Settable_routine_parameter *get_settable_routine_parameter()
  {
    return 0;
  }
  /*
    result_as_longlong() must return TRUE for Items representing DATE/TIME
    functions and DATE/TIME table fields.
    Those Items have result_type()==STRING_RESULT (and not INT_RESULT), but
    their values should be compared as integers (because the integer
    representation is more precise than the string one).
  */
  virtual bool result_as_longlong() { return FALSE; }
  inline bool is_datetime() const
  {
    switch (field_type())
    {
      case MYSQL_TYPE_DATE:
      case MYSQL_TYPE_DATETIME:
      case MYSQL_TYPE_TIMESTAMP:
        return TRUE;
      default:
        break;
    }
    return FALSE;
  }
  /**
    Check whether this and the given item has compatible comparison context.
    Used by the equality propagation. See Item_field::equal_fields_propagator.

    @return
      TRUE  if the context is the same or if fields could be
            compared as DATETIME values by the Arg_comparator.
      FALSE otherwise.
  */
  inline bool has_compatible_context(Item *item) const
  {
    /* Same context. */
    if (cmp_context == (Item_result)-1 || item->cmp_context == cmp_context)
      return TRUE;
    /* DATETIME comparison context. */
    if (is_datetime())
      return item->is_datetime() || item->cmp_context == STRING_RESULT;
    if (item->is_datetime())
      return is_datetime() || cmp_context == STRING_RESULT;
    return FALSE;
  }
  virtual Field::geometry_type get_geometry_type() const
    { return Field::GEOM_GEOMETRY; };
  String *check_well_formed_result(String *str, bool send_error= 0);
  bool eq_by_collation(Item *item, bool binary_cmp, CHARSET_INFO *cs); 
<<<<<<< HEAD
=======

  /*
    Test whether an expression is expensive to compute. Used during
    optimization to avoid computing expensive expressions during this
    phase. Also used to force temp tables when sorting on expensive
    functions.
    TODO:
    Normally we should have a method:
      cost Item::execution_cost(),
    where 'cost' is either 'double' or some structure of various cost
    parameters.

    NOTE
      This function is now used to prevent evaluation of materialized IN
      subquery predicates before it is allowed. grep for 
      DontEvaluateMaterializedSubqueryTooEarly to see the uses.
  */
  virtual bool is_expensive()
  {
    if (is_expensive_cache < 0)
      is_expensive_cache= walk(&Item::is_expensive_processor, 0, (uchar*)0);
    return test(is_expensive_cache);
  }
>>>>>>> 20ca15d4
  uint32 max_char_length() const
  { return max_length / collation.collation->mbmaxlen; }
  void fix_length_and_charset(uint32 max_char_length_arg, CHARSET_INFO *cs)
  {
    max_length= char_to_byte_length_safe(max_char_length_arg, cs->mbmaxlen);
    collation.collation= cs;
  }
  void fix_char_length(uint32 max_char_length_arg)
  {
    max_length= char_to_byte_length_safe(max_char_length_arg,
                                         collation.collation->mbmaxlen);
  }
  void fix_char_length_ulonglong(ulonglong max_char_length_arg)
  {
    ulonglong max_result_length= max_char_length_arg *
                                 collation.collation->mbmaxlen;
    if (max_result_length >= MAX_BLOB_WIDTH)
    {
      max_length= MAX_BLOB_WIDTH;
      maybe_null= 1;
    }
    else
      max_length= max_result_length;
  }
  void fix_length_and_charset_datetime(uint32 max_char_length_arg)
  {
    collation.set(&my_charset_numeric, DERIVATION_NUMERIC, MY_REPERTOIRE_ASCII);
    fix_char_length(max_char_length_arg);
  }
  /*
    Return TRUE if the item points to a column of an outer-joined table.
  */
  virtual bool is_outer_field() const { DBUG_ASSERT(fixed); return FALSE; }
<<<<<<< HEAD
=======

  /**
     Check if an item either is a blob field, or will be represented as a BLOB
     field if a field is created based on this item.
     
     @note Original non-BLOB items that are longer than
     CONVERT_IF_BIGGER_TO_BLOB will be converted to BLOBs when a field
     is created for it.
     
     @retval TRUE  If a field based on this item will be a BLOB field,
     @retval FALSE Otherwise.
  */
  bool is_blob_field() const;
>>>>>>> 20ca15d4
};


class sp_head;


class Item_basic_constant :public Item
{
  table_map used_table_map;
public:
  Item_basic_constant(): Item(), used_table_map(0) {};
  void set_used_tables(table_map map) { used_table_map= map; }
  table_map used_tables() const { return used_table_map; }
  /* to prevent drop fixed flag (no need parent cleanup call) */
  void cleanup()
  {
    /*
      Restore the original field name as it might not have been allocated
      in the statement memory. If the name is auto generated, it must be
      done again between subsequent executions of a prepared statement.
    */
    if (orig_name)
      name= orig_name;
  }
};


/*****************************************************************************
  The class is a base class for representation of stored routine variables in
  the Item-hierarchy. There are the following kinds of SP-vars:
    - local variables (Item_splocal);
    - CASE expression (Item_case_expr);
*****************************************************************************/

class Item_sp_variable :public Item
{
protected:
  /*
    THD, which is stored in fix_fields() and is used in this_item() to avoid
    current_thd use.
  */
  THD *m_thd;

public:
  LEX_STRING m_name;

public:
#ifndef DBUG_OFF
  /*
    Routine to which this Item_splocal belongs. Used for checking if correct
    runtime context is used for variable handling.
  */
  sp_head *m_sp;
#endif

public:
  Item_sp_variable(char *sp_var_name_str, uint sp_var_name_length);

public:
  bool fix_fields(THD *thd, Item **);

  double val_real();
  longlong val_int();
  String *val_str(String *sp);
  my_decimal *val_decimal(my_decimal *decimal_value);
  bool is_null();

public:
  inline void make_field(Send_field *field);
  
  inline bool const_item() const;
  
  inline int save_in_field(Field *field, bool no_conversions);
  inline bool send(Protocol *protocol, String *str);
}; 

/*****************************************************************************
  Item_sp_variable inline implementation.
*****************************************************************************/

inline void Item_sp_variable::make_field(Send_field *field)
{
  Item *it= this_item();

  if (name)
    it->set_name(name, (uint) strlen(name), system_charset_info);
  else
    it->set_name(m_name.str, (uint) m_name.length, system_charset_info);
  it->make_field(field);
}

inline bool Item_sp_variable::const_item() const
{
  return TRUE;
}

inline int Item_sp_variable::save_in_field(Field *field, bool no_conversions)
{
  return this_item()->save_in_field(field, no_conversions);
}

inline bool Item_sp_variable::send(Protocol *protocol, String *str)
{
  return this_item()->send(protocol, str);
}


/*****************************************************************************
  A reference to local SP variable (incl. reference to SP parameter), used in
  runtime.
*****************************************************************************/

class Item_splocal :public Item_sp_variable,
                    private Settable_routine_parameter
{
  uint m_var_idx;

  Type m_type;
  Item_result m_result_type;
  enum_field_types m_field_type;
public:
  /*
    Is this variable a parameter in LIMIT clause. 
    Used only during NAME_CONST substitution, to not append
    NAME_CONST to the resulting query and thus not break
    the slave.
  */
  bool limit_clause_param;
  /* 
    Position of this reference to SP variable in the statement (the
    statement itself is in sp_instr_stmt::m_query).
    This is valid only for references to SP variables in statements,
    excluding DECLARE CURSOR statement. It is used to replace references to SP
    variables with NAME_CONST calls when putting statements into the binary
    log.
    Value of 0 means that this object doesn't corresponding to reference to
    SP variable in query text.
  */
  uint pos_in_query;
  /*
    Byte length of SP variable name in the statement (see pos_in_query).
    The value of this field may differ from the name_length value because
    name_length contains byte length of UTF8-encoded item name, but
    the query string (see sp_instr_stmt::m_query) is currently stored with
    a charset from the SET NAMES statement.
  */
  uint len_in_query;

  Item_splocal(const LEX_STRING &sp_var_name, uint sp_var_idx,
               enum_field_types sp_var_type,
               uint pos_in_q= 0, uint len_in_q= 0);

  bool is_splocal() { return 1; } /* Needed for error checking */

  Item *this_item();
  const Item *this_item() const;
  Item **this_item_addr(THD *thd, Item **);

  virtual void print(String *str, enum_query_type query_type);

public:
  inline const LEX_STRING *my_name() const;

  inline uint get_var_idx() const;

  inline enum Type type() const;
  inline Item_result result_type() const;
  inline enum_field_types field_type() const { return m_field_type; }

private:
  bool set_value(THD *thd, sp_rcontext *ctx, Item **it);

public:
  Settable_routine_parameter *get_settable_routine_parameter()
  {
    return this;
  }
};

/*****************************************************************************
  Item_splocal inline implementation.
*****************************************************************************/

inline const LEX_STRING *Item_splocal::my_name() const
{
  return &m_name;
}

inline uint Item_splocal::get_var_idx() const
{
  return m_var_idx;
}

inline enum Item::Type Item_splocal::type() const
{
  return m_type;
}

inline Item_result Item_splocal::result_type() const
{
  return m_result_type;
}


/*****************************************************************************
  A reference to case expression in SP, used in runtime.
*****************************************************************************/

class Item_case_expr :public Item_sp_variable
{
public:
  Item_case_expr(uint case_expr_id);

public:
  Item *this_item();
  const Item *this_item() const;
  Item **this_item_addr(THD *thd, Item **);

  inline enum Type type() const;
  inline Item_result result_type() const;

public:
  /*
    NOTE: print() is intended to be used from views and for debug.
    Item_case_expr can not occur in views, so here it is only for debug
    purposes.
  */
  virtual void print(String *str, enum_query_type query_type);

private:
  uint m_case_expr_id;
};

/*****************************************************************************
  Item_case_expr inline implementation.
*****************************************************************************/

inline enum Item::Type Item_case_expr::type() const
{
  return this_item()->type();
}

inline Item_result Item_case_expr::result_type() const
{
  return this_item()->result_type();
}


/*
  NAME_CONST(given_name, const_value). 
  This 'function' has all properties of the supplied const_value (which is 
  assumed to be a literal constant), and the name given_name. 

  This is used to replace references to SP variables when we write PROCEDURE
  statements into the binary log.

  TODO
    Together with Item_splocal and Item::this_item() we can actually extract
    common a base of this class and Item_splocal. Maybe it is possible to
    extract a common base with class Item_ref, too.
*/

class Item_name_const : public Item
{
  Item *value_item;
  Item *name_item;
  bool valid_args;
public:
  Item_name_const(Item *name_arg, Item *val);

  bool fix_fields(THD *, Item **);

  enum Type type() const;
  double val_real();
  longlong val_int();
  String *val_str(String *sp);
  my_decimal *val_decimal(my_decimal *);
  bool is_null();
  virtual void print(String *str, enum_query_type query_type);

  Item_result result_type() const
  {
    return value_item->result_type();
  }

  bool const_item() const
  {
    return TRUE;
  }

  int save_in_field(Field *field, bool no_conversions)
  {
    return  value_item->save_in_field(field, no_conversions);
  }

  bool send(Protocol *protocol, String *str)
  {
    return value_item->send(protocol, str);
  }
};

bool agg_item_collations(DTCollation &c, const char *name,
                         Item **items, uint nitems, uint flags, int item_sep);
bool agg_item_collations_for_comparison(DTCollation &c, const char *name,
                                        Item **items, uint nitems, uint flags);
bool agg_item_set_converter(DTCollation &coll, const char *fname,
                            Item **args, uint nargs, uint flags, int item_sep);
bool agg_item_charsets(DTCollation &c, const char *name,
                       Item **items, uint nitems, uint flags, int item_sep);
inline bool
agg_item_charsets_for_string_result(DTCollation &c, const char *name,
                                    Item **items, uint nitems,
                                    int item_sep= 1)
{
  uint flags= MY_COLL_ALLOW_SUPERSET_CONV |
              MY_COLL_ALLOW_COERCIBLE_CONV;
  return agg_item_charsets(c, name, items, nitems, flags, item_sep);
}
inline bool
agg_item_charsets_for_comparison(DTCollation &c, const char *name,
                                 Item **items, uint nitems,
                                 int item_sep= 1)
{
  uint flags= MY_COLL_ALLOW_SUPERSET_CONV |
              MY_COLL_ALLOW_COERCIBLE_CONV |
              MY_COLL_DISALLOW_NONE;
  return agg_item_charsets(c, name, items, nitems, flags, item_sep);
}

class Item_num: public Item_basic_constant
{
public:
  Item_num() { collation.set_numeric(); } /* Remove gcc warning */
  virtual Item_num *neg()= 0;
  Item *safe_charset_converter(CHARSET_INFO *tocs);
  bool check_partition_func_processor(uchar *int_arg) { return FALSE;}
};

#define NO_CACHED_FIELD_INDEX ((uint)(-1))

class st_select_lex;
class Item_ident :public Item
{
protected:
  /* 
    We have to store initial values of db_name, table_name and field_name
    to be able to restore them during cleanup() because they can be 
    updated during fix_fields() to values from Field object and life-time 
    of those is shorter than life-time of Item_field.
  */
  const char *orig_db_name;
  const char *orig_table_name;
  const char *orig_field_name;

public:
  Name_resolution_context *context;
  const char *db_name;
  const char *table_name;
  const char *field_name;
  bool alias_name_used; /* true if item was resolved against alias */
  /* 
    Cached value of index for this field in table->field array, used by prep. 
    stmts for speeding up their re-execution. Holds NO_CACHED_FIELD_INDEX 
    if index value is not known.
  */
  uint cached_field_index;
  /*
    Cached pointer to table which contains this field, used for the same reason
    by prep. stmt. too in case then we have not-fully qualified field.
    0 - means no cached value.
  */
  TABLE_LIST *cached_table;
  st_select_lex *depended_from;
  Item_ident(Name_resolution_context *context_arg,
             const char *db_name_arg, const char *table_name_arg,
             const char *field_name_arg);
  Item_ident(THD *thd, Item_ident *item);
  Item_ident(TABLE_LIST *view_arg, const char *field_name_arg);
  const char *full_name() const;
  void cleanup();
  bool remove_dependence_processor(uchar * arg);
  virtual void print(String *str, enum_query_type query_type);
  virtual bool change_context_processor(uchar *cntx)
    { context= (Name_resolution_context *)cntx; return FALSE; }
  friend bool insert_fields(THD *thd, Name_resolution_context *context,
                            const char *db_name,
                            const char *table_name, List_iterator<Item> *it,
                            bool any_privileges);
};


class Item_ident_for_show :public Item
{
public:
  Field *field;
  const char *db_name;
  const char *table_name;

  Item_ident_for_show(Field *par_field, const char *db_arg,
                      const char *table_name_arg)
    :field(par_field), db_name(db_arg), table_name(table_name_arg)
  {}

  enum Type type() const { return FIELD_ITEM; }
  double val_real() { return field->val_real(); }
  longlong val_int() { return field->val_int(); }
  String *val_str(String *str) { return field->val_str(str); }
  my_decimal *val_decimal(my_decimal *dec) { return field->val_decimal(dec); }
  void make_field(Send_field *tmp_field);
};


class Item_equal;
class COND_EQUAL;

class Item_field :public Item_ident
{
protected:
  void set_field(Field *field);
public:
  Field *field,*result_field;
  Item_equal *item_equal;
  bool no_const_subst;
  /*
    if any_privileges set to TRUE then here real effective privileges will
    be stored
  */
  uint have_privileges;
  /* field need any privileges (for VIEW creation) */
  bool any_privileges;
  Item_field(Name_resolution_context *context_arg,
             const char *db_arg,const char *table_name_arg,
	     const char *field_name_arg);
  /*
    Constructor needed to process subselect with temporary tables (see Item)
  */
  Item_field(THD *thd, Item_field *item);
  /*
    Constructor used inside setup_wild(), ensures that field, table,
    and database names will live as long as Item_field (this is important
    in prepared statements).
  */
  Item_field(THD *thd, Name_resolution_context *context_arg, Field *field);
  /*
    If this constructor is used, fix_fields() won't work, because
    db_name, table_name and column_name are unknown. It's necessary to call
    reset_field() before fix_fields() for all fields created this way.
  */
  Item_field(Field *field);
  enum Type type() const { return FIELD_ITEM; }
  bool eq(const Item *item, bool binary_cmp) const;
  double val_real();
  longlong val_int();
  my_decimal *val_decimal(my_decimal *);
  String *val_str(String*);
  double val_result();
  longlong val_int_result();
  String *str_result(String* tmp);
  my_decimal *val_decimal_result(my_decimal *);
  bool val_bool_result();
  bool is_null_result();
  bool send(Protocol *protocol, String *str_arg);
  void reset_field(Field *f);
  bool fix_fields(THD *, Item **);
  void fix_after_pullout(st_select_lex *parent_select,
                         st_select_lex *removed_select, Item **ref);
  void make_field(Send_field *tmp_field);
  int save_in_field(Field *field,bool no_conversions);
  void save_org_in_field(Field *field);
  table_map used_tables() const;
  /*
    Return used table information for the level on which this table is resolved.
  */
  table_map resolved_used_tables() const;
  enum Item_result result_type () const
  {
    return field->result_type();
  }
  Item_result cast_to_int_type() const
  {
    return field->cast_to_int_type();
  }
  enum_field_types field_type() const
  {
    return field->type();
  }
  enum_monotonicity_info get_monotonicity_info() const
  {
    return MONOTONIC_STRICT_INCREASING;
  }
  longlong val_int_endpoint(bool left_endp, bool *incl_endp);
  Field *get_tmp_table_field() { return result_field; }
  Field *tmp_table_field(TABLE *t_arg) { return result_field; }
  bool get_date(MYSQL_TIME *ltime,uint fuzzydate);
  bool get_date_result(MYSQL_TIME *ltime,uint fuzzydate);
  bool get_time(MYSQL_TIME *ltime);
  bool is_null() { return field->is_null(); }
  void update_null_value();
  Item *get_tmp_table_item(THD *thd);
  bool collect_item_field_processor(uchar * arg);
  bool add_field_to_set_processor(uchar * arg);
  bool find_item_in_field_list_processor(uchar *arg);
  bool register_field_in_read_map(uchar *arg);
  bool check_partition_func_processor(uchar *int_arg) {return FALSE;}
  void cleanup();
  bool result_as_longlong()
  {
    return field->can_be_compared_as_longlong();
  }
  Item_equal *find_item_equal(COND_EQUAL *cond_equal);
  bool subst_argument_checker(uchar **arg);
  Item *equal_fields_propagator(uchar *arg);
  bool set_no_const_sub(uchar *arg);
  Item *replace_equal_field(uchar *arg);
  inline uint32 max_disp_length() { return field->max_display_length(); }
  Item_field *filed_for_view_update() { return this; }
  Item *safe_charset_converter(CHARSET_INFO *tocs);
  int fix_outer_field(THD *thd, Field **field, Item **reference);
  virtual Item *update_value_transformer(uchar *select_arg);
  virtual void print(String *str, enum_query_type query_type);
  bool is_outer_field() const
  {
    DBUG_ASSERT(fixed);
    return field->table->pos_in_table_list->outer_join;
  }
  Field::geometry_type get_geometry_type() const
  {
    DBUG_ASSERT(field_type() == MYSQL_TYPE_GEOMETRY);
    return field->get_geometry_type();
  }
  CHARSET_INFO *charset_for_protocol(void) const
  { return field->charset_for_protocol(); }
<<<<<<< HEAD
=======

#ifndef DBUG_OFF
  void dbug_print()
  {
    fprintf(DBUG_FILE, "<field ");
    if (field)
    {
      fprintf(DBUG_FILE, "'%s.%s': ", field->table->alias, field->field_name);
      field->dbug_print();
    }
    else
      fprintf(DBUG_FILE, "NULL");

    fprintf(DBUG_FILE, ", result_field: ");
    if (result_field)
    {
      fprintf(DBUG_FILE, "'%s.%s': ",
              result_field->table->alias, result_field->field_name);
      result_field->dbug_print();
    }
    else
      fprintf(DBUG_FILE, "NULL");
    fprintf(DBUG_FILE, ">\n");
  }
#endif

>>>>>>> 20ca15d4
  friend class Item_default_value;
  friend class Item_insert_value;
  friend class st_select_lex_unit;
};

class Item_null :public Item_basic_constant
{
public:
  Item_null(char *name_par=0)
  {
    maybe_null= null_value= TRUE;
    max_length= 0;
    name= name_par ? name_par : (char*) "NULL";
    fixed= 1;
    collation.set(&my_charset_bin, DERIVATION_IGNORABLE);
  }
  enum Type type() const { return NULL_ITEM; }
  bool eq(const Item *item, bool binary_cmp) const;
  double val_real();
  longlong val_int();
  String *val_str(String *str);
  my_decimal *val_decimal(my_decimal *);
  int save_in_field(Field *field, bool no_conversions);
  int save_safe_in_field(Field *field);
  bool send(Protocol *protocol, String *str);
  enum Item_result result_type () const { return STRING_RESULT; }
  enum_field_types field_type() const   { return MYSQL_TYPE_NULL; }
  bool basic_const_item() const { return 1; }
  Item *clone_item() { return new Item_null(name); }
  bool is_null() { return 1; }

  virtual inline void print(String *str, enum_query_type query_type)
  {
    str->append(STRING_WITH_LEN("NULL"));
  }

  Item *safe_charset_converter(CHARSET_INFO *tocs);
  bool check_partition_func_processor(uchar *int_arg) {return FALSE;}
};

class Item_null_result :public Item_null
{
public:
  Field *result_field;
  Item_null_result() : Item_null(), result_field(0) {}
  bool is_result_field() { return result_field != 0; }
  void save_in_result_field(bool no_conversions)
  {
    save_in_field(result_field, no_conversions);
  }
  bool check_partition_func_processor(uchar *int_arg) {return TRUE;}
};  

/* Item represents one placeholder ('?') of prepared statement */

class Item_param :public Item,
                  private Settable_routine_parameter
{
  char cnvbuf[MAX_FIELD_WIDTH];
  String cnvstr;
  Item *cnvitem;

public:
  enum enum_item_param_state
  {
    NO_VALUE, NULL_VALUE, INT_VALUE, REAL_VALUE,
    STRING_VALUE, TIME_VALUE, LONG_DATA_VALUE,
    DECIMAL_VALUE
  } state;

  /*
    A buffer for string and long data values. Historically all allocated
    values returned from val_str() were treated as eligible to
    modification. I. e. in some cases Item_func_concat can append it's
    second argument to return value of the first one. Because of that we
    can't return the original buffer holding string data from val_str(),
    and have to have one buffer for data and another just pointing to
    the data. This is the latter one and it's returned from val_str().
    Can not be declared inside the union as it's not a POD type.
  */
  String str_value_ptr;
  my_decimal decimal_value;
  union
  {
    longlong integer;
    double   real;
    /*
      Character sets conversion info for string values.
      Character sets of client and connection defined at bind time are used
      for all conversions, even if one of them is later changed (i.e.
      between subsequent calls to mysql_stmt_execute).
    */
    struct CONVERSION_INFO
    {
      CHARSET_INFO *character_set_client;
      CHARSET_INFO *character_set_of_placeholder;
      /*
        This points at character set of connection if conversion
        to it is required (i. e. if placeholder typecode is not BLOB).
        Otherwise it's equal to character_set_client (to simplify
        check in convert_str_value()).
      */
      CHARSET_INFO *final_character_set_of_str_value;
    } cs_info;
    MYSQL_TIME     time;
  } value;

  /* Cached values for virtual methods to save us one switch.  */
  enum Item_result item_result_type;
  enum Type item_type;

  /*
    Used when this item is used in a temporary table.
    This is NOT placeholder metadata sent to client, as this value
    is assigned after sending metadata (in setup_one_conversion_function).
    For example in case of 'SELECT ?' you'll get MYSQL_TYPE_STRING both
    in result set and placeholders metadata, no matter what type you will
    supply for this placeholder in mysql_stmt_execute.
  */
  enum enum_field_types param_type;
  /*
    Offset of placeholder inside statement text. Used to create
    no-placeholders version of this statement for the binary log.
  */
  uint pos_in_query;

  Item_param(uint pos_in_query_arg);

  enum Item_result result_type () const { return item_result_type; }
  enum Type type() const { return item_type; }
  enum_field_types field_type() const { return param_type; }

  double val_real();
  longlong val_int();
  my_decimal *val_decimal(my_decimal*);
  String *val_str(String*);
  bool get_time(MYSQL_TIME *tm);
  bool get_date(MYSQL_TIME *tm, uint fuzzydate);
  int  save_in_field(Field *field, bool no_conversions);

  void set_null();
  void set_int(longlong i, uint32 max_length_arg);
  void set_double(double i);
  void set_decimal(const char *str, ulong length);
  void set_decimal(const my_decimal *dv);
  bool set_str(const char *str, ulong length);
  bool set_longdata(const char *str, ulong length);
  void set_time(MYSQL_TIME *tm, timestamp_type type, uint32 max_length_arg);
  bool set_from_user_var(THD *thd, const user_var_entry *entry);
  void reset();
  /*
    Assign placeholder value from bind data.
    Note, that 'len' has different semantics in embedded library (as we
    don't need to check that packet is not broken there). See
    sql_prepare.cc for details.
  */
  void (*set_param_func)(Item_param *param, uchar **pos, ulong len);

  const String *query_val_str(String *str) const;

  bool convert_str_value(THD *thd);

  /*
    If value for parameter was not set we treat it as non-const
    so noone will use parameters value in fix_fields still
    parameter is constant during execution.
  */
  virtual table_map used_tables() const
  { return state != NO_VALUE ? (table_map)0 : PARAM_TABLE_BIT; }
  virtual void print(String *str, enum_query_type query_type);
  bool is_null()
  { DBUG_ASSERT(state != NO_VALUE); return state == NULL_VALUE; }
  bool basic_const_item() const;
  /*
    This method is used to make a copy of a basic constant item when
    propagating constants in the optimizer. The reason to create a new
    item and not use the existing one is not precisely known (2005/04/16).
    Probably we are trying to preserve tree structure of items, in other
    words, avoid pointing at one item from two different nodes of the tree.
    Return a new basic constant item if parameter value is a basic
    constant, assert otherwise. This method is called only if
    basic_const_item returned TRUE.
  */
  Item *safe_charset_converter(CHARSET_INFO *tocs);
  Item *clone_item();
  /*
    Implement by-value equality evaluation if parameter value
    is set and is a basic constant (integer, real or string).
    Otherwise return FALSE.
  */
  bool eq(const Item *item, bool binary_cmp) const;
  /** Item is a argument to a limit clause. */
  bool limit_clause_param;
  void set_param_type_and_swap_value(Item_param *from);

private:
  virtual inline Settable_routine_parameter *
    get_settable_routine_parameter()
  {
    return this;
  }

  virtual bool set_value(THD *thd, sp_rcontext *ctx, Item **it);

  virtual void set_out_param_info(Send_field *info);

public:
  virtual const Send_field *get_out_param_info() const;

  virtual void make_field(Send_field *field);

private:
  Send_field *m_out_param_info;
};


class Item_int :public Item_num
{
public:
  longlong value;
  Item_int(int32 i,uint length= MY_INT32_NUM_DECIMAL_DIGITS)
    :value((longlong) i)
    { max_length=length; fixed= 1; }
  Item_int(longlong i,uint length= MY_INT64_NUM_DECIMAL_DIGITS)
    :value(i)
    { max_length=length; fixed= 1; }
  Item_int(ulonglong i, uint length= MY_INT64_NUM_DECIMAL_DIGITS)
    :value((longlong)i)
    { max_length=length; fixed= 1; unsigned_flag= 1; }
  Item_int(const char *str_arg,longlong i,uint length) :value(i)
    { max_length=length; name=(char*) str_arg; fixed= 1; }
  Item_int(const char *str_arg, uint length=64);
  enum Type type() const { return INT_ITEM; }
  enum Item_result result_type () const { return INT_RESULT; }
  enum_field_types field_type() const { return MYSQL_TYPE_LONGLONG; }
  longlong val_int() { DBUG_ASSERT(fixed == 1); return value; }
  double val_real() { DBUG_ASSERT(fixed == 1); return (double) value; }
  my_decimal *val_decimal(my_decimal *);
  String *val_str(String*);
  int save_in_field(Field *field, bool no_conversions);
  bool basic_const_item() const { return 1; }
  Item *clone_item() { return new Item_int(name,value,max_length); }
  virtual void print(String *str, enum_query_type query_type);
  Item_num *neg() { value= -value; return this; }
  uint decimal_precision() const
  { return (uint)(max_length - test(value < 0)); }
  bool eq(const Item *, bool binary_cmp) const;
  bool check_partition_func_processor(uchar *bool_arg) { return FALSE;}
};


class Item_uint :public Item_int
{
public:
  Item_uint(const char *str_arg, uint length);
  Item_uint(ulonglong i) :Item_int((ulonglong) i, 10) {}
  Item_uint(const char *str_arg, longlong i, uint length);
  double val_real()
    { DBUG_ASSERT(fixed == 1); return ulonglong2double((ulonglong)value); }
  String *val_str(String*);
  Item *clone_item() { return new Item_uint(name, value, max_length); }
  int save_in_field(Field *field, bool no_conversions);
  virtual void print(String *str, enum_query_type query_type);
  Item_num *neg ();
  uint decimal_precision() const { return max_length; }
  bool check_partition_func_processor(uchar *bool_arg) { return FALSE;}
};


/* decimal (fixed point) constant */
class Item_decimal :public Item_num
{
protected:
  my_decimal decimal_value;
public:
  Item_decimal(const char *str_arg, uint length, CHARSET_INFO *charset);
  Item_decimal(const char *str, const my_decimal *val_arg,
               uint decimal_par, uint length);
  Item_decimal(my_decimal *value_par);
  Item_decimal(longlong val, bool unsig);
  Item_decimal(double val, int precision, int scale);
  Item_decimal(const uchar *bin, int precision, int scale);

  enum Type type() const { return DECIMAL_ITEM; }
  enum Item_result result_type () const { return DECIMAL_RESULT; }
  enum_field_types field_type() const { return MYSQL_TYPE_NEWDECIMAL; }
  longlong val_int();
  double val_real();
  String *val_str(String*);
  my_decimal *val_decimal(my_decimal *val) { return &decimal_value; }
  int save_in_field(Field *field, bool no_conversions);
  bool basic_const_item() const { return 1; }
  Item *clone_item()
  {
    return new Item_decimal(name, &decimal_value, decimals, max_length);
  }
  virtual void print(String *str, enum_query_type query_type);
  Item_num *neg()
  {
    my_decimal_neg(&decimal_value);
    unsigned_flag= !decimal_value.sign();
    return this;
  }
  uint decimal_precision() const { return decimal_value.precision(); }
  bool eq(const Item *, bool binary_cmp) const;
  void set_decimal_value(my_decimal *value_par);
  bool check_partition_func_processor(uchar *bool_arg) { return FALSE;}
};


class Item_float :public Item_num
{
  char *presentation;
public:
  double value;
  // Item_real() :value(0) {}
  Item_float(const char *str_arg, uint length);
  Item_float(const char *str,double val_arg,uint decimal_par,uint length)
    :value(val_arg)
  {
    presentation= name=(char*) str;
    decimals=(uint8) decimal_par;
    max_length=length;
    fixed= 1;
  }
  Item_float(double value_par, uint decimal_par) :presentation(0), value(value_par)
  {
    decimals= (uint8) decimal_par;
    fixed= 1;
  }
  int save_in_field(Field *field, bool no_conversions);
  enum Type type() const { return REAL_ITEM; }
  enum_field_types field_type() const { return MYSQL_TYPE_DOUBLE; }
  double val_real() { DBUG_ASSERT(fixed == 1); return value; }
  longlong val_int()
  {
    DBUG_ASSERT(fixed == 1);
    if (value <= (double) LONGLONG_MIN)
    {
       return LONGLONG_MIN;
    }
    else if (value >= (double) (ulonglong) LONGLONG_MAX)
    {
      return LONGLONG_MAX;
    }
    return (longlong) rint(value);
  }
  String *val_str(String*);
  my_decimal *val_decimal(my_decimal *);
  bool basic_const_item() const { return 1; }
  Item *clone_item()
  { return new Item_float(name, value, decimals, max_length); }
  Item_num *neg() { value= -value; return this; }
  virtual void print(String *str, enum_query_type query_type);
  bool eq(const Item *, bool binary_cmp) const;
};


class Item_static_float_func :public Item_float
{
  const char *func_name;
public:
  Item_static_float_func(const char *str, double val_arg, uint decimal_par,
                        uint length)
    :Item_float(NullS, val_arg, decimal_par, length), func_name(str)
  {}

  virtual inline void print(String *str, enum_query_type query_type)
  {
    str->append(func_name);
  }

  Item *safe_charset_converter(CHARSET_INFO *tocs);
};


class Item_string :public Item_basic_constant
{
public:
  Item_string(const char *str,uint length,
              CHARSET_INFO *cs, Derivation dv= DERIVATION_COERCIBLE,
              uint repertoire= MY_REPERTOIRE_UNICODE30)
    : m_cs_specified(FALSE)
  {
    str_value.set_or_copy_aligned(str, length, cs);
    collation.set(cs, dv, repertoire);
    /*
      We have to have a different max_length than 'length' here to
      ensure that we get the right length if we do use the item
      to create a new table. In this case max_length must be the maximum
      number of chars for a string of this type because we in Create_field::
      divide the max_length with mbmaxlen).
    */
    max_length= str_value.numchars()*cs->mbmaxlen;
    set_name(str, length, cs);
    decimals=NOT_FIXED_DEC;
    // it is constant => can be used without fix_fields (and frequently used)
    fixed= 1;
  }
  /* Just create an item and do not fill string representation */
  Item_string(CHARSET_INFO *cs, Derivation dv= DERIVATION_COERCIBLE)
    : m_cs_specified(FALSE)
  {
    collation.set(cs, dv);
    max_length= 0;
    set_name(NULL, 0, cs);
    decimals= NOT_FIXED_DEC;
    fixed= 1;
  }
  Item_string(const char *name_par, const char *str, uint length,
              CHARSET_INFO *cs, Derivation dv= DERIVATION_COERCIBLE,
              uint repertoire= MY_REPERTOIRE_UNICODE30)
    : m_cs_specified(FALSE)
  {
    str_value.set_or_copy_aligned(str, length, cs);
    collation.set(cs, dv, repertoire);
    max_length= str_value.numchars()*cs->mbmaxlen;
    set_name(name_par, 0, cs);
    decimals=NOT_FIXED_DEC;
    // it is constant => can be used without fix_fields (and frequently used)
    fixed= 1;
  }
  /*
    This is used in stored procedures to avoid memory leaks and
    does a deep copy of its argument.
  */
  void set_str_with_copy(const char *str_arg, uint length_arg)
  {
    str_value.copy(str_arg, length_arg, collation.collation);
    max_length= str_value.numchars() * collation.collation->mbmaxlen;
  }
  void set_repertoire_from_value()
  {
    collation.repertoire= my_string_repertoire(str_value.charset(),
                                               str_value.ptr(),
                                               str_value.length());
  }
  enum Type type() const { return STRING_ITEM; }
  double val_real();
  longlong val_int();
  String *val_str(String*)
  {
    DBUG_ASSERT(fixed == 1);
    return (String*) &str_value;
  }
  my_decimal *val_decimal(my_decimal *);
  int save_in_field(Field *field, bool no_conversions);
  enum Item_result result_type () const { return STRING_RESULT; }
  enum_field_types field_type() const { return MYSQL_TYPE_VARCHAR; }
  bool basic_const_item() const { return 1; }
  bool eq(const Item *item, bool binary_cmp) const;
  Item *clone_item() 
  {
    return new Item_string(name, str_value.ptr(), 
    			   str_value.length(), collation.collation);
  }
  Item *safe_charset_converter(CHARSET_INFO *tocs);
  inline void append(char *str, uint length)
  {
    str_value.append(str, length);
    max_length= str_value.numchars() * collation.collation->mbmaxlen;
  }
  virtual void print(String *str, enum_query_type query_type);
  bool check_partition_func_processor(uchar *int_arg) {return FALSE;}

  /**
    Return TRUE if character-set-introducer was explicitly specified in the
    original query for this item (text literal).

    This operation is to be called from Item_string::print(). The idea is
    that when a query is generated (re-constructed) from the Item-tree,
    character-set-introducers should appear only for those literals, where
    they were explicitly specified by the user. Otherwise, that may lead to
    loss collation information (character set introducers implies default
    collation for the literal).

    Basically, that makes sense only for views and hopefully will be gone
    one day when we start using original query as a view definition.

    @return This operation returns the value of m_cs_specified attribute.
      @retval TRUE if character set introducer was explicitly specified in
      the original query.
      @retval FALSE otherwise.
  */
  inline bool is_cs_specified() const
  {
    return m_cs_specified;
  }

  /**
    Set the value of m_cs_specified attribute.

    m_cs_specified attribute shows whether character-set-introducer was
    explicitly specified in the original query for this text literal or
    not. The attribute makes sense (is used) only for views.

    This operation is to be called from the parser during parsing an input
    query.
  */
  inline void set_cs_specified(bool cs_specified)
  {
    m_cs_specified= cs_specified;
  }

private:
  bool m_cs_specified;
};


longlong 
longlong_from_string_with_check (CHARSET_INFO *cs, const char *cptr, char *end);
double 
double_from_string_with_check (CHARSET_INFO *cs, const char *cptr, char *end);

class Item_static_string_func :public Item_string
{
  const char *func_name;
public:
  Item_static_string_func(const char *name_par, const char *str, uint length,
                          CHARSET_INFO *cs,
                          Derivation dv= DERIVATION_COERCIBLE)
    :Item_string(NullS, str, length, cs, dv), func_name(name_par)
  {}
  Item *safe_charset_converter(CHARSET_INFO *tocs);

  virtual inline void print(String *str, enum_query_type query_type)
  {
    str->append(func_name);
  }

  bool check_partition_func_processor(uchar *int_arg) {return TRUE;}
};


/* for show tables */
class Item_partition_func_safe_string: public Item_string
{
public:
  Item_partition_func_safe_string(const char *name, uint length,
                                  CHARSET_INFO *cs= NULL):
    Item_string(name, length, cs)
  {}
};


class Item_return_date_time :public Item_partition_func_safe_string
{
  enum_field_types date_time_field_type;
public:
  Item_return_date_time(const char *name_arg, enum_field_types field_type_arg)
    :Item_partition_func_safe_string(name_arg, 0, &my_charset_bin),
     date_time_field_type(field_type_arg)
  { }
  enum_field_types field_type() const { return date_time_field_type; }
};


class Item_blob :public Item_partition_func_safe_string
{
public:
  Item_blob(const char *name, uint length) :
    Item_partition_func_safe_string(name, length, &my_charset_bin)
  { max_length= length; }
  enum Type type() const { return TYPE_HOLDER; }
  enum_field_types field_type() const { return MYSQL_TYPE_BLOB; }
};


/**
  Item_empty_string -- is a utility class to put an item into List<Item>
  which is then used in protocol.send_result_set_metadata() when sending SHOW output to
  the client.
*/

class Item_empty_string :public Item_partition_func_safe_string
{
public:
  Item_empty_string(const char *header,uint length, CHARSET_INFO *cs= NULL) :
    Item_partition_func_safe_string("",0, cs ? cs : &my_charset_utf8_general_ci)
    { name=(char*) header; max_length= length * collation.collation->mbmaxlen; }
  void make_field(Send_field *field);
};


class Item_return_int :public Item_int
{
  enum_field_types int_field_type;
public:
  Item_return_int(const char *name_arg, uint length,
		  enum_field_types field_type_arg, longlong value= 0)
    :Item_int(name_arg, value, length), int_field_type(field_type_arg)
  {
    unsigned_flag=1;
  }
  enum_field_types field_type() const { return int_field_type; }
};


class Item_hex_string: public Item_basic_constant
{
public:
  Item_hex_string();
  Item_hex_string(const char *str,uint str_length);
  enum Type type() const { return VARBIN_ITEM; }
  double val_real()
  { 
    DBUG_ASSERT(fixed == 1); 
    return (double) (ulonglong) Item_hex_string::val_int();
  }
  longlong val_int();
  bool basic_const_item() const { return 1; }
  String *val_str(String*) { DBUG_ASSERT(fixed == 1); return &str_value; }
  my_decimal *val_decimal(my_decimal *);
  int save_in_field(Field *field, bool no_conversions);
  enum Item_result result_type () const { return STRING_RESULT; }
  enum Item_result cast_to_int_type() const { return INT_RESULT; }
  enum_field_types field_type() const { return MYSQL_TYPE_VARCHAR; }
  virtual void print(String *str, enum_query_type query_type);
  bool eq(const Item *item, bool binary_cmp) const;
  virtual Item *safe_charset_converter(CHARSET_INFO *tocs);
  bool check_partition_func_processor(uchar *int_arg) {return FALSE;}
private:
  void hex_string_init(const char *str, uint str_length);
};


class Item_bin_string: public Item_hex_string
{
public:
  Item_bin_string(const char *str,uint str_length);
};

class Item_result_field :public Item	/* Item with result field */
{
public:
  Field *result_field;				/* Save result here */
  Item_result_field() :result_field(0) {}
  // Constructor used for Item_sum/Item_cond_and/or (see Item comment)
  Item_result_field(THD *thd, Item_result_field *item):
    Item(thd, item), result_field(item->result_field)
  {}
  ~Item_result_field() {}			/* Required with gcc 2.95 */
  Field *get_tmp_table_field() { return result_field; }
  Field *tmp_table_field(TABLE *t_arg) { return result_field; }
  table_map used_tables() const { return 1; }
  virtual void fix_length_and_dec()=0;
  void set_result_field(Field *field) { result_field= field; }
  bool is_result_field() { return 1; }
  void save_in_result_field(bool no_conversions)
  {
    save_in_field(result_field, no_conversions);
  }
  void cleanup();
  /*
    This method is used for debug purposes to print the name of an
    item to the debug log. The second use of this method is as
    a helper function of print() and error messages, where it is
    applicable. To suit both goals it should return a meaningful,
    distinguishable and sintactically correct string. This method
    should not be used for runtime type identification, use enum
    {Sum}Functype and Item_func::functype()/Item_sum::sum_func()
    instead.
    Added here, to the parent class of both Item_func and Item_sum_func.

    NOTE: for Items inherited from Item_sum, func_name() return part of
    function name till first argument (including '(') to make difference in
    names for functions with 'distinct' clause and without 'distinct' and
    also to make printing of items inherited from Item_sum uniform.
  */
  virtual const char *func_name() const= 0;
};


class Item_ref :public Item_ident
{
protected:
  void set_properties();
public:
  enum Ref_Type { REF, DIRECT_REF, VIEW_REF, OUTER_REF, AGGREGATE_REF };
  Field *result_field;			 /* Save result here */
  Item **ref;
  Item_ref(Name_resolution_context *context_arg,
           const char *db_arg, const char *table_name_arg,
           const char *field_name_arg)
    :Item_ident(context_arg, db_arg, table_name_arg, field_name_arg),
     result_field(0), ref(0) {}
  /*
    This constructor is used in two scenarios:
    A) *item = NULL
      No initialization is performed, fix_fields() call will be necessary.
      
    B) *item points to an Item this Item_ref will refer to. This is 
      used for GROUP BY. fix_fields() will not be called in this case,
      so we call set_properties to make this item "fixed". set_properties
      performs a subset of action Item_ref::fix_fields does, and this subset
      is enough for Item_ref's used in GROUP BY.
    
    TODO we probably fix a superset of problems like in BUG#6658. Check this 
         with Bar, and if we have a more broader set of problems like this.
  */
  Item_ref(Name_resolution_context *context_arg, Item **item,
           const char *table_name_arg, const char *field_name_arg,
           bool alias_name_used_arg= FALSE);
  Item_ref(TABLE_LIST *view_arg, Item **item,
           const char *field_name_arg, bool alias_name_used_arg= FALSE);

  /* Constructor need to process subselect with temporary tables (see Item) */
  Item_ref(THD *thd, Item_ref *item)
    :Item_ident(thd, item), result_field(item->result_field), ref(item->ref) {}
  enum Type type() const		{ return REF_ITEM; }
  bool eq(const Item *item, bool binary_cmp) const
  { 
    Item *it= ((Item *) item)->real_item();
    return ref && (*ref)->eq(it, binary_cmp);
  }
  double val_real();
  longlong val_int();
  my_decimal *val_decimal(my_decimal *);
  bool val_bool();
  String *val_str(String* tmp);
  bool is_null();
  bool get_date(MYSQL_TIME *ltime,uint fuzzydate);
  double val_result();
  longlong val_int_result();
  String *str_result(String* tmp);
  my_decimal *val_decimal_result(my_decimal *);
  bool val_bool_result();
  bool is_null_result();
  bool send(Protocol *prot, String *tmp);
  void make_field(Send_field *field);
  bool fix_fields(THD *, Item **);
  void fix_after_pullout(st_select_lex *parent_select,
                         st_select_lex *removed_select, Item **ref);
  int save_in_field(Field *field, bool no_conversions);
  void save_org_in_field(Field *field);
  enum Item_result result_type () const { return (*ref)->result_type(); }
  enum_field_types field_type() const   { return (*ref)->field_type(); }
  Field *get_tmp_table_field()
  { return result_field ? result_field : (*ref)->get_tmp_table_field(); }
  Item *get_tmp_table_item(THD *thd);
  table_map used_tables() const		
  {
    return depended_from ? OUTER_REF_TABLE_BIT : (*ref)->used_tables(); 
  }
  void update_used_tables() 
  { 
    if (!depended_from) 
      (*ref)->update_used_tables(); 
  }
  table_map not_null_tables() const { return (*ref)->not_null_tables(); }
  void set_result_field(Field *field)	{ result_field= field; }
  bool is_result_field() { return 1; }
  void save_in_result_field(bool no_conversions)
  {
    (*ref)->save_in_field(result_field, no_conversions);
  }
  Item *real_item()
  {
    return ref ? (*ref)->real_item() : this;
  }
  bool walk(Item_processor processor, bool walk_subquery, uchar *arg)
  {
    return (*ref)->walk(processor, walk_subquery, arg) ||
           (this->*processor)(arg);
  }
  virtual void print(String *str, enum_query_type query_type);
  bool result_as_longlong()
  {
    return (*ref)->result_as_longlong();
  }
  void cleanup();
  Item_field *filed_for_view_update()
    { return (*ref)->filed_for_view_update(); }
  virtual Ref_Type ref_type() { return REF; }

  // Row emulation: forwarding of ROW-related calls to ref
  uint cols()
  {
    return ref && result_type() == ROW_RESULT ? (*ref)->cols() : 1;
  }
  Item* element_index(uint i)
  {
    return ref && result_type() == ROW_RESULT ? (*ref)->element_index(i) : this;
  }
  Item** addr(uint i)
  {
    return ref && result_type() == ROW_RESULT ? (*ref)->addr(i) : 0;
  }
  bool check_cols(uint c)
  {
    return ref && result_type() == ROW_RESULT ? (*ref)->check_cols(c) 
                                              : Item::check_cols(c);
  }
  bool null_inside()
  {
    return ref && result_type() == ROW_RESULT ? (*ref)->null_inside() : 0;
  }
  void bring_value()
  { 
    if (ref && result_type() == ROW_RESULT)
      (*ref)->bring_value();
  }
  bool get_time(MYSQL_TIME *ltime)
  {
    DBUG_ASSERT(fixed);
    return (*ref)->get_time(ltime);
  }
  virtual bool basic_const_item() const { return (*ref)->basic_const_item(); }
  bool is_outer_field() const
  {
    DBUG_ASSERT(fixed);
    DBUG_ASSERT(ref);
    return (*ref)->is_outer_field();
  }

};


/*
  The same as Item_ref, but get value from val_* family of method to get
  value of item on which it referred instead of result* family.
*/
class Item_direct_ref :public Item_ref
{
public:
  Item_direct_ref(Name_resolution_context *context_arg, Item **item,
                  const char *table_name_arg,
                  const char *field_name_arg,
                  bool alias_name_used_arg= FALSE)
    :Item_ref(context_arg, item, table_name_arg,
              field_name_arg, alias_name_used_arg)
  {}
  /* Constructor need to process subselect with temporary tables (see Item) */
  Item_direct_ref(THD *thd, Item_direct_ref *item) : Item_ref(thd, item) {}
  Item_direct_ref(TABLE_LIST *view_arg, Item **item,
                  const char *field_name_arg,
                  bool alias_name_used_arg= FALSE)
    :Item_ref(view_arg, item, field_name_arg,
              alias_name_used_arg)
  {}

  double val_real();
  longlong val_int();
  String *val_str(String* tmp);
  my_decimal *val_decimal(my_decimal *);
  bool val_bool();
  bool is_null();
  bool get_date(MYSQL_TIME *ltime,uint fuzzydate);
  virtual Ref_Type ref_type() { return DIRECT_REF; }
};

/*
  Class for view fields, the same as Item_direct_ref, but call fix_fields
  of reference if it is not called yet
*/
class Item_direct_view_ref :public Item_direct_ref
{
public:
  Item_direct_view_ref(Name_resolution_context *context_arg, Item **item,
                  const char *table_name_arg,
                  const char *field_name_arg)
    :Item_direct_ref(context_arg, item, table_name_arg, field_name_arg) {}
  /* Constructor need to process subselect with temporary tables (see Item) */
  Item_direct_view_ref(THD *thd, Item_direct_ref *item)
    :Item_direct_ref(thd, item) {}
  Item_direct_view_ref(TABLE_LIST *view_arg, Item **item,
                       const char *field_name_arg)
    :Item_direct_ref(view_arg, item, field_name_arg)
  {}

  bool fix_fields(THD *, Item **);
  void fix_after_pullout(st_select_lex *parent_select,
                         st_select_lex *removed_select, Item **ref);
  bool eq(const Item *item, bool binary_cmp) const;
  Item *get_tmp_table_item(THD *thd)
  {
    Item *item= Item_ref::get_tmp_table_item(thd);
    item->name= name;
    return item;
  }
  virtual Ref_Type ref_type() { return VIEW_REF; }
};


/*
  Class for outer fields.
  An object of this class is created when the select where the outer field was
  resolved is a grouping one. After it has been fixed the ref field will point
  to either an Item_ref or an Item_direct_ref object which will be used to
  access the field.
  See also comments for the fix_inner_refs() and the
  Item_field::fix_outer_field() functions.
*/

class Item_sum;
class Item_outer_ref :public Item_direct_ref
{
public:
  Item *outer_ref;
  /* The aggregate function under which this outer ref is used, if any. */
  Item_sum *in_sum_func;
  /*
    TRUE <=> that the outer_ref is already present in the select list
    of the outer select.
  */
  bool found_in_select_list;
  Item_outer_ref(Name_resolution_context *context_arg,
                 Item_field *outer_field_arg)
    :Item_direct_ref(context_arg, 0, outer_field_arg->table_name,
                     outer_field_arg->field_name),
    outer_ref(outer_field_arg), in_sum_func(0),
    found_in_select_list(0)
  {
    ref= &outer_ref;
    set_properties();
    fixed= 0;
  }
  Item_outer_ref(Name_resolution_context *context_arg, Item **item,
                 const char *table_name_arg, const char *field_name_arg,
                 bool alias_name_used_arg)
    :Item_direct_ref(context_arg, item, table_name_arg, field_name_arg,
                     alias_name_used_arg),
    outer_ref(0), in_sum_func(0), found_in_select_list(1)
  {}
  void save_in_result_field(bool no_conversions)
  {
    outer_ref->save_org_in_field(result_field);
  }
  bool fix_fields(THD *, Item **);
  void fix_after_pullout(st_select_lex *parent_select,
                         st_select_lex *removed_select, Item **ref);
  table_map used_tables() const
  {
    return (*ref)->const_item() ? 0 : OUTER_REF_TABLE_BIT;
  }
  virtual Ref_Type ref_type() { return OUTER_REF; }
};


class Item_in_subselect;


/*
  An object of this class:
   - Converts val_XXX() calls to ref->val_XXX_result() calls, like Item_ref.
   - Sets owner->was_null=TRUE if it has returned a NULL value from any
     val_XXX() function. This allows to inject an Item_ref_null_helper
     object into subquery and then check if the subquery has produced a row
     with NULL value.
*/

class Item_ref_null_helper: public Item_ref
{
protected:
  Item_in_subselect* owner;
public:
  Item_ref_null_helper(Name_resolution_context *context_arg,
                       Item_in_subselect* master, Item **item,
		       const char *table_name_arg, const char *field_name_arg)
    :Item_ref(context_arg, item, table_name_arg, field_name_arg),
     owner(master) {}
  double val_real();
  longlong val_int();
  String* val_str(String* s);
  my_decimal *val_decimal(my_decimal *);
  bool val_bool();
  bool get_date(MYSQL_TIME *ltime, uint fuzzydate);
  virtual void print(String *str, enum_query_type query_type);
  /*
    we add RAND_TABLE_BIT to prevent moving this item from HAVING to WHERE
  */
  table_map used_tables() const
  {
    return (depended_from ?
            OUTER_REF_TABLE_BIT :
            (*ref)->used_tables() | RAND_TABLE_BIT);
  }
};

/*
  The following class is used to optimize comparing of date and bigint columns
  We need to save the original item ('ref') to be able to call
  ref->save_in_field(). This is used to create index search keys.
  
  An instance of Item_int_with_ref may have signed or unsigned integer value.
  
*/

class Item_int_with_ref :public Item_int
{
  Item *ref;
public:
  Item_int_with_ref(longlong i, Item *ref_arg, my_bool unsigned_arg) :
    Item_int(i), ref(ref_arg)
  {
    unsigned_flag= unsigned_arg;
  }
  int save_in_field(Field *field, bool no_conversions)
  {
    return ref->save_in_field(field, no_conversions);
  }
  Item *clone_item();
  virtual Item *real_item() { return ref; }
};

#ifdef MYSQL_SERVER
#include "gstream.h"
#include "spatial.h"
#include "item_sum.h"
#include "item_func.h"
#include "item_row.h"
#include "item_cmpfunc.h"
#include "item_strfunc.h"
#include "item_geofunc.h"
#include "item_timefunc.h"
#include "item_subselect.h"
#include "item_xmlfunc.h"
#include "item_create.h"
#endif

/**
  Base class to implement typed value caching Item classes

  Item_copy_ classes are very similar to the corresponding Item_
  classes (e.g. Item_copy_int is similar to Item_int) but they add
  the following additional functionality to Item_ :
    1. Nullability
    2. Possibility to store the value not only on instantiation time,
       but also later.
  Item_copy_ classes are a functionality subset of Item_cache_ 
  classes, as e.g. they don't support comparisons with the original Item
  as Item_cache_ classes do.
  Item_copy_ classes are used in GROUP BY calculation.
  TODO: Item_copy should be made an abstract interface and Item_copy_
  classes should inherit both the respective Item_ class and the interface.
  Ideally we should drop Item_copy_ classes altogether and merge 
  their functionality to Item_cache_ (and these should be made to inherit
  from Item_).
*/

class Item_copy :public Item
{
protected:  

  /**
    Stores the type of the resulting field that would be used to store the data
    in the cache. This is to avoid calls to the original item.
  */
  enum enum_field_types cached_field_type;

  /** The original item that is copied */
  Item *item;

  /**
    Stores the result type of the original item, so it can be returned
    without calling the original item's method
  */
  Item_result cached_result_type;

  /**
    Constructor of the Item_copy class

    stores metadata information about the original class as well as a 
    pointer to it.
  */
  Item_copy(Item *i)
  {
    item= i;
    null_value=maybe_null=item->maybe_null;
    decimals=item->decimals;
    max_length=item->max_length;
    name=item->name;
    cached_field_type= item->field_type();
    cached_result_type= item->result_type();
    unsigned_flag= item->unsigned_flag;
    fixed= item->fixed;
    collation.set(item->collation);
  }

public:
  /** 
    Factory method to create the appropriate subclass dependent on the type of 
    the original item.

    @param item      the original item.
  */  
  static Item_copy *create (Item *item);

  /** 
    Update the cache with the value of the original item
   
    This is the method that updates the cached value.
    It must be explicitly called by the user of this class to store the value 
    of the orginal item in the cache.
  */  
  virtual void copy() = 0;

  Item *get_item() { return item; }
  /** All of the subclasses should have the same type tag */
  enum Type type() const { return COPY_STR_ITEM; }
  enum_field_types field_type() const { return cached_field_type; }
  enum Item_result result_type () const { return cached_result_type; }

  void make_field(Send_field *field) { item->make_field(field); }
  table_map used_tables() const { return (table_map) 1L; }
  bool const_item() const { return 0; }
  bool is_null() { return null_value; }

  /*  
    Override the methods below as pure virtual to make sure all the 
    sub-classes implement them.
  */  

  virtual String *val_str(String*) = 0;
  virtual my_decimal *val_decimal(my_decimal *) = 0;
  virtual double val_real() = 0;
  virtual longlong val_int() = 0;
  virtual int save_in_field(Field *field, bool no_conversions) = 0;
};

/**
 Implementation of a string cache.
 
 Uses Item::str_value for storage
*/ 
class Item_copy_string : public Item_copy
{
public:
  Item_copy_string (Item *item) : Item_copy(item) {}

  String *val_str(String*);
  my_decimal *val_decimal(my_decimal *);
  double val_real();
  longlong val_int();
  void copy();
  int save_in_field(Field *field, bool no_conversions);
};


class Item_copy_int : public Item_copy
{
protected:  
  longlong cached_value; 
public:
  Item_copy_int (Item *i) : Item_copy(i) {}
  int save_in_field(Field *field, bool no_conversions);

  virtual String *val_str(String*);
  virtual my_decimal *val_decimal(my_decimal *);
  virtual double val_real()
  {
    return null_value ? 0.0 : (double) cached_value;
  }
  virtual longlong val_int()
  {
    return null_value ? LL(0) : cached_value;
  }
  virtual void copy();
};


class Item_copy_uint : public Item_copy_int
{
public:
  Item_copy_uint (Item *item) : Item_copy_int(item) 
  {
    unsigned_flag= 1;
  }

  String *val_str(String*);
  double val_real()
  {
    return null_value ? 0.0 : (double) (ulonglong) cached_value;
  }
};


class Item_copy_float : public Item_copy
{
protected:  
  double cached_value; 
public:
  Item_copy_float (Item *i) : Item_copy(i) {}
  int save_in_field(Field *field, bool no_conversions);

  String *val_str(String*);
  my_decimal *val_decimal(my_decimal *);
  double val_real()
  {
    return null_value ? 0.0 : cached_value;
  }
  longlong val_int()
  {
    return (longlong) rint(val_real());
  }
  void copy()
  {
    cached_value= item->val_real();
    null_value= item->null_value;
  }
};


class Item_copy_decimal : public Item_copy
{
protected:  
  my_decimal cached_value;
public:
  Item_copy_decimal (Item *i) : Item_copy(i) {}
  int save_in_field(Field *field, bool no_conversions);

  String *val_str(String*);
  my_decimal *val_decimal(my_decimal *) 
  { 
    return null_value ? NULL: &cached_value; 
  }
  double val_real();
  longlong val_int();
  void copy();
};


class Cached_item :public Sql_alloc
{
public:
  my_bool null_value;
  Cached_item() :null_value(0) {}
  virtual bool cmp(void)=0;
  virtual ~Cached_item(); /*line -e1509 */
};

class Cached_item_str :public Cached_item
{
  Item *item;
  uint32 value_max_length;
  String value,tmp_value;
public:
  Cached_item_str(THD *thd, Item *arg);
  bool cmp(void);
  ~Cached_item_str();                           // Deallocate String:s
};


class Cached_item_real :public Cached_item
{
  Item *item;
  double value;
public:
  Cached_item_real(Item *item_par) :item(item_par),value(0.0) {}
  bool cmp(void);
};

class Cached_item_int :public Cached_item
{
  Item *item;
  longlong value;
public:
  Cached_item_int(Item *item_par) :item(item_par),value(0) {}
  bool cmp(void);
};


class Cached_item_decimal :public Cached_item
{
  Item *item;
  my_decimal value;
public:
  Cached_item_decimal(Item *item_par);
  bool cmp(void);
};

class Cached_item_field :public Cached_item
{
  uchar *buff;
  Field *field;
  uint length;

public:
#ifndef DBUG_OFF
  void dbug_print()
  {
    uchar *org_ptr;
    org_ptr= field->ptr;
    fprintf(DBUG_FILE, "new: ");
    field->dbug_print();
    field->ptr= buff;
    fprintf(DBUG_FILE, ", old: ");
    field->dbug_print();
    field->ptr= org_ptr;
    fprintf(DBUG_FILE, "\n");
  }
#endif
  Cached_item_field(Field *arg_field) : field(arg_field)
  {
    field= arg_field;
    /* TODO: take the memory allocation below out of the constructor. */
    buff= (uchar*) sql_calloc(length=field->pack_length());
  }
  bool cmp(void);
};

class Item_default_value : public Item_field
{
public:
  Item *arg;
  Item_default_value(Name_resolution_context *context_arg)
    :Item_field(context_arg, (const char *)NULL, (const char *)NULL,
               (const char *)NULL),
     arg(NULL) {}
  Item_default_value(Name_resolution_context *context_arg, Item *a)
    :Item_field(context_arg, (const char *)NULL, (const char *)NULL,
                (const char *)NULL),
     arg(a) {}
  enum Type type() const { return DEFAULT_VALUE_ITEM; }
  bool eq(const Item *item, bool binary_cmp) const;
  bool fix_fields(THD *, Item **);
  virtual void print(String *str, enum_query_type query_type);
  int save_in_field(Field *field_arg, bool no_conversions);
  table_map used_tables() const { return (table_map)0L; }

  bool walk(Item_processor processor, bool walk_subquery, uchar *args)
  {
    return arg->walk(processor, walk_subquery, args) ||
      (this->*processor)(args);
  }

  Item *transform(Item_transformer transformer, uchar *args);
};

/*
  Item_insert_value -- an implementation of VALUES() function.
  You can use the VALUES(col_name) function in the UPDATE clause
  to refer to column values from the INSERT portion of the INSERT
  ... UPDATE statement. In other words, VALUES(col_name) in the
  UPDATE clause refers to the value of col_name that would be
  inserted, had no duplicate-key conflict occurred.
  In all other places this function returns NULL.
*/

class Item_insert_value : public Item_field
{
public:
  Item *arg;
  Item_insert_value(Name_resolution_context *context_arg, Item *a)
    :Item_field(context_arg, (const char *)NULL, (const char *)NULL,
               (const char *)NULL),
     arg(a) {}
  bool eq(const Item *item, bool binary_cmp) const;
  bool fix_fields(THD *, Item **);
  virtual void print(String *str, enum_query_type query_type);
  int save_in_field(Field *field_arg, bool no_conversions)
  {
    return Item_field::save_in_field(field_arg, no_conversions);
  }
  /* 
   We use RAND_TABLE_BIT to prevent Item_insert_value from
   being treated as a constant and precalculated before execution
  */
  table_map used_tables() const { return RAND_TABLE_BIT; }

  bool walk(Item_processor processor, bool walk_subquery, uchar *args)
  {
    return arg->walk(processor, walk_subquery, args) ||
	    (this->*processor)(args);
  }
};


class Table_triggers_list;

/*
  Represents NEW/OLD version of field of row which is
  changed/read in trigger.

  Note: For this item main part of actual binding to Field object happens
        not during fix_fields() call (like for Item_field) but right after
        parsing of trigger definition, when table is opened, with special
        setup_field() call. On fix_fields() stage we simply choose one of
        two Field instances representing either OLD or NEW version of this
        field.
*/
class Item_trigger_field : public Item_field,
                           private Settable_routine_parameter
{
public:
  /* Is this item represents row from NEW or OLD row ? */
  enum row_version_type {OLD_ROW, NEW_ROW};
  row_version_type row_version;
  /* Next in list of all Item_trigger_field's in trigger */
  Item_trigger_field *next_trg_field;
  /* Index of the field in the TABLE::field array */
  uint field_idx;
  /* Pointer to Table_trigger_list object for table of this trigger */
  Table_triggers_list *triggers;

  Item_trigger_field(Name_resolution_context *context_arg,
                     row_version_type row_ver_arg,
                     const char *field_name_arg,
                     ulong priv, const bool ro)
    :Item_field(context_arg,
               (const char *)NULL, (const char *)NULL, field_name_arg),
     row_version(row_ver_arg), field_idx((uint)-1), original_privilege(priv),
     want_privilege(priv), table_grants(NULL), read_only (ro)
  {}
  void setup_field(THD *thd, TABLE *table, GRANT_INFO *table_grant_info);
  enum Type type() const { return TRIGGER_FIELD_ITEM; }
  bool eq(const Item *item, bool binary_cmp) const;
  bool fix_fields(THD *, Item **);
  virtual void print(String *str, enum_query_type query_type);
  table_map used_tables() const { return (table_map)0L; }
  Field *get_tmp_table_field() { return 0; }
  Item *copy_or_same(THD *thd) { return this; }
  Item *get_tmp_table_item(THD *thd) { return copy_or_same(thd); }
  void cleanup();

private:
  void set_required_privilege(bool rw);
  bool set_value(THD *thd, sp_rcontext *ctx, Item **it);

public:
  Settable_routine_parameter *get_settable_routine_parameter()
  {
    return (read_only ? 0 : this);
  }

  bool set_value(THD *thd, Item **it)
  {
    return set_value(thd, NULL, it);
  }

private:
  /*
    'want_privilege' holds privileges required to perform operation on
    this trigger field (SELECT_ACL if we are going to read it and
    UPDATE_ACL if we are going to update it).  It is initialized at
    parse time but can be updated later if this trigger field is used
    as OUT or INOUT parameter of stored routine (in this case
    set_required_privilege() is called to appropriately update
    want_privilege and cleanup() is responsible for restoring of
    original want_privilege once parameter's value is updated).
  */
  ulong original_privilege;
  ulong want_privilege;
  GRANT_INFO *table_grants;
  /*
    Trigger field is read-only unless it belongs to the NEW row in a
    BEFORE INSERT of BEFORE UPDATE trigger.
  */
  bool read_only;
};


class Item_cache: public Item_basic_constant
{
protected:
  Item *example;
  table_map used_table_map;
  /*
    Field that this object will get value from. This is set/used by 
    index-based subquery engines to detect and remove the equality injected 
    by IN->EXISTS transformation.
    For all other uses of Item_cache, cached_field doesn't matter.
  */  
  Field *cached_field;
  enum enum_field_types cached_field_type;
  /*
    TRUE <=> cache holds value of the last stored item (i.e actual value).
    store() stores item to be cached and sets this flag to FALSE.
    On the first call of val_xxx function if this flag is set to FALSE the 
    cache_value() will be called to actually cache value of saved item.
    cache_value() will set this flag to TRUE.
  */
  bool value_cached;
public:
  Item_cache():
    example(0), used_table_map(0), cached_field(0),
    cached_field_type(MYSQL_TYPE_STRING),
    value_cached(0)
  {
    fixed= 1; 
    null_value= 1;
  }
  Item_cache(enum_field_types field_type_arg):
    example(0), used_table_map(0), cached_field(0),
    cached_field_type(field_type_arg),
    value_cached(0)
  {
    fixed= 1;
    null_value= 1;
  }

  void set_used_tables(table_map map) { used_table_map= map; }

  virtual bool allocate(uint i) { return 0; }
  virtual bool setup(Item *item)
  {
    example= item;
    max_length= item->max_length;
    decimals= item->decimals;
    collation.set(item->collation);
    unsigned_flag= item->unsigned_flag;
    if (item->type() == FIELD_ITEM)
      cached_field= ((Item_field *)item)->field;
    return 0;
  };
  enum Type type() const { return CACHE_ITEM; }
  enum_field_types field_type() const { return cached_field_type; }
  static Item_cache* get_cache(const Item *item);
  static Item_cache* get_cache(const Item* item, const Item_result type);
  table_map used_tables() const { return used_table_map; }
  virtual void keep_array() {}
  virtual void print(String *str, enum_query_type query_type);
  bool eq_def(Field *field) 
  { 
    return cached_field ? cached_field->eq_def (field) : FALSE;
  }
  bool eq(const Item *item, bool binary_cmp) const
  {
    return this == item;
  }
  /**
     Check if saved item has a non-NULL value.
     Will cache value of saved item if not already done. 
     @return TRUE if cached value is non-NULL.
   */
  bool has_value()
  {
    return (value_cached || cache_value()) && !null_value;
  }
  virtual void store(Item *item);
  virtual bool cache_value()= 0;
  bool basic_const_item() const
  { return test(example && example->basic_const_item());}
<<<<<<< HEAD
=======
  bool walk (Item_processor processor, bool walk_subquery, uchar *argument);
>>>>>>> 20ca15d4
  virtual void clear() { null_value= TRUE; value_cached= FALSE; }
  Item_result result_type() const
  {
    if (!example)
      return INT_RESULT;
    return Field::result_merge_type(example->field_type());
  }
};


class Item_cache_int: public Item_cache
{
protected:
  longlong value;
public:
  Item_cache_int(): Item_cache(),
    value(0) {}
  Item_cache_int(enum_field_types field_type_arg):
    Item_cache(field_type_arg), value(0) {}

  virtual void store(Item *item){ Item_cache::store(item); }
  void store(Item *item, longlong val_arg);
  double val_real();
  longlong val_int();
  String* val_str(String *str);
  my_decimal *val_decimal(my_decimal *);
  enum Item_result result_type() const { return INT_RESULT; }
  bool result_as_longlong() { return TRUE; }
  bool cache_value();
};


class Item_cache_real: public Item_cache
{
  double value;
public:
  Item_cache_real(): Item_cache(),
    value(0) {}

  double val_real();
  longlong val_int();
  String* val_str(String *str);
  my_decimal *val_decimal(my_decimal *);
  enum Item_result result_type() const { return REAL_RESULT; }
  bool cache_value();
};


class Item_cache_decimal: public Item_cache
{
protected:
  my_decimal decimal_value;
public:
  Item_cache_decimal(): Item_cache() {}

  double val_real();
  longlong val_int();
  String* val_str(String *str);
  my_decimal *val_decimal(my_decimal *);
  enum Item_result result_type() const { return DECIMAL_RESULT; }
  bool cache_value();
};


class Item_cache_str: public Item_cache
{
  char buffer[STRING_BUFFER_USUAL_SIZE];
  String *value, value_buff;
  bool is_varbinary;
  
public:
  Item_cache_str(const Item *item) :
    Item_cache(item->field_type()), value(0),
    is_varbinary(item->type() == FIELD_ITEM &&
                 cached_field_type == MYSQL_TYPE_VARCHAR &&
                 !((const Item_field *) item)->field->has_charset())
  {
    collation.set(const_cast<DTCollation&>(item->collation));
  }
  double val_real();
  longlong val_int();
  String* val_str(String *);
  my_decimal *val_decimal(my_decimal *);
  enum Item_result result_type() const { return STRING_RESULT; }
  CHARSET_INFO *charset() const { return value->charset(); };
  int save_in_field(Field *field, bool no_conversions);
  bool cache_value();
};

class Item_cache_row: public Item_cache
{
  Item_cache  **values;
  uint item_count;
  bool save_array;
public:
  Item_cache_row()
    :Item_cache(), values(0), item_count(2),
    save_array(0) {}
  
  /*
    'allocate' used only in row transformer, to preallocate space for row 
    cache.
  */
  bool allocate(uint num);
  /*
    'setup' is needed only by row => it not called by simple row subselect
    (only by IN subselect (in subselect optimizer))
  */
  bool setup(Item *item);
  void store(Item *item);
  void illegal_method_call(const char *);
  void make_field(Send_field *)
  {
    illegal_method_call((const char*)"make_field");
  };
  double val_real()
  {
    illegal_method_call((const char*)"val");
    return 0;
  };
  longlong val_int()
  {
    illegal_method_call((const char*)"val_int");
    return 0;
  };
  String *val_str(String *)
  {
    illegal_method_call((const char*)"val_str");
    return 0;
  };
  my_decimal *val_decimal(my_decimal *val)
  {
    illegal_method_call((const char*)"val_decimal");
    return 0;
  };

  enum Item_result result_type() const { return ROW_RESULT; }
  
  uint cols() { return item_count; }
  Item *element_index(uint i) { return values[i]; }
  Item **addr(uint i) { return (Item **) (values + i); }
  bool check_cols(uint c);
  bool null_inside();
  void bring_value();
  void keep_array() { save_array= 1; }
  void cleanup()
  {
    DBUG_ENTER("Item_cache_row::cleanup");
    Item_cache::cleanup();
    if (save_array)
      bzero(values, item_count*sizeof(Item**));
    else
      values= 0;
    DBUG_VOID_RETURN;
  }
  bool cache_value();
};


class Item_cache_datetime: public Item_cache
{
protected:
  String str_value;
  ulonglong int_value;
  bool str_value_cached;
public:
  Item_cache_datetime(enum_field_types field_type_arg):
    Item_cache(field_type_arg), int_value(0), str_value_cached(0)
  {
    cmp_context= STRING_RESULT;
  }

<<<<<<< HEAD
  void store(Item *item, longlong val_arg);
  void store(Item *item);
=======
  virtual void store(Item *item) { Item_cache::store(item); }
  void store(Item *item, longlong val_arg);
>>>>>>> 20ca15d4
  double val_real();
  longlong val_int();
  String* val_str(String *str);
  my_decimal *val_decimal(my_decimal *);
  enum Item_result result_type() const { return STRING_RESULT; }
  bool result_as_longlong() { return TRUE; }
  /*
    In order to avoid INT <-> STRING conversion of a DATETIME value
    two cache_value functions are introduced. One (cache_value) caches STRING
    value, another (cache_value_int) - INT value. Thus this cache item
    completely relies on the ability of the underlying item to do the
    correct conversion.
  */
  bool cache_value_int();
  bool cache_value();
  void clear() { Item_cache::clear(); str_value_cached= FALSE; }
};


/*
  Item_type_holder used to store type. name, length of Item for UNIONS &
  derived tables.

  Item_type_holder do not need cleanup() because its time of live limited by
  single SP/PS execution.
*/
class Item_type_holder: public Item
{
protected:
  TYPELIB *enum_set_typelib;
  enum_field_types fld_type;
  Field::geometry_type geometry_type;

  void get_full_info(Item *item);

  /* It is used to count decimal precision in join_types */
  int prev_decimal_int_part;
public:
  Item_type_holder(THD*, Item*);

  Item_result result_type() const;
  enum_field_types field_type() const { return fld_type; };
  enum Type type() const { return TYPE_HOLDER; }
  double val_real();
  longlong val_int();
  my_decimal *val_decimal(my_decimal *);
  String *val_str(String*);
  bool join_types(THD *thd, Item *);
  Field *make_field_by_type(TABLE *table);
  static uint32 display_length(Item *item);
  static enum_field_types get_real_type(Item *);
  Field::geometry_type get_geometry_type() const { return geometry_type; };
};


class st_select_lex;
void mark_select_range_as_dependent(THD *thd,
                                    st_select_lex *last_select,
                                    st_select_lex *current_sel,
                                    Field *found_field, Item *found_item,
                                    Item_ident *resolved_item);

extern Cached_item *new_Cached_item(THD *thd, Item *item,
                                    bool use_result_field);
extern Item_result item_cmp_type(Item_result a,Item_result b);
extern void resolve_const_item(THD *thd, Item **ref, Item *cmp_item);
extern int stored_field_cmp_to_item(THD *thd, Field *field, Item *item);

extern const String my_null_string;

#endif /* ITEM_INCLUDED */<|MERGE_RESOLUTION|>--- conflicted
+++ resolved
@@ -1228,8 +1228,6 @@
     { return Field::GEOM_GEOMETRY; };
   String *check_well_formed_result(String *str, bool send_error= 0);
   bool eq_by_collation(Item *item, bool binary_cmp, CHARSET_INFO *cs); 
-<<<<<<< HEAD
-=======
 
   /*
     Test whether an expression is expensive to compute. Used during
@@ -1253,7 +1251,6 @@
       is_expensive_cache= walk(&Item::is_expensive_processor, 0, (uchar*)0);
     return test(is_expensive_cache);
   }
->>>>>>> 20ca15d4
   uint32 max_char_length() const
   { return max_length / collation.collation->mbmaxlen; }
   void fix_length_and_charset(uint32 max_char_length_arg, CHARSET_INFO *cs)
@@ -1287,8 +1284,6 @@
     Return TRUE if the item points to a column of an outer-joined table.
   */
   virtual bool is_outer_field() const { DBUG_ASSERT(fixed); return FALSE; }
-<<<<<<< HEAD
-=======
 
   /**
      Check if an item either is a blob field, or will be represented as a BLOB
@@ -1302,7 +1297,6 @@
      @retval FALSE Otherwise.
   */
   bool is_blob_field() const;
->>>>>>> 20ca15d4
 };
 
 
@@ -1835,8 +1829,6 @@
   }
   CHARSET_INFO *charset_for_protocol(void) const
   { return field->charset_for_protocol(); }
-<<<<<<< HEAD
-=======
 
 #ifndef DBUG_OFF
   void dbug_print()
@@ -1863,7 +1855,6 @@
   }
 #endif
 
->>>>>>> 20ca15d4
   friend class Item_default_value;
   friend class Item_insert_value;
   friend class st_select_lex_unit;
@@ -3397,10 +3388,7 @@
   virtual bool cache_value()= 0;
   bool basic_const_item() const
   { return test(example && example->basic_const_item());}
-<<<<<<< HEAD
-=======
   bool walk (Item_processor processor, bool walk_subquery, uchar *argument);
->>>>>>> 20ca15d4
   virtual void clear() { null_value= TRUE; value_cached= FALSE; }
   Item_result result_type() const
   {
@@ -3573,13 +3561,8 @@
     cmp_context= STRING_RESULT;
   }
 
-<<<<<<< HEAD
   void store(Item *item, longlong val_arg);
   void store(Item *item);
-=======
-  virtual void store(Item *item) { Item_cache::store(item); }
-  void store(Item *item, longlong val_arg);
->>>>>>> 20ca15d4
   double val_real();
   longlong val_int();
   String* val_str(String *str);

/* Copyright (c) 2005, 2013, Oracle and/or its affiliates. All rights reserved.

   This program is free software; you can redistribute it and/or modify
   it under the terms of the GNU General Public License as published by
   the Free Software Foundation; version 2 of the License.

   This program is distributed in the hope that it will be useful,
   but WITHOUT ANY WARRANTY; without even the implied warranty of
   MERCHANTABILITY or FITNESS FOR A PARTICULAR PURPOSE.  See the
   GNU General Public License for more details.

   You should have received a copy of the GNU General Public License
   along with this program; if not, write to the Free Software
   Foundation, Inc., 51 Franklin Street, Fifth Floor, Boston, MA  02110-1301, USA */

/*
  This file is a container for general functionality related
  to partitioning introduced in MySQL version 5.1. It contains functionality
  used by all handlers that support partitioning, such as
  the partitioning handler itself and the NDB handler.
  (Much of the code in this file has been split into partition_info.cc and
   the header files partition_info.h + partition_element.h + sql_partition.h)

  The first version was written by Mikael Ronstrom 2004-2006.
  Various parts of the optimizer code was written by Sergey Petrunia.
  Code have been maintained by Mattias Jonsson.
  The second version was written by Mikael Ronstrom 2006-2007 with some
  final fixes for partition pruning in 2008-2009 with assistance from Sergey
  Petrunia and Mattias Jonsson.

  The first version supports RANGE partitioning, LIST partitioning, HASH
  partitioning and composite partitioning (hereafter called subpartitioning)
  where each RANGE/LIST partitioning is HASH partitioned. The hash function
  can either be supplied by the user or by only a list of fields (also
  called KEY partitioning), where the MySQL server will use an internal
  hash function.
  There are quite a few defaults that can be used as well.

  The second version introduces a new variant of RANGE and LIST partitioning
  which is often referred to as column lists in the code variables. This
  enables a user to specify a set of columns and their concatenated value
  as the partition value. By comparing the concatenation of these values
  the proper partition can be choosen.
*/

/* Some general useful functions */

#define MYSQL_LEX 1
#include "sql_priv.h"
#include "unireg.h"                    // REQUIRED: for other includes
#include "sql_partition.h"
#include "key.h"                            // key_restore
#include "sql_parse.h"                      // parse_sql
#include "sql_cache.h"                      // query_cache_invalidate3
#include "lock.h"                           // mysql_lock_remove
#include "sql_show.h"                       // append_identifier
#include <errno.h>
#include <m_ctype.h>
#include "my_md5.h"
#include "transaction.h"

#include "sql_base.h"                   // close_all_tables_for_name
#include "sql_table.h"                  // build_table_filename,
                                        // build_table_shadow_filename,
                                        // table_to_filename
                                        // mysql_*_alter_copy_data
#include "opt_range.h"                  // store_key_image_to_rec
#include "sql_analyse.h"                // append_escaped

#ifdef WITH_PARTITION_STORAGE_ENGINE
#include "ha_partition.h"

/* TODO: Change abort() to DBUG_SUICIDE() when bug#52002 is pushed */
#define ERROR_INJECT_CRASH(code) \
  DBUG_EVALUATE_IF(code, (abort(), 0), 0)
#define ERROR_INJECT_ERROR(code) \
  DBUG_EVALUATE_IF(code, (my_error(ER_UNKNOWN_ERROR, MYF(0)), TRUE), 0)

/*
  Partition related functions declarations and some static constants;
*/
const LEX_STRING partition_keywords[]=
{
  { C_STRING_WITH_LEN("HASH") },
  { C_STRING_WITH_LEN("RANGE") },
  { C_STRING_WITH_LEN("LIST") }, 
  { C_STRING_WITH_LEN("KEY") },
  { C_STRING_WITH_LEN("MAXVALUE") },
  { C_STRING_WITH_LEN("LINEAR ") },
  { C_STRING_WITH_LEN(" COLUMNS") },
  { C_STRING_WITH_LEN("ALGORITHM") }

};
static const char *part_str= "PARTITION";
static const char *sub_str= "SUB";
static const char *by_str= "BY";
static const char *space_str= " ";
static const char *equal_str= "=";
static const char *end_paren_str= ")";
static const char *begin_paren_str= "(";
static const char *comma_str= ",";

int get_partition_id_list_col(partition_info *part_info,
                              uint32 *part_id,
                              longlong *func_value);
int get_partition_id_list(partition_info *part_info,
                          uint32 *part_id,
                          longlong *func_value);
int get_partition_id_range_col(partition_info *part_info,
                               uint32 *part_id,
                               longlong *func_value);
int get_partition_id_range(partition_info *part_info,
                           uint32 *part_id,
                           longlong *func_value);
static int get_part_id_charset_func_part(partition_info *part_info,
                                         uint32 *part_id,
                                         longlong *func_value);
static int get_part_id_charset_func_subpart(partition_info *part_info,
                                            uint32 *part_id);
int get_partition_id_hash_nosub(partition_info *part_info,
                                uint32 *part_id,
                                longlong *func_value);
int get_partition_id_key_nosub(partition_info *part_info,
                               uint32 *part_id,
                               longlong *func_value);
int get_partition_id_linear_hash_nosub(partition_info *part_info,
                                       uint32 *part_id,
                                       longlong *func_value);
int get_partition_id_linear_key_nosub(partition_info *part_info,
                                      uint32 *part_id,
                                      longlong *func_value);
int get_partition_id_with_sub(partition_info *part_info,
                              uint32 *part_id,
                              longlong *func_value);
int get_partition_id_hash_sub(partition_info *part_info,
                              uint32 *part_id); 
int get_partition_id_key_sub(partition_info *part_info,
                             uint32 *part_id); 
int get_partition_id_linear_hash_sub(partition_info *part_info,
                                     uint32 *part_id); 
int get_partition_id_linear_key_sub(partition_info *part_info,
                                    uint32 *part_id); 
static uint32 get_next_partition_via_walking(PARTITION_ITERATOR*);
static void set_up_range_analysis_info(partition_info *part_info);
static uint32 get_next_subpartition_via_walking(PARTITION_ITERATOR*);
#endif

uint32 get_next_partition_id_range(PARTITION_ITERATOR* part_iter);
uint32 get_next_partition_id_list(PARTITION_ITERATOR* part_iter);
int get_part_iter_for_interval_via_mapping(partition_info *part_info,
                                           bool is_subpart,
                                           uint32 *store_length_array,
                                           uchar *min_value, uchar *max_value,
                                           uint min_len, uint max_len,
                                           uint flags,
                                           PARTITION_ITERATOR *part_iter);
int get_part_iter_for_interval_cols_via_map(partition_info *part_info,
                                            bool is_subpart,
                                            uint32 *store_length_array,
                                            uchar *min_value, uchar *max_value,
                                            uint min_len, uint max_len,
                                            uint flags,
                                            PARTITION_ITERATOR *part_iter);
int get_part_iter_for_interval_via_walking(partition_info *part_info,
                                           bool is_subpart,
                                           uint32 *store_length_array,
                                           uchar *min_value, uchar *max_value,
                                           uint min_len, uint max_len,
                                           uint flags,
                                           PARTITION_ITERATOR *part_iter);

#ifdef WITH_PARTITION_STORAGE_ENGINE
static int cmp_rec_and_tuple(part_column_list_val *val, uint32 nvals_in_rec);
static int cmp_rec_and_tuple_prune(part_column_list_val *val,
                                   uint32 n_vals_in_rec,
                                   bool is_left_endpoint,
                                   bool include_endpoint);

/*
  Convert constants in VALUES definition to the character set the
  corresponding field uses.

  SYNOPSIS
    convert_charset_partition_constant()
    item                                Item to convert
    cs                                  Character set to convert to

  RETURN VALUE
    NULL                                Error
    item                                New converted item
*/

Item* convert_charset_partition_constant(Item *item, CHARSET_INFO *cs)
{
  THD *thd= current_thd;
  Name_resolution_context *context= &thd->lex->current_select->context;
  TABLE_LIST *save_list= context->table_list;
  const char *save_where= thd->where;

  item= item->safe_charset_converter(cs);
  context->table_list= NULL;
  thd->where= "convert character set partition constant";
  if (!item || item->fix_fields(thd, (Item**)NULL))
    item= NULL;
  thd->where= save_where;
  context->table_list= save_list;
  return item;
}


/*
  A support function to check if a name is in a list of strings

  SYNOPSIS
    is_name_in_list()
    name               String searched for
    list_names         A list of names searched in

  RETURN VALUES
    TRUE               String found
    FALSE              String not found
*/

bool is_name_in_list(char *name,
                          List<char> list_names)
{
  List_iterator<char> names_it(list_names);
  uint num_names= list_names.elements;
  uint i= 0;

  do
  {
    char *list_name= names_it++;
    if (!(my_strcasecmp(system_charset_info, name, list_name)))
      return TRUE;
  } while (++i < num_names);
  return FALSE;
}



/*
  Set-up defaults for partitions. 

  SYNOPSIS
    partition_default_handling()
    table                         Table object
    part_info                     Partition info to set up
    is_create_table_ind           Is this part of a table creation
    normalized_path               Normalized path name of table and database

  RETURN VALUES
    TRUE                          Error
    FALSE                         Success
*/

bool partition_default_handling(TABLE *table, partition_info *part_info,
                                bool is_create_table_ind,
                                const char *normalized_path)
{
  DBUG_ENTER("partition_default_handling");

  if (!is_create_table_ind)
  {
    if (part_info->use_default_num_partitions)
    {
      if (table->file->get_no_parts(normalized_path, &part_info->num_parts))
      {
        DBUG_RETURN(TRUE);
      }
    }
    else if (part_info->is_sub_partitioned() &&
             part_info->use_default_num_subpartitions)
    {
      uint num_parts;
      if (table->file->get_no_parts(normalized_path, &num_parts))
      {
        DBUG_RETURN(TRUE);
      }
      DBUG_ASSERT(part_info->num_parts > 0);
      DBUG_ASSERT((num_parts % part_info->num_parts) == 0);
      part_info->num_subparts= num_parts / part_info->num_parts;
    }
  }
  part_info->set_up_defaults_for_partitioning(table->file,
                                              (ulonglong)0, (uint)0);
  DBUG_RETURN(FALSE);
}


/*
  Check that the reorganized table will not have duplicate partitions.

  SYNOPSIS
    check_reorganise_list()
    new_part_info      New partition info
    old_part_info      Old partition info
    list_part_names    The list of partition names that will go away and
                       can be reused in the new table.

  RETURN VALUES
    TRUE               Inacceptable name conflict detected.
    FALSE              New names are OK.

  DESCRIPTION
    Can handle that the 'new_part_info' and 'old_part_info' the same
    in which case it checks that the list of names in the partitions
    doesn't contain any duplicated names.
*/

bool check_reorganise_list(partition_info *new_part_info,
                           partition_info *old_part_info,
                           List<char> list_part_names)
{
  uint new_count, old_count;
  uint num_new_parts= new_part_info->partitions.elements;
  uint num_old_parts= old_part_info->partitions.elements;
  List_iterator<partition_element> new_parts_it(new_part_info->partitions);
  bool same_part_info= (new_part_info == old_part_info);
  DBUG_ENTER("check_reorganise_list");

  new_count= 0;
  do
  {
    List_iterator<partition_element> old_parts_it(old_part_info->partitions);
    char *new_name= (new_parts_it++)->partition_name;
    new_count++;
    old_count= 0;
    do
    {
      char *old_name= (old_parts_it++)->partition_name;
      old_count++;
      if (same_part_info && old_count == new_count)
        break;
      if (!(my_strcasecmp(system_charset_info, old_name, new_name)))
      {
        if (!is_name_in_list(old_name, list_part_names))
          DBUG_RETURN(TRUE);
      }
    } while (old_count < num_old_parts);
  } while (new_count < num_new_parts);
  DBUG_RETURN(FALSE);
}


/*
  A useful routine used by update_row for partition handlers to calculate
  the partition ids of the old and the new record.

  SYNOPSIS
    get_part_for_update()
    old_data                Buffer of old record
    new_data                Buffer of new record
    rec0                    Reference to table->record[0]
    part_info               Reference to partition information
    out:old_part_id         The returned partition id of old record 
    out:new_part_id         The returned partition id of new record

  RETURN VALUE
    0                       Success
    > 0                     Error code
*/

int get_parts_for_update(const uchar *old_data, uchar *new_data,
                         const uchar *rec0, partition_info *part_info,
                         uint32 *old_part_id, uint32 *new_part_id,
                         longlong *new_func_value)
{
  Field **part_field_array= part_info->full_part_field_array;
  int error;
  longlong old_func_value;
  DBUG_ENTER("get_parts_for_update");

  DBUG_ASSERT(new_data == rec0);             // table->record[0]
  set_field_ptr(part_field_array, old_data, rec0);
  error= part_info->get_partition_id(part_info, old_part_id,
                                     &old_func_value);
  set_field_ptr(part_field_array, rec0, old_data);
  if (unlikely(error))                             // Should never happen
  {
    DBUG_ASSERT(0);
    DBUG_RETURN(error);
  }
#ifdef NOT_NEEDED
  if (new_data == rec0)
#endif
  {
    if (unlikely(error= part_info->get_partition_id(part_info,
                                                    new_part_id,
                                                    new_func_value)))
    {
      DBUG_RETURN(error);
    }
  }
#ifdef NOT_NEEDED
  else
  {
    /*
      This branch should never execute but it is written anyways for
      future use. It will be tested by ensuring that the above
      condition is false in one test situation before pushing the code.
    */
    set_field_ptr(part_field_array, new_data, rec0);
    error= part_info->get_partition_id(part_info, new_part_id,
                                       new_func_value);
    set_field_ptr(part_field_array, rec0, new_data);
    if (unlikely(error))
    {
      DBUG_RETURN(error);
    }
  }
#endif
  DBUG_RETURN(0);
}


/*
  A useful routine used by delete_row for partition handlers to calculate
  the partition id.

  SYNOPSIS
    get_part_for_delete()
    buf                     Buffer of old record
    rec0                    Reference to table->record[0]
    part_info               Reference to partition information
    out:part_id             The returned partition id to delete from

  RETURN VALUE
    0                       Success
    > 0                     Error code

  DESCRIPTION
    Dependent on whether buf is not record[0] we need to prepare the
    fields. Then we call the function pointer get_partition_id to
    calculate the partition id.
*/

int get_part_for_delete(const uchar *buf, const uchar *rec0,
                        partition_info *part_info, uint32 *part_id)
{
  int error;
  longlong func_value;
  DBUG_ENTER("get_part_for_delete");

  if (likely(buf == rec0))
  {
    if (unlikely((error= part_info->get_partition_id(part_info, part_id,
                                                     &func_value))))
    {
      DBUG_RETURN(error);
    }
    DBUG_PRINT("info", ("Delete from partition %d", *part_id));
  }
  else
  {
    Field **part_field_array= part_info->full_part_field_array;
    set_field_ptr(part_field_array, buf, rec0);
    error= part_info->get_partition_id(part_info, part_id, &func_value);
    set_field_ptr(part_field_array, rec0, buf);
    if (unlikely(error))
    {
      DBUG_RETURN(error);
    }
    DBUG_PRINT("info", ("Delete from partition %d (path2)", *part_id));
  }
  DBUG_RETURN(0);
}


/*
  This method is used to set-up both partition and subpartitioning
  field array and used for all types of partitioning.
  It is part of the logic around fix_partition_func.

  SYNOPSIS
    set_up_field_array()
    table                TABLE object for which partition fields are set-up
    sub_part             Is the table subpartitioned as well

  RETURN VALUE
    TRUE                 Error, some field didn't meet requirements
    FALSE                Ok, partition field array set-up

  DESCRIPTION

    A great number of functions below here is part of the fix_partition_func
    method. It is used to set up the partition structures for execution from
    openfrm. It is called at the end of the openfrm when the table struct has
    been set-up apart from the partition information.
    It involves:
    1) Setting arrays of fields for the partition functions.
    2) Setting up binary search array for LIST partitioning
    3) Setting up array for binary search for RANGE partitioning
    4) Setting up key_map's to assist in quick evaluation whether one
       can deduce anything from a given index of what partition to use
    5) Checking whether a set of partitions can be derived from a range on
       a field in the partition function.
    As part of doing this there is also a great number of error controls.
    This is actually the place where most of the things are checked for
    partition information when creating a table.
    Things that are checked includes
    1) All fields of partition function in Primary keys and unique indexes
       (if not supported)


    Create an array of partition fields (NULL terminated). Before this method
    is called fix_fields or find_table_in_sef has been called to set
    GET_FIXED_FIELDS_FLAG on all fields that are part of the partition
    function.
*/

static bool set_up_field_array(TABLE *table,
                              bool is_sub_part)
{
  Field **ptr, *field, **field_array;
  uint num_fields= 0;
  uint size_field_array;
  uint i= 0;
  uint inx;
  partition_info *part_info= table->part_info;
  int result= FALSE;
  DBUG_ENTER("set_up_field_array");

  ptr= table->field;
  while ((field= *(ptr++))) 
  {
    if (field->flags & GET_FIXED_FIELDS_FLAG)
      num_fields++;
<<<<<<< HEAD
  }
  if (num_fields > MAX_REF_PARTS)
  {
    char *err_str;
    if (is_sub_part)
      err_str= (char*)"subpartition function";
    else
      err_str= (char*)"partition function";
    my_error(ER_TOO_MANY_PARTITION_FUNC_FIELDS_ERROR, MYF(0), err_str);
    DBUG_RETURN(TRUE);
  }
=======
  }
  if (num_fields > MAX_REF_PARTS)
  {
    char *err_str;
    if (is_sub_part)
      err_str= (char*)"subpartition function";
    else
      err_str= (char*)"partition function";
    my_error(ER_TOO_MANY_PARTITION_FUNC_FIELDS_ERROR, MYF(0), err_str);
    DBUG_RETURN(TRUE);
  }
>>>>>>> f6dfd7d7
  if (num_fields == 0)
  {
    /*
      We are using hidden key as partitioning field
    */
    DBUG_ASSERT(!is_sub_part);
    DBUG_RETURN(result);
  }
  size_field_array= (num_fields+1)*sizeof(Field*);
  field_array= (Field**)sql_calloc(size_field_array);
  if (unlikely(!field_array))
  {
    mem_alloc_error(size_field_array);
    result= TRUE;
  }
  ptr= table->field;
  while ((field= *(ptr++))) 
  {
    if (field->flags & GET_FIXED_FIELDS_FLAG)
    {
      field->flags&= ~GET_FIXED_FIELDS_FLAG;
      field->flags|= FIELD_IN_PART_FUNC_FLAG;
      if (likely(!result))
      {
        if (!is_sub_part && part_info->column_list)
        {
          List_iterator<char> it(part_info->part_field_list);
          char *field_name;

          DBUG_ASSERT(num_fields == part_info->part_field_list.elements);
          inx= 0;
          do
          {
            field_name= it++;
            if (!my_strcasecmp(system_charset_info,
                               field_name,
                               field->field_name))
              break;
          } while (++inx < num_fields);
          if (inx == num_fields)
          {
            mem_alloc_error(1);
            result= TRUE;
            continue;
          }
        }
        else
          inx= i;
        field_array[inx]= field;
        i++;

        /*
          We check that the fields are proper. It is required for each
          field in a partition function to:
          1) Not be a BLOB of any type
            A BLOB takes too long time to evaluate so we don't want it for
            performance reasons.
        */

        if (unlikely(field->flags & BLOB_FLAG))
        {
          my_error(ER_BLOB_FIELD_IN_PART_FUNC_ERROR, MYF(0));
          result= TRUE;
        }
      }
    }
  }
  field_array[num_fields]= 0;
  if (!is_sub_part)
  {
    part_info->part_field_array= field_array;
    part_info->num_part_fields= num_fields;
  }
  else
  {
    part_info->subpart_field_array= field_array;
    part_info->num_subpart_fields= num_fields;
  }
  DBUG_RETURN(result);
}



/*
  Create a field array including all fields of both the partitioning and the
  subpartitioning functions.

  SYNOPSIS
    create_full_part_field_array()
    thd                  Thread handle
    table                TABLE object for which partition fields are set-up
    part_info            Reference to partitioning data structure

  RETURN VALUE
    TRUE                 Memory allocation of field array failed
    FALSE                Ok

  DESCRIPTION
    If there is no subpartitioning then the same array is used as for the
    partitioning. Otherwise a new array is built up using the flag
    FIELD_IN_PART_FUNC in the field object.
    This function is called from fix_partition_func
*/

static bool create_full_part_field_array(THD *thd, TABLE *table,
                                         partition_info *part_info)
{
  bool result= FALSE;
  Field **ptr;
  my_bitmap_map *bitmap_buf;
  DBUG_ENTER("create_full_part_field_array");

  if (!part_info->is_sub_partitioned())
  {
    part_info->full_part_field_array= part_info->part_field_array;
    part_info->num_full_part_fields= part_info->num_part_fields;
  }
  else
  {
    Field *field, **field_array;
    uint num_part_fields=0, size_field_array;
    ptr= table->field;
    while ((field= *(ptr++)))
    {
      if (field->flags & FIELD_IN_PART_FUNC_FLAG)
        num_part_fields++;
    }
    size_field_array= (num_part_fields+1)*sizeof(Field*);
    field_array= (Field**)sql_calloc(size_field_array);
    if (unlikely(!field_array))
    {
      mem_alloc_error(size_field_array);
      result= TRUE;
      goto end;
    }
    num_part_fields= 0;
    ptr= table->field;
    while ((field= *(ptr++)))
    {
      if (field->flags & FIELD_IN_PART_FUNC_FLAG)
        field_array[num_part_fields++]= field;
    }
    field_array[num_part_fields]=0;
    part_info->full_part_field_array= field_array;
    part_info->num_full_part_fields= num_part_fields;
  }

  /*
    Initialize the set of all fields used in partition and subpartition
    expression. Required for testing of partition fields in write_set
    when updating. We need to set all bits in read_set because the row
    may need to be inserted in a different [sub]partition.
  */
  if (!(bitmap_buf= (my_bitmap_map*)
        thd->alloc(bitmap_buffer_size(table->s->fields))))
  {
    mem_alloc_error(bitmap_buffer_size(table->s->fields));
    result= TRUE;
    goto end;
  }
  if (bitmap_init(&part_info->full_part_field_set, bitmap_buf,
                  table->s->fields, FALSE))
  {
    mem_alloc_error(table->s->fields);
    result= TRUE;
    goto end;
  }
  /*
    full_part_field_array may be NULL if storage engine supports native
    partitioning.
  */
  if ((ptr= part_info->full_part_field_array))
    for (; *ptr; ptr++)
      bitmap_set_bit(&part_info->full_part_field_set, (*ptr)->field_index);

end:
  DBUG_RETURN(result);
}


/*

  Clear flag GET_FIXED_FIELDS_FLAG in all fields of a key previously set by
  set_indicator_in_key_fields (always used in pairs).

  SYNOPSIS
    clear_indicator_in_key_fields()
    key_info                  Reference to find the key fields

  RETURN VALUE
    NONE

  DESCRIPTION
    These support routines is used to set/reset an indicator of all fields
    in a certain key. It is used in conjunction with another support routine
    that traverse all fields in the PF to find if all or some fields in the
    PF is part of the key. This is used to check primary keys and unique
    keys involve all fields in PF (unless supported) and to derive the
    key_map's used to quickly decide whether the index can be used to
    derive which partitions are needed to scan.
*/

static void clear_indicator_in_key_fields(KEY *key_info)
{
  KEY_PART_INFO *key_part;
  uint key_parts= key_info->key_parts, i;
  for (i= 0, key_part=key_info->key_part; i < key_parts; i++, key_part++)
    key_part->field->flags&= (~GET_FIXED_FIELDS_FLAG);
}


/*
  Set flag GET_FIXED_FIELDS_FLAG in all fields of a key.

  SYNOPSIS
    set_indicator_in_key_fields
    key_info                  Reference to find the key fields

  RETURN VALUE
    NONE
*/

static void set_indicator_in_key_fields(KEY *key_info)
{
  KEY_PART_INFO *key_part;
  uint key_parts= key_info->key_parts, i;
  for (i= 0, key_part=key_info->key_part; i < key_parts; i++, key_part++)
    key_part->field->flags|= GET_FIXED_FIELDS_FLAG;
}


/*
  Check if all or some fields in partition field array is part of a key
  previously used to tag key fields.

  SYNOPSIS
    check_fields_in_PF()
    ptr                  Partition field array
    out:all_fields       Is all fields of partition field array used in key
    out:some_fields      Is some fields of partition field array used in key

  RETURN VALUE
    all_fields, some_fields
*/

static void check_fields_in_PF(Field **ptr, bool *all_fields,
                               bool *some_fields)
{
  DBUG_ENTER("check_fields_in_PF");

  *all_fields= TRUE;
  *some_fields= FALSE;
  if ((!ptr) || !(*ptr))
  {
    *all_fields= FALSE;
    DBUG_VOID_RETURN;
  }
  do
  {
  /* Check if the field of the PF is part of the current key investigated */
    if ((*ptr)->flags & GET_FIXED_FIELDS_FLAG)
      *some_fields= TRUE; 
    else
      *all_fields= FALSE;
  } while (*(++ptr));
  DBUG_VOID_RETURN;
}


/*
  Clear flag GET_FIXED_FIELDS_FLAG in all fields of the table.
  This routine is used for error handling purposes.

  SYNOPSIS
    clear_field_flag()
    table                TABLE object for which partition fields are set-up

  RETURN VALUE
    NONE
*/

static void clear_field_flag(TABLE *table)
{
  Field **ptr;
  DBUG_ENTER("clear_field_flag");

  for (ptr= table->field; *ptr; ptr++)
    (*ptr)->flags&= (~GET_FIXED_FIELDS_FLAG);
  DBUG_VOID_RETURN;
}


/*
  find_field_in_table_sef finds the field given its name. All fields get
  GET_FIXED_FIELDS_FLAG set.

  SYNOPSIS
    handle_list_of_fields()
    it                   A list of field names for the partition function
    table                TABLE object for which partition fields are set-up
    part_info            Reference to partitioning data structure
    sub_part             Is the table subpartitioned as well

  RETURN VALUE
    TRUE                 Fields in list of fields not part of table
    FALSE                All fields ok and array created

  DESCRIPTION
    This routine sets-up the partition field array for KEY partitioning, it
    also verifies that all fields in the list of fields is actually a part of
    the table.

*/


static bool handle_list_of_fields(List_iterator<char> it,
                                  TABLE *table,
                                  partition_info *part_info,
                                  bool is_sub_part)
{
  Field *field;
  bool result;
  char *field_name;
  bool is_list_empty= TRUE;
  DBUG_ENTER("handle_list_of_fields");

  while ((field_name= it++))
  {
    is_list_empty= FALSE;
    field= find_field_in_table_sef(table, field_name);
    if (likely(field != 0))
      field->flags|= GET_FIXED_FIELDS_FLAG;
    else
    {
      my_error(ER_FIELD_NOT_FOUND_PART_ERROR, MYF(0));
      clear_field_flag(table);
      result= TRUE;
      goto end;
    }
  }
  if (is_list_empty && part_info->part_type == HASH_PARTITION)
  {
    uint primary_key= table->s->primary_key;
    if (primary_key != MAX_KEY)
    {
      uint num_key_parts= table->key_info[primary_key].key_parts, i;
      /*
        In the case of an empty list we use primary key as partition key.
      */
      for (i= 0; i < num_key_parts; i++)
      {
        Field *field= table->key_info[primary_key].key_part[i].field;
        field->flags|= GET_FIXED_FIELDS_FLAG;
      }
    }
    else
    {
      if (table->s->db_type()->partition_flags &&
          (table->s->db_type()->partition_flags() & HA_USE_AUTO_PARTITION) &&
          (table->s->db_type()->partition_flags() & HA_CAN_PARTITION))
      {
        /*
          This engine can handle automatic partitioning and there is no
          primary key. In this case we rely on that the engine handles
          partitioning based on a hidden key. Thus we allocate no
          array for partitioning fields.
        */
        DBUG_RETURN(FALSE);
      }
      else
      {
        my_error(ER_FIELD_NOT_FOUND_PART_ERROR, MYF(0));
        DBUG_RETURN(TRUE);
      }
    }
  }
  result= set_up_field_array(table, is_sub_part);
end:
  DBUG_RETURN(result);
}


/*
  Support function to check if all VALUES * (expression) is of the
  right sign (no signed constants when unsigned partition function)

  SYNOPSIS
    check_signed_flag()
    part_info                Partition info object

  RETURN VALUES
    0                        No errors due to sign errors
    >0                       Sign error
*/

int check_signed_flag(partition_info *part_info)
{
  int error= 0;
  uint i= 0;
  if (part_info->part_type != HASH_PARTITION &&
      part_info->part_expr->unsigned_flag)
  {
    List_iterator<partition_element> part_it(part_info->partitions);
    do
    {
      partition_element *part_elem= part_it++;

      if (part_elem->signed_flag)
      {
        my_error(ER_PARTITION_CONST_DOMAIN_ERROR, MYF(0));
        error= ER_PARTITION_CONST_DOMAIN_ERROR;
        break;
      }
    } while (++i < part_info->num_parts);
  }
  return error;
}

/**
  Initialize lex object for use in fix_fields and parsing.

  SYNOPSIS
    init_lex_with_single_table()
    @param thd                 The thread object
    @param table               The table object
  @return Operation status
    @retval TRUE                An error occurred, memory allocation error
    @retval FALSE               Ok

  DESCRIPTION
    This function is used to initialize a lex object on the
    stack for use by fix_fields and for parsing. In order to
    work properly it also needs to initialize the
    Name_resolution_context object of the lexer.
    Finally it needs to set a couple of variables to ensure
    proper functioning of fix_fields.
*/

static int
init_lex_with_single_table(THD *thd, TABLE *table, LEX *lex)
{
  TABLE_LIST *table_list;
  Table_ident *table_ident;
  SELECT_LEX *select_lex= &lex->select_lex;
  Name_resolution_context *context= &select_lex->context;
  /*
    We will call the parser to create a part_info struct based on the
    partition string stored in the frm file.
    We will use a local lex object for this purpose. However we also
    need to set the Name_resolution_object for this lex object. We
    do this by using add_table_to_list where we add the table that
    we're working with to the Name_resolution_context.
  */
  thd->lex= lex;
  lex_start(thd);
  context->init();
  if ((!(table_ident= new Table_ident(thd,
                                      table->s->table_name,
                                      table->s->db, TRUE))) ||
      (!(table_list= select_lex->add_table_to_list(thd,
                                                   table_ident,
                                                   NULL,
                                                   0))))
    return TRUE;
  context->resolve_in_table_list_only(table_list);
  lex->use_only_table_context= TRUE;
  select_lex->cur_pos_in_select_list= UNDEF_POS;
  table->map= 1; //To ensure correct calculation of const item
  table->get_fields_in_item_tree= TRUE;
  table_list->table= table;
  table_list->cacheable_table= false;
  return FALSE;
}

/**
  End use of local lex with single table

  SYNOPSIS
    end_lex_with_single_table()
    @param thd               The thread object
    @param table             The table object
    @param old_lex           The real lex object connected to THD

  DESCRIPTION
    This function restores the real lex object after calling
    init_lex_with_single_table and also restores some table
    variables temporarily set.
*/

static void
end_lex_with_single_table(THD *thd, TABLE *table, LEX *old_lex)
{
  LEX *lex= thd->lex;
  table->map= 0;
  table->get_fields_in_item_tree= FALSE;
  lex_end(lex);
  thd->lex= old_lex;
}

/*
  The function uses a new feature in fix_fields where the flag 
  GET_FIXED_FIELDS_FLAG is set for all fields in the item tree.
  This field must always be reset before returning from the function
  since it is used for other purposes as well.

  SYNOPSIS
    fix_fields_part_func()
    thd                  The thread object
    func_expr            The item tree reference of the partition function
    table                The table object
    part_info            Reference to partitioning data structure
    is_sub_part          Is the table subpartitioned as well
    is_create_table_ind  Indicator of whether openfrm was called as part of
                         CREATE or ALTER TABLE

  RETURN VALUE
    TRUE                 An error occurred, something was wrong with the
                         partition function.
    FALSE                Ok, a partition field array was created

  DESCRIPTION
    This function is used to build an array of partition fields for the
    partitioning function and subpartitioning function. The partitioning
    function is an item tree that must reference at least one field in the
    table. This is checked first in the parser that the function doesn't
    contain non-cacheable parts (like a random function) and by checking
    here that the function isn't a constant function.

    Calculate the number of fields in the partition function.
    Use it allocate memory for array of Field pointers.
    Initialise array of field pointers. Use information set when
    calling fix_fields and reset it immediately after.
    The get_fields_in_item_tree activates setting of bit in flags
    on the field object.
*/

static bool fix_fields_part_func(THD *thd, Item* func_expr, TABLE *table,
                          bool is_sub_part, bool is_create_table_ind)
{
  partition_info *part_info= table->part_info;
  bool result= TRUE;
  int error;
  LEX *old_lex= thd->lex;
  LEX lex;
  DBUG_ENTER("fix_fields_part_func");

  if (init_lex_with_single_table(thd, table, &lex))
    goto end;

  func_expr->walk(&Item::change_context_processor, 0,
                  (uchar*) &lex.select_lex.context);
  thd->where= "partition function";
  /*
    In execution we must avoid the use of thd->change_item_tree since
    we might release memory before statement is completed. We do this
    by temporarily setting the stmt_arena->mem_root to be the mem_root
    of the table object, this also ensures that any memory allocated
    during fix_fields will not be released at end of execution of this
    statement. Thus the item tree will remain valid also in subsequent
    executions of this table object. We do however not at the moment
    support allocations during execution of val_int so any item class
    that does this during val_int must be disallowed as partition
    function.
    SEE Bug #21658

    This is a tricky call to prepare for since it can have a large number
    of interesting side effects, both desirable and undesirable.
  */
  {
    const bool save_agg_field= thd->lex->current_select->non_agg_field_used();
    const bool save_agg_func=  thd->lex->current_select->agg_func_used();
    const nesting_map saved_allow_sum_func= thd->lex->allow_sum_func;
    thd->lex->allow_sum_func= 0;

    error= func_expr->fix_fields(thd, (Item**)&func_expr);

    /*
      Restore agg_field/agg_func  and allow_sum_func,
      fix_fields should not affect mysql_select later, see Bug#46923.
    */
    thd->lex->current_select->set_non_agg_field_used(save_agg_field);
    thd->lex->current_select->set_agg_func_used(save_agg_func);
    thd->lex->allow_sum_func= saved_allow_sum_func;
  }
  if (unlikely(error))
  {
    DBUG_PRINT("info", ("Field in partition function not part of table"));
    clear_field_flag(table);
    goto end;
  }
  if (unlikely(func_expr->const_item()))
  {
    my_error(ER_WRONG_EXPR_IN_PARTITION_FUNC_ERROR, MYF(0));
    clear_field_flag(table);
    goto end;
  }

  /*
    We don't allow creating partitions with expressions with non matching
    arguments as a (sub)partitioning function,
    but we want to allow such expressions when opening existing tables for
    easier maintenance. This exception should be deprecated at some point
    in future so that we always throw an error.
  */
  if (func_expr->walk(&Item::check_valid_arguments_processor,
                      0, NULL))
  {
    if (is_create_table_ind)
    {
      my_error(ER_WRONG_EXPR_IN_PARTITION_FUNC_ERROR, MYF(0));
      goto end;
    }
    else
      push_warning(thd, MYSQL_ERROR::WARN_LEVEL_WARN,
                   ER_WRONG_EXPR_IN_PARTITION_FUNC_ERROR,
                   ER(ER_WRONG_EXPR_IN_PARTITION_FUNC_ERROR));
  }

  if ((!is_sub_part) && (error= check_signed_flag(part_info)))
    goto end;
  result= set_up_field_array(table, is_sub_part);
end:
  end_lex_with_single_table(thd, table, old_lex);
#if !defined(DBUG_OFF)
  func_expr->walk(&Item::change_context_processor, 0,
                  (uchar*) 0);
#endif
  DBUG_RETURN(result);
}


/*
  Check that the primary key contains all partition fields if defined

  SYNOPSIS
    check_primary_key()
    table                TABLE object for which partition fields are set-up

  RETURN VALUES
    TRUE                 Not all fields in partitioning function was part
                         of primary key
    FALSE                Ok, all fields of partitioning function were part
                         of primary key

  DESCRIPTION
    This function verifies that if there is a primary key that it contains
    all the fields of the partition function.
    This is a temporary limitation that will hopefully be removed after a
    while.
*/

static bool check_primary_key(TABLE *table)
{
  uint primary_key= table->s->primary_key;
  bool all_fields, some_fields;
  bool result= FALSE;
  DBUG_ENTER("check_primary_key");

  if (primary_key < MAX_KEY)
  {
    set_indicator_in_key_fields(table->key_info+primary_key);
    check_fields_in_PF(table->part_info->full_part_field_array,
                        &all_fields, &some_fields);
    clear_indicator_in_key_fields(table->key_info+primary_key);
    if (unlikely(!all_fields))
    {
      my_error(ER_UNIQUE_KEY_NEED_ALL_FIELDS_IN_PF,MYF(0),"PRIMARY KEY");
      result= TRUE;
    }
  }
  DBUG_RETURN(result);
}


/*
  Check that unique keys contains all partition fields

  SYNOPSIS
    check_unique_keys()
    table                TABLE object for which partition fields are set-up

  RETURN VALUES
    TRUE                 Not all fields in partitioning function was part
                         of all unique keys
    FALSE                Ok, all fields of partitioning function were part
                         of unique keys

  DESCRIPTION
    This function verifies that if there is a unique index that it contains
    all the fields of the partition function.
    This is a temporary limitation that will hopefully be removed after a
    while.
*/

static bool check_unique_keys(TABLE *table)
{
  bool all_fields, some_fields;
  bool result= FALSE;
  uint keys= table->s->keys;
  uint i;
  DBUG_ENTER("check_unique_keys");

  for (i= 0; i < keys; i++)
  {
    if (table->key_info[i].flags & HA_NOSAME) //Unique index
    {
      set_indicator_in_key_fields(table->key_info+i);
      check_fields_in_PF(table->part_info->full_part_field_array,
                         &all_fields, &some_fields);
      clear_indicator_in_key_fields(table->key_info+i);
      if (unlikely(!all_fields))
      {
        my_error(ER_UNIQUE_KEY_NEED_ALL_FIELDS_IN_PF,MYF(0),"UNIQUE INDEX");
        result= TRUE;
        break;
      }
    }
  }
  DBUG_RETURN(result);
}


/*
  An important optimisation is whether a range on a field can select a subset
  of the partitions.
  A prerequisite for this to happen is that the PF is a growing function OR
  a shrinking function.
  This can never happen for a multi-dimensional PF. Thus this can only happen
  with PF with at most one field involved in the PF.
  The idea is that if the function is a growing function and you know that
  the field of the PF is 4 <= A <= 6 then we can convert this to a range
  in the PF instead by setting the range to PF(4) <= PF(A) <= PF(6). In the
  case of RANGE PARTITIONING and LIST PARTITIONING this can be used to
  calculate a set of partitions rather than scanning all of them.
  Thus the following prerequisites are there to check if sets of partitions
  can be found.
  1) Only possible for RANGE and LIST partitioning (not for subpartitioning)
  2) Only possible if PF only contains 1 field
  3) Possible if PF is a growing function of the field
  4) Possible if PF is a shrinking function of the field
  OBSERVATION:
  1) IF f1(A) is a growing function AND f2(A) is a growing function THEN
     f1(A) + f2(A) is a growing function
     f1(A) * f2(A) is a growing function if f1(A) >= 0 and f2(A) >= 0
  2) IF f1(A) is a growing function and f2(A) is a shrinking function THEN
     f1(A) / f2(A) is a growing function if f1(A) >= 0 and f2(A) > 0
  3) IF A is a growing function then a function f(A) that removes the
     least significant portion of A is a growing function
     E.g. DATE(datetime) is a growing function
     MONTH(datetime) is not a growing/shrinking function
  4) IF f1(A) is a growing function and f2(A) is a growing function THEN
     f1(f2(A)) and f2(f1(A)) are also growing functions
  5) IF f1(A) is a shrinking function and f2(A) is a growing function THEN
     f1(f2(A)) is a shrinking function and f2(f1(A)) is a shrinking function
  6) f1(A) = A is a growing function
  7) f1(A) = A*a + b (where a and b are constants) is a growing function

  By analysing the item tree of the PF we can use these deducements and
  derive whether the PF is a growing function or a shrinking function or
  neither of it.

  If the PF is range capable then a flag is set on the table object
  indicating this to notify that we can use also ranges on the field
  of the PF to deduce a set of partitions if the fields of the PF were
  not all fully bound.

  SYNOPSIS
    check_range_capable_PF()
    table                TABLE object for which partition fields are set-up

  DESCRIPTION
    Support for this is not implemented yet.
*/

void check_range_capable_PF(TABLE *table)
{
  DBUG_ENTER("check_range_capable_PF");

  DBUG_VOID_RETURN;
}


/*
  Set up partition bitmap

  SYNOPSIS
    set_up_partition_bitmap()
    thd                  Thread object
    part_info            Reference to partitioning data structure

  RETURN VALUE
    TRUE                 Memory allocation failure
    FALSE                Success

  DESCRIPTION
    Allocate memory for bitmap of the partitioned table
    and initialise it.
*/

static bool set_up_partition_bitmap(THD *thd, partition_info *part_info)
{
  uint32 *bitmap_buf;
  uint bitmap_bits= part_info->num_subparts? 
                     (part_info->num_subparts* part_info->num_parts):
                      part_info->num_parts;
  uint bitmap_bytes= bitmap_buffer_size(bitmap_bits);
  DBUG_ENTER("set_up_partition_bitmap");

  if (!(bitmap_buf= (uint32*)thd->alloc(bitmap_bytes)))
  {
    mem_alloc_error(bitmap_bytes);
    DBUG_RETURN(TRUE);
  }
  bitmap_init(&part_info->used_partitions, bitmap_buf, bitmap_bytes*8, FALSE);
  bitmap_set_all(&part_info->used_partitions);
  DBUG_RETURN(FALSE);
}


/*
  Set up partition key maps

  SYNOPSIS
    set_up_partition_key_maps()
    table                TABLE object for which partition fields are set-up
    part_info            Reference to partitioning data structure

  RETURN VALUES
    None

  DESCRIPTION
    This function sets up a couple of key maps to be able to quickly check
    if an index ever can be used to deduce the partition fields or even
    a part of the fields of the  partition function.
    We set up the following key_map's.
    PF = Partition Function
    1) All fields of the PF is set even by equal on the first fields in the
       key
    2) All fields of the PF is set if all fields of the key is set
    3) At least one field in the PF is set if all fields is set
    4) At least one field in the PF is part of the key
*/

static void set_up_partition_key_maps(TABLE *table,
                                      partition_info *part_info)
{
  uint keys= table->s->keys;
  uint i;
  bool all_fields, some_fields;
  DBUG_ENTER("set_up_partition_key_maps");

  part_info->all_fields_in_PF.clear_all();
  part_info->all_fields_in_PPF.clear_all();
  part_info->all_fields_in_SPF.clear_all();
  part_info->some_fields_in_PF.clear_all();
  for (i= 0; i < keys; i++)
  {
    set_indicator_in_key_fields(table->key_info+i);
    check_fields_in_PF(part_info->full_part_field_array,
                       &all_fields, &some_fields);
    if (all_fields)
      part_info->all_fields_in_PF.set_bit(i);
    if (some_fields)
      part_info->some_fields_in_PF.set_bit(i);
    if (part_info->is_sub_partitioned())
    {
      check_fields_in_PF(part_info->part_field_array,
                         &all_fields, &some_fields);
      if (all_fields)
        part_info->all_fields_in_PPF.set_bit(i);
      check_fields_in_PF(part_info->subpart_field_array,
                         &all_fields, &some_fields);
      if (all_fields)
        part_info->all_fields_in_SPF.set_bit(i);
    }
    clear_indicator_in_key_fields(table->key_info+i);
  }
  DBUG_VOID_RETURN;
}


/*
  Set up function pointers for partition function

  SYNOPSIS
    set_up_partition_func_pointers()
    part_info            Reference to partitioning data structure

  RETURN VALUE
    NONE

  DESCRIPTION
    Set-up all function pointers for calculation of partition id,
    subpartition id and the upper part in subpartitioning. This is to speed up
    execution of get_partition_id which is executed once every record to be
    written and deleted and twice for updates.
*/

static void set_up_partition_func_pointers(partition_info *part_info)
{
  DBUG_ENTER("set_up_partition_func_pointers");

  if (part_info->is_sub_partitioned())
  {
    part_info->get_partition_id= get_partition_id_with_sub;
    if (part_info->part_type == RANGE_PARTITION)
    {
      if (part_info->column_list)
        part_info->get_part_partition_id= get_partition_id_range_col;
      else
        part_info->get_part_partition_id= get_partition_id_range;
      if (part_info->list_of_subpart_fields)
      {
        if (part_info->linear_hash_ind)
          part_info->get_subpartition_id= get_partition_id_linear_key_sub;
        else
          part_info->get_subpartition_id= get_partition_id_key_sub;
      }
      else
      {
        if (part_info->linear_hash_ind)
          part_info->get_subpartition_id= get_partition_id_linear_hash_sub;
        else
          part_info->get_subpartition_id= get_partition_id_hash_sub;
      }
    }
    else /* LIST Partitioning */
    {
      if (part_info->column_list)
        part_info->get_part_partition_id= get_partition_id_list_col;
      else
        part_info->get_part_partition_id= get_partition_id_list;
      if (part_info->list_of_subpart_fields)
      {
        if (part_info->linear_hash_ind)
          part_info->get_subpartition_id= get_partition_id_linear_key_sub;
        else
          part_info->get_subpartition_id= get_partition_id_key_sub;
      }
      else
      {
        if (part_info->linear_hash_ind)
          part_info->get_subpartition_id= get_partition_id_linear_hash_sub;
        else
          part_info->get_subpartition_id= get_partition_id_hash_sub;
      }
    }
  }
  else /* No subpartitioning */
  {
    part_info->get_part_partition_id= NULL;
    part_info->get_subpartition_id= NULL;
    if (part_info->part_type == RANGE_PARTITION)
    {
      if (part_info->column_list)
        part_info->get_partition_id= get_partition_id_range_col;
      else
        part_info->get_partition_id= get_partition_id_range;
    }
    else if (part_info->part_type == LIST_PARTITION)
    {
      if (part_info->column_list)
        part_info->get_partition_id= get_partition_id_list_col;
      else
        part_info->get_partition_id= get_partition_id_list;
    }
    else /* HASH partitioning */
    {
      if (part_info->list_of_part_fields)
      {
        if (part_info->linear_hash_ind)
          part_info->get_partition_id= get_partition_id_linear_key_nosub;
        else
          part_info->get_partition_id= get_partition_id_key_nosub;
      }
      else
      {
        if (part_info->linear_hash_ind)
          part_info->get_partition_id= get_partition_id_linear_hash_nosub;
        else
          part_info->get_partition_id= get_partition_id_hash_nosub;
      }
    }
  }
  /*
    We need special functions to handle character sets since they require copy
    of field pointers and restore afterwards. For subpartitioned tables we do
    the copy and restore individually on the part and subpart parts. For non-
    subpartitioned tables we use the same functions as used for the parts part
    of subpartioning.
    Thus for subpartitioned tables the get_partition_id is always
    get_partition_id_with_sub, even when character sets exists.
  */
  if (part_info->part_charset_field_array)
  {
    if (part_info->is_sub_partitioned())
    {
      DBUG_ASSERT(part_info->get_part_partition_id);
      if (!part_info->column_list)
      {
        part_info->get_part_partition_id_charset=
          part_info->get_part_partition_id;
        part_info->get_part_partition_id= get_part_id_charset_func_part;
      }
    }
    else
    {
      DBUG_ASSERT(part_info->get_partition_id);
      if (!part_info->column_list)
      {
        part_info->get_part_partition_id_charset= part_info->get_partition_id;
        part_info->get_part_partition_id= get_part_id_charset_func_part;
      }
    }
  }
  if (part_info->subpart_charset_field_array)
  {
    DBUG_ASSERT(part_info->get_subpartition_id);
    part_info->get_subpartition_id_charset=
          part_info->get_subpartition_id;
    part_info->get_subpartition_id= get_part_id_charset_func_subpart;
  }
  DBUG_VOID_RETURN;
}


/*
  For linear hashing we need a mask which is on the form 2**n - 1 where
  2**n >= num_parts. Thus if num_parts is 6 then mask is 2**3 - 1 = 8 - 1 = 7.

  SYNOPSIS
    set_linear_hash_mask()
    part_info            Reference to partitioning data structure
    num_parts            Number of parts in linear hash partitioning

  RETURN VALUE
    NONE
*/

void set_linear_hash_mask(partition_info *part_info, uint num_parts)
{
  uint mask;

  for (mask= 1; mask < num_parts; mask<<=1)
    ;
  part_info->linear_hash_mask= mask - 1;
}


/*
  This function calculates the partition id provided the result of the hash
  function using linear hashing parameters, mask and number of partitions.

  SYNOPSIS
    get_part_id_from_linear_hash()
    hash_value          Hash value calculated by HASH function or KEY function
    mask                Mask calculated previously by set_linear_hash_mask
    num_parts           Number of partitions in HASH partitioned part

  RETURN VALUE
    part_id             The calculated partition identity (starting at 0)

  DESCRIPTION
    The partition is calculated according to the theory of linear hashing.
    See e.g. Linear hashing: a new tool for file and table addressing,
    Reprinted from VLDB-80 in Readings Database Systems, 2nd ed, M. Stonebraker
    (ed.), Morgan Kaufmann 1994.
*/

static uint32 get_part_id_from_linear_hash(longlong hash_value, uint mask,
                                           uint num_parts)
{
  uint32 part_id= (uint32)(hash_value & mask);

  if (part_id >= num_parts)
  {
    uint new_mask= ((mask + 1) >> 1) - 1;
    part_id= (uint32)(hash_value & new_mask);
  }
  return part_id;
}


/*
  Check if a particular field is in need of character set
  handling for partition functions.

  SYNOPSIS
    field_is_partition_charset()
    field                         The field to check

  RETURN VALUES
    FALSE                        Not in need of character set handling
    TRUE                         In need of character set handling
*/

bool field_is_partition_charset(Field *field)
{
  if (!(field->type() == MYSQL_TYPE_STRING) &&
      !(field->type() == MYSQL_TYPE_VARCHAR))
    return FALSE;
  {
    CHARSET_INFO *cs= ((Field_str*)field)->charset();
    if (!(field->type() == MYSQL_TYPE_STRING) ||
        !(cs->state & MY_CS_BINSORT))
      return TRUE;
    return FALSE;
  }
}


/*
  Check that partition function doesn't contain any forbidden
  character sets and collations.

  SYNOPSIS
    check_part_func_fields()
    ptr                                 Array of Field pointers
    ok_with_charsets                    Will we report allowed charset
                                        fields as ok
  RETURN VALUES
    FALSE                               Success
    TRUE                                Error

  DESCRIPTION
    We will check in this routine that the fields of the partition functions
    do not contain unallowed parts. It can also be used to check if there
    are fields that require special care by calling my_strnxfrm before
    calling the functions to calculate partition id.
*/

bool check_part_func_fields(Field **ptr, bool ok_with_charsets)
{
  Field *field;
  DBUG_ENTER("check_part_func_fields");

  while ((field= *(ptr++)))
  {
    /*
      For CHAR/VARCHAR fields we need to take special precautions.
      Binary collation with CHAR is automatically supported. Other
      types need some kind of standardisation function handling
    */
    if (field_is_partition_charset(field))
    {
      CHARSET_INFO *cs= ((Field_str*)field)->charset();
      if (!ok_with_charsets ||
          cs->mbmaxlen > 1 ||
          cs->strxfrm_multiply > 1)
      {
        DBUG_RETURN(TRUE);
      }
    }
  }
  DBUG_RETURN(FALSE);
}


/*
  fix partition functions

  SYNOPSIS
    fix_partition_func()
    thd                  The thread object
    table                TABLE object for which partition fields are set-up
    is_create_table_ind  Indicator of whether openfrm was called as part of
                         CREATE or ALTER TABLE

  RETURN VALUE
    TRUE                 Error
    FALSE                Success

  DESCRIPTION
    The name parameter contains the full table name and is used to get the
    database name of the table which is used to set-up a correct
    TABLE_LIST object for use in fix_fields.

NOTES
    This function is called as part of opening the table by opening the .frm
    file. It is a part of CREATE TABLE to do this so it is quite permissible
    that errors due to erroneus syntax isn't found until we come here.
    If the user has used a non-existing field in the table is one such example
    of an error that is not discovered until here.
*/

bool fix_partition_func(THD *thd, TABLE *table,
                        bool is_create_table_ind)
{
  bool result= TRUE;
  partition_info *part_info= table->part_info;
  enum_mark_columns save_mark_used_columns= thd->mark_used_columns;
  DBUG_ENTER("fix_partition_func");

  if (part_info->fixed)
  {
    DBUG_RETURN(FALSE);
  }
  thd->mark_used_columns= MARK_COLUMNS_NONE;
  DBUG_PRINT("info", ("thd->mark_used_columns: %d", thd->mark_used_columns));

  if (!is_create_table_ind ||
       thd->lex->sql_command != SQLCOM_CREATE_TABLE)
  {
    if (partition_default_handling(table, part_info,
                                   is_create_table_ind,
                                   table->s->normalized_path.str))
    {
      DBUG_RETURN(TRUE);
    }
  }
  if (part_info->is_sub_partitioned())
  {
    DBUG_ASSERT(part_info->subpart_type == HASH_PARTITION);
    /*
      Subpartition is defined. We need to verify that subpartitioning
      function is correct.
    */
    if (part_info->linear_hash_ind)
      set_linear_hash_mask(part_info, part_info->num_subparts);
    if (part_info->list_of_subpart_fields)
    {
      List_iterator<char> it(part_info->subpart_field_list);
      if (unlikely(handle_list_of_fields(it, table, part_info, TRUE)))
        goto end;
    }
    else
    {
      if (unlikely(fix_fields_part_func(thd, part_info->subpart_expr,
                                        table, TRUE, is_create_table_ind)))
        goto end;
      if (unlikely(part_info->subpart_expr->result_type() != INT_RESULT))
      {
        part_info->report_part_expr_error(TRUE);
        goto end;
      }
    }
  }
  DBUG_ASSERT(part_info->part_type != NOT_A_PARTITION);
  /*
    Partition is defined. We need to verify that partitioning
    function is correct.
  */
  if (part_info->part_type == HASH_PARTITION)
  {
    if (part_info->linear_hash_ind)
      set_linear_hash_mask(part_info, part_info->num_parts);
    if (part_info->list_of_part_fields)
    {
      List_iterator<char> it(part_info->part_field_list);
      if (unlikely(handle_list_of_fields(it, table, part_info, FALSE)))
        goto end;
    }
    else
    {
      if (unlikely(fix_fields_part_func(thd, part_info->part_expr,
                                        table, FALSE, is_create_table_ind)))
        goto end;
      if (unlikely(part_info->part_expr->result_type() != INT_RESULT))
      {
        part_info->report_part_expr_error(FALSE);
        goto end;
      }
    }
    part_info->fixed= TRUE;
  }
  else
  {
    const char *error_str;
    if (part_info->column_list)
    {
      List_iterator<char> it(part_info->part_field_list);
      if (unlikely(handle_list_of_fields(it, table, part_info, FALSE)))
        goto end;
    }
    else
    {
      if (unlikely(fix_fields_part_func(thd, part_info->part_expr,
                                        table, FALSE, is_create_table_ind)))
        goto end;
    }
    part_info->fixed= TRUE;
    if (part_info->part_type == RANGE_PARTITION)
    {
      error_str= partition_keywords[PKW_RANGE].str; 
      if (unlikely(part_info->check_range_constants(thd)))
        goto end;
    }
    else if (part_info->part_type == LIST_PARTITION)
    {
      error_str= partition_keywords[PKW_LIST].str; 
      if (unlikely(part_info->check_list_constants(thd)))
        goto end;
    }
    else
    {
      DBUG_ASSERT(0);
      my_error(ER_INCONSISTENT_PARTITION_INFO_ERROR, MYF(0));
      goto end;
    }
    if (unlikely(part_info->num_parts < 1))
    {
      my_error(ER_PARTITIONS_MUST_BE_DEFINED_ERROR, MYF(0), error_str);
      goto end;
    }
    if (unlikely(!part_info->column_list &&
                  part_info->part_expr->result_type() != INT_RESULT))
    {
      part_info->report_part_expr_error(FALSE);
      goto end;
    }
  }
  if (((part_info->part_type != HASH_PARTITION ||
        part_info->list_of_part_fields == FALSE) &&
       !part_info->column_list &&
       check_part_func_fields(part_info->part_field_array, TRUE)) ||
      (part_info->list_of_subpart_fields == FALSE &&
       part_info->is_sub_partitioned() &&
       check_part_func_fields(part_info->subpart_field_array, TRUE)))
  {
    /*
      Range/List/HASH (but not KEY) and not COLUMNS or HASH subpartitioning
      with columns in the partitioning expression using unallowed charset.
    */
    my_error(ER_PARTITION_FUNCTION_IS_NOT_ALLOWED, MYF(0));
    goto end;
  }
  if (unlikely(create_full_part_field_array(thd, table, part_info)))
    goto end;
  if (unlikely(check_primary_key(table)))
    goto end;
  if (unlikely((!(table->s->db_type()->partition_flags &&
      (table->s->db_type()->partition_flags() & HA_CAN_PARTITION_UNIQUE))) &&
               check_unique_keys(table)))
    goto end;
  if (unlikely(set_up_partition_bitmap(thd, part_info)))
    goto end;
  if (unlikely(part_info->set_up_charset_field_preps()))
  {
    my_error(ER_PARTITION_FUNCTION_IS_NOT_ALLOWED, MYF(0));
    goto end;
  }
  if (unlikely(part_info->check_partition_field_length()))
  {
    my_error(ER_PARTITION_FIELDS_TOO_LONG, MYF(0));
    goto end;
  }
  check_range_capable_PF(table);
  set_up_partition_key_maps(table, part_info);
  set_up_partition_func_pointers(part_info);
  set_up_range_analysis_info(part_info);
#ifndef MCP_BUG56438
  table->file->set_part_info(part_info, FALSE);
#endif
  result= FALSE;
end:
  thd->mark_used_columns= save_mark_used_columns;
  DBUG_PRINT("info", ("thd->mark_used_columns: %d", thd->mark_used_columns));
  DBUG_RETURN(result);
}


/*
  The code below is support routines for the reverse parsing of the 
  partitioning syntax. This feature is very useful to generate syntax for
  all default values to avoid all default checking when opening the frm
  file. It is also used when altering the partitioning by use of various
  ALTER TABLE commands. Finally it is used for SHOW CREATE TABLES.
*/

static int add_write(File fptr, const char *buf, uint len)
{
  uint ret_code= mysql_file_write(fptr, (const uchar*)buf, len, MYF(MY_FNABP));

  if (likely(ret_code == 0))
    return 0;
  else
    return 1;
}

static int add_string_object(File fptr, String *string)
{
  return add_write(fptr, string->ptr(), string->length());
}

static int add_string(File fptr, const char *string)
{
  return add_write(fptr, string, strlen(string));
}

static int add_string_len(File fptr, const char *string, uint len)
{
  return add_write(fptr, string, len);
}

static int add_space(File fptr)
{
  return add_string(fptr, space_str);
}

static int add_comma(File fptr)
{
  return add_string(fptr, comma_str);
}

static int add_equal(File fptr)
{
  return add_string(fptr, equal_str);
}

static int add_end_parenthesis(File fptr)
{
  return add_string(fptr, end_paren_str);
}

static int add_begin_parenthesis(File fptr)
{
  return add_string(fptr, begin_paren_str);
}

static int add_part_key_word(File fptr, const char *key_string)
{
  int err= add_string(fptr, key_string);
  err+= add_space(fptr);
  return err;
}

static int add_partition(File fptr)
{
  char buff[22];
  strxmov(buff, part_str, space_str, NullS);
  return add_string(fptr, buff);
}

static int add_subpartition(File fptr)
{
  int err= add_string(fptr, sub_str);

  return err + add_partition(fptr);
}

static int add_partition_by(File fptr)
{
  char buff[22];
  strxmov(buff, part_str, space_str, by_str, space_str, NullS);
  return add_string(fptr, buff);
}

static int add_subpartition_by(File fptr)
{
  int err= add_string(fptr, sub_str);

  return err + add_partition_by(fptr);
}

static int add_part_field_list(File fptr, List<char> field_list)
{
  uint i, num_fields;
  int err= 0;

  List_iterator<char> part_it(field_list);
  num_fields= field_list.elements;
  i= 0;
  err+= add_begin_parenthesis(fptr);
  while (i < num_fields)
  {
    const char *field_str= part_it++;
    String field_string("", 0, system_charset_info);
    THD *thd= current_thd;
    ulonglong save_options= thd->variables.option_bits;
    thd->variables.option_bits&= ~OPTION_QUOTE_SHOW_CREATE;
    append_identifier(thd, &field_string, field_str,
                      strlen(field_str));
    thd->variables.option_bits= save_options;
    err+= add_string_object(fptr, &field_string);
    if (i != (num_fields-1))
      err+= add_comma(fptr);
    i++;
  }
  err+= add_end_parenthesis(fptr);
  return err;
}

static int add_name_string(File fptr, const char *name)
{
  int err;
  String name_string("", 0, system_charset_info);
  THD *thd= current_thd;
  ulonglong save_options= thd->variables.option_bits;
  thd->variables.option_bits&= ~OPTION_QUOTE_SHOW_CREATE;
  append_identifier(thd, &name_string, name,
                    strlen(name));
  thd->variables.option_bits= save_options;
  err= add_string_object(fptr, &name_string);
  return err;
}

static int add_int(File fptr, longlong number)
{
  char buff[32];
  llstr(number, buff);
  return add_string(fptr, buff);
}

static int add_uint(File fptr, ulonglong number)
{
  char buff[32];
  longlong2str(number, buff, 10);
  return add_string(fptr, buff);
}

/*
   Must escape strings in partitioned tables frm-files,
   parsing it later with mysql_unpack_partition will fail otherwise.
*/
static int add_quoted_string(File fptr, const char *quotestr)
{
  String orgstr(quotestr, system_charset_info);
  String escapedstr;
  int err= add_string(fptr, "'");
  err+= append_escaped(&escapedstr, &orgstr);
  err+= add_string(fptr, escapedstr.c_ptr_safe());
  return err + add_string(fptr, "'");
}

static int add_keyword_string(File fptr, const char *keyword,
                              bool should_use_quotes, 
                              const char *keystr)
{
  int err= add_string(fptr, keyword);

  err+= add_space(fptr);
  err+= add_equal(fptr);
  err+= add_space(fptr);
  if (should_use_quotes)
    err+= add_quoted_string(fptr, keystr);
  else
    err+= add_string(fptr, keystr);
  return err + add_space(fptr);
}

static int add_keyword_int(File fptr, const char *keyword, longlong num)
{
  int err= add_string(fptr, keyword);

  err+= add_space(fptr);
  err+= add_equal(fptr);
  err+= add_space(fptr);
  err+= add_int(fptr, num);
  return err + add_space(fptr);
}

static int add_engine(File fptr, handlerton *engine_type)
{
  const char *engine_str= ha_resolve_storage_engine_name(engine_type);
  DBUG_PRINT("info", ("ENGINE: %s", engine_str));
  int err= add_string(fptr, "ENGINE = ");
  return err + add_string(fptr, engine_str);
}

static int add_partition_options(File fptr, partition_element *p_elem)
{
  int err= 0;

  err+= add_space(fptr);
  if (p_elem->tablespace_name)
    err+= add_keyword_string(fptr,"TABLESPACE", FALSE,
                             p_elem->tablespace_name);
  if (p_elem->nodegroup_id != UNDEF_NODEGROUP)
    err+= add_keyword_int(fptr,"NODEGROUP",(longlong)p_elem->nodegroup_id);
  if (p_elem->part_max_rows)
    err+= add_keyword_int(fptr,"MAX_ROWS",(longlong)p_elem->part_max_rows);
  if (p_elem->part_min_rows)
    err+= add_keyword_int(fptr,"MIN_ROWS",(longlong)p_elem->part_min_rows);
  if (!(current_thd->variables.sql_mode & MODE_NO_DIR_IN_CREATE))
  {
    if (p_elem->data_file_name)
      err+= add_keyword_string(fptr, "DATA DIRECTORY", TRUE, 
                               p_elem->data_file_name);
    if (p_elem->index_file_name)
      err+= add_keyword_string(fptr, "INDEX DIRECTORY", TRUE, 
                               p_elem->index_file_name);
  }
  if (p_elem->part_comment)
    err+= add_keyword_string(fptr, "COMMENT", TRUE, p_elem->part_comment);
  return err + add_engine(fptr,p_elem->engine_type);
}

<<<<<<< HEAD
=======

/*
  Check partition fields for result type and if they need
  to check the character set.

  SYNOPSIS
    check_part_field()
    sql_type              Type provided by user
    field_name            Name of field, used for error handling
    result_type           Out value: Result type of field
    need_cs_check         Out value: Do we need character set check

  RETURN VALUES
    TRUE                  Error
    FALSE                 Ok
*/

static int check_part_field(enum_field_types sql_type,
                            const char *field_name,
                            Item_result *result_type,
                            bool *need_cs_check)
{
  if (sql_type >= MYSQL_TYPE_TINY_BLOB &&
      sql_type <= MYSQL_TYPE_BLOB)
  {
    my_error(ER_BLOB_FIELD_IN_PART_FUNC_ERROR, MYF(0));
    return TRUE;
  }
  switch (sql_type)
  {
    case MYSQL_TYPE_TINY:
    case MYSQL_TYPE_SHORT:
    case MYSQL_TYPE_LONG:
    case MYSQL_TYPE_LONGLONG:
    case MYSQL_TYPE_INT24:
      *result_type= INT_RESULT;
      *need_cs_check= FALSE;
      return FALSE;
    case MYSQL_TYPE_NEWDATE:
    case MYSQL_TYPE_DATE:
    case MYSQL_TYPE_TIME:
    case MYSQL_TYPE_DATETIME:
      *result_type= STRING_RESULT;
      *need_cs_check= TRUE;
      return FALSE;
    case MYSQL_TYPE_VARCHAR:
    case MYSQL_TYPE_STRING:
    case MYSQL_TYPE_VAR_STRING:
      *result_type= STRING_RESULT;
      *need_cs_check= TRUE;
      return FALSE;
    case MYSQL_TYPE_NEWDECIMAL:
    case MYSQL_TYPE_DECIMAL:
    case MYSQL_TYPE_TIMESTAMP:
    case MYSQL_TYPE_NULL:
    case MYSQL_TYPE_FLOAT:
    case MYSQL_TYPE_DOUBLE:
    case MYSQL_TYPE_BIT:
    case MYSQL_TYPE_ENUM:
    case MYSQL_TYPE_SET:
    case MYSQL_TYPE_GEOMETRY:
      goto error;
    default:
      goto error;
  }
error:
  my_error(ER_FIELD_TYPE_NOT_ALLOWED_AS_PARTITION_FIELD, MYF(0),
           field_name);
  return TRUE;
}


/*
  Find the given field's Create_field object using name of field

  SYNOPSIS
    get_sql_field()
    field_name                   Field name
    alter_info                   Info from ALTER TABLE/CREATE TABLE

  RETURN VALUE
    sql_field                    Object filled in by parser about field
    NULL                         No field found
*/

static Create_field* get_sql_field(char *field_name,
                                   Alter_info *alter_info)
{
  List_iterator<Create_field> it(alter_info->create_list);
  Create_field *sql_field;
  DBUG_ENTER("get_sql_field");

  while ((sql_field= it++))
  {
    if (!(my_strcasecmp(system_charset_info,
                        sql_field->field_name,
                        field_name)))
    {
      DBUG_RETURN(sql_field);
    }
  }
  DBUG_RETURN(NULL);
}


static int add_column_list_values(File fptr, partition_info *part_info,
                                  part_elem_value *list_value,
                                  HA_CREATE_INFO *create_info,
                                  Alter_info *alter_info)
{
  int err= 0;
  uint i;
  List_iterator<char> it(part_info->part_field_list);
  uint num_elements= part_info->part_field_list.elements;
  bool use_parenthesis= (part_info->part_type == LIST_PARTITION &&
                         part_info->num_columns > 1U);

  if (use_parenthesis)
    err+= add_begin_parenthesis(fptr);
  for (i= 0; i < num_elements; i++)
  {
    part_column_list_val *col_val= &list_value->col_val_array[i];
    char *field_name= it++;
    if (col_val->max_value)
      err+= add_string(fptr, partition_keywords[PKW_MAXVALUE].str);
    else if (col_val->null_value)
      err+= add_string(fptr, "NULL");
    else
    {
      char buffer[MAX_KEY_LENGTH];
      String str(buffer, sizeof(buffer), &my_charset_bin);
      Item *item_expr= col_val->item_expression;
      if (item_expr->null_value)
        err+= add_string(fptr, "NULL");
      else
      {
        String *res;
        CHARSET_INFO *field_cs;
        bool need_cs_check= FALSE;
        Item_result result_type= STRING_RESULT;

        /*
          This function is called at a very early stage, even before
          we have prepared the sql_field objects. Thus we have to
          find the proper sql_field object and get the character set
          from that object.
        */
        if (create_info)
        {
          Create_field *sql_field;

          if (!(sql_field= get_sql_field(field_name,
                                         alter_info)))
          {
            my_error(ER_FIELD_NOT_FOUND_PART_ERROR, MYF(0));
            return 1;
          }
          if (check_part_field(sql_field->sql_type,
                               sql_field->field_name,
                               &result_type,
                               &need_cs_check))
            return 1;
          if (need_cs_check)
            field_cs= get_sql_field_charset(sql_field, create_info);
          else
            field_cs= NULL;
        }
        else
        {
          Field *field= part_info->part_field_array[i];
          result_type= field->result_type();
          if (check_part_field(field->real_type(),
                               field->field_name,
                               &result_type,
                               &need_cs_check))
            return 1;
          DBUG_ASSERT(result_type == field->result_type());
          if (need_cs_check)
            field_cs= field->charset();
          else
            field_cs= NULL;
        }
        if (result_type != item_expr->result_type())
        {
          my_error(ER_WRONG_TYPE_COLUMN_VALUE_ERROR, MYF(0));
          return 1;
        }
        if (field_cs && field_cs != item_expr->collation.collation)
        {
          if (!(item_expr= convert_charset_partition_constant(item_expr,
                                                              field_cs)))
          {
            my_error(ER_PARTITION_FUNCTION_IS_NOT_ALLOWED, MYF(0));
            return 1;
          }
        }
        {
          String val_conv;
          val_conv.set_charset(system_charset_info);
          res= item_expr->val_str(&str);
          if (get_cs_converted_part_value_from_string(current_thd,
                                                      item_expr, res,
                                                      &val_conv, field_cs,
                                                   (bool)(alter_info != NULL)))
            return 1;
          err+= add_string_object(fptr, &val_conv);
        }
      }
    }
    if (i != (num_elements - 1))
      err+= add_string(fptr, comma_str);
  }
  if (use_parenthesis)
    err+= add_end_parenthesis(fptr);
  return err;
}

static int add_partition_values(File fptr, partition_info *part_info,
                                partition_element *p_elem,
                                HA_CREATE_INFO *create_info,
                                Alter_info *alter_info)
{
  int err= 0;
>>>>>>> f6dfd7d7

/*
  Check partition fields for result type and if they need
  to check the character set.

  SYNOPSIS
    check_part_field()
    sql_type              Type provided by user
    field_name            Name of field, used for error handling
    result_type           Out value: Result type of field
    need_cs_check         Out value: Do we need character set check

  RETURN VALUES
    TRUE                  Error
    FALSE                 Ok
*/

static int check_part_field(enum_field_types sql_type,
                            const char *field_name,
                            Item_result *result_type,
                            bool *need_cs_check)
{
  if (sql_type >= MYSQL_TYPE_TINY_BLOB &&
      sql_type <= MYSQL_TYPE_BLOB)
  {
<<<<<<< HEAD
    my_error(ER_BLOB_FIELD_IN_PART_FUNC_ERROR, MYF(0));
    return TRUE;
=======
    err+= add_string(fptr, " VALUES LESS THAN ");
    if (part_info->column_list)
    {
      List_iterator<part_elem_value> list_val_it(p_elem->list_val_list);
      part_elem_value *list_value= list_val_it++;
      err+= add_begin_parenthesis(fptr);
      err+= add_column_list_values(fptr, part_info, list_value,
                                   create_info, alter_info);
      err+= add_end_parenthesis(fptr);
    }
    else
    {
      if (!p_elem->max_value)
      {
        err+= add_begin_parenthesis(fptr);
        if (p_elem->signed_flag)
          err+= add_int(fptr, p_elem->range_value);
        else
          err+= add_uint(fptr, p_elem->range_value);
        err+= add_end_parenthesis(fptr);
      }
      else
        err+= add_string(fptr, partition_keywords[PKW_MAXVALUE].str);
    }
>>>>>>> f6dfd7d7
  }
  switch (sql_type)
  {
<<<<<<< HEAD
    case MYSQL_TYPE_TINY:
    case MYSQL_TYPE_SHORT:
    case MYSQL_TYPE_LONG:
    case MYSQL_TYPE_LONGLONG:
    case MYSQL_TYPE_INT24:
      *result_type= INT_RESULT;
      *need_cs_check= FALSE;
      return FALSE;
    case MYSQL_TYPE_NEWDATE:
    case MYSQL_TYPE_DATE:
    case MYSQL_TYPE_TIME:
    case MYSQL_TYPE_DATETIME:
      *result_type= STRING_RESULT;
      *need_cs_check= TRUE;
      return FALSE;
    case MYSQL_TYPE_VARCHAR:
    case MYSQL_TYPE_STRING:
    case MYSQL_TYPE_VAR_STRING:
      *result_type= STRING_RESULT;
      *need_cs_check= TRUE;
      return FALSE;
    case MYSQL_TYPE_NEWDECIMAL:
    case MYSQL_TYPE_DECIMAL:
    case MYSQL_TYPE_TIMESTAMP:
    case MYSQL_TYPE_NULL:
    case MYSQL_TYPE_FLOAT:
    case MYSQL_TYPE_DOUBLE:
    case MYSQL_TYPE_BIT:
    case MYSQL_TYPE_ENUM:
    case MYSQL_TYPE_SET:
    case MYSQL_TYPE_GEOMETRY:
      goto error;
    default:
      goto error;
=======
    uint i;
    List_iterator<part_elem_value> list_val_it(p_elem->list_val_list);
    err+= add_string(fptr, " VALUES IN ");
    uint num_items= p_elem->list_val_list.elements;

    err+= add_begin_parenthesis(fptr);
    if (p_elem->has_null_value)
    {
      err+= add_string(fptr, "NULL");
      if (num_items == 0)
      {
        err+= add_end_parenthesis(fptr);
        goto end;
      }
      err+= add_comma(fptr);
    }
    i= 0;
    do
    {
      part_elem_value *list_value= list_val_it++;

      if (part_info->column_list)
        err+= add_column_list_values(fptr, part_info, list_value,
                                     create_info, alter_info);
      else
      {
        if (!list_value->unsigned_flag)
          err+= add_int(fptr, list_value->value);
        else
          err+= add_uint(fptr, list_value->value);
      }
      if (i != (num_items-1))
        err+= add_comma(fptr);
    } while (++i < num_items);
    err+= add_end_parenthesis(fptr);
>>>>>>> f6dfd7d7
  }
error:
  my_error(ER_FIELD_TYPE_NOT_ALLOWED_AS_PARTITION_FIELD, MYF(0),
           field_name);
  return TRUE;
}


<<<<<<< HEAD
=======
/**
  Add 'KEY' word, with optional 'ALGORTIHM = N'.

  @param fptr                   File to write to.
  @param part_info              partition_info holding the used key_algorithm
  @param current_comment_start  NULL, or comment string encapsulating the
                                PARTITION BY clause.

  @return Operation status.
    @retval 0    Success
    @retval != 0 Failure
*/

static int add_key_with_algorithm(File fptr, partition_info *part_info,
                                  const char *current_comment_start)
{
  int err= 0;
  err+= add_part_key_word(fptr, partition_keywords[PKW_KEY].str);

  /*
    current_comment_start is given when called from SHOW CREATE TABLE,
    Then only add ALGORITHM = 1, not the default 2 or non-set 0!
    For .frm current_comment_start is NULL, then add ALGORITHM if != 0.
  */
  if (part_info->key_algorithm == partition_info::KEY_ALGORITHM_51 || // SHOW
      (!current_comment_start &&                                      // .frm
       (part_info->key_algorithm != partition_info::KEY_ALGORITHM_NONE)))
  {
    /* If we already are within a comment, end that comment first. */
    if (current_comment_start)
      err+= add_string(fptr, "*/ ");
    err+= add_string(fptr, "/*!50531 ");
    err+= add_part_key_word(fptr, partition_keywords[PKW_ALGORITHM].str);
    err+= add_equal(fptr);
    err+= add_space(fptr);
    err+= add_int(fptr, part_info->key_algorithm);
    err+= add_space(fptr);
    err+= add_string(fptr, "*/ ");
    if (current_comment_start)
    {
      /* Skip new line. */
      if (current_comment_start[0] == '\n')
        current_comment_start++;
      err+= add_string(fptr, current_comment_start);
      err+= add_space(fptr);
    }
  }
  return err;
}


>>>>>>> f6dfd7d7
/*
  Find the given field's Create_field object using name of field

  SYNOPSIS
<<<<<<< HEAD
    get_sql_field()
    field_name                   Field name
    alter_info                   Info from ALTER TABLE/CREATE TABLE
=======
    generate_partition_syntax()
    part_info                  The partitioning data structure
    buf_length                 A pointer to the returned buffer length
    use_sql_alloc              Allocate buffer from sql_alloc if true
                               otherwise use my_malloc
    show_partition_options     Should we display partition options
    create_info                Info generated by parser
    alter_info                 Info generated by parser
>>>>>>> f6dfd7d7

  RETURN VALUE
    sql_field                    Object filled in by parser about field
    NULL                         No field found
*/

static Create_field* get_sql_field(char *field_name,
                                   Alter_info *alter_info)
{
  List_iterator<Create_field> it(alter_info->create_list);
  Create_field *sql_field;
  DBUG_ENTER("get_sql_field");

  while ((sql_field= it++))
  {
    if (!(my_strcasecmp(system_charset_info,
                        sql_field->field_name,
                        field_name)))
    {
      DBUG_RETURN(sql_field);
    }
  }
  DBUG_RETURN(NULL);
}


static int add_column_list_values(File fptr, partition_info *part_info,
                                  part_elem_value *list_value,
                                  HA_CREATE_INFO *create_info,
                                  Alter_info *alter_info)
{
  int err= 0;
  uint i;
  List_iterator<char> it(part_info->part_field_list);
  uint num_elements= part_info->part_field_list.elements;
  bool use_parenthesis= (part_info->part_type == LIST_PARTITION &&
                         part_info->num_columns > 1U);

  if (use_parenthesis)
    err+= add_begin_parenthesis(fptr);
  for (i= 0; i < num_elements; i++)
  {
    part_column_list_val *col_val= &list_value->col_val_array[i];
    char *field_name= it++;
    if (col_val->max_value)
      err+= add_string(fptr, partition_keywords[PKW_MAXVALUE].str);
    else if (col_val->null_value)
      err+= add_string(fptr, "NULL");
    else
    {
      char buffer[MAX_KEY_LENGTH];
      String str(buffer, sizeof(buffer), &my_charset_bin);
      Item *item_expr= col_val->item_expression;
      if (item_expr->null_value)
        err+= add_string(fptr, "NULL");
      else
      {
        String *res;
        CHARSET_INFO *field_cs;
        bool need_cs_check= FALSE;
        Item_result result_type= STRING_RESULT;

        /*
          This function is called at a very early stage, even before
          we have prepared the sql_field objects. Thus we have to
          find the proper sql_field object and get the character set
          from that object.
        */
        if (create_info)
        {
          Create_field *sql_field;

          if (!(sql_field= get_sql_field(field_name,
                                         alter_info)))
          {
            my_error(ER_FIELD_NOT_FOUND_PART_ERROR, MYF(0));
            return 1;
          }
          if (check_part_field(sql_field->sql_type,
                               sql_field->field_name,
                               &result_type,
                               &need_cs_check))
            return 1;
          if (need_cs_check)
            field_cs= get_sql_field_charset(sql_field, create_info);
          else
            field_cs= NULL;
        }
        else
        {
          Field *field= part_info->part_field_array[i];
          result_type= field->result_type();
          if (check_part_field(field->real_type(),
                               field->field_name,
                               &result_type,
                               &need_cs_check))
            return 1;
          DBUG_ASSERT(result_type == field->result_type());
          if (need_cs_check)
            field_cs= field->charset();
          else
            field_cs= NULL;
        }
        if (result_type != item_expr->result_type())
        {
          my_error(ER_WRONG_TYPE_COLUMN_VALUE_ERROR, MYF(0));
          return 1;
        }
        if (field_cs && field_cs != item_expr->collation.collation)
        {
          if (!(item_expr= convert_charset_partition_constant(item_expr,
                                                              field_cs)))
          {
            my_error(ER_PARTITION_FUNCTION_IS_NOT_ALLOWED, MYF(0));
            return 1;
          }
        }
        {
          String val_conv;
          val_conv.set_charset(system_charset_info);
          res= item_expr->val_str(&str);
          if (get_cs_converted_part_value_from_string(current_thd,
                                                      item_expr, res,
                                                      &val_conv, field_cs,
                                                   (bool)(alter_info != NULL)))
            return 1;
          err+= add_string_object(fptr, &val_conv);
        }
      }
    }
    if (i != (num_elements - 1))
      err+= add_string(fptr, comma_str);
  }
  if (use_parenthesis)
    err+= add_end_parenthesis(fptr);
  return err;
}

static int add_partition_values(File fptr, partition_info *part_info,
                                partition_element *p_elem,
                                HA_CREATE_INFO *create_info,
                                Alter_info *alter_info)
{
  int err= 0;

  if (part_info->part_type == RANGE_PARTITION)
  {
    err+= add_string(fptr, " VALUES LESS THAN ");
    if (part_info->column_list)
    {
      List_iterator<part_elem_value> list_val_it(p_elem->list_val_list);
      part_elem_value *list_value= list_val_it++;
      err+= add_begin_parenthesis(fptr);
      err+= add_column_list_values(fptr, part_info, list_value,
                                   create_info, alter_info);
      err+= add_end_parenthesis(fptr);
    }
    else
    {
      if (!p_elem->max_value)
      {
        err+= add_begin_parenthesis(fptr);
        if (p_elem->signed_flag)
          err+= add_int(fptr, p_elem->range_value);
        else
          err+= add_uint(fptr, p_elem->range_value);
        err+= add_end_parenthesis(fptr);
      }
      else
        err+= add_string(fptr, partition_keywords[PKW_MAXVALUE].str);
    }
  }
  else if (part_info->part_type == LIST_PARTITION)
  {
    uint i;
    List_iterator<part_elem_value> list_val_it(p_elem->list_val_list);
    err+= add_string(fptr, " VALUES IN ");
    uint num_items= p_elem->list_val_list.elements;

    err+= add_begin_parenthesis(fptr);
    if (p_elem->has_null_value)
    {
      err+= add_string(fptr, "NULL");
      if (num_items == 0)
      {
        err+= add_end_parenthesis(fptr);
        goto end;
      }
      err+= add_comma(fptr);
    }
    i= 0;
    do
    {
      part_elem_value *list_value= list_val_it++;

      if (part_info->column_list)
        err+= add_column_list_values(fptr, part_info, list_value,
                                     create_info, alter_info);
      else
      {
        if (!list_value->unsigned_flag)
          err+= add_int(fptr, list_value->value);
        else
          err+= add_uint(fptr, list_value->value);
      }
      if (i != (num_items-1))
        err+= add_comma(fptr);
    } while (++i < num_items);
    err+= add_end_parenthesis(fptr);
  }
end:
  return err;
}


/**
  Add 'KEY' word, with optional 'ALGORTIHM = N'.

  @param fptr                   File to write to.
  @param part_info              partition_info holding the used key_algorithm
  @param current_comment_start  NULL, or comment string encapsulating the
                                PARTITION BY clause.

  @return Operation status.
    @retval 0    Success
    @retval != 0 Failure
*/

static int add_key_with_algorithm(File fptr, partition_info *part_info,
                                  const char *current_comment_start)
{
  int err= 0;
  err+= add_part_key_word(fptr, partition_keywords[PKW_KEY].str);

  /*
    current_comment_start is given when called from SHOW CREATE TABLE,
    Then only add ALGORITHM = 1, not the default 2 or non-set 0!
    For .frm current_comment_start is NULL, then add ALGORITHM if != 0.
  */
  if (part_info->key_algorithm == partition_info::KEY_ALGORITHM_51 || // SHOW
      (!current_comment_start &&                                      // .frm
       (part_info->key_algorithm != partition_info::KEY_ALGORITHM_NONE)))
  {
    /* If we already are within a comment, end that comment first. */
    if (current_comment_start)
      err+= add_string(fptr, "*/ ");
    err+= add_string(fptr, "/*!50531 ");
    err+= add_part_key_word(fptr, partition_keywords[PKW_ALGORITHM].str);
    err+= add_equal(fptr);
    err+= add_space(fptr);
    err+= add_int(fptr, part_info->key_algorithm);
    err+= add_space(fptr);
    err+= add_string(fptr, "*/ ");
    if (current_comment_start)
    {
      /* Skip new line. */
      if (current_comment_start[0] == '\n')
        current_comment_start++;
      err+= add_string(fptr, current_comment_start);
      err+= add_space(fptr);
    }
  }
  return err;
}


/*
  Generate the partition syntax from the partition data structure.
  Useful for support of generating defaults, SHOW CREATE TABLES
  and easy partition management.

  SYNOPSIS
    generate_partition_syntax()
    part_info                  The partitioning data structure
    buf_length                 A pointer to the returned buffer length
    use_sql_alloc              Allocate buffer from sql_alloc if true
                               otherwise use my_malloc
    show_partition_options     Should we display partition options
    create_info                Info generated by parser
    alter_info                 Info generated by parser

  RETURN VALUES
    NULL error
    buf, buf_length            Buffer and its length

  DESCRIPTION
  Here we will generate the full syntax for the given command where all
  defaults have been expanded. By so doing the it is also possible to
  make lots of checks of correctness while at it.
  This could will also be reused for SHOW CREATE TABLES and also for all
  type ALTER TABLE commands focusing on changing the PARTITION structure
  in any fashion.

  The implementation writes the syntax to a temporary file (essentially
  an abstraction of a dynamic array) and if all writes goes well it
  allocates a buffer and writes the syntax into this one and returns it.

  As a security precaution the file is deleted before writing into it. This
  means that no other processes on the machine can open and read the file
  while this processing is ongoing.

  The code is optimised for minimal code size since it is not used in any
  common queries.
*/

char *generate_partition_syntax(partition_info *part_info,
                                uint *buf_length,
                                bool use_sql_alloc,
                                bool show_partition_options,
                                HA_CREATE_INFO *create_info,
                                Alter_info *alter_info,
                                const char *current_comment_start)
{
  uint i,j, tot_num_parts, num_subparts;
  partition_element *part_elem;
  ulonglong buffer_length;
  char path[FN_REFLEN];
  int err= 0;
  List_iterator<partition_element> part_it(part_info->partitions);
  File fptr;
  char *buf= NULL; //Return buffer
  DBUG_ENTER("generate_partition_syntax");

  if (unlikely(((fptr= create_temp_file(path,mysql_tmpdir,"psy", 
                                        O_RDWR | O_BINARY | O_TRUNC |  
                                        O_TEMPORARY, MYF(MY_WME)))) < 0))
    DBUG_RETURN(NULL);
#ifndef __WIN__
  unlink(path);
#endif
  err+= add_space(fptr);
  err+= add_partition_by(fptr);
  switch (part_info->part_type)
  {
    case RANGE_PARTITION:
      err+= add_part_key_word(fptr, partition_keywords[PKW_RANGE].str);
      break;
    case LIST_PARTITION:
      err+= add_part_key_word(fptr, partition_keywords[PKW_LIST].str);
      break;
    case HASH_PARTITION:
      if (part_info->linear_hash_ind)
        err+= add_string(fptr, partition_keywords[PKW_LINEAR].str);
      if (part_info->list_of_part_fields)
      {
        err+= add_key_with_algorithm(fptr, part_info,
                                     current_comment_start);
        err+= add_part_field_list(fptr, part_info->part_field_list);
      }
      else
        err+= add_part_key_word(fptr, partition_keywords[PKW_HASH].str);
      break;
    default:
      DBUG_ASSERT(0);
      /* We really shouldn't get here, no use in continuing from here */
      my_error(ER_OUT_OF_RESOURCES, MYF(ME_FATALERROR));
      DBUG_RETURN(NULL);
  }
  if (part_info->part_expr)
  {
    err+= add_begin_parenthesis(fptr);
    err+= add_string_len(fptr, part_info->part_func_string,
                         part_info->part_func_len);
    err+= add_end_parenthesis(fptr);
  }
  else if (part_info->column_list)
  {
    err+= add_string(fptr, partition_keywords[PKW_COLUMNS].str);
    err+= add_part_field_list(fptr, part_info->part_field_list);
  }
  if ((!part_info->use_default_num_partitions) &&
       part_info->use_default_partitions)
  {
    err+= add_string(fptr, "\n");
    err+= add_string(fptr, "PARTITIONS ");
    err+= add_int(fptr, part_info->num_parts);
  }
  if (part_info->is_sub_partitioned())
  {
    err+= add_string(fptr, "\n");
    err+= add_subpartition_by(fptr);
    /* Must be hash partitioning for subpartitioning */
    if (part_info->linear_hash_ind)
      err+= add_string(fptr, partition_keywords[PKW_LINEAR].str);
    if (part_info->list_of_subpart_fields)
    {
      err+= add_key_with_algorithm(fptr, part_info,
                                   current_comment_start);
      err+= add_part_field_list(fptr, part_info->subpart_field_list);
    }
    else
      err+= add_part_key_word(fptr, partition_keywords[PKW_HASH].str);
    if (part_info->subpart_expr)
    {
      err+= add_begin_parenthesis(fptr);
      err+= add_string_len(fptr, part_info->subpart_func_string,
                           part_info->subpart_func_len);
      err+= add_end_parenthesis(fptr);
    }
    if ((!part_info->use_default_num_subpartitions) && 
          part_info->use_default_subpartitions)
    {
      err+= add_string(fptr, "\n");
      err+= add_string(fptr, "SUBPARTITIONS ");
      err+= add_int(fptr, part_info->num_subparts);
    }
  }
  tot_num_parts= part_info->partitions.elements;
  num_subparts= part_info->num_subparts;

  if (!part_info->use_default_partitions)
  {
    bool first= TRUE;
    err+= add_string(fptr, "\n");
    err+= add_begin_parenthesis(fptr);
    i= 0;
    do
    {
      part_elem= part_it++;
      if (part_elem->part_state != PART_TO_BE_DROPPED &&
          part_elem->part_state != PART_REORGED_DROPPED)
      {
        if (!first)
        {
          err+= add_comma(fptr);
          err+= add_string(fptr, "\n");
          err+= add_space(fptr);
        }
        first= FALSE;
        err+= add_partition(fptr);
        err+= add_name_string(fptr, part_elem->partition_name);
        err+= add_partition_values(fptr, part_info, part_elem,
                                   create_info, alter_info);
        if (!part_info->is_sub_partitioned() ||
            part_info->use_default_subpartitions)
        {
          if (show_partition_options)
            err+= add_partition_options(fptr, part_elem);
        }
        else
        {
          err+= add_string(fptr, "\n");
          err+= add_space(fptr);
          err+= add_begin_parenthesis(fptr);
          List_iterator<partition_element> sub_it(part_elem->subpartitions);
          j= 0;
          do
          {
            part_elem= sub_it++;
            err+= add_subpartition(fptr);
            err+= add_name_string(fptr, part_elem->partition_name);
            if (show_partition_options)
              err+= add_partition_options(fptr, part_elem);
            if (j != (num_subparts-1))
            {
              err+= add_comma(fptr);
              err+= add_string(fptr, "\n");
              err+= add_space(fptr);
              err+= add_space(fptr);
            }
            else
              err+= add_end_parenthesis(fptr);
          } while (++j < num_subparts);
        }
      }
      if (i == (tot_num_parts-1))
        err+= add_end_parenthesis(fptr);
    } while (++i < tot_num_parts);
  }
  if (err)
    goto close_file;
  buffer_length= mysql_file_seek(fptr, 0L, MY_SEEK_END, MYF(0));
  if (unlikely(buffer_length == MY_FILEPOS_ERROR))
    goto close_file;
  if (unlikely(mysql_file_seek(fptr, 0L, MY_SEEK_SET, MYF(0))
               == MY_FILEPOS_ERROR))
    goto close_file;
  *buf_length= (uint)buffer_length;
  if (use_sql_alloc)
    buf= (char*) sql_alloc(*buf_length+1);
  else
    buf= (char*) my_malloc(*buf_length+1, MYF(MY_WME));
  if (!buf)
    goto close_file;

  if (unlikely(mysql_file_read(fptr, (uchar*)buf, *buf_length, MYF(MY_FNABP))))
  {
    if (!use_sql_alloc)
      my_free(buf);
    else
      buf= NULL;
  }
  else
    buf[*buf_length]= 0;

close_file:
  mysql_file_close(fptr, MYF(0));
  DBUG_RETURN(buf);
}


/*
  Check if partition key fields are modified and if it can be handled by the
  underlying storage engine.

  SYNOPSIS
    partition_key_modified
    table                TABLE object for which partition fields are set-up
    fields               Bitmap representing fields to be modified

  RETURN VALUES
    TRUE                 Need special handling of UPDATE
    FALSE                Normal UPDATE handling is ok
*/

bool partition_key_modified(TABLE *table, const MY_BITMAP *fields)
{
  Field **fld;
  partition_info *part_info= table->part_info;
  DBUG_ENTER("partition_key_modified");

  if (!part_info)
    DBUG_RETURN(FALSE);
  if (table->s->db_type()->partition_flags &&
      (table->s->db_type()->partition_flags() & HA_CAN_UPDATE_PARTITION_KEY))
    DBUG_RETURN(FALSE);
  for (fld= part_info->full_part_field_array; *fld; fld++)
    if (bitmap_is_set(fields, (*fld)->field_index))
      DBUG_RETURN(TRUE);
  DBUG_RETURN(FALSE);
}


/*
  A function to handle correct handling of NULL values in partition
  functions.
  SYNOPSIS
    part_val_int()
    item_expr                 The item expression to evaluate
    out:result                The value of the partition function,
                                LONGLONG_MIN if any null value in function
  RETURN VALUES
    TRUE      Error in val_int()
    FALSE     ok
*/

static inline int part_val_int(Item *item_expr, longlong *result)
{
  *result= item_expr->val_int();
  if (item_expr->null_value)
  {
    if (current_thd->is_error())
      return TRUE;
    else
      *result= LONGLONG_MIN;
  }
  return FALSE;
}


/*
  The next set of functions are used to calculate the partition identity.
  A handler sets up a variable that corresponds to one of these functions
  to be able to quickly call it whenever the partition id needs to calculated
  based on the record in table->record[0] (or set up to fake that).
  There are 4 functions for hash partitioning and 2 for RANGE/LIST partitions.
  In addition there are 4 variants for RANGE subpartitioning and 4 variants
  for LIST subpartitioning thus in total there are 14 variants of this
  function.

  We have a set of support functions for these 14 variants. There are 4
  variants of hash functions and there is a function for each. The KEY
  partitioning uses the function calculate_key_value to calculate the hash
  value based on an array of fields. The linear hash variants uses the
  method get_part_id_from_linear_hash to get the partition id using the
  hash value and some parameters calculated from the number of partitions.
*/

#ifndef MCP_BUG56438
/*
  Obsoleted by handler::calculate_key_hash_value
  Handlers can now implement their own calculate_key_hash_value function
  or use the method defined in ha_partition.cc
*/
#else

/*
  Calculate hash value for KEY partitioning using an array of fields.

  SYNOPSIS
    calculate_key_value()
    field_array             An array of the fields in KEY partitioning

  RETURN VALUE
    hash_value calculated

  DESCRIPTION
    Uses the hash function on the character set of the field. Integer and
    floating point fields use the binary character set by default.
*/

static uint32 calculate_key_value(Field **field_array)
{
  ulong nr1= 1;
  ulong nr2= 4;
  bool use_51_hash;
  use_51_hash= test((*field_array)->table->part_info->key_algorithm ==
                    partition_info::KEY_ALGORITHM_51);

  do
  {
    Field *field= *field_array;
    if (use_51_hash)
    {
      switch (field->real_type()) {
      case MYSQL_TYPE_TINY:
      case MYSQL_TYPE_SHORT:
      case MYSQL_TYPE_LONG:
      case MYSQL_TYPE_FLOAT:
      case MYSQL_TYPE_DOUBLE:
      case MYSQL_TYPE_NEWDECIMAL:
      case MYSQL_TYPE_TIMESTAMP:
      case MYSQL_TYPE_LONGLONG:
      case MYSQL_TYPE_INT24:
      case MYSQL_TYPE_TIME:
      case MYSQL_TYPE_DATETIME:
      case MYSQL_TYPE_YEAR:
      case MYSQL_TYPE_NEWDATE:
        {
          if (field->is_null())
          {
            nr1^= (nr1 << 1) | 1;
            continue;
          }
          /* Force this to my_hash_sort_bin, which was used in 5.1! */
          uint len= field->pack_length();
          my_charset_bin.coll->hash_sort(&my_charset_bin, field->ptr, len,
                                         &nr1, &nr2);
          /* Done with this field, continue with next one. */
          continue;
        }
      case MYSQL_TYPE_STRING:
      case MYSQL_TYPE_VARCHAR:
      case MYSQL_TYPE_BIT:
        /* Not affected, same in 5.1 and 5.5 */
        break;
      /*
        ENUM/SET uses my_hash_sort_simple in 5.1 (i.e. my_charset_latin1)
        and my_hash_sort_bin in 5.5!
      */
      case MYSQL_TYPE_ENUM:
      case MYSQL_TYPE_SET:
        {
          if (field->is_null())
          {
            nr1^= (nr1 << 1) | 1;
            continue;
          }
          /* Force this to my_hash_sort_bin, which was used in 5.1! */
          uint len= field->pack_length();
          my_charset_latin1.coll->hash_sort(&my_charset_latin1, field->ptr,
                                            len, &nr1, &nr2);
          continue;
        }
      /* These types should not be allowed for partitioning! */
      case MYSQL_TYPE_NULL:
      case MYSQL_TYPE_DECIMAL:
      case MYSQL_TYPE_DATE:
      case MYSQL_TYPE_TINY_BLOB:
      case MYSQL_TYPE_MEDIUM_BLOB:
      case MYSQL_TYPE_LONG_BLOB:
      case MYSQL_TYPE_BLOB:
      case MYSQL_TYPE_VAR_STRING:
      case MYSQL_TYPE_GEOMETRY:
        /* fall through. */
      default:
        DBUG_ASSERT(0);                    // New type?
        /* Fall through for default hashing (5.5). */
      }
      /* fall through, use collation based hashing. */
    }
    field->hash(&nr1, &nr2);
  } while (*(++field_array));
  return (uint32) nr1;
}
#endif

/*
  A simple support function to calculate part_id given local part and
  sub part.

  SYNOPSIS
    get_part_id_for_sub()
    loc_part_id             Local partition id
    sub_part_id             Subpartition id
    num_subparts            Number of subparts
*/

inline
static uint32 get_part_id_for_sub(uint32 loc_part_id, uint32 sub_part_id,
                                  uint num_subparts)
{
  return (uint32)((loc_part_id * num_subparts) + sub_part_id);
}


/*
  Calculate part_id for (SUB)PARTITION BY HASH

  SYNOPSIS
    get_part_id_hash()
    num_parts                Number of hash partitions
    part_expr                Item tree of hash function
    out:part_id              The returned partition id
    out:func_value           Value of hash function

  RETURN VALUE
    != 0                          Error code
    FALSE                         Success
*/

static int get_part_id_hash(uint num_parts,
                            Item *part_expr,
                            uint32 *part_id,
                            longlong *func_value)
{
  longlong int_hash_id;
  DBUG_ENTER("get_part_id_hash");

  if (part_val_int(part_expr, func_value))
    DBUG_RETURN(HA_ERR_NO_PARTITION_FOUND);

  int_hash_id= *func_value % num_parts;

  *part_id= int_hash_id < 0 ? (uint32) -int_hash_id : (uint32) int_hash_id;
  DBUG_RETURN(FALSE);
}


/*
  Calculate part_id for (SUB)PARTITION BY LINEAR HASH

  SYNOPSIS
    get_part_id_linear_hash()
    part_info           A reference to the partition_info struct where all the
                        desired information is given
    num_parts           Number of hash partitions
    part_expr           Item tree of hash function
    out:part_id         The returned partition id
    out:func_value      Value of hash function

  RETURN VALUE
    != 0     Error code
    0        OK
*/

static int get_part_id_linear_hash(partition_info *part_info,
                                   uint num_parts,
                                   Item *part_expr,
                                   uint32 *part_id,
                                   longlong *func_value)
{
  DBUG_ENTER("get_part_id_linear_hash");

  if (part_val_int(part_expr, func_value))
    DBUG_RETURN(HA_ERR_NO_PARTITION_FOUND);

  *part_id= get_part_id_from_linear_hash(*func_value,
                                         part_info->linear_hash_mask,
                                         num_parts);
  DBUG_RETURN(FALSE);
}


/*
  Calculate part_id for (SUB)PARTITION BY KEY

  SYNOPSIS
    get_part_id_key()
    field_array         Array of fields for PARTTION KEY
    num_parts           Number of KEY partitions

  RETURN VALUE
    Calculated partition id
*/

inline
#ifndef MCP_BUG56438
static uint32 get_part_id_key(handler *file,
                              Field **field_array,
#else
static uint32 get_part_id_key(Field **field_array,
<<<<<<< HEAD
#endif
=======
>>>>>>> f6dfd7d7
                              uint num_parts,
                              longlong *func_value)
{
  DBUG_ENTER("get_part_id_key");
#ifndef MCP_BUG56438
  *func_value= file->calculate_key_hash_value(field_array);
#else
  *func_value= calculate_key_value(field_array);
<<<<<<< HEAD
#endif
=======
>>>>>>> f6dfd7d7
  DBUG_RETURN((uint32) (*func_value % num_parts));
}


/*
  Calculate part_id for (SUB)PARTITION BY LINEAR KEY

  SYNOPSIS
    get_part_id_linear_key()
    part_info           A reference to the partition_info struct where all the
                        desired information is given
    field_array         Array of fields for PARTTION KEY
    num_parts            Number of KEY partitions

  RETURN VALUE
    Calculated partition id
*/

inline
static uint32 get_part_id_linear_key(partition_info *part_info,
                                     Field **field_array,
                                     uint num_parts,
                                     longlong *func_value)
{
  DBUG_ENTER("get_part_id_linear_key");

#ifndef MCP_BUG56438
  *func_value= part_info->table->file->calculate_key_hash_value(field_array);
#else
  *func_value= calculate_key_value(field_array);
#endif
  DBUG_RETURN(get_part_id_from_linear_hash(*func_value,
                                           part_info->linear_hash_mask,
                                           num_parts));
}

/*
  Copy to field buffers and set up field pointers

  SYNOPSIS
    copy_to_part_field_buffers()
    ptr                          Array of fields to copy
    field_bufs                   Array of field buffers to copy to
    restore_ptr                  Array of pointers to restore to

  RETURN VALUES
    NONE
  DESCRIPTION
    This routine is used to take the data from field pointer, convert
    it to a standard format and store this format in a field buffer
    allocated for this purpose. Next the field pointers are moved to
    point to the field buffers. There is a separate to restore the
    field pointers after this call.
*/

static void copy_to_part_field_buffers(Field **ptr,
                                       uchar **field_bufs,
                                       uchar **restore_ptr)
{
  Field *field;
  while ((field= *(ptr++)))
  {
    *restore_ptr= field->ptr;
    restore_ptr++;
    if (!field->maybe_null() || !field->is_null())
    {
      CHARSET_INFO *cs= ((Field_str*)field)->charset();
      uint max_len= field->pack_length();
      uint data_len= field->data_length();
      uchar *field_buf= *field_bufs;
      /*
         We only use the field buffer for VARCHAR and CHAR strings
         which isn't of a binary collation. We also only use the
         field buffer for fields which are not currently NULL.
         The field buffer will store a normalised string. We use
         the strnxfrm method to normalise the string.
       */
      if (field->type() == MYSQL_TYPE_VARCHAR)
      {
        uint len_bytes= ((Field_varstring*)field)->length_bytes;
        my_strnxfrm(cs, field_buf + len_bytes, max_len,
                    field->ptr + len_bytes, data_len);
        if (len_bytes == 1)
          *field_buf= (uchar) data_len;
        else
          int2store(field_buf, data_len);
      }
      else
      {
        my_strnxfrm(cs, field_buf, max_len,
                    field->ptr, max_len);
      }
      field->ptr= field_buf;
    }
    field_bufs++;
  }
  return;
}

/*
  Restore field pointers
  SYNOPSIS
    restore_part_field_pointers()
    ptr                            Array of fields to restore
    restore_ptr                    Array of field pointers to restore to

  RETURN VALUES
*/

static void restore_part_field_pointers(Field **ptr, uchar **restore_ptr)
{
  Field *field;
  while ((field= *(ptr++)))
  {
    field->ptr= *restore_ptr;
    restore_ptr++;
  }
  return;
}

/*
  This function is used to calculate the partition id where all partition
  fields have been prepared to point to a record where the partition field
  values are bound.

  SYNOPSIS
    get_partition_id()
    part_info           A reference to the partition_info struct where all the
                        desired information is given
    out:part_id         The partition id is returned through this pointer
    out:func_value      Value of partition function (longlong)

  RETURN VALUE
    part_id                     Partition id of partition that would contain
                                row with given values of PF-fields
    HA_ERR_NO_PARTITION_FOUND   The fields of the partition function didn't
                                fit into any partition and thus the values of 
                                the PF-fields are not allowed.

  DESCRIPTION
    A routine used from write_row, update_row and delete_row from any
    handler supporting partitioning. It is also a support routine for
    get_partition_set used to find the set of partitions needed to scan
    for a certain index scan or full table scan.
    
    It is actually 9 different variants of this function which are called
    through a function pointer.

    get_partition_id_list
    get_partition_id_list_col
    get_partition_id_range
    get_partition_id_range_col
    get_partition_id_hash_nosub
    get_partition_id_key_nosub
    get_partition_id_linear_hash_nosub
    get_partition_id_linear_key_nosub
    get_partition_id_with_sub
*/

/*
  This function is used to calculate the main partition to use in the case of
  subpartitioning and we don't know enough to get the partition identity in
  total.

  SYNOPSIS
    get_part_partition_id()
    part_info           A reference to the partition_info struct where all the
                        desired information is given
    out:part_id         The partition id is returned through this pointer
    out:func_value      The value calculated by partition function

  RETURN VALUE
    HA_ERR_NO_PARTITION_FOUND   The fields of the partition function didn't
                                fit into any partition and thus the values of 
                                the PF-fields are not allowed.
    0                           OK

  DESCRIPTION
    
    It is actually 8 different variants of this function which are called
    through a function pointer.

    get_partition_id_list
    get_partition_id_list_col
    get_partition_id_range
    get_partition_id_range_col
    get_partition_id_hash_nosub
    get_partition_id_key_nosub
    get_partition_id_linear_hash_nosub
    get_partition_id_linear_key_nosub
*/

static int get_part_id_charset_func_part(partition_info *part_info,
                                         uint32 *part_id,
                                         longlong *func_value)
{
  int res;
  DBUG_ENTER("get_part_id_charset_func_part");

  copy_to_part_field_buffers(part_info->part_charset_field_array,
                             part_info->part_field_buffers,
                             part_info->restore_part_field_ptrs);
  res= part_info->get_part_partition_id_charset(part_info,
                                                part_id, func_value);
  restore_part_field_pointers(part_info->part_charset_field_array,
                              part_info->restore_part_field_ptrs);
  DBUG_RETURN(res);
}


static int get_part_id_charset_func_subpart(partition_info *part_info,
                                            uint32 *part_id)
{
  int res;
  DBUG_ENTER("get_part_id_charset_func_subpart");

  copy_to_part_field_buffers(part_info->subpart_charset_field_array,
                             part_info->subpart_field_buffers,
                             part_info->restore_subpart_field_ptrs);
  res= part_info->get_subpartition_id_charset(part_info, part_id);
  restore_part_field_pointers(part_info->subpart_charset_field_array,
                              part_info->restore_subpart_field_ptrs);
  DBUG_RETURN(res);
}

int get_partition_id_list_col(partition_info *part_info,
                              uint32 *part_id,
                              longlong *func_value)
{
  part_column_list_val *list_col_array= part_info->list_col_array;
  uint num_columns= part_info->part_field_list.elements;
  int list_index, cmp;
  int min_list_index= 0;
  int max_list_index= part_info->num_list_values - 1;
  DBUG_ENTER("get_partition_id_list_col");

  while (max_list_index >= min_list_index)
  {
    list_index= (max_list_index + min_list_index) >> 1;
    cmp= cmp_rec_and_tuple(list_col_array + list_index*num_columns,
                          num_columns);
    if (cmp > 0)
      min_list_index= list_index + 1;
    else if (cmp < 0)
    {
      if (!list_index)
        goto notfound;
      max_list_index= list_index - 1;
    }
    else
    {
      *part_id= (uint32)list_col_array[list_index*num_columns].partition_id;
      DBUG_RETURN(0);
    }
  }
notfound:
  *part_id= 0;
  DBUG_RETURN(HA_ERR_NO_PARTITION_FOUND);
}


int get_partition_id_list(partition_info *part_info,
                          uint32 *part_id,
                          longlong *func_value)
{
  LIST_PART_ENTRY *list_array= part_info->list_array;
  int list_index;
  int min_list_index= 0;
  int max_list_index= part_info->num_list_values - 1;
  longlong part_func_value;
  int error= part_val_int(part_info->part_expr, &part_func_value);
  longlong list_value;
  bool unsigned_flag= part_info->part_expr->unsigned_flag;
  DBUG_ENTER("get_partition_id_list");

  if (error)
    goto notfound;

  if (part_info->part_expr->null_value)
  {
    if (part_info->has_null_value)
    {
      *part_id= part_info->has_null_part_id;
      DBUG_RETURN(0);
    }
    goto notfound;
  }
  *func_value= part_func_value;
  if (unsigned_flag)
    part_func_value-= 0x8000000000000000ULL;
  while (max_list_index >= min_list_index)
  {
    list_index= (max_list_index + min_list_index) >> 1;
    list_value= list_array[list_index].list_value;
    if (list_value < part_func_value)
      min_list_index= list_index + 1;
    else if (list_value > part_func_value)
    {
      if (!list_index)
        goto notfound;
      max_list_index= list_index - 1;
    }
    else
    {
      *part_id= (uint32)list_array[list_index].partition_id;
      DBUG_RETURN(0);
    }
  }
notfound:
  *part_id= 0;
  DBUG_RETURN(HA_ERR_NO_PARTITION_FOUND);
}


uint32 get_partition_id_cols_list_for_endpoint(partition_info *part_info,
                                               bool left_endpoint,
                                               bool include_endpoint,
                                               uint32 nparts)
{
  part_column_list_val *list_col_array= part_info->list_col_array;
  uint num_columns= part_info->part_field_list.elements;
  uint list_index;
  uint min_list_index= 0;
  uint max_list_index= part_info->num_list_values;
  DBUG_ENTER("get_partition_id_cols_list_for_endpoint");

  /* Find the matching partition (including taking endpoint into account). */
  do
  {
    /* Midpoint, adjusted down, so it can never be > last index. */
    list_index= (max_list_index + min_list_index) >> 1;
    if (cmp_rec_and_tuple_prune(list_col_array + list_index*num_columns,
                                nparts, left_endpoint, include_endpoint) > 0)
      min_list_index= list_index + 1;
    else
      max_list_index= list_index;
  } while (max_list_index > min_list_index);
  list_index= max_list_index;

  /* Given value must be LESS THAN or EQUAL to the found partition. */
  DBUG_ASSERT(list_index == part_info->num_list_values ||
              (0 >= cmp_rec_and_tuple_prune(list_col_array +
                                              list_index*num_columns,
                                            nparts, left_endpoint,
                                            include_endpoint)));
  /* Given value must be GREATER THAN the previous partition. */
  DBUG_ASSERT(list_index == 0 ||
              (0 < cmp_rec_and_tuple_prune(list_col_array +
                                            (list_index - 1)*num_columns,
                                           nparts, left_endpoint,
                                           include_endpoint)));

  if (!left_endpoint)
  {
    /* Set the end after this list tuple if not already after the last. */
    if (list_index < part_info->num_parts)
      list_index++;
  }

  DBUG_RETURN(list_index);
}


/**
  Find the sub-array part_info->list_array that corresponds to given interval.

  @param part_info         Partitioning info (partitioning type must be LIST)
  @param left_endpoint     TRUE  - the interval is [a; +inf) or (a; +inf)
                           FALSE - the interval is (-inf; a] or (-inf; a)
  @param include_endpoint  TRUE iff the interval includes the endpoint

  This function finds the sub-array of part_info->list_array where values of
  list_array[idx].list_value are contained within the specifed interval.
  list_array is ordered by list_value, so
  1. For [a; +inf) or (a; +inf)-type intervals (left_endpoint==TRUE), the
     sought sub-array starts at some index idx and continues till array end.
     The function returns first number idx, such that
     list_array[idx].list_value is contained within the passed interval.

  2. For (-inf; a] or (-inf; a)-type intervals (left_endpoint==FALSE), the
     sought sub-array starts at array start and continues till some last
     index idx.
     The function returns first number idx, such that
     list_array[idx].list_value is NOT contained within the passed interval.
     If all array elements are contained, part_info->num_list_values is
     returned.

  @note The caller will call this function and then will run along the
  sub-array of list_array to collect partition ids. If the number of list
  values is significantly higher then number of partitions, this could be slow
  and we could invent some other approach. The "run over list array" part is
  already wrapped in a get_next()-like function.

  @return The index of corresponding sub-array of part_info->list_array.
*/

uint32 get_list_array_idx_for_endpoint_charset(partition_info *part_info,
                                               bool left_endpoint,
                                               bool include_endpoint)
{
  uint32 res;
  copy_to_part_field_buffers(part_info->part_field_array,
                             part_info->part_field_buffers,
                             part_info->restore_part_field_ptrs);
  res= get_list_array_idx_for_endpoint(part_info, left_endpoint,
                                       include_endpoint);
  restore_part_field_pointers(part_info->part_field_array,
                              part_info->restore_part_field_ptrs);
  return res;
}

uint32 get_list_array_idx_for_endpoint(partition_info *part_info,
                                       bool left_endpoint,
                                       bool include_endpoint)
{
  LIST_PART_ENTRY *list_array= part_info->list_array;
  uint list_index;
  uint min_list_index= 0, max_list_index= part_info->num_list_values - 1;
  longlong list_value;
  /* Get the partitioning function value for the endpoint */
  longlong part_func_value= 
    part_info->part_expr->val_int_endpoint(left_endpoint, &include_endpoint);
  bool unsigned_flag= part_info->part_expr->unsigned_flag;
  DBUG_ENTER("get_list_array_idx_for_endpoint");

  if (part_info->part_expr->null_value)
  {
    /*
      Special handling for MONOTONIC functions that can return NULL for
      values that are comparable. I.e.
      '2000-00-00' can be compared to '2000-01-01' but TO_DAYS('2000-00-00')
      returns NULL which cannot be compared used <, >, <=, >= etc.

      Otherwise, just return the the first index (lowest value).
    */
    enum_monotonicity_info monotonic;
    monotonic= part_info->part_expr->get_monotonicity_info();
    if (monotonic != MONOTONIC_INCREASING_NOT_NULL && 
        monotonic != MONOTONIC_STRICT_INCREASING_NOT_NULL)
    {
      /* F(col) can not return NULL, return index with lowest value */
      DBUG_RETURN(0);
    }
  }

  if (unsigned_flag)
    part_func_value-= 0x8000000000000000ULL;
  DBUG_ASSERT(part_info->num_list_values);
  do
  {
    list_index= (max_list_index + min_list_index) >> 1;
    list_value= list_array[list_index].list_value;
    if (list_value < part_func_value)
      min_list_index= list_index + 1;
    else if (list_value > part_func_value)
    {
      if (!list_index)
        goto notfound;
      max_list_index= list_index - 1;
    }
    else 
    {
      DBUG_RETURN(list_index + test(left_endpoint ^ include_endpoint));
    }
  } while (max_list_index >= min_list_index);
notfound:
  if (list_value < part_func_value)
    list_index++;
  DBUG_RETURN(list_index);
}


int get_partition_id_range_col(partition_info *part_info,
                               uint32 *part_id,
                               longlong *func_value)
{
  part_column_list_val *range_col_array= part_info->range_col_array;
  uint num_columns= part_info->part_field_list.elements;
  uint max_partition= part_info->num_parts - 1;
  uint min_part_id= 0;
  uint max_part_id= max_partition;
  uint loc_part_id;
  DBUG_ENTER("get_partition_id_range_col");

  while (max_part_id > min_part_id)
  {
    loc_part_id= (max_part_id + min_part_id + 1) >> 1;
    if (cmp_rec_and_tuple(range_col_array + loc_part_id*num_columns,
                          num_columns) >= 0)
      min_part_id= loc_part_id + 1;
    else
      max_part_id= loc_part_id - 1;
  }
  loc_part_id= max_part_id;
  if (loc_part_id != max_partition)
    if (cmp_rec_and_tuple(range_col_array + loc_part_id*num_columns,
                          num_columns) >= 0)
      loc_part_id++;
  *part_id= (uint32)loc_part_id;
  if (loc_part_id == max_partition &&
      (cmp_rec_and_tuple(range_col_array + loc_part_id*num_columns,
                         num_columns) >= 0))
    DBUG_RETURN(HA_ERR_NO_PARTITION_FOUND);

  DBUG_PRINT("exit",("partition: %d", *part_id));
  DBUG_RETURN(0);
}


int get_partition_id_range(partition_info *part_info,
                           uint32 *part_id,
                           longlong *func_value)
{
  longlong *range_array= part_info->range_int_array;
  uint max_partition= part_info->num_parts - 1;
  uint min_part_id= 0;
  uint max_part_id= max_partition;
  uint loc_part_id;
  longlong part_func_value;
  int error= part_val_int(part_info->part_expr, &part_func_value);
  bool unsigned_flag= part_info->part_expr->unsigned_flag;
  DBUG_ENTER("get_partition_id_range");

  if (error)
    DBUG_RETURN(HA_ERR_NO_PARTITION_FOUND);

  if (part_info->part_expr->null_value)
  {
    *part_id= 0;
    DBUG_RETURN(0);
  }
  *func_value= part_func_value;
  if (unsigned_flag)
    part_func_value-= 0x8000000000000000ULL;
  /* Search for the partition containing part_func_value */
  while (max_part_id > min_part_id)
  {
    loc_part_id= (max_part_id + min_part_id) / 2;
    if (range_array[loc_part_id] <= part_func_value)
      min_part_id= loc_part_id + 1;
    else
      max_part_id= loc_part_id;
  }
  loc_part_id= max_part_id;
  *part_id= (uint32)loc_part_id;
  if (loc_part_id == max_partition &&
      part_func_value >= range_array[loc_part_id] &&
      !part_info->defined_max_value)
    DBUG_RETURN(HA_ERR_NO_PARTITION_FOUND);

  DBUG_PRINT("exit",("partition: %d", *part_id));
  DBUG_RETURN(0);
}


/*
  Find the sub-array of part_info->range_int_array that covers given interval
 
  SYNOPSIS 
    get_partition_id_range_for_endpoint()
      part_info         Partitioning info (partitioning type must be RANGE)
      left_endpoint     TRUE  - the interval is [a; +inf) or (a; +inf)
                        FALSE - the interval is (-inf; a] or (-inf; a).
      include_endpoint  TRUE <=> the endpoint itself is included in the
                        interval

  DESCRIPTION
    This function finds the sub-array of part_info->range_int_array where the
    elements have non-empty intersections with the given interval.
 
    A range_int_array element at index idx represents the interval
      
      [range_int_array[idx-1], range_int_array[idx]),

    intervals are disjoint and ordered by their right bound, so
    
    1. For [a; +inf) or (a; +inf)-type intervals (left_endpoint==TRUE), the
       sought sub-array starts at some index idx and continues till array end.
       The function returns first number idx, such that the interval
       represented by range_int_array[idx] has non empty intersection with 
       the passed interval.
       
    2. For (-inf; a] or (-inf; a)-type intervals (left_endpoint==FALSE), the
       sought sub-array starts at array start and continues till some last
       index idx.
       The function returns first number idx, such that the interval
       represented by range_int_array[idx] has EMPTY intersection with the
       passed interval.
       If the interval represented by the last array element has non-empty 
       intersection with the passed interval, part_info->num_parts is
       returned.
       
  RETURN
    The edge of corresponding part_info->range_int_array sub-array.
*/

static uint32
get_partition_id_range_for_endpoint_charset(partition_info *part_info,
                                            bool left_endpoint,
                                            bool include_endpoint)
{
  uint32 res;
  copy_to_part_field_buffers(part_info->part_field_array,
                             part_info->part_field_buffers,
                             part_info->restore_part_field_ptrs);
  res= get_partition_id_range_for_endpoint(part_info, left_endpoint,
                                           include_endpoint);
  restore_part_field_pointers(part_info->part_field_array,
                              part_info->restore_part_field_ptrs);
  return res;
}

uint32 get_partition_id_range_for_endpoint(partition_info *part_info,
                                           bool left_endpoint,
                                           bool include_endpoint)
{
  longlong *range_array= part_info->range_int_array;
  longlong part_end_val;
  uint max_partition= part_info->num_parts - 1;
  uint min_part_id= 0, max_part_id= max_partition, loc_part_id;
  /* Get the partitioning function value for the endpoint */
  longlong part_func_value= 
    part_info->part_expr->val_int_endpoint(left_endpoint, &include_endpoint);

  bool unsigned_flag= part_info->part_expr->unsigned_flag;
  DBUG_ENTER("get_partition_id_range_for_endpoint");

  if (part_info->part_expr->null_value)
  {
    /*
      Special handling for MONOTONIC functions that can return NULL for
      values that are comparable. I.e.
      '2000-00-00' can be compared to '2000-01-01' but TO_DAYS('2000-00-00')
      returns NULL which cannot be compared used <, >, <=, >= etc.

      Otherwise, just return the first partition
      (may be included if not left endpoint)
    */
    enum_monotonicity_info monotonic;
    monotonic= part_info->part_expr->get_monotonicity_info();
    if (monotonic != MONOTONIC_INCREASING_NOT_NULL &&
        monotonic != MONOTONIC_STRICT_INCREASING_NOT_NULL)
    {
      /* F(col) can not return NULL, return partition with lowest value */
      if (!left_endpoint && include_endpoint)
        DBUG_RETURN(1);
      DBUG_RETURN(0);               

    }
  }

  if (unsigned_flag)
    part_func_value-= 0x8000000000000000ULL;
  if (left_endpoint && !include_endpoint)
    part_func_value++;

  /*
    Search for the partition containing part_func_value
    (including the right endpoint).
  */
  while (max_part_id > min_part_id)
  {
    loc_part_id= (max_part_id + min_part_id) / 2;
    if (range_array[loc_part_id] < part_func_value)
      min_part_id= loc_part_id + 1;
    else
      max_part_id= loc_part_id;
  }
  loc_part_id= max_part_id;

  /* Adjust for endpoints */
  part_end_val= range_array[loc_part_id];
  if (left_endpoint)
  {
    DBUG_ASSERT(part_func_value > part_end_val ?
                (loc_part_id == max_partition &&
                 !part_info->defined_max_value) :
                1);
    /*
      In case of PARTITION p VALUES LESS THAN MAXVALUE
      the maximum value is in the current (last) partition.
      If value is equal or greater than the endpoint,
      the range starts from the next partition.
    */
    if (part_func_value >= part_end_val &&
        (loc_part_id < max_partition || !part_info->defined_max_value))
      loc_part_id++;
  }
  else 
  {
    /* if 'WHERE <= X' and partition is LESS THAN (X) include next partition */
    if (include_endpoint && loc_part_id < max_partition &&
        part_func_value == part_end_val)
      loc_part_id++;

    /* Right endpoint, set end after correct partition */
    loc_part_id++;
  }
  DBUG_RETURN(loc_part_id);
}


int get_partition_id_hash_nosub(partition_info *part_info,
                                 uint32 *part_id,
                                 longlong *func_value)
{
  return get_part_id_hash(part_info->num_parts, part_info->part_expr,
                          part_id, func_value);
}


int get_partition_id_linear_hash_nosub(partition_info *part_info,
                                        uint32 *part_id,
                                        longlong *func_value)
{
  return get_part_id_linear_hash(part_info, part_info->num_parts,
                                 part_info->part_expr, part_id, func_value);
}


int get_partition_id_key_nosub(partition_info *part_info,
                                uint32 *part_id,
                                longlong *func_value)
{
<<<<<<< HEAD
#ifndef MCP_BUG56438
  *part_id= get_part_id_key(part_info->table->file,
                            part_info->part_field_array,
#else
  *part_id= get_part_id_key(part_info->part_field_array,
#endif
=======
  *part_id= get_part_id_key(part_info->part_field_array,
>>>>>>> f6dfd7d7
                            part_info->num_parts, func_value);
  return 0;
}


int get_partition_id_linear_key_nosub(partition_info *part_info,
                                      uint32 *part_id,
                                      longlong *func_value)
{
  *part_id= get_part_id_linear_key(part_info,
                                   part_info->part_field_array,
                                   part_info->num_parts, func_value);
  return 0;
}


int get_partition_id_with_sub(partition_info *part_info,
                              uint32 *part_id,
                              longlong *func_value)
{
  uint32 loc_part_id, sub_part_id;
  uint num_subparts;
  int error;
  DBUG_ENTER("get_partition_id_with_sub");

  if (unlikely((error= part_info->get_part_partition_id(part_info,
                                                        &loc_part_id,
                                                        func_value))))
  {
    DBUG_RETURN(error);
  }
  num_subparts= part_info->num_subparts;
  if (unlikely((error= part_info->get_subpartition_id(part_info,
                                                      &sub_part_id))))
  {
    DBUG_RETURN(error);
  } 
  *part_id= get_part_id_for_sub(loc_part_id, sub_part_id, num_subparts);
  DBUG_RETURN(0);
}


/*
  This function is used to calculate the subpartition id

  SYNOPSIS
    get_subpartition_id()
    part_info           A reference to the partition_info struct where all the
                        desired information is given

  RETURN VALUE
    part_id             The subpartition identity

  DESCRIPTION
    A routine used in some SELECT's when only partial knowledge of the
    partitions is known.
    
    It is actually 4 different variants of this function which are called
    through a function pointer.

    get_partition_id_hash_sub
    get_partition_id_key_sub
    get_partition_id_linear_hash_sub
    get_partition_id_linear_key_sub
*/

int get_partition_id_hash_sub(partition_info *part_info,
                              uint32 *part_id)
{
  longlong func_value;
  return get_part_id_hash(part_info->num_subparts, part_info->subpart_expr,
                          part_id, &func_value);
}


int get_partition_id_linear_hash_sub(partition_info *part_info,
                                     uint32 *part_id)
{
  longlong func_value;
  return get_part_id_linear_hash(part_info, part_info->num_subparts,
                                 part_info->subpart_expr, part_id,
                                 &func_value);
}


int get_partition_id_key_sub(partition_info *part_info,
                             uint32 *part_id)
{
  longlong func_value;
#ifndef MCP_BUG56438
  *part_id= get_part_id_key(part_info->table->file,
                            part_info->subpart_field_array,
#else
  *part_id= get_part_id_key(part_info->subpart_field_array,
<<<<<<< HEAD
#endif
=======
>>>>>>> f6dfd7d7
                            part_info->num_subparts, &func_value);
  return FALSE;
}


int get_partition_id_linear_key_sub(partition_info *part_info,
                                       uint32 *part_id)
{
  longlong func_value;
  *part_id= get_part_id_linear_key(part_info,
                                   part_info->subpart_field_array,
                                   part_info->num_subparts, &func_value);
  return FALSE;
}


/*
  Set an indicator on all partition fields that are set by the key

  SYNOPSIS
    set_PF_fields_in_key()
    key_info                   Information about the index
    key_length                 Length of key

  RETURN VALUE
    TRUE                       Found partition field set by key
    FALSE                      No partition field set by key
*/

static bool set_PF_fields_in_key(KEY *key_info, uint key_length)
{
  KEY_PART_INFO *key_part;
  bool found_part_field= FALSE;
  DBUG_ENTER("set_PF_fields_in_key");

  for (key_part= key_info->key_part; (int)key_length > 0; key_part++)
  {
    if (key_part->null_bit)
      key_length--;
    if (key_part->type == HA_KEYTYPE_BIT)
    {
      if (((Field_bit*)key_part->field)->bit_len)
        key_length--;
    }
    if (key_part->key_part_flag & (HA_BLOB_PART + HA_VAR_LENGTH_PART))
    {
      key_length-= HA_KEY_BLOB_LENGTH;
    }
    if (key_length < key_part->length)
      break;
    key_length-= key_part->length;
    if (key_part->field->flags & FIELD_IN_PART_FUNC_FLAG)
    {
      found_part_field= TRUE;
      key_part->field->flags|= GET_FIXED_FIELDS_FLAG;
    }
  }
  DBUG_RETURN(found_part_field);
}


/*
  We have found that at least one partition field was set by a key, now
  check if a partition function has all its fields bound or not.

  SYNOPSIS
    check_part_func_bound()
    ptr                     Array of fields NULL terminated (partition fields)

  RETURN VALUE
    TRUE                    All fields in partition function are set
    FALSE                   Not all fields in partition function are set
*/

static bool check_part_func_bound(Field **ptr)
{
  bool result= TRUE;
  DBUG_ENTER("check_part_func_bound");

  for (; *ptr; ptr++)
  {
    if (!((*ptr)->flags & GET_FIXED_FIELDS_FLAG))
    {
      result= FALSE;
      break;
    }
  }
  DBUG_RETURN(result);
}


/*
  Get the id of the subpartitioning part by using the key buffer of the
  index scan.

  SYNOPSIS
    get_sub_part_id_from_key()
    table         The table object
    buf           A buffer that can be used to evaluate the partition function
    key_info      The index object
    key_spec      A key_range containing key and key length
    out:part_id   The returned partition id

  RETURN VALUES
    TRUE                    All fields in partition function are set
    FALSE                   Not all fields in partition function are set

  DESCRIPTION
    Use key buffer to set-up record in buf, move field pointers and
    get the partition identity and restore field pointers afterwards.
*/

static int get_sub_part_id_from_key(const TABLE *table,uchar *buf,
                                    KEY *key_info,
                                    const key_range *key_spec,
                                    uint32 *part_id)
{
  uchar *rec0= table->record[0];
  partition_info *part_info= table->part_info;
  int res;
  DBUG_ENTER("get_sub_part_id_from_key");

  key_restore(buf, (uchar*)key_spec->key, key_info, key_spec->length);
  if (likely(rec0 == buf))
  {
    res= part_info->get_subpartition_id(part_info, part_id);
  }
  else
  {
    Field **part_field_array= part_info->subpart_field_array;
    set_field_ptr(part_field_array, buf, rec0);
    res= part_info->get_subpartition_id(part_info, part_id);
    set_field_ptr(part_field_array, rec0, buf);
  }
  DBUG_RETURN(res);
}

/*
  Get the id of the partitioning part by using the key buffer of the
  index scan.

  SYNOPSIS
    get_part_id_from_key()
    table         The table object
    buf           A buffer that can be used to evaluate the partition function
    key_info      The index object
    key_spec      A key_range containing key and key length
    out:part_id   Partition to use

  RETURN VALUES
    TRUE          Partition to use not found
    FALSE         Ok, part_id indicates partition to use

  DESCRIPTION
    Use key buffer to set-up record in buf, move field pointers and
    get the partition identity and restore field pointers afterwards.
*/

bool get_part_id_from_key(const TABLE *table, uchar *buf, KEY *key_info,
                          const key_range *key_spec, uint32 *part_id)
{
  bool result;
  uchar *rec0= table->record[0];
  partition_info *part_info= table->part_info;
  longlong func_value;
  DBUG_ENTER("get_part_id_from_key");

  key_restore(buf, (uchar*)key_spec->key, key_info, key_spec->length);
  if (likely(rec0 == buf))
  {
    result= part_info->get_part_partition_id(part_info, part_id,
                                             &func_value);
  }
  else
  {
    Field **part_field_array= part_info->part_field_array;
    set_field_ptr(part_field_array, buf, rec0);
    result= part_info->get_part_partition_id(part_info, part_id,
                                             &func_value);
    set_field_ptr(part_field_array, rec0, buf);
  }
  DBUG_RETURN(result);
}

/*
  Get the partitioning id of the full PF by using the key buffer of the
  index scan.

  SYNOPSIS
    get_full_part_id_from_key()
    table         The table object
    buf           A buffer that is used to evaluate the partition function
    key_info      The index object
    key_spec      A key_range containing key and key length
    out:part_spec A partition id containing start part and end part

  RETURN VALUES
    part_spec
    No partitions to scan is indicated by end_part > start_part when returning

  DESCRIPTION
    Use key buffer to set-up record in buf, move field pointers if needed and
    get the partition identity and restore field pointers afterwards.
*/

void get_full_part_id_from_key(const TABLE *table, uchar *buf,
                               KEY *key_info,
                               const key_range *key_spec,
                               part_id_range *part_spec)
{
  bool result;
  partition_info *part_info= table->part_info;
  uchar *rec0= table->record[0];
  longlong func_value;
  DBUG_ENTER("get_full_part_id_from_key");

  key_restore(buf, (uchar*)key_spec->key, key_info, key_spec->length);
  if (likely(rec0 == buf))
  {
    result= part_info->get_partition_id(part_info, &part_spec->start_part,
                                        &func_value);
  }
  else
  {
    Field **part_field_array= part_info->full_part_field_array;
    set_field_ptr(part_field_array, buf, rec0);
    result= part_info->get_partition_id(part_info, &part_spec->start_part,
                                        &func_value);
    set_field_ptr(part_field_array, rec0, buf);
  }
  part_spec->end_part= part_spec->start_part;
  if (unlikely(result))
    part_spec->start_part++;
  DBUG_VOID_RETURN;
}

/*
  Prune the set of partitions to use in query 

  SYNOPSIS
    prune_partition_set()
    table         The table object
    out:part_spec Contains start part, end part 

  DESCRIPTION
    This function is called to prune the range of partitions to scan by
    checking the used_partitions bitmap.
    If start_part > end_part at return it means no partition needs to be
    scanned. If start_part == end_part it always means a single partition
    needs to be scanned.

  RETURN VALUE
    part_spec
*/
void prune_partition_set(const TABLE *table, part_id_range *part_spec)
{
  int last_partition= -1;
  uint i;
  partition_info *part_info= table->part_info;

  DBUG_ENTER("prune_partition_set");
  for (i= part_spec->start_part; i <= part_spec->end_part; i++)
  {
    if (bitmap_is_set(&(part_info->used_partitions), i))
    {
      DBUG_PRINT("info", ("Partition %d is set", i));
      if (last_partition == -1)
        /* First partition found in set and pruned bitmap */
        part_spec->start_part= i;
      last_partition= i;
    }
  }
  if (last_partition == -1)
    /* No partition found in pruned bitmap */
    part_spec->start_part= part_spec->end_part + 1;  
  else //if (last_partition != -1)
    part_spec->end_part= last_partition;

  DBUG_VOID_RETURN;
}

/*
  Get the set of partitions to use in query.

  SYNOPSIS
    get_partition_set()
    table         The table object
    buf           A buffer that can be used to evaluate the partition function
    index         The index of the key used, if MAX_KEY no index used
    key_spec      A key_range containing key and key length
    out:part_spec Contains start part, end part and indicator if bitmap is
                  used for which partitions to scan

  DESCRIPTION
    This function is called to discover which partitions to use in an index
    scan or a full table scan.
    It returns a range of partitions to scan. If there are holes in this
    range with partitions that are not needed to scan a bit array is used
    to signal which partitions to use and which not to use.
    If start_part > end_part at return it means no partition needs to be
    scanned. If start_part == end_part it always means a single partition
    needs to be scanned.

  RETURN VALUE
    part_spec
*/
void get_partition_set(const TABLE *table, uchar *buf, const uint index,
                       const key_range *key_spec, part_id_range *part_spec)
{
  partition_info *part_info= table->part_info;
  uint num_parts= part_info->get_tot_partitions();
  uint i, part_id;
  uint sub_part= num_parts;
  uint32 part_part= num_parts;
  KEY *key_info= NULL;
  bool found_part_field= FALSE;
  DBUG_ENTER("get_partition_set");

  part_spec->start_part= 0;
  part_spec->end_part= num_parts - 1;
  if ((index < MAX_KEY) && 
       key_spec && key_spec->flag == (uint)HA_READ_KEY_EXACT &&
       part_info->some_fields_in_PF.is_set(index))
  {
    key_info= table->key_info+index;
    /*
      The index can potentially provide at least one PF-field (field in the
      partition function). Thus it is interesting to continue our probe.
    */
    if (key_spec->length == key_info->key_length)
    {
      /*
        The entire key is set so we can check whether we can immediately
        derive either the complete PF or if we can derive either
        the top PF or the subpartitioning PF. This can be established by
        checking precalculated bits on each index.
      */
      if (part_info->all_fields_in_PF.is_set(index))
      {
        /*
          We can derive the exact partition to use, no more than this one
          is needed.
        */
        get_full_part_id_from_key(table,buf,key_info,key_spec,part_spec);
        /*
          Check if range can be adjusted by looking in used_partitions
        */
        prune_partition_set(table, part_spec);
        DBUG_VOID_RETURN;
      }
      else if (part_info->is_sub_partitioned())
      {
        if (part_info->all_fields_in_SPF.is_set(index))
        {
          if (get_sub_part_id_from_key(table, buf, key_info, key_spec, &sub_part))
          {
            part_spec->start_part= num_parts;
            DBUG_VOID_RETURN;
          }
        }
        else if (part_info->all_fields_in_PPF.is_set(index))
        {
          if (get_part_id_from_key(table,buf,key_info,
                                   key_spec,(uint32*)&part_part))
          {
            /*
              The value of the RANGE or LIST partitioning was outside of
              allowed values. Thus it is certain that the result of this
              scan will be empty.
            */
            part_spec->start_part= num_parts;
            DBUG_VOID_RETURN;
          }
        }
      }
    }
    else
    {
      /*
        Set an indicator on all partition fields that are bound.
        If at least one PF-field was bound it pays off to check whether
        the PF or PPF or SPF has been bound.
        (PF = Partition Function, SPF = Subpartition Function and
         PPF = Partition Function part of subpartitioning)
      */
      if ((found_part_field= set_PF_fields_in_key(key_info,
                                                  key_spec->length)))
      {
        if (check_part_func_bound(part_info->full_part_field_array))
        {
          /*
            We were able to bind all fields in the partition function even
            by using only a part of the key. Calculate the partition to use.
          */
          get_full_part_id_from_key(table,buf,key_info,key_spec,part_spec);
          clear_indicator_in_key_fields(key_info);
          /*
            Check if range can be adjusted by looking in used_partitions
          */
          prune_partition_set(table, part_spec);
          DBUG_VOID_RETURN; 
        }
        else if (part_info->is_sub_partitioned())
        {
          if (check_part_func_bound(part_info->subpart_field_array))
          {
            if (get_sub_part_id_from_key(table, buf, key_info, key_spec, &sub_part))
            {
              part_spec->start_part= num_parts;
              clear_indicator_in_key_fields(key_info);
              DBUG_VOID_RETURN;
            }
          }
          else if (check_part_func_bound(part_info->part_field_array))
          {
            if (get_part_id_from_key(table,buf,key_info,key_spec,&part_part))
            {
              part_spec->start_part= num_parts;
              clear_indicator_in_key_fields(key_info);
              DBUG_VOID_RETURN;
            }
          }
        }
      }
    }
  }
  {
    /*
      The next step is to analyse the table condition to see whether any
      information about which partitions to scan can be derived from there.
      Currently not implemented.
    */
  }
  /*
    If we come here we have found a range of sorts we have either discovered
    nothing or we have discovered a range of partitions with possible holes
    in it. We need a bitvector to further the work here.
  */
  if (!(part_part == num_parts && sub_part == num_parts))
  {
    /*
      We can only arrive here if we are using subpartitioning.
    */
    if (part_part != num_parts)
    {
      /*
        We know the top partition and need to scan all underlying
        subpartitions. This is a range without holes.
      */
      DBUG_ASSERT(sub_part == num_parts);
      part_spec->start_part= part_part * part_info->num_subparts;
      part_spec->end_part= part_spec->start_part+part_info->num_subparts - 1;
    }
    else
    {
      DBUG_ASSERT(sub_part != num_parts);
      part_spec->start_part= sub_part;
      part_spec->end_part=sub_part+
                           (part_info->num_subparts*(part_info->num_parts-1));
      for (i= 0, part_id= sub_part; i < part_info->num_parts;
           i++, part_id+= part_info->num_subparts)
        ; //Set bit part_id in bit array
    }
  }
  if (found_part_field)
    clear_indicator_in_key_fields(key_info);
  /*
    Check if range can be adjusted by looking in used_partitions
  */
  prune_partition_set(table, part_spec);
  DBUG_VOID_RETURN;
}

/*
   If the table is partitioned we will read the partition info into the
   .frm file here.
   -------------------------------
   |  Fileinfo     64 bytes      |
   -------------------------------
   | Formnames     7 bytes       |
   -------------------------------
   | Not used    4021 bytes      |
   -------------------------------
   | Keyinfo + record            |
   -------------------------------
   | Padded to next multiple     |
   | of IO_SIZE                  |
   -------------------------------
   | Forminfo     288 bytes      |
   -------------------------------
   | Screen buffer, to make      |
   |field names readable        |
   -------------------------------
   | Packed field info           |
   |17 + 1 + strlen(field_name) |
   | + 1 end of file character   |
   -------------------------------
   | Partition info              |
   -------------------------------
   We provide the length of partition length in Fileinfo[55-58].

   Read the partition syntax from the frm file and parse it to get the
   data structures of the partitioning.

   SYNOPSIS
     mysql_unpack_partition()
     thd                           Thread object
     part_buf                      Partition info from frm file
     part_info_len                 Length of partition syntax
     table                         Table object of partitioned table
     create_table_ind              Is it called from CREATE TABLE
     default_db_type               What is the default engine of the table
     work_part_info_used           Flag is raised if we don't create new
                                   part_info, but used thd->work_part_info

   RETURN VALUE
     TRUE                          Error
     FALSE                         Sucess

   DESCRIPTION
     Read the partition syntax from the current position in the frm file.
     Initiate a LEX object, save the list of item tree objects to free after
     the query is done. Set-up partition info object such that parser knows
     it is called from internally. Call parser to create data structures
     (best possible recreation of item trees and so forth since there is no
     serialisation of these objects other than in parseable text format).
     We need to save the text of the partition functions since it is not
     possible to retrace this given an item tree.
*/

bool mysql_unpack_partition(THD *thd,
                            char *part_buf, uint part_info_len,
                            TABLE* table, bool is_create_table_ind,
                            handlerton *default_db_type,
                            bool *work_part_info_used)
{
  bool result= TRUE;
  partition_info *part_info;
  CHARSET_INFO *old_character_set_client= thd->variables.character_set_client;
  LEX *old_lex= thd->lex;
  LEX lex;
  DBUG_ENTER("mysql_unpack_partition");

  thd->variables.character_set_client= system_charset_info;

  Parser_state parser_state;
  if (parser_state.init(thd, part_buf, part_info_len))
    goto end;

  if (init_lex_with_single_table(thd, table, &lex))
    goto end;

  /*
    All Items created is put into a free list on the THD object. This list
    is used to free all Item objects after completing a query. We don't
    want that to happen with the Item tree created as part of the partition
    info. This should be attached to the table object and remain so until
    the table object is released.
    Thus we move away the current list temporarily and start a new list that
    we then save in the partition info structure.
  */
  *work_part_info_used= FALSE;
  lex.part_info= new partition_info();/* Indicates MYSQLparse from this place */
  if (!lex.part_info)
  {
    mem_alloc_error(sizeof(partition_info));
    goto end;
  }
  part_info= lex.part_info;
  DBUG_PRINT("info", ("Parse: %s", part_buf));
  if (parse_sql(thd, & parser_state, NULL) ||
      part_info->fix_parser_data(thd))
  {
    thd->free_items();
    goto end;
  }
  /*
    The parsed syntax residing in the frm file can still contain defaults.
    The reason is that the frm file is sometimes saved outside of this
    MySQL Server and used in backup and restore of clusters or partitioned
    tables. It is not certain that the restore will restore exactly the
    same default partitioning.
    
    The easiest manner of handling this is to simply continue using the
    part_info we already built up during mysql_create_table if we are
    in the process of creating a table. If the table already exists we
    need to discover the number of partitions for the default parts. Since
    the handler object hasn't been created here yet we need to postpone this
    to the fix_partition_func method.
  */

  DBUG_PRINT("info", ("Successful parse"));
  DBUG_PRINT("info", ("default engine = %s, default_db_type = %s",
             ha_resolve_storage_engine_name(part_info->default_engine_type),
             ha_resolve_storage_engine_name(default_db_type)));
  if (is_create_table_ind && old_lex->sql_command == SQLCOM_CREATE_TABLE)
  {
    /*
      When we come here we are doing a create table. In this case we
      have already done some preparatory work on the old part_info
      object. We don't really need this new partition_info object.
      Thus we go back to the old partition info object.
      We need to free any memory objects allocated on item_free_list
      by the parser since we are keeping the old info from the first
      parser call in CREATE TABLE.

      This table object can not be used any more. However, since
      this is CREATE TABLE, we know that it will be destroyed by the
      caller, and rely on that.
    */
    thd->free_items();
    part_info= thd->work_part_info;
    *work_part_info_used= true;
  }
  table->part_info= part_info;
#ifndef MCP_BUG56438
  part_info->table= table;
  table->file->set_part_info(part_info, TRUE);
#else
  table->file->set_part_info(part_info);
#endif
  if (!part_info->default_engine_type)
    part_info->default_engine_type= default_db_type;
  DBUG_ASSERT(part_info->default_engine_type == default_db_type);
  DBUG_ASSERT(part_info->default_engine_type->db_type != DB_TYPE_UNKNOWN);
  DBUG_ASSERT(part_info->default_engine_type != partition_hton);

  {
  /*
    This code part allocates memory for the serialised item information for
    the partition functions. In most cases this is not needed but if the
    table is used for SHOW CREATE TABLES or ALTER TABLE that modifies
    partition information it is needed and the info is lost if we don't
    save it here so unfortunately we have to do it here even if in most
    cases it is not needed. This is a consequence of that item trees are
    not serialisable.
  */
    uint part_func_len= part_info->part_func_len;
    uint subpart_func_len= part_info->subpart_func_len; 
    char *part_func_string= NULL;
    char *subpart_func_string= NULL;
    if ((part_func_len &&
         !((part_func_string= (char*) thd->alloc(part_func_len)))) ||
        (subpart_func_len &&
         !((subpart_func_string= (char*) thd->alloc(subpart_func_len)))))
    {
      mem_alloc_error(part_func_len);
      thd->free_items();
      goto end;
    }
    if (part_func_len)
      memcpy(part_func_string, part_info->part_func_string, part_func_len);
    if (subpart_func_len)
      memcpy(subpart_func_string, part_info->subpart_func_string,
             subpart_func_len);
    part_info->part_func_string= part_func_string;
    part_info->subpart_func_string= subpart_func_string;
  }

  result= FALSE;
end:
  end_lex_with_single_table(thd, table, old_lex);
  thd->variables.character_set_client= old_character_set_client;
  DBUG_RETURN(result);
}


/*
  Set engine type on all partition element objects
  SYNOPSIS
    set_engine_all_partitions()
    part_info                  Partition info
    engine_type                Handlerton reference of engine
  RETURN VALUES
    NONE
*/

static
void
set_engine_all_partitions(partition_info *part_info,
                          handlerton *engine_type)
{
  uint i= 0;
  List_iterator<partition_element> part_it(part_info->partitions);
  do
  {
    partition_element *part_elem= part_it++;

    part_elem->engine_type= engine_type;
    if (part_info->is_sub_partitioned())
    {
      List_iterator<partition_element> sub_it(part_elem->subpartitions);
      uint j= 0;

      do
      {
        partition_element *sub_elem= sub_it++;

        sub_elem->engine_type= engine_type;
      } while (++j < part_info->num_subparts);
    }
  } while (++i < part_info->num_parts);
}


/**
  Support routine to handle the successful cases for partition management.

  @param thd               Thread object
  @param copied            Number of records copied
  @param deleted           Number of records deleted
  @param table_list        Table list with the one table in it

  @return Operation status
    @retval FALSE          Success
    @retval TRUE           Failure
*/

static int fast_end_partition(THD *thd, ulonglong copied,
                              ulonglong deleted,
                              TABLE_LIST *table_list)
{
  char tmp_name[80];
  DBUG_ENTER("fast_end_partition");

  thd->proc_info="end";

  query_cache_invalidate3(thd, table_list, 0);

  my_snprintf(tmp_name, sizeof(tmp_name), ER(ER_INSERT_INFO),
              (ulong) (copied + deleted),
              (ulong) deleted,
              (ulong) 0);
  my_ok(thd, (ha_rows) (copied+deleted),0L, tmp_name);
  DBUG_RETURN(FALSE);
}


/*
  We need to check if engine used by all partitions can handle
  partitioning natively.

  SYNOPSIS
    check_native_partitioned()
    create_info            Create info in CREATE TABLE
    out:ret_val            Return value
    part_info              Partition info
    thd                    Thread object

  RETURN VALUES
  Value returned in bool ret_value
    TRUE                   Native partitioning supported by engine
    FALSE                  Need to use partition handler

  Return value from function
    TRUE                   Error
    FALSE                  Success
*/

static bool check_native_partitioned(HA_CREATE_INFO *create_info,bool *ret_val,
                                     partition_info *part_info, THD *thd)
{
  bool table_engine_set;
  handlerton *engine_type= part_info->default_engine_type;
  handlerton *old_engine_type= engine_type;
  DBUG_ENTER("check_native_partitioned");

  if (create_info->used_fields & HA_CREATE_USED_ENGINE)
  {
    table_engine_set= TRUE;
    engine_type= create_info->db_type;
  }
  else
  {
    table_engine_set= FALSE;
    if (thd->lex->sql_command != SQLCOM_CREATE_TABLE)
    {
      table_engine_set= TRUE;
      DBUG_ASSERT(engine_type && engine_type != partition_hton);
    }
  }
  DBUG_PRINT("info", ("engine_type = %s, table_engine_set = %u",
                       ha_resolve_storage_engine_name(engine_type),
                       table_engine_set));
  if (part_info->check_engine_mix(engine_type, table_engine_set))
    goto error;

  /*
    All engines are of the same type. Check if this engine supports
    native partitioning.
  */

  if (!engine_type)
    engine_type= old_engine_type;
  DBUG_PRINT("info", ("engine_type = %s",
              ha_resolve_storage_engine_name(engine_type)));
  if (engine_type->partition_flags &&
      (engine_type->partition_flags() & HA_CAN_PARTITION))
  {
    create_info->db_type= engine_type;
    DBUG_PRINT("info", ("Changed to native partitioning"));
    *ret_val= TRUE;
  }
  DBUG_RETURN(FALSE);
error:
  /*
    Mixed engines not yet supported but when supported it will need
    the partition handler
  */
  my_error(ER_MIX_HANDLER_ERROR, MYF(0));
  *ret_val= FALSE;
  DBUG_RETURN(TRUE);
}


/**
  Sets which partitions to be used in the command.

  @param alter_info     Alter_info pointer holding partition names and flags.
  @param tab_part_info  partition_info holding all partitions.
  @param part_state     Which state to set for the named partitions.

  @return Operation status
    @retval false  Success
    @retval true   Failure
*/

bool set_part_state(Alter_info *alter_info, partition_info *tab_part_info,
                    enum partition_state part_state)
{
  uint part_count= 0;
  uint num_parts_found= 0;
  List_iterator<partition_element> part_it(tab_part_info->partitions);

  do
  {
    partition_element *part_elem= part_it++;
    if ((alter_info->flags & ALTER_ALL_PARTITION) ||
         (is_name_in_list(part_elem->partition_name,
          alter_info->partition_names)))
    {
      /*
        Mark the partition.
        I.e mark the partition as a partition to be "changed" by
        analyzing/optimizing/rebuilding/checking/repairing/...
      */
      num_parts_found++;
      part_elem->part_state= part_state;
      DBUG_PRINT("info", ("Setting part_state to %u for partition %s",
                          part_state, part_elem->partition_name));
    }
    else
      part_elem->part_state= PART_NORMAL;
  } while (++part_count < tab_part_info->num_parts);

  if (num_parts_found != alter_info->partition_names.elements &&
      !(alter_info->flags & ALTER_ALL_PARTITION))
  {
    /* Not all given partitions found, revert and return failure */
    part_it.rewind();
    part_count= 0;
    do
    {
      partition_element *part_elem= part_it++;
      part_elem->part_state= PART_NORMAL;
    } while (++part_count < tab_part_info->num_parts);
    return true;
  }
  return false;
}


/**
  Prepare for ALTER TABLE of partition structure

  @param[in] thd                 Thread object
  @param[in] table               Table object
  @param[in,out] alter_info      Alter information
  @param[in,out] create_info     Create info for CREATE TABLE
  @param[in] old_db_type         Old engine type
  @param[out] partition_changed  Boolean indicating whether partition changed
  @param[out] fast_alter_table   Internal temporary table allowing fast
                                 partition change or NULL if not possible

  @return Operation status
    @retval TRUE                 Error
    @retval FALSE                Success

  @note 
    This method handles all preparations for ALTER TABLE for partitioned
    tables.
    We need to handle both partition management command such as Add Partition
    and others here as well as an ALTER TABLE that completely changes the
    partitioning and yet others that don't change anything at all. We start
    by checking the partition management variants and then check the general
    change patterns.
*/

uint prep_alter_part_table(THD *thd, TABLE *table, Alter_info *alter_info,
                           HA_CREATE_INFO *create_info,
                           handlerton *old_db_type,
                           bool *partition_changed,
                           char *db,
                           const char *table_name,
                           const char *path,
<<<<<<< HEAD
#ifndef MCP_WL3749
                           TABLE **repartitioned_table,
                           bool *is_fast_alter_partitioning)
#else
                           TABLE **fast_alter_table)
#endif
=======
                           TABLE **fast_alter_table)
>>>>>>> f6dfd7d7
{
  TABLE *new_table= NULL;
  DBUG_ENTER("prep_alter_part_table");

  /* Foreign keys on partitioned tables are not supported, waits for WL#148 */
  if (table->part_info && (alter_info->flags & ALTER_FOREIGN_KEY))
  {
    my_error(ER_FOREIGN_KEY_ON_PARTITIONED, MYF(0));
    DBUG_RETURN(TRUE);
  }

  thd->work_part_info= thd->lex->part_info;

  if (thd->work_part_info &&
      !(thd->work_part_info= thd->lex->part_info->get_clone()))
    DBUG_RETURN(TRUE);

  /* ALTER_ADMIN_PARTITION is handled in mysql_admin_table */
  DBUG_ASSERT(!(alter_info->flags & ALTER_ADMIN_PARTITION));

  if (alter_info->flags &
      (ALTER_ADD_PARTITION | ALTER_DROP_PARTITION |
       ALTER_COALESCE_PARTITION | ALTER_REORGANIZE_PARTITION |
       ALTER_TABLE_REORG | ALTER_REBUILD_PARTITION))
  {
    partition_info *tab_part_info;
    partition_info *alt_part_info= thd->work_part_info;
    uint flags= 0;
    bool is_last_partition_reorged= FALSE;
    part_elem_value *tab_max_elem_val= NULL;
    part_elem_value *alt_max_elem_val= NULL;
    longlong tab_max_range= 0, alt_max_range= 0;

    if (!table->part_info)
    {
      my_error(ER_PARTITION_MGMT_ON_NONPARTITIONED, MYF(0));
      DBUG_RETURN(TRUE);
    }

    /*
      Open our intermediate table, we will operate on a temporary instance
      of the original table, to be able to skip copying all partitions.
      Open it as a copy of the original table, and modify its partition_info
      object to allow fast_alter_partition_table to perform the changes.
    */
    DBUG_ASSERT(thd->mdl_context.is_lock_owner(MDL_key::TABLE, db, table_name,
                                               MDL_INTENTION_EXCLUSIVE));
    new_table= open_table_uncached(thd, path, db, table_name, 0);
    if (!new_table)
      DBUG_RETURN(TRUE);
<<<<<<< HEAD
#ifndef MCP_WL3749
    *repartitioned_table= new_table;
#endif
=======

>>>>>>> f6dfd7d7
    /*
      This table may be used for copy rows between partitions
      and also read/write columns when fixing the partition_info struct.
    */
    new_table->use_all_columns();
 
    tab_part_info= new_table->part_info;

    if (alter_info->flags & ALTER_TABLE_REORG)
    {
      uint new_part_no, curr_part_no;
#ifndef MCP_WL3749
      /* 'ALTER TABLE t REORG PARTITION' only allowed with auto partition 
          if default partitioning is used */
      if (tab_part_info->part_type != HASH_PARTITION ||
          ((table->s->db_type()->partition_flags() & HA_USE_AUTO_PARTITION) &&
           !tab_part_info->use_default_num_partitions) ||
          ((!(table->s->db_type()->partition_flags() & HA_USE_AUTO_PARTITION))&&
           tab_part_info->use_default_num_partitions))
#else
      if (tab_part_info->part_type != HASH_PARTITION ||
          tab_part_info->use_default_num_partitions)
<<<<<<< HEAD
#endif
=======
>>>>>>> f6dfd7d7
      {
        my_error(ER_REORG_NO_PARAM_ERROR, MYF(0));
        goto err;
      }
      new_part_no= new_table->file->get_default_no_partitions(create_info);
      curr_part_no= tab_part_info->num_parts;
      if (new_part_no == curr_part_no)
      {
        /*
          No change is needed, we will have the same number of partitions
          after the change as before. Thus we can reply ok immediately
          without any changes at all.
        */
<<<<<<< HEAD
#ifndef MCP_WL3749
        flags= new_table->file->alter_table_flags(alter_info->flags);
        if ((flags & (HA_FAST_CHANGE_PARTITION | HA_PARTITION_ONE_PHASE)) != 0)
        {
          *is_fast_alter_partitioning= TRUE;
        }
#else
        *fast_alter_table= new_table;
#endif
=======
        *fast_alter_table= new_table;
>>>>>>> f6dfd7d7
        thd->work_part_info= tab_part_info;
        DBUG_RETURN(FALSE);
      }
      else if (new_part_no > curr_part_no)
      {
        /*
          We will add more partitions, we use the ADD PARTITION without
          setting the flag for no default number of partitions
        */
        alter_info->flags|= ALTER_ADD_PARTITION;
        thd->work_part_info->num_parts= new_part_no - curr_part_no;
      }
      else
      {
        /*
          We will remove hash partitions, we use the COALESCE PARTITION
          without setting the flag for no default number of partitions
        */
        alter_info->flags|= ALTER_COALESCE_PARTITION;
        alter_info->num_parts= curr_part_no - new_part_no;
      }
    }
    if (!(flags= new_table->file->alter_table_flags(alter_info->flags)))
    {
<<<<<<< HEAD
       my_error(ER_PARTITION_FUNCTION_FAILURE, MYF(0));
      goto err;
    }
    if ((flags & (HA_FAST_CHANGE_PARTITION | HA_PARTITION_ONE_PHASE)) != 0)
#ifndef MCP_WL3749
      *is_fast_alter_partitioning= TRUE;
#else
      *fast_alter_table= new_table;
#endif

#ifndef MCP_WL3749
    DBUG_PRINT("info", ("*is_fast_alter_partitioning: %u  flags: 0x%x",
                        *is_fast_alter_partitioning, flags));
#else
    DBUG_PRINT("info", ("*fast_alter_table: %p  flags: 0x%x",
                        *fast_alter_table, flags));
#endif
=======
      my_error(ER_PARTITION_FUNCTION_FAILURE, MYF(0));
      goto err;
    }
    if ((flags & (HA_FAST_CHANGE_PARTITION | HA_PARTITION_ONE_PHASE)) != 0)
      *fast_alter_table= new_table;
    DBUG_PRINT("info", ("*fast_alter_table: %p  flags: 0x%x",
                        *fast_alter_table, flags));
>>>>>>> f6dfd7d7
    if ((alter_info->flags & ALTER_ADD_PARTITION) ||
         (alter_info->flags & ALTER_REORGANIZE_PARTITION))
    {
      if (thd->work_part_info->part_type != tab_part_info->part_type)
      {
        if (thd->work_part_info->part_type == NOT_A_PARTITION)
        {
          if (tab_part_info->part_type == RANGE_PARTITION)
          {
            my_error(ER_PARTITIONS_MUST_BE_DEFINED_ERROR, MYF(0), "RANGE");
            goto err;
          }
          else if (tab_part_info->part_type == LIST_PARTITION)
          {
            my_error(ER_PARTITIONS_MUST_BE_DEFINED_ERROR, MYF(0), "LIST");
            goto err;
          }
          /*
            Hash partitions can be altered without parser finds out about
            that it is HASH partitioned. So no error here.
          */
        }
        else
        {
          if (thd->work_part_info->part_type == RANGE_PARTITION)
          {
            my_error(ER_PARTITION_WRONG_VALUES_ERROR, MYF(0),
                     "RANGE", "LESS THAN");
          }
          else if (thd->work_part_info->part_type == LIST_PARTITION)
          {
            DBUG_ASSERT(thd->work_part_info->part_type == LIST_PARTITION);
            my_error(ER_PARTITION_WRONG_VALUES_ERROR, MYF(0),
                     "LIST", "IN");
          }
          else if (tab_part_info->part_type == RANGE_PARTITION)
          {
            my_error(ER_PARTITION_REQUIRES_VALUES_ERROR, MYF(0),
                     "RANGE", "LESS THAN");
          }
          else
          {
            DBUG_ASSERT(tab_part_info->part_type == LIST_PARTITION);
            my_error(ER_PARTITION_REQUIRES_VALUES_ERROR, MYF(0),
                     "LIST", "IN");
          }
          goto err;
        }
      }
      if ((tab_part_info->column_list &&
          alt_part_info->num_columns != tab_part_info->num_columns) ||
          (!tab_part_info->column_list &&
            (tab_part_info->part_type == RANGE_PARTITION ||
             tab_part_info->part_type == LIST_PARTITION) &&
            alt_part_info->num_columns != 1U) ||
          (!tab_part_info->column_list &&
            tab_part_info->part_type == HASH_PARTITION &&
            alt_part_info->num_columns != 0))
      {
        my_error(ER_PARTITION_COLUMN_LIST_ERROR, MYF(0));
        goto err;
      }
      alt_part_info->column_list= tab_part_info->column_list;
      if (alt_part_info->fix_parser_data(thd))
      {
        goto err;
      }
    }
    if (alter_info->flags & ALTER_ADD_PARTITION)
    {
      /*
        We start by moving the new partitions to the list of temporary
        partitions. We will then check that the new partitions fit in the
        partitioning scheme as currently set-up.
        Partitions are always added at the end in ADD PARTITION.
      */
      uint num_new_partitions= alt_part_info->num_parts;
      uint num_orig_partitions= tab_part_info->num_parts;
      uint check_total_partitions= num_new_partitions + num_orig_partitions;
      uint new_total_partitions= check_total_partitions;
      /*
        We allow quite a lot of values to be supplied by defaults, however we
        must know the number of new partitions in this case.
      */
      if (thd->lex->no_write_to_binlog &&
          tab_part_info->part_type != HASH_PARTITION)
      {
        my_error(ER_NO_BINLOG_ERROR, MYF(0));
        goto err;
      }
      if (tab_part_info->defined_max_value)
      {
        my_error(ER_PARTITION_MAXVALUE_ERROR, MYF(0));
        goto err;
      }
      if (num_new_partitions == 0)
      {
        my_error(ER_ADD_PARTITION_NO_NEW_PARTITION, MYF(0));
        goto err;
      }
      if (tab_part_info->is_sub_partitioned())
      {
        if (alt_part_info->num_subparts == 0)
          alt_part_info->num_subparts= tab_part_info->num_subparts;
        else if (alt_part_info->num_subparts != tab_part_info->num_subparts)
        {
          my_error(ER_ADD_PARTITION_SUBPART_ERROR, MYF(0));
          goto err;
        }
        check_total_partitions= new_total_partitions*
                                alt_part_info->num_subparts;
      }
      if (check_total_partitions > MAX_PARTITIONS)
      {
        my_error(ER_TOO_MANY_PARTITIONS_ERROR, MYF(0));
        goto err;
      }
      alt_part_info->part_type= tab_part_info->part_type;
      alt_part_info->subpart_type= tab_part_info->subpart_type;
      if (alt_part_info->set_up_defaults_for_partitioning(new_table->file,
                                                    ULL(0), 
                                                    tab_part_info->num_parts))
      {
        goto err;
      }
/*
Handling of on-line cases:

ADD PARTITION for RANGE/LIST PARTITIONING:
------------------------------------------
For range and list partitions add partition is simply adding a
new empty partition to the table. If the handler support this we
will use the simple method of doing this. The figure below shows
an example of this and the states involved in making this change.
            
Existing partitions                                     New added partitions
------       ------        ------        ------      |  ------    ------
|    |       |    |        |    |        |    |      |  |    |    |    |
| p0 |       | p1 |        | p2 |        | p3 |      |  | p4 |    | p5 |
------       ------        ------        ------      |  ------    ------
PART_NORMAL  PART_NORMAL   PART_NORMAL   PART_NORMAL    PART_TO_BE_ADDED*2
PART_NORMAL  PART_NORMAL   PART_NORMAL   PART_NORMAL    PART_IS_ADDED*2

The first line is the states before adding the new partitions and the 
second line is after the new partitions are added. All the partitions are
in the partitions list, no partitions are placed in the temp_partitions
list.

ADD PARTITION for HASH PARTITIONING
-----------------------------------
This little figure tries to show the various partitions involved when
adding two new partitions to a linear hash based partitioned table with
four partitions to start with, which lists are used and the states they
pass through. Adding partitions to a normal hash based is similar except
that it is always all the existing partitions that are reorganised not
only a subset of them.

Existing partitions                                     New added partitions
------       ------        ------        ------      |  ------    ------
|    |       |    |        |    |        |    |      |  |    |    |    |
| p0 |       | p1 |        | p2 |        | p3 |      |  | p4 |    | p5 |
------       ------        ------        ------      |  ------    ------
PART_CHANGED PART_CHANGED  PART_NORMAL   PART_NORMAL    PART_TO_BE_ADDED
PART_IS_CHANGED*2          PART_NORMAL   PART_NORMAL    PART_IS_ADDED
PART_NORMAL  PART_NORMAL   PART_NORMAL   PART_NORMAL    PART_IS_ADDED

Reorganised existing partitions
------      ------
|    |      |    |
| p0'|      | p1'|
------      ------

p0 - p5 will be in the partitions list of partitions.
p0' and p1' will actually not exist as separate objects, there presence can
be deduced from the state of the partition and also the names of those
partitions can be deduced this way.

After adding the partitions and copying the partition data to p0', p1',
p4 and p5 from p0 and p1 the states change to adapt for the new situation
where p0 and p1 is dropped and replaced by p0' and p1' and the new p4 and
p5 are in the table again.

The first line above shows the states of the partitions before we start
adding and copying partitions, the second after completing the adding
and copying and finally the third line after also dropping the partitions
that are reorganised.
*/
<<<<<<< HEAD
#ifndef MCP_WL3749
      if (*is_fast_alter_partitioning &&
#else
      if (*fast_alter_table &&
#endif
=======
      if (*fast_alter_table &&
>>>>>>> f6dfd7d7
          tab_part_info->part_type == HASH_PARTITION)
      {
        uint part_no= 0, start_part= 1, start_sec_part= 1;
        uint end_part= 0, end_sec_part= 0;
        uint upper_2n= tab_part_info->linear_hash_mask + 1;
        uint lower_2n= upper_2n >> 1;
        bool all_parts= TRUE;
        if (tab_part_info->linear_hash_ind &&
            num_new_partitions < upper_2n)
        {
          /*
            An analysis of which parts needs reorganisation shows that it is
            divided into two intervals. The first interval is those parts
            that are reorganised up until upper_2n - 1. From upper_2n and
            onwards it starts again from partition 0 and goes on until
            it reaches p(upper_2n - 1). If the last new partition reaches
            beyond upper_2n - 1 then the first interval will end with
            p(lower_2n - 1) and start with p(num_orig_partitions - lower_2n).
            If lower_2n partitions are added then p0 to p(lower_2n - 1) will
            be reorganised which means that the two interval becomes one
            interval at this point. Thus only when adding less than
            lower_2n partitions and going beyond a total of upper_2n we
            actually get two intervals.

            To exemplify this assume we have 6 partitions to start with and
            add 1, 2, 3, 5, 6, 7, 8, 9 partitions.
            The first to add after p5 is p6 = 110 in bit numbers. Thus we
            can see that 10 = p2 will be partition to reorganise if only one
            partition.
            If 2 partitions are added we reorganise [p2, p3]. Those two
            cases are covered by the second if part below.
            If 3 partitions are added we reorganise [p2, p3] U [p0,p0]. This
            part is covered by the else part below.
            If 5 partitions are added we get [p2,p3] U [p0, p2] = [p0, p3].
            This is covered by the first if part where we need the max check
            to here use lower_2n - 1.
            If 7 partitions are added we get [p2,p3] U [p0, p4] = [p0, p4].
            This is covered by the first if part but here we use the first
            calculated end_part.
            Finally with 9 new partitions we would also reorganise p6 if we
            used the method below but we cannot reorganise more partitions
            than what we had from the start and thus we simply set all_parts
            to TRUE. In this case we don't get into this if-part at all.
          */
          all_parts= FALSE;
          if (num_new_partitions >= lower_2n)
          {
            /*
              In this case there is only one interval since the two intervals
              overlap and this starts from zero to last_part_no - upper_2n
            */
            start_part= 0;
            end_part= new_total_partitions - (upper_2n + 1);
            end_part= max(lower_2n - 1, end_part);
          }
          else if (new_total_partitions <= upper_2n)
          {
            /*
              Also in this case there is only one interval since we are not
              going over a 2**n boundary
            */
            start_part= num_orig_partitions - lower_2n;
            end_part= start_part + (num_new_partitions - 1);
          }
          else
          {
            /* We have two non-overlapping intervals since we are not
               passing a 2**n border and we have not at least lower_2n
               new parts that would ensure that the intervals become
               overlapping.
            */
            start_part= num_orig_partitions - lower_2n;
            end_part= upper_2n - 1;
            start_sec_part= 0;
            end_sec_part= new_total_partitions - (upper_2n + 1);
          }
        }
        List_iterator<partition_element> tab_it(tab_part_info->partitions);
        part_no= 0;
        do
        {
          partition_element *p_elem= tab_it++;
          if (all_parts ||
              (part_no >= start_part && part_no <= end_part) ||
              (part_no >= start_sec_part && part_no <= end_sec_part))
          {
            p_elem->part_state= PART_CHANGED;
          }
        } while (++part_no < num_orig_partitions);
      }
      /*
        Need to concatenate the lists here to make it possible to check the
        partition info for correctness using check_partition_info.
        For on-line add partition we set the state of this partition to
        PART_TO_BE_ADDED to ensure that it is known that it is not yet
        usable (becomes usable when partition is created and the switch of
        partition configuration is made.
      */
      {
        List_iterator<partition_element> alt_it(alt_part_info->partitions);
        uint part_count= 0;
        do
        {
          partition_element *part_elem= alt_it++;
<<<<<<< HEAD
#ifndef MCP_WL3749
          if (*is_fast_alter_partitioning)
#else
          if (*fast_alter_table)
#endif
=======
          if (*fast_alter_table)
>>>>>>> f6dfd7d7
            part_elem->part_state= PART_TO_BE_ADDED;
          if (tab_part_info->partitions.push_back(part_elem))
          {
            mem_alloc_error(1);
            goto err;
          }
        } while (++part_count < num_new_partitions);
<<<<<<< HEAD
        DBUG_PRINT("info", ("Setting  tab_part_info->num_parts (%u) to %u",
                            tab_part_info->num_parts,
                            tab_part_info->num_parts + num_new_partitions));
=======
>>>>>>> f6dfd7d7
        tab_part_info->num_parts+= num_new_partitions;
      }
      /*
        If we specify partitions explicitly we don't use defaults anymore.
        Using ADD PARTITION also means that we don't have the default number
        of partitions anymore. We use this code also for Table reorganisations
        and here we don't set any default flags to FALSE.
      */
      if (!(alter_info->flags & ALTER_TABLE_REORG))
      {
        if (!alt_part_info->use_default_partitions)
        {
          DBUG_PRINT("info", ("part_info: 0x%lx", (long) tab_part_info));
          tab_part_info->use_default_partitions= FALSE;
        }
        tab_part_info->use_default_num_partitions= FALSE;
        tab_part_info->is_auto_partitioned= FALSE;
      }
    }
    else if (alter_info->flags & ALTER_DROP_PARTITION)
    {
      /*
        Drop a partition from a range partition and list partitioning is
        always safe and can be made more or less immediate. It is necessary
        however to ensure that the partition to be removed is safely removed
        and that REPAIR TABLE can remove the partition if for some reason the
        command to drop the partition failed in the middle.
      */
      uint part_count= 0;
      uint num_parts_dropped= alter_info->partition_names.elements;
      uint num_parts_found= 0;
      List_iterator<partition_element> part_it(tab_part_info->partitions);

      tab_part_info->is_auto_partitioned= FALSE;
      if (!(tab_part_info->part_type == RANGE_PARTITION ||
            tab_part_info->part_type == LIST_PARTITION))
      {
        my_error(ER_ONLY_ON_RANGE_LIST_PARTITION, MYF(0), "DROP");
        goto err;
      }
      if (num_parts_dropped >= tab_part_info->num_parts)
      {
        my_error(ER_DROP_LAST_PARTITION, MYF(0));
        goto err;
      }
      do
      {
        partition_element *part_elem= part_it++;
        if (is_name_in_list(part_elem->partition_name,
                            alter_info->partition_names))
        {
          /*
            Set state to indicate that the partition is to be dropped.
          */
          num_parts_found++;
          part_elem->part_state= PART_TO_BE_DROPPED;
        }
      } while (++part_count < tab_part_info->num_parts);
      if (num_parts_found != num_parts_dropped)
      {
        my_error(ER_DROP_PARTITION_NON_EXISTENT, MYF(0), "DROP");
        goto err;
      }
      if (new_table->file->is_fk_defined_on_table_or_index(MAX_KEY))
      {
        my_error(ER_ROW_IS_REFERENCED, MYF(0));
        goto err;
      }
      tab_part_info->num_parts-= num_parts_dropped;
    }
    else if (alter_info->flags & ALTER_REBUILD_PARTITION)
    {
<<<<<<< HEAD
=======
      set_engine_all_partitions(tab_part_info,
                                tab_part_info->default_engine_type);
>>>>>>> f6dfd7d7
      if (set_part_state(alter_info, tab_part_info, PART_CHANGED))
      {
        my_error(ER_DROP_PARTITION_NON_EXISTENT, MYF(0), "REBUILD");
        goto err;
      }
<<<<<<< HEAD
#ifndef MCP_WL3749
      if (!(*is_fast_alter_partitioning))
#else
      if (!(*fast_alter_table))
#endif
=======
      if (!(*fast_alter_table))
>>>>>>> f6dfd7d7
      {
        new_table->file->print_error(HA_ERR_WRONG_COMMAND, MYF(0));
        goto err;
      }
    }
    else if (alter_info->flags & ALTER_COALESCE_PARTITION)
    {
      uint num_parts_coalesced= alter_info->num_parts;
      uint num_parts_remain= tab_part_info->num_parts - num_parts_coalesced;
      List_iterator<partition_element> part_it(tab_part_info->partitions);
      if (tab_part_info->part_type != HASH_PARTITION)
      {
        my_error(ER_COALESCE_ONLY_ON_HASH_PARTITION, MYF(0));
        goto err;
      }
      if (num_parts_coalesced == 0)
      {
        my_error(ER_COALESCE_PARTITION_NO_PARTITION, MYF(0));
        goto err;
      }
      if (num_parts_coalesced >= tab_part_info->num_parts)
      {
        my_error(ER_DROP_LAST_PARTITION, MYF(0));
        goto err;
      }
/*
Online handling:
COALESCE PARTITION:
-------------------
The figure below shows the manner in which partitions are handled when
performing an on-line coalesce partition and which states they go through
at start, after adding and copying partitions and finally after dropping
the partitions to drop. The figure shows an example using four partitions
to start with, using linear hash and coalescing one partition (always the
last partition).

Using linear hash then all remaining partitions will have a new reorganised
part.

Existing partitions                     Coalesced partition 
------       ------              ------   |      ------
|    |       |    |              |    |   |      |    |
| p0 |       | p1 |              | p2 |   |      | p3 |
------       ------              ------   |      ------
PART_NORMAL  PART_CHANGED        PART_NORMAL     PART_REORGED_DROPPED
PART_NORMAL  PART_IS_CHANGED     PART_NORMAL     PART_TO_BE_DROPPED
PART_NORMAL  PART_NORMAL         PART_NORMAL     PART_IS_DROPPED

Reorganised existing partitions
            ------
            |    |
            | p1'|
            ------

p0 - p3 is in the partitions list.
The p1' partition will actually not be in any list it is deduced from the
state of p1.
*/
      {
        uint part_count= 0, start_part= 1, start_sec_part= 1;
        uint end_part= 0, end_sec_part= 0;
        bool all_parts= TRUE;
<<<<<<< HEAD
#ifndef MCP_WL3749
        if (*is_fast_alter_partitioning &&
#else
        if (*fast_alter_table &&
#endif
=======
        if (*fast_alter_table &&
>>>>>>> f6dfd7d7
            tab_part_info->linear_hash_ind)
        {
          uint upper_2n= tab_part_info->linear_hash_mask + 1;
          uint lower_2n= upper_2n >> 1;
          all_parts= FALSE;
          if (num_parts_coalesced >= lower_2n)
          {
            all_parts= TRUE;
          }
          else if (num_parts_remain >= lower_2n)
          {
            end_part= tab_part_info->num_parts - (lower_2n + 1);
            start_part= num_parts_remain - lower_2n;
          }
          else
          {
            start_part= 0;
            end_part= tab_part_info->num_parts - (lower_2n + 1);
            end_sec_part= (lower_2n >> 1) - 1;
            start_sec_part= end_sec_part - (lower_2n - (num_parts_remain + 1));
          }
        }
        do
        {
          partition_element *p_elem= part_it++;
<<<<<<< HEAD
#ifndef MCP_WL3749
          if (*is_fast_alter_partitioning &&
#else
          if (*fast_alter_table &&
#endif
=======
          if (*fast_alter_table &&
>>>>>>> f6dfd7d7
              (all_parts ||
              (part_count >= start_part && part_count <= end_part) ||
              (part_count >= start_sec_part && part_count <= end_sec_part)))
            p_elem->part_state= PART_CHANGED;
          if (++part_count > num_parts_remain)
          {
<<<<<<< HEAD
#ifndef MCP_WL3749
            if (*is_fast_alter_partitioning)
#else
            if (*fast_alter_table)
#endif
=======
            if (*fast_alter_table)
>>>>>>> f6dfd7d7
              p_elem->part_state= PART_REORGED_DROPPED;
            else
              part_it.remove();
          }
        } while (part_count < tab_part_info->num_parts);
        tab_part_info->num_parts= num_parts_remain;
      }
      if (!(alter_info->flags & ALTER_TABLE_REORG))
      {
        tab_part_info->use_default_num_partitions= FALSE;
        tab_part_info->is_auto_partitioned= FALSE;
      }
    }
    else if (alter_info->flags & ALTER_REORGANIZE_PARTITION)
    {
      /*
        Reorganise partitions takes a number of partitions that are next
        to each other (at least for RANGE PARTITIONS) and then uses those
        to create a set of new partitions. So data is copied from those
        partitions into the new set of partitions. Those new partitions
        can have more values in the LIST value specifications or less both
        are allowed. The ranges can be different but since they are 
        changing a set of consecutive partitions they must cover the same
        range as those changed from.
        This command can be used on RANGE and LIST partitions.
      */
      uint num_parts_reorged= alter_info->partition_names.elements;
      uint num_parts_new= thd->work_part_info->partitions.elements;
      uint check_total_partitions;

      tab_part_info->is_auto_partitioned= FALSE;
      if (num_parts_reorged > tab_part_info->num_parts)
      {
        my_error(ER_REORG_PARTITION_NOT_EXIST, MYF(0));
        goto err;
      }
      if (!(tab_part_info->part_type == RANGE_PARTITION ||
            tab_part_info->part_type == LIST_PARTITION) &&
           (num_parts_new != num_parts_reorged))
      {
        my_error(ER_REORG_HASH_ONLY_ON_SAME_NO, MYF(0));
        goto err;
      }
      if (tab_part_info->is_sub_partitioned() &&
          alt_part_info->num_subparts &&
          alt_part_info->num_subparts != tab_part_info->num_subparts)
      {
        my_error(ER_PARTITION_WRONG_NO_SUBPART_ERROR, MYF(0));
        goto err;
      }
      check_total_partitions= tab_part_info->num_parts + num_parts_new;
      check_total_partitions-= num_parts_reorged;
      if (check_total_partitions > MAX_PARTITIONS)
      {
        my_error(ER_TOO_MANY_PARTITIONS_ERROR, MYF(0));
        goto err;
      }
      alt_part_info->part_type= tab_part_info->part_type;
      alt_part_info->subpart_type= tab_part_info->subpart_type;
      alt_part_info->num_subparts= tab_part_info->num_subparts;
      DBUG_ASSERT(!alt_part_info->use_default_partitions);
      if (alt_part_info->set_up_defaults_for_partitioning(new_table->file,
                                                          ULL(0), 
                                                          0))
      {
        goto err;
      }
/*
Online handling:
REORGANIZE PARTITION:
---------------------
The figure exemplifies the handling of partitions, their state changes and
how they are organised. It exemplifies four partitions where two of the
partitions are reorganised (p1 and p2) into two new partitions (p4 and p5).
The reason of this change could be to change range limits, change list
values or for hash partitions simply reorganise the partition which could
also involve moving them to new disks or new node groups (MySQL Cluster).

Existing partitions                                  
------       ------        ------        ------
|    |       |    |        |    |        |    |
| p0 |       | p1 |        | p2 |        | p3 |
------       ------        ------        ------
PART_NORMAL  PART_TO_BE_REORGED          PART_NORMAL
PART_NORMAL  PART_TO_BE_DROPPED          PART_NORMAL
PART_NORMAL  PART_IS_DROPPED             PART_NORMAL

Reorganised new partitions (replacing p1 and p2)
------      ------
|    |      |    |
| p4 |      | p5 |
------      ------
PART_TO_BE_ADDED
PART_IS_ADDED
PART_IS_ADDED

All unchanged partitions and the new partitions are in the partitions list
in the order they will have when the change is completed. The reorganised
partitions are placed in the temp_partitions list. PART_IS_ADDED is only a
temporary state not written in the frm file. It is used to ensure we write
the generated partition syntax in a correct manner.
*/
      {
        List_iterator<partition_element> tab_it(tab_part_info->partitions);
        uint part_count= 0;
        bool found_first= FALSE;
        bool found_last= FALSE;
        uint drop_count= 0;
        do
        {
          partition_element *part_elem= tab_it++;
          is_last_partition_reorged= FALSE;
          if (is_name_in_list(part_elem->partition_name,
                              alter_info->partition_names))
          {
            is_last_partition_reorged= TRUE;
            drop_count++;
            if (tab_part_info->column_list)
            {
              List_iterator<part_elem_value> p(part_elem->list_val_list);
              tab_max_elem_val= p++;
            }
            else
              tab_max_range= part_elem->range_value;
<<<<<<< HEAD
#ifndef MCP_WL3749
            if (*is_fast_alter_partitioning &&
#else
            if (*fast_alter_table &&
#endif
=======
            if (*fast_alter_table &&
>>>>>>> f6dfd7d7
                tab_part_info->temp_partitions.push_back(part_elem))
            {
              mem_alloc_error(1);
              goto err;
            }
<<<<<<< HEAD
#ifndef MCP_WL3749
            if (*is_fast_alter_partitioning)
#else
            if (*fast_alter_table)
#endif
=======
            if (*fast_alter_table)
>>>>>>> f6dfd7d7
              part_elem->part_state= PART_TO_BE_REORGED;
            if (!found_first)
            {
              uint alt_part_count= 0;
              partition_element *alt_part_elem;
              List_iterator<partition_element>
                                 alt_it(alt_part_info->partitions);
              found_first= TRUE;
              do
              {
                alt_part_elem= alt_it++;
                if (tab_part_info->column_list)
                {
                  List_iterator<part_elem_value> p(alt_part_elem->list_val_list);
                  alt_max_elem_val= p++;
                }
                else
                  alt_max_range= alt_part_elem->range_value;

<<<<<<< HEAD
#ifndef MCP_WL3749
                if (*is_fast_alter_partitioning)
#else
                if (*fast_alter_table)
#endif
=======
                if (*fast_alter_table)
>>>>>>> f6dfd7d7
                  alt_part_elem->part_state= PART_TO_BE_ADDED;
                if (alt_part_count == 0)
                  tab_it.replace(alt_part_elem);
                else
                  tab_it.after(alt_part_elem);
              } while (++alt_part_count < num_parts_new);
            }
            else if (found_last)
            {
              my_error(ER_CONSECUTIVE_REORG_PARTITIONS, MYF(0));
              goto err;
            }
            else
              tab_it.remove();
          }
          else
          {
            if (found_first)
              found_last= TRUE;
          }
        } while (++part_count < tab_part_info->num_parts);
        if (drop_count != num_parts_reorged)
        {
          my_error(ER_DROP_PARTITION_NON_EXISTENT, MYF(0), "REORGANIZE");
          goto err;
        }
        tab_part_info->num_parts= check_total_partitions;
      }
    }
    else
    {
      DBUG_ASSERT(FALSE);
    }
    *partition_changed= TRUE;
    thd->work_part_info= tab_part_info;
    if (alter_info->flags & ALTER_ADD_PARTITION ||
        alter_info->flags & ALTER_REORGANIZE_PARTITION)
    {
      if (tab_part_info->use_default_subpartitions &&
          !alt_part_info->use_default_subpartitions)
      {
        tab_part_info->use_default_subpartitions= FALSE;
        tab_part_info->use_default_num_subpartitions= FALSE;
      }
      if (tab_part_info->check_partition_info(thd, (handlerton**)NULL,
                                              new_table->file, ULL(0), TRUE))
      {
        goto err;
      }
      /*
        The check below needs to be performed after check_partition_info
        since this function "fixes" the item trees of the new partitions
        to reorganize into
      */
      if (alter_info->flags == ALTER_REORGANIZE_PARTITION &&
          tab_part_info->part_type == RANGE_PARTITION &&
          ((is_last_partition_reorged &&
            (tab_part_info->column_list ?
             (tab_part_info->compare_column_values(
                              alt_max_elem_val->col_val_array,
                              tab_max_elem_val->col_val_array) < 0) :
             alt_max_range < tab_max_range)) ||
            (!is_last_partition_reorged &&
             (tab_part_info->column_list ?
              (tab_part_info->compare_column_values(
                              alt_max_elem_val->col_val_array,
                              tab_max_elem_val->col_val_array) != 0) :
              alt_max_range != tab_max_range))))
      {
        /*
          For range partitioning the total resulting range before and
          after the change must be the same except in one case. This is
          when the last partition is reorganised, in this case it is
          acceptable to increase the total range.
          The reason is that it is not allowed to have "holes" in the
          middle of the ranges and thus we should not allow to reorganise
          to create "holes".
        */
        my_error(ER_REORG_OUTSIDE_RANGE, MYF(0));
        goto err;
      }
    }
  }
  else
  {
    /*
     When thd->lex->part_info has a reference to a partition_info the
     ALTER TABLE contained a definition of a partitioning.

     Case I:
       If there was a partition before and there is a new one defined.
       We use the new partitioning. The new partitioning is already
       defined in the correct variable so no work is needed to
       accomplish this.
       We do however need to update partition_changed to ensure that not
       only the frm file is changed in the ALTER TABLE command.

     Case IIa:
       There was a partitioning before and there is no new one defined.
       Also the user has not specified to remove partitioning explicitly.

       We use the old partitioning also for the new table. We do this
       by assigning the partition_info from the table loaded in
       open_table to the partition_info struct used by mysql_create_table
       later in this method.

     Case IIb:
       There was a partitioning before and there is no new one defined.
       The user has specified explicitly to remove partitioning

       Since the user has specified explicitly to remove partitioning
       we override the old partitioning info and create a new table using
       the specified engine.
       In this case the partition also is changed.

     Case III:
       There was no partitioning before altering the table, there is
       partitioning defined in the altered table. Use the new partitioning.
       No work needed since the partitioning info is already in the
       correct variable.

       In this case we discover one case where the new partitioning is using
       the same partition function as the default (PARTITION BY KEY or
       PARTITION BY LINEAR KEY with the list of fields equal to the primary
       key fields OR PARTITION BY [LINEAR] KEY() for tables without primary
       key)
       Also here partition has changed and thus a new table must be
       created.

     Case IV:
       There was no partitioning before and no partitioning defined.
       Obviously no work needed.
    */
    if (table->part_info)
    {
      if (alter_info->flags & ALTER_REMOVE_PARTITIONING)
      {
        DBUG_PRINT("info", ("Remove partitioning"));
        if (!(create_info->used_fields & HA_CREATE_USED_ENGINE))
        {
          DBUG_PRINT("info", ("No explicit engine used"));
          create_info->db_type= table->part_info->default_engine_type;
        }
        DBUG_PRINT("info", ("New engine type: %s",
                   ha_resolve_storage_engine_name(create_info->db_type)));
        thd->work_part_info= NULL;
        *partition_changed= TRUE;
      }
      else if (!thd->work_part_info)
      {
        /*
          Retain partitioning but possibly with a new storage engine
          beneath.
        */
        thd->work_part_info= table->part_info;
        if (create_info->used_fields & HA_CREATE_USED_ENGINE &&
            create_info->db_type != table->part_info->default_engine_type)
        {
          /*
            Make sure change of engine happens to all partitions.
          */
          DBUG_PRINT("info", ("partition changed"));
          if (table->part_info->is_auto_partitioned)
          {
            /*
              If the user originally didn't specify partitioning to be
              used we can remove it now.
            */
            thd->work_part_info= NULL;
          }
          else
          {
            /*
              Ensure that all partitions have the proper engine set-up
            */
            set_engine_all_partitions(thd->work_part_info,
                                      create_info->db_type);
          }
          *partition_changed= TRUE;
        }
      }
    }
    if (thd->work_part_info)
    {
      partition_info *part_info= thd->work_part_info;
      bool is_native_partitioned= FALSE;
      /*
        Need to cater for engine types that can handle partition without
        using the partition handler.
      */
      if (part_info != table->part_info)
      {
        if (part_info->fix_parser_data(thd))
        {
          goto err;
        }
        /*
          Compare the old and new part_info. If only key_algorithm
          change is done, don't consider it as changed partitioning (to avoid
          rebuild). This is to handle KEY (numeric_cols) partitioned tables
          created in 5.1. For more info, see bug#14521864.
        */
        if (alter_info->flags != ALTER_PARTITION ||
            !table->part_info ||
            !table->part_info->has_same_partitioning(part_info))
        {
          DBUG_PRINT("info", ("partition changed"));
          *partition_changed= true;
        }
      }
      /*
        Set up partition default_engine_type either from the create_info
        or from the previus table
      */
      if (create_info->used_fields & HA_CREATE_USED_ENGINE)
        part_info->default_engine_type= create_info->db_type;
      else
      {
        if (table->part_info)
          part_info->default_engine_type= table->part_info->default_engine_type;
        else
          part_info->default_engine_type= create_info->db_type;
      }
      DBUG_ASSERT(part_info->default_engine_type &&
                  part_info->default_engine_type != partition_hton);
      if (check_native_partitioned(create_info, &is_native_partitioned,
                                   part_info, thd))
      {
        goto err;
      }
      if (!is_native_partitioned)
      {
        DBUG_ASSERT(create_info->db_type);
        create_info->db_type= partition_hton;
      }
    }
  }
  DBUG_RETURN(FALSE);
err:
  if (new_table)
  {
    /*
      Only remove the intermediate table object and its share object,
      do not remove the .frm file, since it is the original one.
    */
    close_temporary(new_table, 1, 0);
  }
<<<<<<< HEAD
#ifndef MCP_WL3749
    *repartitioned_table= NULL;
#else
    *fast_alter_table= NULL;
#endif
=======
  *fast_alter_table= NULL;
>>>>>>> f6dfd7d7
  DBUG_RETURN(TRUE);
}


/*
  Change partitions, used to implement ALTER TABLE ADD/REORGANIZE/COALESCE
  partitions. This method is used to implement both single-phase and multi-
  phase implementations of ADD/REORGANIZE/COALESCE partitions.

  SYNOPSIS
    mysql_change_partitions()
    lpt                        Struct containing parameters

  RETURN VALUES
    TRUE                          Failure
    FALSE                         Success

  DESCRIPTION
    Request handler to add partitions as set in states of the partition

    Elements of the lpt parameters used:
    create_info                Create information used to create partitions
    db                         Database name
    table_name                 Table name
    copied                     Output parameter where number of copied
                               records are added
    deleted                    Output parameter where number of deleted
                               records are added
*/

static bool mysql_change_partitions(ALTER_PARTITION_PARAM_TYPE *lpt)
{
  char path[FN_REFLEN+1];
  int error;
  handler *file= lpt->table->file;
  THD *thd= lpt->thd;
  DBUG_ENTER("mysql_change_partitions");

  build_table_filename(path, sizeof(path) - 1, lpt->db, lpt->table_name, "", 0);

  if(mysql_trans_prepare_alter_copy_data(thd))
    DBUG_RETURN(TRUE);

  if (file->ha_external_lock(thd, F_WRLCK))
    DBUG_RETURN(TRUE);

  /* TODO: test if bulk_insert would increase the performance */

  if ((error= file->ha_change_partitions(lpt->create_info, path, &lpt->copied,
                                         &lpt->deleted, lpt->pack_frm_data,
                                         lpt->pack_frm_len)))
  {
    file->print_error(error, MYF(error != ER_OUTOFMEMORY ? 0 : ME_FATALERROR));
  }

  if (mysql_trans_commit_alter_copy_data(thd))
    error= 1;                                /* The error has been reported */

  if (file->ha_external_lock(thd, F_UNLCK))
    error= 1;

  DBUG_RETURN(test(error));
}


/*
  Rename partitions in an ALTER TABLE of partitions

  SYNOPSIS
    mysql_rename_partitions()
    lpt                        Struct containing parameters

  RETURN VALUES
    TRUE                          Failure
    FALSE                         Success

  DESCRIPTION
    Request handler to rename partitions as set in states of the partition

    Parameters used:
    db                         Database name
    table_name                 Table name
*/

static bool mysql_rename_partitions(ALTER_PARTITION_PARAM_TYPE *lpt)
{
  char path[FN_REFLEN+1];
  int error;
  DBUG_ENTER("mysql_rename_partitions");

  build_table_filename(path, sizeof(path) - 1, lpt->db, lpt->table_name, "", 0);
  if ((error= lpt->table->file->ha_rename_partitions(path)))
  {
    if (error != 1)
      lpt->table->file->print_error(error, MYF(0));
    DBUG_RETURN(TRUE);
  }
  DBUG_RETURN(FALSE);
}


/*
  Drop partitions in an ALTER TABLE of partitions

  SYNOPSIS
    mysql_drop_partitions()
    lpt                        Struct containing parameters

  RETURN VALUES
    TRUE                          Failure
    FALSE                         Success
  DESCRIPTION
    Drop the partitions marked with PART_TO_BE_DROPPED state and remove
    those partitions from the list.

    Parameters used:
    table                       Table object
    db                          Database name
    table_name                  Table name
*/

static bool mysql_drop_partitions(ALTER_PARTITION_PARAM_TYPE *lpt)
{
  char path[FN_REFLEN+1];
  partition_info *part_info= lpt->table->part_info;
  List_iterator<partition_element> part_it(part_info->partitions);
  uint i= 0;
  uint remove_count= 0;
  int error;
  DBUG_ENTER("mysql_drop_partitions");

  build_table_filename(path, sizeof(path) - 1, lpt->db, lpt->table_name, "", 0);
  if ((error= lpt->table->file->ha_drop_partitions(path)))
  {
    lpt->table->file->print_error(error, MYF(0));
    DBUG_RETURN(TRUE);
  }
  do
  {
    partition_element *part_elem= part_it++;
    if (part_elem->part_state == PART_IS_DROPPED)
    {
      part_it.remove();
      remove_count++;
    }
  } while (++i < part_info->num_parts);
  part_info->num_parts-= remove_count;
  DBUG_RETURN(FALSE);
}


/*
  Insert log entry into list
  SYNOPSIS
    insert_part_info_log_entry_list()
    log_entry
  RETURN VALUES
    NONE
*/

static void insert_part_info_log_entry_list(partition_info *part_info,
                                            DDL_LOG_MEMORY_ENTRY *log_entry)
{
  log_entry->next_active_log_entry= part_info->first_log_entry;
  part_info->first_log_entry= log_entry;
}


/*
  Release all log entries for this partition info struct
  SYNOPSIS
    release_part_info_log_entries()
    first_log_entry                 First log entry in list to release
  RETURN VALUES
    NONE
*/

static void release_part_info_log_entries(DDL_LOG_MEMORY_ENTRY *log_entry)
{
  DBUG_ENTER("release_part_info_log_entries");

  while (log_entry)
  {
    release_ddl_log_memory_entry(log_entry);
    log_entry= log_entry->next_active_log_entry;
  }
  DBUG_VOID_RETURN;
}


/*
  Log an delete/rename frm file
  SYNOPSIS
    write_log_replace_delete_frm()
    lpt                            Struct for parameters
    next_entry                     Next reference to use in log record
    from_path                      Name to rename from
    to_path                        Name to rename to
    replace_flag                   TRUE if replace, else delete
  RETURN VALUES
    TRUE                           Error
    FALSE                          Success
  DESCRIPTION
    Support routine that writes a replace or delete of an frm file into the
    ddl log. It also inserts an entry that keeps track of used space into
    the partition info object
*/

static bool write_log_replace_delete_frm(ALTER_PARTITION_PARAM_TYPE *lpt,
                                         uint next_entry,
                                         const char *from_path,
                                         const char *to_path,
                                         bool replace_flag)
{
  DDL_LOG_ENTRY ddl_log_entry;
  DDL_LOG_MEMORY_ENTRY *log_entry;
  DBUG_ENTER("write_log_replace_delete_frm");

  if (replace_flag)
    ddl_log_entry.action_type= DDL_LOG_REPLACE_ACTION;
  else
    ddl_log_entry.action_type= DDL_LOG_DELETE_ACTION;
  ddl_log_entry.next_entry= next_entry;
  ddl_log_entry.handler_name= reg_ext;
  ddl_log_entry.name= to_path;
  if (replace_flag)
    ddl_log_entry.from_name= from_path;
  if (write_ddl_log_entry(&ddl_log_entry, &log_entry))
  {
    DBUG_RETURN(TRUE);
  }
  insert_part_info_log_entry_list(lpt->part_info, log_entry);
  DBUG_RETURN(FALSE);
}


/*
  Log final partition changes in change partition
  SYNOPSIS
    write_log_changed_partitions()
    lpt                      Struct containing parameters
  RETURN VALUES
    TRUE                     Error
    FALSE                    Success
  DESCRIPTION
    This code is used to perform safe ADD PARTITION for HASH partitions
    and COALESCE for HASH partitions and REORGANIZE for any type of
    partitions.
    We prepare entries for all partitions except the reorganised partitions
    in REORGANIZE partition, those are handled by
    write_log_dropped_partitions. For those partitions that are replaced
    special care is needed to ensure that this is performed correctly and
    this requires a two-phased approach with this log as a helper for this.

    This code is closely intertwined with the code in rename_partitions in
    the partition handler.
*/

static bool write_log_changed_partitions(ALTER_PARTITION_PARAM_TYPE *lpt,
                                         uint *next_entry, const char *path)
{
  DDL_LOG_ENTRY ddl_log_entry;
  partition_info *part_info= lpt->part_info;
  DDL_LOG_MEMORY_ENTRY *log_entry;
  char tmp_path[FN_REFLEN];
  char normal_path[FN_REFLEN];
  List_iterator<partition_element> part_it(part_info->partitions);
  uint temp_partitions= part_info->temp_partitions.elements;
  uint num_elements= part_info->partitions.elements;
  uint i= 0;
  DBUG_ENTER("write_log_changed_partitions");

  do
  {
    partition_element *part_elem= part_it++;
    if (part_elem->part_state == PART_IS_CHANGED ||
        (part_elem->part_state == PART_IS_ADDED && temp_partitions))
    {
      if (part_info->is_sub_partitioned())
      {
        List_iterator<partition_element> sub_it(part_elem->subpartitions);
        uint num_subparts= part_info->num_subparts;
        uint j= 0;
        do
        {
          partition_element *sub_elem= sub_it++;
          ddl_log_entry.next_entry= *next_entry;
          ddl_log_entry.handler_name=
               ha_resolve_storage_engine_name(sub_elem->engine_type);
          create_subpartition_name(tmp_path, path,
                                   part_elem->partition_name,
                                   sub_elem->partition_name,
                                   TEMP_PART_NAME);
          create_subpartition_name(normal_path, path,
                                   part_elem->partition_name,
                                   sub_elem->partition_name,
                                   NORMAL_PART_NAME);
          ddl_log_entry.name= normal_path;
          ddl_log_entry.from_name= tmp_path;
          if (part_elem->part_state == PART_IS_CHANGED)
            ddl_log_entry.action_type= DDL_LOG_REPLACE_ACTION;
          else
            ddl_log_entry.action_type= DDL_LOG_RENAME_ACTION;
          if (write_ddl_log_entry(&ddl_log_entry, &log_entry))
          {
            DBUG_RETURN(TRUE);
          }
          *next_entry= log_entry->entry_pos;
          sub_elem->log_entry= log_entry;
          insert_part_info_log_entry_list(part_info, log_entry);
        } while (++j < num_subparts);
      }
      else
      {
        ddl_log_entry.next_entry= *next_entry;
        ddl_log_entry.handler_name=
               ha_resolve_storage_engine_name(part_elem->engine_type);
        create_partition_name(tmp_path, path,
                              part_elem->partition_name,
                              TEMP_PART_NAME, TRUE);
        create_partition_name(normal_path, path,
                              part_elem->partition_name,
                              NORMAL_PART_NAME, TRUE);
        ddl_log_entry.name= normal_path;
        ddl_log_entry.from_name= tmp_path;
        if (part_elem->part_state == PART_IS_CHANGED)
          ddl_log_entry.action_type= DDL_LOG_REPLACE_ACTION;
        else
          ddl_log_entry.action_type= DDL_LOG_RENAME_ACTION;
        if (write_ddl_log_entry(&ddl_log_entry, &log_entry))
        {
          DBUG_RETURN(TRUE);
        }
        *next_entry= log_entry->entry_pos;
        part_elem->log_entry= log_entry;
        insert_part_info_log_entry_list(part_info, log_entry);
      }
    }
  } while (++i < num_elements);
  DBUG_RETURN(FALSE);
}


/*
  Log dropped partitions
  SYNOPSIS
    write_log_dropped_partitions()
    lpt                      Struct containing parameters
  RETURN VALUES
    TRUE                     Error
    FALSE                    Success
*/

static bool write_log_dropped_partitions(ALTER_PARTITION_PARAM_TYPE *lpt,
                                         uint *next_entry,
                                         const char *path,
                                         bool temp_list)
{
  DDL_LOG_ENTRY ddl_log_entry;
  partition_info *part_info= lpt->part_info;
  DDL_LOG_MEMORY_ENTRY *log_entry;
  char tmp_path[FN_LEN];
  List_iterator<partition_element> part_it(part_info->partitions);
  List_iterator<partition_element> temp_it(part_info->temp_partitions);
  uint num_temp_partitions= part_info->temp_partitions.elements;
  uint num_elements= part_info->partitions.elements;
  DBUG_ENTER("write_log_dropped_partitions");

  ddl_log_entry.action_type= DDL_LOG_DELETE_ACTION;
  if (temp_list)
    num_elements= num_temp_partitions;
  while (num_elements--)
  {
    partition_element *part_elem;
    if (temp_list)
      part_elem= temp_it++;
    else
      part_elem= part_it++;
    if (part_elem->part_state == PART_TO_BE_DROPPED ||
        part_elem->part_state == PART_TO_BE_ADDED ||
        part_elem->part_state == PART_CHANGED)
    {
      uint name_variant;
      if (part_elem->part_state == PART_CHANGED ||
          (part_elem->part_state == PART_TO_BE_ADDED &&
           num_temp_partitions))
        name_variant= TEMP_PART_NAME;
      else
        name_variant= NORMAL_PART_NAME;
      if (part_info->is_sub_partitioned())
      {
        List_iterator<partition_element> sub_it(part_elem->subpartitions);
        uint num_subparts= part_info->num_subparts;
        uint j= 0;
        do
        {
          partition_element *sub_elem= sub_it++;
          ddl_log_entry.next_entry= *next_entry;
          ddl_log_entry.handler_name=
               ha_resolve_storage_engine_name(sub_elem->engine_type);
          create_subpartition_name(tmp_path, path,
                                   part_elem->partition_name,
                                   sub_elem->partition_name,
                                   name_variant);
          ddl_log_entry.name= tmp_path;
          if (write_ddl_log_entry(&ddl_log_entry, &log_entry))
          {
            DBUG_RETURN(TRUE);
          }
          *next_entry= log_entry->entry_pos;
          sub_elem->log_entry= log_entry;
          insert_part_info_log_entry_list(part_info, log_entry);
        } while (++j < num_subparts);
      }
      else
      {
        ddl_log_entry.next_entry= *next_entry;
        ddl_log_entry.handler_name=
               ha_resolve_storage_engine_name(part_elem->engine_type);
        create_partition_name(tmp_path, path,
                              part_elem->partition_name,
                              name_variant, TRUE);
        ddl_log_entry.name= tmp_path;
        if (write_ddl_log_entry(&ddl_log_entry, &log_entry))
        {
          DBUG_RETURN(TRUE);
        }
        *next_entry= log_entry->entry_pos;
        part_elem->log_entry= log_entry;
        insert_part_info_log_entry_list(part_info, log_entry);
      }
    }
  }
  DBUG_RETURN(FALSE);
}


/*
  Set execute log entry in ddl log for this partitioned table
  SYNOPSIS
    set_part_info_exec_log_entry()
    part_info                      Partition info object
    exec_log_entry                 Log entry
  RETURN VALUES
    NONE
*/

static void set_part_info_exec_log_entry(partition_info *part_info,
                                         DDL_LOG_MEMORY_ENTRY *exec_log_entry)
{
  part_info->exec_log_entry= exec_log_entry;
  exec_log_entry->next_active_log_entry= NULL;
}


/*
  Write the log entry to ensure that the shadow frm file is removed at
  crash.
  SYNOPSIS
    write_log_drop_shadow_frm()
    lpt                      Struct containing parameters
    install_frm              Should we log action to install shadow frm or should
                             the action be to remove the shadow frm file.
  RETURN VALUES
    TRUE                     Error
    FALSE                    Success
  DESCRIPTION
    Prepare an entry to the ddl log indicating a drop/install of the shadow frm
    file and its corresponding handler file.
*/

static bool write_log_drop_shadow_frm(ALTER_PARTITION_PARAM_TYPE *lpt)
{
  partition_info *part_info= lpt->part_info;
  DDL_LOG_MEMORY_ENTRY *log_entry;
  DDL_LOG_MEMORY_ENTRY *exec_log_entry= NULL;
  char shadow_path[FN_REFLEN + 1];
  DBUG_ENTER("write_log_drop_shadow_frm");

  build_table_shadow_filename(shadow_path, sizeof(shadow_path) - 1, lpt);
  mysql_mutex_lock(&LOCK_gdl);
  if (write_log_replace_delete_frm(lpt, 0UL, NULL,
                                  (const char*)shadow_path, FALSE))
    goto error;
  log_entry= part_info->first_log_entry;
  if (write_execute_ddl_log_entry(log_entry->entry_pos,
                                    FALSE, &exec_log_entry))
    goto error;
  mysql_mutex_unlock(&LOCK_gdl);
  set_part_info_exec_log_entry(part_info, exec_log_entry);
  DBUG_RETURN(FALSE);

error:
  release_part_info_log_entries(part_info->first_log_entry);
  mysql_mutex_unlock(&LOCK_gdl);
  part_info->first_log_entry= NULL;
  my_error(ER_DDL_LOG_ERROR, MYF(0));
  DBUG_RETURN(TRUE);
}


/*
  Log renaming of shadow frm to real frm name and dropping of old frm
  SYNOPSIS
    write_log_rename_frm()
    lpt                      Struct containing parameters
  RETURN VALUES
    TRUE                     Error
    FALSE                    Success
  DESCRIPTION
    Prepare an entry to ensure that we complete the renaming of the frm
    file if failure occurs in the middle of the rename process.
*/

static bool write_log_rename_frm(ALTER_PARTITION_PARAM_TYPE *lpt)
{
  partition_info *part_info= lpt->part_info;
  DDL_LOG_MEMORY_ENTRY *log_entry;
  DDL_LOG_MEMORY_ENTRY *exec_log_entry= part_info->exec_log_entry;
  char path[FN_REFLEN + 1];
  char shadow_path[FN_REFLEN + 1];
  DDL_LOG_MEMORY_ENTRY *old_first_log_entry= part_info->first_log_entry;
  DBUG_ENTER("write_log_rename_frm");

  part_info->first_log_entry= NULL;
  build_table_filename(path, sizeof(path) - 1, lpt->db,
                       lpt->table_name, "", 0);
  build_table_shadow_filename(shadow_path, sizeof(shadow_path) - 1, lpt);
  mysql_mutex_lock(&LOCK_gdl);
  if (write_log_replace_delete_frm(lpt, 0UL, shadow_path, path, TRUE))
    goto error;
  log_entry= part_info->first_log_entry;
  part_info->frm_log_entry= log_entry;
  if (write_execute_ddl_log_entry(log_entry->entry_pos,
                                    FALSE, &exec_log_entry))
    goto error;
  release_part_info_log_entries(old_first_log_entry);
  mysql_mutex_unlock(&LOCK_gdl);
  DBUG_RETURN(FALSE);

error:
  release_part_info_log_entries(part_info->first_log_entry);
  mysql_mutex_unlock(&LOCK_gdl);
  part_info->first_log_entry= old_first_log_entry;
  part_info->frm_log_entry= NULL;
  my_error(ER_DDL_LOG_ERROR, MYF(0));
  DBUG_RETURN(TRUE);
}


/*
  Write the log entries to ensure that the drop partition command is completed
  even in the presence of a crash.

  SYNOPSIS
    write_log_drop_partition()
    lpt                      Struct containing parameters
  RETURN VALUES
    TRUE                     Error
    FALSE                    Success
  DESCRIPTION
    Prepare entries to the ddl log indicating all partitions to drop and to
    install the shadow frm file and remove the old frm file.
*/

static bool write_log_drop_partition(ALTER_PARTITION_PARAM_TYPE *lpt)
{
  partition_info *part_info= lpt->part_info;
  DDL_LOG_MEMORY_ENTRY *log_entry;
  DDL_LOG_MEMORY_ENTRY *exec_log_entry= part_info->exec_log_entry;
  char tmp_path[FN_REFLEN + 1];
  char path[FN_REFLEN + 1];
  uint next_entry= 0;
  DDL_LOG_MEMORY_ENTRY *old_first_log_entry= part_info->first_log_entry;
  DBUG_ENTER("write_log_drop_partition");

  part_info->first_log_entry= NULL;
  build_table_filename(path, sizeof(path) - 1, lpt->db,
                       lpt->table_name, "", 0);
  build_table_shadow_filename(tmp_path, sizeof(tmp_path) - 1, lpt);
  mysql_mutex_lock(&LOCK_gdl);
  if (write_log_dropped_partitions(lpt, &next_entry, (const char*)path,
                                   FALSE))
    goto error;
  if (write_log_replace_delete_frm(lpt, next_entry, (const char*)tmp_path,
                                  (const char*)path, TRUE))
    goto error;
  log_entry= part_info->first_log_entry;
  part_info->frm_log_entry= log_entry;
  if (write_execute_ddl_log_entry(log_entry->entry_pos,
                                    FALSE, &exec_log_entry))
    goto error;
  release_part_info_log_entries(old_first_log_entry);
  mysql_mutex_unlock(&LOCK_gdl);
  DBUG_RETURN(FALSE);

error:
  release_part_info_log_entries(part_info->first_log_entry);
  mysql_mutex_unlock(&LOCK_gdl);
  part_info->first_log_entry= old_first_log_entry;
  part_info->frm_log_entry= NULL;
  my_error(ER_DDL_LOG_ERROR, MYF(0));
  DBUG_RETURN(TRUE);
}


/*
  Write the log entries to ensure that the add partition command is not
  executed at all if a crash before it has completed

  SYNOPSIS
    write_log_add_change_partition()
    lpt                      Struct containing parameters
  RETURN VALUES
    TRUE                     Error
    FALSE                    Success
  DESCRIPTION
    Prepare entries to the ddl log indicating all partitions to drop and to
    remove the shadow frm file.
    We always inject entries backwards in the list in the ddl log since we
    don't know the entry position until we have written it.
*/

static bool write_log_add_change_partition(ALTER_PARTITION_PARAM_TYPE *lpt)
{
  partition_info *part_info= lpt->part_info;
  DDL_LOG_MEMORY_ENTRY *log_entry;
  DDL_LOG_MEMORY_ENTRY *exec_log_entry= part_info->exec_log_entry;
  char tmp_path[FN_REFLEN + 1];
  char path[FN_REFLEN + 1];
  uint next_entry= 0;
  DDL_LOG_MEMORY_ENTRY *old_first_log_entry= part_info->first_log_entry;
  /* write_log_drop_shadow_frm(lpt) must have been run first */
  DBUG_ASSERT(old_first_log_entry);
  DBUG_ENTER("write_log_add_change_partition");

  build_table_filename(path, sizeof(path) - 1, lpt->db,
                       lpt->table_name, "", 0);
  build_table_shadow_filename(tmp_path, sizeof(tmp_path) - 1, lpt);
  mysql_mutex_lock(&LOCK_gdl);

  /* Relink the previous drop shadow frm entry */
  if (old_first_log_entry)
    next_entry= old_first_log_entry->entry_pos;
  if (write_log_dropped_partitions(lpt, &next_entry, (const char*)path,
                                   FALSE))
    goto error;
  log_entry= part_info->first_log_entry;

  if (write_execute_ddl_log_entry(log_entry->entry_pos,
                                  FALSE,
                                  /* Reuse the old execute ddl_log_entry */
                                  &exec_log_entry))
    goto error;
  mysql_mutex_unlock(&LOCK_gdl);
  set_part_info_exec_log_entry(part_info, exec_log_entry);
  DBUG_RETURN(FALSE);

error:
  release_part_info_log_entries(part_info->first_log_entry);
  mysql_mutex_unlock(&LOCK_gdl);
  part_info->first_log_entry= old_first_log_entry;
  my_error(ER_DDL_LOG_ERROR, MYF(0));
  DBUG_RETURN(TRUE);
}


/*
  Write description of how to complete the operation after first phase of
  change partitions.

  SYNOPSIS
    write_log_final_change_partition()
    lpt                      Struct containing parameters
  RETURN VALUES
    TRUE                     Error
    FALSE                    Success
  DESCRIPTION
    We will write log entries that specify to
    1) Install the shadow frm file.
    2) Remove all partitions reorganized. (To be able to reorganize a partition
       to the same name. Like in REORGANIZE p0 INTO (p0, p1),
       so that the later rename from the new p0-temporary name to p0 don't
       fail because the partition already exists.
    3) Rename others to reflect the new naming scheme.

    Note that it is written in the ddl log in reverse.
*/

static bool write_log_final_change_partition(ALTER_PARTITION_PARAM_TYPE *lpt)
{
  partition_info *part_info= lpt->part_info;
  DDL_LOG_MEMORY_ENTRY *log_entry;
  DDL_LOG_MEMORY_ENTRY *exec_log_entry= part_info->exec_log_entry;
  char path[FN_REFLEN + 1];
  char shadow_path[FN_REFLEN + 1];
  DDL_LOG_MEMORY_ENTRY *old_first_log_entry= part_info->first_log_entry;
  uint next_entry= 0;
  DBUG_ENTER("write_log_final_change_partition");

  /*
    Do not link any previous log entry.
    Replace the revert operations with forced retry operations.
  */
  part_info->first_log_entry= NULL;
  build_table_filename(path, sizeof(path) - 1, lpt->db,
                       lpt->table_name, "", 0);
  build_table_shadow_filename(shadow_path, sizeof(shadow_path) - 1, lpt);
  mysql_mutex_lock(&LOCK_gdl);
  if (write_log_changed_partitions(lpt, &next_entry, (const char*)path))
    goto error;
  if (write_log_dropped_partitions(lpt, &next_entry, (const char*)path,
                      lpt->alter_info->flags & ALTER_REORGANIZE_PARTITION))
    goto error;
  if (write_log_replace_delete_frm(lpt, next_entry, shadow_path, path, TRUE))
    goto error;
  log_entry= part_info->first_log_entry;
  part_info->frm_log_entry= log_entry;
  /* Overwrite the revert execute log entry with this retry execute entry */
  if (write_execute_ddl_log_entry(log_entry->entry_pos,
                                    FALSE, &exec_log_entry))
    goto error;
  release_part_info_log_entries(old_first_log_entry);
  mysql_mutex_unlock(&LOCK_gdl);
  DBUG_RETURN(FALSE);

error:
  release_part_info_log_entries(part_info->first_log_entry);
  mysql_mutex_unlock(&LOCK_gdl);
  part_info->first_log_entry= old_first_log_entry;
  part_info->frm_log_entry= NULL;
  my_error(ER_DDL_LOG_ERROR, MYF(0));
  DBUG_RETURN(TRUE);
}


/*
  Remove entry from ddl log and release resources for others to use

  SYNOPSIS
    write_log_completed()
    lpt                      Struct containing parameters
  RETURN VALUES
    TRUE                     Error
    FALSE                    Success
*/

static void write_log_completed(ALTER_PARTITION_PARAM_TYPE *lpt,
                                bool dont_crash)
{
  partition_info *part_info= lpt->part_info;
  DDL_LOG_MEMORY_ENTRY *log_entry= part_info->exec_log_entry;
  DBUG_ENTER("write_log_completed");

  DBUG_ASSERT(log_entry);
  mysql_mutex_lock(&LOCK_gdl);
  if (write_execute_ddl_log_entry(0UL, TRUE, &log_entry))
  {
    /*
      Failed to write, Bad...
      We have completed the operation but have log records to REMOVE
      stuff that shouldn't be removed. What clever things could one do
      here? An error output was written to the error output by the
      above method so we don't do anything here.
    */
    ;
  }
  release_part_info_log_entries(part_info->first_log_entry);
  release_part_info_log_entries(part_info->exec_log_entry);
  mysql_mutex_unlock(&LOCK_gdl);
  part_info->exec_log_entry= NULL;
  part_info->first_log_entry= NULL;
  DBUG_VOID_RETURN;
}


/*
   Release all log entries
   SYNOPSIS
     release_log_entries()
     part_info                  Partition info struct
   RETURN VALUES
     NONE
*/

static void release_log_entries(partition_info *part_info)
{
  mysql_mutex_lock(&LOCK_gdl);
  release_part_info_log_entries(part_info->first_log_entry);
  release_part_info_log_entries(part_info->exec_log_entry);
  mysql_mutex_unlock(&LOCK_gdl);
  part_info->first_log_entry= NULL;
  part_info->exec_log_entry= NULL;
}


/*
  Final part of partition changes to handle things when under
  LOCK TABLES.
  SYNPOSIS
    alter_partition_lock_handling()
    lpt                        Struct carrying parameters
  RETURN VALUES
    NONE
*/
static void alter_partition_lock_handling(ALTER_PARTITION_PARAM_TYPE *lpt)
{
  THD *thd= lpt->thd;

  if (lpt->old_table)
    close_all_tables_for_name(thd, lpt->old_table->s, FALSE);
  if (lpt->table)
  {
    /*
      Only remove the intermediate table object and its share object,
      do not remove the .frm file, since it is the original one.
    */
    close_temporary(lpt->table, 1, 0);
  }
  lpt->table= 0;
  lpt->old_table= 0;
  lpt->table_list->table= 0;
  if (thd->locked_tables_list.reopen_tables(thd))
    sql_print_warning("We failed to reacquire LOCKs in ALTER TABLE");
}


/*
  Unlock and close table before renaming and dropping partitions
  SYNOPSIS
    alter_close_tables()
    lpt                        Struct carrying parameters
    close_old                  Close original table too
  RETURN VALUES
    0
*/

static int alter_close_tables(ALTER_PARTITION_PARAM_TYPE *lpt, bool close_old)
{
  DBUG_ENTER("alter_close_tables");
  if (lpt->table->db_stat)
  {
    lpt->table->file->close();
    lpt->table->db_stat= 0;                        // Mark file closed
  }
  if (close_old && lpt->old_table)
  {
    close_all_tables_for_name(lpt->thd, lpt->old_table->s, FALSE);
    lpt->old_table= 0;
  }
  DBUG_RETURN(0);
}


/**
  Handle errors for ALTER TABLE for partitioning.

  @param lpt                Struct carrying parameters
  @param action_completed   The action must be completed, NOT reverted
  @param drop_partition     Partitions has not been dropped yet
  @param frm_install        The shadow frm-file has not yet been installed
  @param close_table        Table is still open, close it before reverting
*/

void handle_alter_part_error(ALTER_PARTITION_PARAM_TYPE *lpt,
                             bool action_completed,
                             bool drop_partition,
                             bool frm_install,
                             bool close_table)
{
  partition_info *part_info= lpt->part_info;
  DBUG_ENTER("handle_alter_part_error");

  if (close_table)
  {
    /*
      Since the error handling (ddl_log) needs to drop newly created
      partitions they must be closed first to not issue errors.
      But we still need some information from the part_info object,
      so we clone it first to have a copy.
    */
    part_info= lpt->part_info->get_clone();
    alter_close_tables(lpt, action_completed);
  }

  if (part_info->first_log_entry &&
      execute_ddl_log_entry(lpt->thd,
                            part_info->first_log_entry->entry_pos))
  {
    /*
      We couldn't recover from error, most likely manual interaction
      is required.
    */
    write_log_completed(lpt, FALSE);
    release_log_entries(part_info);
    if (!action_completed)
    {
      if (drop_partition)
      {
        /* Table is still ok, but we left a shadow frm file behind. */
        push_warning_printf(lpt->thd, MYSQL_ERROR::WARN_LEVEL_WARN, 1,
                            "%s %s",
           "Operation was unsuccessful, table is still intact,",
           "but it is possible that a shadow frm file was left behind");
      }
      else
      {
        push_warning_printf(lpt->thd, MYSQL_ERROR::WARN_LEVEL_WARN, 1,
                            "%s %s %s %s",
           "Operation was unsuccessful, table is still intact,",
           "but it is possible that a shadow frm file was left behind.",
           "It is also possible that temporary partitions are left behind,",
           "these could be empty or more or less filled with records");
      }
    }
    else
    {
      if (frm_install)
      {
        /*
           Failed during install of shadow frm file, table isn't intact
           and dropped partitions are still there
        */
        push_warning_printf(lpt->thd, MYSQL_ERROR::WARN_LEVEL_WARN, 1,
                            "%s %s %s",
          "Failed during alter of partitions, table is no longer intact.",
          "The frm file is in an unknown state, and a backup",
          "is required.");
      }
      else if (drop_partition)
      {
        /*
          Table is ok, we have switched to new table but left dropped
          partitions still in their places. We remove the log records and
          ask the user to perform the action manually. We remove the log
          records and ask the user to perform the action manually.
        */
        push_warning_printf(lpt->thd, MYSQL_ERROR::WARN_LEVEL_WARN, 1,
                            "%s %s",
              "Failed during drop of partitions, table is intact.",
              "Manual drop of remaining partitions is required");
      }
      else
      {
        /*
          We failed during renaming of partitions. The table is most
          certainly in a very bad state so we give user warning and disable
          the table by writing an ancient frm version into it.
        */
        push_warning_printf(lpt->thd, MYSQL_ERROR::WARN_LEVEL_WARN, 1,
                            "%s %s %s",
           "Failed during renaming of partitions. We are now in a position",
           "where table is not reusable",
           "Table is disabled by writing ancient frm file version into it");
      }
    }
  }
  else
  {
    release_log_entries(part_info);
    if (!action_completed)
    {
      /*
        We hit an error before things were completed but managed
        to recover from the error. An error occurred and we have
        restored things to original so no need for further action.
      */
      ;
    }
    else
    {
      /*
        We hit an error after we had completed most of the operation
        and were successful in a second attempt so the operation
        actually is successful now. We need to issue a warning that
        even though we reported an error the operation was successfully
        completed.
      */
      push_warning_printf(lpt->thd, MYSQL_ERROR::WARN_LEVEL_WARN, 1,"%s %s",
         "Operation was successfully completed by failure handling,",
         "after failure of normal operation");
    }
  }
  DBUG_VOID_RETURN;
}


/**
  Downgrade an exclusive MDL lock if under LOCK TABLE.

  If we don't downgrade the lock, it will not be downgraded or released
  until the table is unlocked, resulting in blocking other threads using
  the table.
*/

static void downgrade_mdl_if_lock_tables_mode(THD *thd, MDL_ticket *ticket,
                                              enum_mdl_type type)
{
  if (thd->locked_tables_mode)
    ticket->downgrade_exclusive_lock(type);
}


/**
  Actually perform the change requested by ALTER TABLE of partitions
  previously prepared.

  @param thd                           Thread object
  @param table                         Original table object
  @param alter_info                    ALTER TABLE info
  @param create_info                   Create info for CREATE TABLE
  @param table_list                    List of the table involved
  @param db                            Database name of new table
  @param table_name                    Table name of new table
  @param fast_alter_table              Prepared table object

  @return Operation status
    @retval TRUE                          Error
    @retval FALSE                         Success

  @note
    Perform all ALTER TABLE operations for partitioned tables that can be
    performed fast without a full copy of the original table.
*/

uint fast_alter_partition_table(THD *thd, TABLE *table,
                                Alter_info *alter_info,
                                HA_CREATE_INFO *create_info,
                                TABLE_LIST *table_list,
                                char *db,
                                const char *table_name,
                                TABLE *fast_alter_table)
{
  /* Set-up struct used to write frm files */
  partition_info *part_info;
  ALTER_PARTITION_PARAM_TYPE lpt_obj;
  ALTER_PARTITION_PARAM_TYPE *lpt= &lpt_obj;
  bool action_completed= FALSE;
  bool close_table_on_failure= FALSE;
  bool frm_install= FALSE;
  MDL_ticket *mdl_ticket= table->mdl_ticket;
  DBUG_ASSERT(fast_alter_table);
  DBUG_ENTER("fast_alter_partition_table");

  part_info= fast_alter_table->part_info;
  lpt->thd= thd;
  lpt->table_list= table_list;
  lpt->part_info= part_info;
  lpt->alter_info= alter_info;
  lpt->create_info= create_info;
  lpt->db_options= create_info->table_options;
  if (create_info->row_type == ROW_TYPE_DYNAMIC)
    lpt->db_options|= HA_OPTION_PACK_RECORD;
  lpt->table= fast_alter_table;
  lpt->old_table= table;
  lpt->key_info_buffer= 0;
  lpt->key_count= 0;
  lpt->db= db;
  lpt->table_name= table_name;
  lpt->copied= 0;
  lpt->deleted= 0;
  lpt->pack_frm_data= NULL;
  lpt->pack_frm_len= 0;

  /* Never update timestamp columns when alter */
  lpt->table->timestamp_field_type= TIMESTAMP_NO_AUTO_SET;

  if (table->file->alter_table_flags(alter_info->flags) &
        HA_PARTITION_ONE_PHASE)
  {
    /*
      In the case where the engine supports one phase online partition
      changes it is not necessary to have any exclusive locks. The
      correctness is upheld instead by transactions being aborted if they
      access the table after its partition definition has changed (if they
      are still using the old partition definition).

      The handler is in this case responsible to ensure that all users
      start using the new frm file after it has changed. To implement
      one phase it is necessary for the handler to have the master copy
      of the frm file and use discovery mechanisms to renew it. Thus
      write frm will write the frm, pack the new frm and finally
      the frm is deleted and the discovery mechanisms will either restore
      back to the old or installing the new after the change is activated.

      Thus all open tables will be discovered that they are old, if not
      earlier as soon as they try an operation using the old table. One
      should ensure that this is checked already when opening a table,
      even if it is found in the cache of open tables.

      change_partitions will perform all operations and it is the duty of
      the handler to ensure that the frm files in the system gets updated
      in synch with the changes made and if an error occurs that a proper
      error handling is done.

      If the MySQL Server crashes at this moment but the handler succeeds
      in performing the change then the binlog is not written for the
      change. There is no way to solve this as long as the binlog is not
      transactional and even then it is hard to solve it completely.
 
      The first approach here was to downgrade locks. Now a different approach
      is decided upon. The idea is that the handler will have access to the
      Alter_info when store_lock arrives with TL_WRITE_ALLOW_READ. So if the
      handler knows that this functionality can be handled with a lower lock
      level it will set the lock level to TL_WRITE_ALLOW_WRITE immediately.
      Thus the need to downgrade the lock disappears.
      1) Write the new frm, pack it and then delete it
      2) Perform the change within the handler
    */
    if (mysql_write_frm(lpt, WFRM_WRITE_SHADOW | WFRM_PACK_FRM) ||
        mysql_change_partitions(lpt))
    {
      goto err;
    }
  }
  else if (alter_info->flags & ALTER_DROP_PARTITION)
  {
    /*
      Now after all checks and setting state on dropped partitions we can
      start the actual dropping of the partitions.

      Drop partition is actually two things happening. The first is that
      a lot of records are deleted. The second is that the behaviour of
      subsequent updates and writes and deletes will change. The delete
      part can be handled without any particular high lock level by
      transactional engines whereas non-transactional engines need to
      ensure that this change is done with an exclusive lock on the table.
      The second part, the change of partitioning does however require
      an exclusive lock to install the new partitioning as one atomic
      operation. If this is not the case, it is possible for two
      transactions to see the change in a different order than their
      serialisation order. Thus we need an exclusive lock for both
      transactional and non-transactional engines.

      For LIST partitions it could be possible to avoid the exclusive lock
      (and for RANGE partitions if they didn't rearrange range definitions
      after a DROP PARTITION) if one ensured that failed accesses to the
      dropped partitions was aborted for sure (thus only possible for
      transactional engines).

      0) Write an entry that removes the shadow frm file if crash occurs 
      1) Write the new frm file as a shadow frm
      2) Get an exclusive metadata lock on the table (waits for all active
         transactions using this table). This ensures that we
         can release all other locks on the table and since no one can open
         the table, there can be no new threads accessing the table. They
         will be hanging on this exclusive lock.
      3) Write the ddl log to ensure that the operation is completed
         even in the presence of a MySQL Server crash (the log is executed
         before any other threads are started, so there are no locking issues).
      4) Close all tables that have already been opened but didn't stumble on
         the abort locked previously. This is done as part of the
         alter_close_tables call.
      5) Write the bin log
         Unfortunately the writing of the binlog is not synchronised with
         other logging activities. So no matter in which order the binlog
         is written compared to other activities there will always be cases
         where crashes make strange things occur. In this placement it can
         happen that the ALTER TABLE DROP PARTITION gets performed in the
         master but not in the slaves if we have a crash, after writing the
         ddl log but before writing the binlog. A solution to this would
         require writing the statement first in the ddl log and then
         when recovering from the crash read the binlog and insert it into
         the binlog if not written already.
      6) Install the previously written shadow frm file
      7) Prepare handlers for drop of partitions
      8) Drop the partitions
      9) Remove entries from ddl log
      10) Reopen table if under lock tables
      11) Complete query

      We insert Error injections at all places where it could be interesting
      to test if recovery is properly done.
    */
    if (write_log_drop_shadow_frm(lpt) ||
        ERROR_INJECT_CRASH("crash_drop_partition_1") ||
        ERROR_INJECT_ERROR("fail_drop_partition_1") ||
        mysql_write_frm(lpt, WFRM_WRITE_SHADOW) ||
        ERROR_INJECT_CRASH("crash_drop_partition_2") ||
        ERROR_INJECT_ERROR("fail_drop_partition_2") ||
        wait_while_table_is_used(thd, table, HA_EXTRA_FORCE_REOPEN) ||
        ERROR_INJECT_CRASH("crash_drop_partition_3") ||
        ERROR_INJECT_ERROR("fail_drop_partition_3") ||
        (close_table_on_failure= TRUE, FALSE) ||
        write_log_drop_partition(lpt) ||
        (action_completed= TRUE, FALSE) ||
        ERROR_INJECT_CRASH("crash_drop_partition_4") ||
        ERROR_INJECT_ERROR("fail_drop_partition_4") ||
        alter_close_tables(lpt, action_completed) ||
        (close_table_on_failure= FALSE, FALSE) ||
        ERROR_INJECT_CRASH("crash_drop_partition_5") ||
        ERROR_INJECT_ERROR("fail_drop_partition_5") ||
        ((!thd->lex->no_write_to_binlog) &&
         (write_bin_log(thd, FALSE,
                        thd->query(), thd->query_length()), FALSE)) ||
        ERROR_INJECT_CRASH("crash_drop_partition_6") ||
        ERROR_INJECT_ERROR("fail_drop_partition_6") ||
        (frm_install= TRUE, FALSE) ||
        mysql_write_frm(lpt, WFRM_INSTALL_SHADOW) ||
        (frm_install= FALSE, FALSE) ||
        ERROR_INJECT_CRASH("crash_drop_partition_7") ||
        ERROR_INJECT_ERROR("fail_drop_partition_7") ||
        mysql_drop_partitions(lpt) ||
        ERROR_INJECT_CRASH("crash_drop_partition_8") ||
        ERROR_INJECT_ERROR("fail_drop_partition_8") ||
        (write_log_completed(lpt, FALSE), FALSE) ||
        ERROR_INJECT_CRASH("crash_drop_partition_9") ||
        ERROR_INJECT_ERROR("fail_drop_partition_9") ||
        (alter_partition_lock_handling(lpt), FALSE)) 
    {
      handle_alter_part_error(lpt, action_completed, TRUE, frm_install,
                              close_table_on_failure);
      goto err;
    }
  }
  else if ((alter_info->flags & ALTER_ADD_PARTITION) &&
           (part_info->part_type == RANGE_PARTITION ||
            part_info->part_type == LIST_PARTITION))
  {
    /*
      ADD RANGE/LIST PARTITIONS
      In this case there are no tuples removed and no tuples are added.
      Thus the operation is merely adding a new partition. Thus it is
      necessary to perform the change as an atomic operation. Otherwise
      someone reading without seeing the new partition could potentially
      miss updates made by a transaction serialised before it that are
      inserted into the new partition.

      0) Write an entry that removes the shadow frm file if crash occurs 
      1) Write the new frm file as a shadow frm file
      2) Get an exclusive metadata lock on the table (waits for all active
         transactions using this table). This ensures that we
         can release all other locks on the table and since no one can open
         the table, there can be no new threads accessing the table. They
         will be hanging on this exclusive lock.
      3) Write an entry to remove the new parttions if crash occurs
      4) Add the new partitions.
      5) Close all instances of the table and remove them from the table cache.
      6) Write binlog
      7) Now the change is completed except for the installation of the
         new frm file. We thus write an action in the log to change to
         the shadow frm file
      8) Install the new frm file of the table where the partitions are
         added to the table.
      9) Remove entries from ddl log
      10)Reopen tables if under lock tables
      11)Complete query
    */
    if (write_log_drop_shadow_frm(lpt) ||
        ERROR_INJECT_CRASH("crash_add_partition_1") ||
        ERROR_INJECT_ERROR("fail_add_partition_1") ||
        mysql_write_frm(lpt, WFRM_WRITE_SHADOW) ||
        ERROR_INJECT_CRASH("crash_add_partition_2") ||
        ERROR_INJECT_ERROR("fail_add_partition_2") ||
        wait_while_table_is_used(thd, table, HA_EXTRA_FORCE_REOPEN) ||
        ERROR_INJECT_CRASH("crash_add_partition_3") ||
        ERROR_INJECT_ERROR("fail_add_partition_3") ||
        (close_table_on_failure= TRUE, FALSE) ||
        write_log_add_change_partition(lpt) ||
        ERROR_INJECT_CRASH("crash_add_partition_4") ||
        ERROR_INJECT_ERROR("fail_add_partition_4") ||
        mysql_change_partitions(lpt) ||
        ERROR_INJECT_CRASH("crash_add_partition_5") ||
        ERROR_INJECT_ERROR("fail_add_partition_5") ||
        (close_table_on_failure= FALSE, FALSE) ||
        alter_close_tables(lpt, action_completed) ||
        ERROR_INJECT_CRASH("crash_add_partition_6") ||
        ERROR_INJECT_ERROR("fail_add_partition_6") ||
        ((!thd->lex->no_write_to_binlog) &&
         (write_bin_log(thd, FALSE,
                        thd->query(), thd->query_length()), FALSE)) ||
        ERROR_INJECT_CRASH("crash_add_partition_7") ||
        ERROR_INJECT_ERROR("fail_add_partition_7") ||
        write_log_rename_frm(lpt) ||
        (action_completed= TRUE, FALSE) ||
        ERROR_INJECT_CRASH("crash_add_partition_8") ||
        ERROR_INJECT_ERROR("fail_add_partition_8") ||
        (frm_install= TRUE, FALSE) ||
        mysql_write_frm(lpt, WFRM_INSTALL_SHADOW) ||
        (frm_install= FALSE, FALSE) ||
        ERROR_INJECT_CRASH("crash_add_partition_9") ||
        ERROR_INJECT_ERROR("fail_add_partition_9") ||
        (write_log_completed(lpt, FALSE), FALSE) ||
        ERROR_INJECT_CRASH("crash_add_partition_10") ||
        ERROR_INJECT_ERROR("fail_add_partition_10") ||
        (alter_partition_lock_handling(lpt), FALSE))
    {
      handle_alter_part_error(lpt, action_completed, FALSE, frm_install,
                              close_table_on_failure);
      goto err;
    }
  }
  else
  {
    /*
      ADD HASH PARTITION/
      COALESCE PARTITION/
      REBUILD PARTITION/
      REORGANIZE PARTITION
 
      In this case all records are still around after the change although
      possibly organised into new partitions, thus by ensuring that all
      updates go to both the old and the new partitioning scheme we can
      actually perform this operation lock-free. The only exception to
      this is when REORGANIZE PARTITION adds/drops ranges. In this case
      there needs to be an exclusive lock during the time when the range
      changes occur.
      This is only possible if the handler can ensure double-write for a
      period. The double write will ensure that it doesn't matter where the
      data is read from since both places are updated for writes. If such
      double writing is not performed then it is necessary to perform the
      change with the usual exclusive lock. With double writes it is even
      possible to perform writes in parallel with the reorganisation of
      partitions.

      Without double write procedure we get the following procedure.
      The only difference with using double write is that we can downgrade
      the lock to TL_WRITE_ALLOW_WRITE. Double write in this case only
      double writes from old to new. If we had double writing in both
      directions we could perform the change completely without exclusive
      lock for HASH partitions.
      Handlers that perform double writing during the copy phase can actually
      use a lower lock level. This can be handled inside store_lock in the
      respective handler.

      0) Write an entry that removes the shadow frm file if crash occurs 
      1) Write the shadow frm file of new partitioning
      2) Log such that temporary partitions added in change phase are
         removed in a crash situation
      3) Add the new partitions
         Copy from the reorganised partitions to the new partitions
      4) Get an exclusive metadata lock on the table (waits for all active
         transactions using this table). This ensures that we
         can release all other locks on the table and since no one can open
         the table, there can be no new threads accessing the table. They
         will be hanging on this exclusive lock.
      5) Log that operation is completed and log all complete actions
         needed to complete operation from here
      6) Write bin log
      7) Close all instances of the table and remove them from the table cache.
      8) Prepare handlers for rename and delete of partitions
      9) Rename and drop the reorged partitions such that they are no
         longer used and rename those added to their real new names.
      10) Install the shadow frm file
      11) Reopen the table if under lock tables
      12) Complete query
    */
    if (write_log_drop_shadow_frm(lpt) ||
        ERROR_INJECT_CRASH("crash_change_partition_1") ||
        ERROR_INJECT_ERROR("fail_change_partition_1") ||
        mysql_write_frm(lpt, WFRM_WRITE_SHADOW) ||
        ERROR_INJECT_CRASH("crash_change_partition_2") ||
        ERROR_INJECT_ERROR("fail_change_partition_2") ||
        (close_table_on_failure= TRUE, FALSE) ||
        write_log_add_change_partition(lpt) ||
        ERROR_INJECT_CRASH("crash_change_partition_3") ||
        ERROR_INJECT_ERROR("fail_change_partition_3") ||
        mysql_change_partitions(lpt) ||
        ERROR_INJECT_CRASH("crash_change_partition_4") ||
        ERROR_INJECT_ERROR("fail_change_partition_4") ||
        wait_while_table_is_used(thd, table, HA_EXTRA_FORCE_REOPEN) ||
        ERROR_INJECT_CRASH("crash_change_partition_5") ||
        ERROR_INJECT_ERROR("fail_change_partition_5") ||
        write_log_final_change_partition(lpt) ||
        (action_completed= TRUE, FALSE) ||
        ERROR_INJECT_CRASH("crash_change_partition_6") ||
        ERROR_INJECT_ERROR("fail_change_partition_6") ||
        ((!thd->lex->no_write_to_binlog) &&
         (write_bin_log(thd, FALSE,
                        thd->query(), thd->query_length()), FALSE)) ||
        ERROR_INJECT_CRASH("crash_change_partition_7") ||
        ERROR_INJECT_ERROR("fail_change_partition_7") ||
        ((frm_install= TRUE), FALSE) ||
        mysql_write_frm(lpt, WFRM_INSTALL_SHADOW) ||
        (frm_install= FALSE, FALSE) ||
        ERROR_INJECT_CRASH("crash_change_partition_8") ||
        ERROR_INJECT_ERROR("fail_change_partition_8") ||
        alter_close_tables(lpt, action_completed) ||
        (close_table_on_failure= FALSE, FALSE) ||
        ERROR_INJECT_CRASH("crash_change_partition_9") ||
        ERROR_INJECT_ERROR("fail_change_partition_9") ||
        mysql_drop_partitions(lpt) ||
        ERROR_INJECT_CRASH("crash_change_partition_10") ||
        ERROR_INJECT_ERROR("fail_change_partition_10") ||
        mysql_rename_partitions(lpt) ||
        ERROR_INJECT_CRASH("crash_change_partition_11") ||
        ERROR_INJECT_ERROR("fail_change_partition_11") ||
        (write_log_completed(lpt, FALSE), FALSE) ||
        ERROR_INJECT_CRASH("crash_change_partition_12") ||
        ERROR_INJECT_ERROR("fail_change_partition_12") ||
        (alter_partition_lock_handling(lpt), FALSE))
    {
      handle_alter_part_error(lpt, action_completed, FALSE, frm_install,
                              close_table_on_failure);
      goto err;
    }
  }
  downgrade_mdl_if_lock_tables_mode(thd, mdl_ticket, MDL_SHARED_NO_READ_WRITE);
  /*
    A final step is to write the query to the binlog and send ok to the
    user
  */
  DBUG_RETURN(fast_end_partition(thd, lpt->copied, lpt->deleted, table_list));
err:
  if (action_completed)
  {
    /*
      Although error occurred, the action was forced to retry for completion.
      Therefore we must close+reopen all instances of the table.
    */
    (void) alter_partition_lock_handling(lpt);
  }
  else
  {
    /*
      The failed action was reverted, leave the original table as is and
      close/destroy the intermediate table object and its share.
    */
    close_temporary(lpt->table, 1, 0);
  }
  downgrade_mdl_if_lock_tables_mode(thd, mdl_ticket, MDL_SHARED_NO_READ_WRITE);
  DBUG_RETURN(TRUE);
}
#endif


/*
  Prepare for calling val_int on partition function by setting fields to
  point to the record where the values of the PF-fields are stored.

  SYNOPSIS
    set_field_ptr()
    ptr                 Array of fields to change ptr
    new_buf             New record pointer
    old_buf             Old record pointer

  DESCRIPTION
    Set ptr in field objects of field array to refer to new_buf record
    instead of previously old_buf. Used before calling val_int and after
    it is used to restore pointers to table->record[0].
    This routine is placed outside of partition code since it can be useful
    also for other programs.
*/

void set_field_ptr(Field **ptr, const uchar *new_buf,
                   const uchar *old_buf)
{
  my_ptrdiff_t diff= (new_buf - old_buf);
  DBUG_ENTER("set_field_ptr");

  do
  {
    (*ptr)->move_field_offset(diff);
  } while (*(++ptr));
  DBUG_VOID_RETURN;
}


/*
  Prepare for calling val_int on partition function by setting fields to
  point to the record where the values of the PF-fields are stored.
  This variant works on a key_part reference.
  It is not required that all fields are NOT NULL fields.

  SYNOPSIS
    set_key_field_ptr()
    key_info            key info with a set of fields to change ptr
    new_buf             New record pointer
    old_buf             Old record pointer

  DESCRIPTION
    Set ptr in field objects of field array to refer to new_buf record
    instead of previously old_buf. Used before calling val_int and after
    it is used to restore pointers to table->record[0].
    This routine is placed outside of partition code since it can be useful
    also for other programs.
*/

void set_key_field_ptr(KEY *key_info, const uchar *new_buf,
                       const uchar *old_buf)
{
  KEY_PART_INFO *key_part= key_info->key_part;
  uint key_parts= key_info->key_parts;
  uint i= 0;
  my_ptrdiff_t diff= (new_buf - old_buf);
  DBUG_ENTER("set_key_field_ptr");

  do
  {
    key_part->field->move_field_offset(diff);
    key_part++;
  } while (++i < key_parts);
  DBUG_VOID_RETURN;
}


/*
  SYNOPSIS
    mem_alloc_error()
    size                Size of memory attempted to allocate
    None

  RETURN VALUES
    None

  DESCRIPTION
    A routine to use for all the many places in the code where memory
    allocation error can happen, a tremendous amount of them, needs
    simple routine that signals this error.
*/

void mem_alloc_error(size_t size)
{
  my_error(ER_OUTOFMEMORY, MYF(ME_FATALERROR), 
           static_cast<int>(size));
}

#ifdef WITH_PARTITION_STORAGE_ENGINE
/*
  Return comma-separated list of used partitions in the provided given string

  SYNOPSIS
    make_used_partitions_str()
      part_info  IN  Partitioning info
      parts_str  OUT The string to fill

  DESCRIPTION
    Generate a list of used partitions (from bits in part_info->used_partitions
    bitmap), asd store it into the provided String object.
    
  NOTE
    The produced string must not be longer then MAX_PARTITIONS * (1 + FN_LEN).
*/

void make_used_partitions_str(partition_info *part_info, String *parts_str)
{
  parts_str->length(0);
  partition_element *pe;
  uint partition_id= 0;
  List_iterator<partition_element> it(part_info->partitions);
  
  if (part_info->is_sub_partitioned())
  {
    partition_element *head_pe;
    while ((head_pe= it++))
    {
      List_iterator<partition_element> it2(head_pe->subpartitions);
      while ((pe= it2++))
      {
        if (bitmap_is_set(&part_info->used_partitions, partition_id))
        {
          if (parts_str->length())
            parts_str->append(',');
          parts_str->append(head_pe->partition_name,
                           strlen(head_pe->partition_name),
                           system_charset_info);
          parts_str->append('_');
          parts_str->append(pe->partition_name,
                           strlen(pe->partition_name),
                           system_charset_info);
        }
        partition_id++;
      }
    }
  }
  else
  {
    while ((pe= it++))
    {
      if (bitmap_is_set(&part_info->used_partitions, partition_id))
      {
        if (parts_str->length())
          parts_str->append(',');
        parts_str->append(pe->partition_name, strlen(pe->partition_name),
                         system_charset_info);
      }
      partition_id++;
    }
  }
}
#endif

/****************************************************************************
 * Partition interval analysis support
 ***************************************************************************/

/*
  Setup partition_info::* members related to partitioning range analysis

  SYNOPSIS
    set_up_partition_func_pointers()
      part_info  Partitioning info structure

  DESCRIPTION
    Assuming that passed partition_info structure already has correct values
    for members that specify [sub]partitioning type, table fields, and
    functions, set up partition_info::* members that are related to
    Partitioning Interval Analysis (see get_partitions_in_range_iter for its
    definition)

  IMPLEMENTATION
    There are three available interval analyzer functions:
    (1) get_part_iter_for_interval_via_mapping
    (2) get_part_iter_for_interval_cols_via_map 
    (3) get_part_iter_for_interval_via_walking

    They all have limited applicability:
    (1) is applicable for "PARTITION BY <RANGE|LIST>(func(t.field))", where
    func is a monotonic function.

    (2) is applicable for "PARTITION BY <RANGE|LIST> COLUMNS (field_list)

    (3) is applicable for 
      "[SUB]PARTITION BY <any-partitioning-type>(any_func(t.integer_field))"
      
    If both (1) and (3) are applicable, (1) is preferred over (3).
    
    This function sets part_info::get_part_iter_for_interval according to
    this criteria, and also sets some auxilary fields that the function
    uses.
*/
#ifdef WITH_PARTITION_STORAGE_ENGINE
static void set_up_range_analysis_info(partition_info *part_info)
{
  /* Set the catch-all default */
  part_info->get_part_iter_for_interval= NULL;
  part_info->get_subpart_iter_for_interval= NULL;

  /* 
    Check if get_part_iter_for_interval_via_mapping() can be used for 
    partitioning
  */
  switch (part_info->part_type) {
  case RANGE_PARTITION:
  case LIST_PARTITION:
    if (!part_info->column_list)
    {
      if (part_info->part_expr->get_monotonicity_info() != NON_MONOTONIC)
      {
        part_info->get_part_iter_for_interval=
          get_part_iter_for_interval_via_mapping;
        goto setup_subparts;
      }
    }
    else
    {
      part_info->get_part_iter_for_interval=
        get_part_iter_for_interval_cols_via_map;
      goto setup_subparts;
    }
  default:
    ;
  }
   
  /*
    Check if get_part_iter_for_interval_via_walking() can be used for
    partitioning
  */
  if (part_info->num_part_fields == 1)
  {
    Field *field= part_info->part_field_array[0];
    switch (field->type()) {
    case MYSQL_TYPE_TINY:
    case MYSQL_TYPE_SHORT:
    case MYSQL_TYPE_INT24:
    case MYSQL_TYPE_LONG:
    case MYSQL_TYPE_LONGLONG:
      part_info->get_part_iter_for_interval=
        get_part_iter_for_interval_via_walking;
      break;
    default:
      ;
    }
  }

setup_subparts:
  /*
    Check if get_part_iter_for_interval_via_walking() can be used for
    subpartitioning
  */
  if (part_info->num_subpart_fields == 1)
  {
    Field *field= part_info->subpart_field_array[0];
    switch (field->type()) {
    case MYSQL_TYPE_TINY:
    case MYSQL_TYPE_SHORT:
    case MYSQL_TYPE_LONG:
    case MYSQL_TYPE_LONGLONG:
      part_info->get_subpart_iter_for_interval=
        get_part_iter_for_interval_via_walking;
      break;
    default:
      ;
    }
  }
}


/*
  This function takes a memory of packed fields in opt-range format
  and stores it in record format. To avoid having to worry about how
  the length of fields are calculated in opt-range format we send
  an array of lengths used for each field in store_length_array.

  SYNOPSIS
  store_tuple_to_record()
  pfield                         Field array
  store_length_array             Array of field lengths
  value                          Memory where fields are stored
  value_end                      End of memory

  RETURN VALUE
  nparts                         Number of fields assigned
*/
uint32 store_tuple_to_record(Field **pfield,
                             uint32 *store_length_array,
                             uchar *value,
                             uchar *value_end)
{
  /* This function is inspired by store_key_image_rec. */
  uint32 nparts= 0;
  uchar *loc_value;
  while (value < value_end)
  {
    loc_value= value;
    if ((*pfield)->real_maybe_null())
    {
      if (*loc_value)
        (*pfield)->set_null();
      else
        (*pfield)->set_notnull();
      loc_value++;
    }
    uint len= (*pfield)->pack_length();
    (*pfield)->set_key_image(loc_value, len);
    value+= *store_length_array;
    store_length_array++;
    nparts++;
    pfield++;
  }
  return nparts;
}

/**
  RANGE(columns) partitioning: compare partition value bound and probe tuple.

  @param val           Partition column values.
  @param nvals_in_rec  Number of (prefix) fields to compare.

  @return Less than/Equal to/Greater than 0 if the record is L/E/G than val.

  @note The partition value bound is always a full tuple (but may include the
  MAXVALUE special value). The probe tuple may be a prefix of partitioning
  tuple.
*/

static int cmp_rec_and_tuple(part_column_list_val *val, uint32 nvals_in_rec)
{
  partition_info *part_info= val->part_info;
  Field **field= part_info->part_field_array;
  Field **fields_end= field + nvals_in_rec;
  int res;

  for (; field != fields_end; field++, val++)
  {
    if (val->max_value)
      return -1;
    if ((*field)->is_null())
    {
      if (val->null_value)
        continue;
      return -1;
    }
    if (val->null_value)
      return +1;
    res= (*field)->cmp((const uchar*)val->column_value);
    if (res)
      return res;
  }
  return 0;
}


/**
  Compare record and columns partition tuple including endpoint handling.

  @param  val               Columns partition tuple
  @param  n_vals_in_rec     Number of columns to compare
  @param  is_left_endpoint  True if left endpoint (part_tuple < rec or
                            part_tuple <= rec)
  @param  include_endpoint  If endpoint is included (part_tuple <= rec or
                            rec <= part_tuple)

  @return Less than/Equal to/Greater than 0 if the record is L/E/G than
  the partition tuple.

  @see get_list_array_idx_for_endpoint() and
  get_partition_id_range_for_endpoint().
*/

static int cmp_rec_and_tuple_prune(part_column_list_val *val,
                                   uint32 n_vals_in_rec,
                                   bool is_left_endpoint,
                                   bool include_endpoint)
{
  int cmp;
  Field **field;
  if ((cmp= cmp_rec_and_tuple(val, n_vals_in_rec)))
    return cmp;
  field= val->part_info->part_field_array + n_vals_in_rec;
  if (!(*field))
  {
    /*
      Full match, if right endpoint and not including the endpoint,
      (rec < part) return lesser.
    */
    if (!is_left_endpoint && !include_endpoint)
      return -4;

    /* Otherwise they are equal! */
    return 0;
  }
  /*
    The prefix is equal and there are more partition columns to compare.

    If including left endpoint or not including right endpoint
    then the record is considered lesser compared to the partition.

    i.e:
    part(10, x) <= rec(10, unknown) and rec(10, unknown) < part(10, x)
    part <= rec -> lesser (i.e. this or previous partitions)
    rec < part -> lesser (i.e. this or previous partitions)
  */
  if (is_left_endpoint == include_endpoint)
    return -2;

  /*
    If right endpoint and the first additional partition value
    is MAXVALUE, then the record is lesser.
  */
  if (!is_left_endpoint && (val + n_vals_in_rec)->max_value)
    return -3;

  /*
    Otherwise the record is considered greater.

    rec <= part -> greater (i.e. does not match this partition, seek higher).
    part < rec -> greater (i.e. does not match this partition, seek higher).
  */
  return 2;
}


typedef uint32 (*get_endpoint_func)(partition_info*, bool left_endpoint,
                                    bool include_endpoint);

typedef uint32 (*get_col_endpoint_func)(partition_info*, bool left_endpoint,
                                        bool include_endpoint,
                                        uint32 num_parts);

/**
  Get partition for RANGE COLUMNS endpoint.

  @param part_info         Partitioning metadata.
  @param is_left_endpoint     True if left endpoint (const <=/< cols)
  @param include_endpoint  True if range includes the endpoint (<=/>=)
  @param nparts            Total number of partitions

  @return Partition id of matching partition.

  @see get_partition_id_cols_list_for_endpoint and
  get_partition_id_range_for_endpoint.
*/

uint32 get_partition_id_cols_range_for_endpoint(partition_info *part_info,
                                                bool is_left_endpoint,
                                                bool include_endpoint,
                                                uint32 nparts)
{
  uint min_part_id= 0, max_part_id= part_info->num_parts, loc_part_id;
  part_column_list_val *range_col_array= part_info->range_col_array;
  uint num_columns= part_info->part_field_list.elements;
  DBUG_ENTER("get_partition_id_cols_range_for_endpoint");

  /* Find the matching partition (including taking endpoint into account). */
  do
  {
    /* Midpoint, adjusted down, so it can never be > last partition. */
    loc_part_id= (max_part_id + min_part_id) >> 1;
    if (0 <= cmp_rec_and_tuple_prune(range_col_array +
                                       loc_part_id * num_columns,
                                     nparts,
                                     is_left_endpoint,
                                     include_endpoint))
      min_part_id= loc_part_id + 1;
    else
      max_part_id= loc_part_id;
  } while (max_part_id > min_part_id);
  loc_part_id= max_part_id;

  /* Given value must be LESS THAN the found partition. */
  DBUG_ASSERT(loc_part_id == part_info->num_parts ||
              (0 > cmp_rec_and_tuple_prune(range_col_array +
                                             loc_part_id * num_columns,
                                           nparts, is_left_endpoint,
                                           include_endpoint)));
  /* Given value must be GREATER THAN or EQUAL to the previous partition. */
  DBUG_ASSERT(loc_part_id == 0 ||
              (0 <= cmp_rec_and_tuple_prune(range_col_array +
                                              (loc_part_id - 1) * num_columns,
                                            nparts, is_left_endpoint,
                                            include_endpoint)));

  if (!is_left_endpoint)
  {
    /* Set the end after this partition if not already after the last. */
    if (loc_part_id < part_info->num_parts)
      loc_part_id++;
  }
  DBUG_RETURN(loc_part_id);
}


int get_part_iter_for_interval_cols_via_map(partition_info *part_info,
                                            bool is_subpart,
                                            uint32 *store_length_array,
                                            uchar *min_value, uchar *max_value,
                                            uint min_len, uint max_len, 
                                            uint flags,
                                            PARTITION_ITERATOR *part_iter)
{
  uint32 nparts;
  get_col_endpoint_func  get_col_endpoint;
  DBUG_ENTER("get_part_iter_for_interval_cols_via_map");

  if (part_info->part_type == RANGE_PARTITION)
  {
    get_col_endpoint= get_partition_id_cols_range_for_endpoint;
    part_iter->get_next= get_next_partition_id_range;
  }
  else if (part_info->part_type == LIST_PARTITION)
  {
    get_col_endpoint= get_partition_id_cols_list_for_endpoint;
    part_iter->get_next= get_next_partition_id_list;
    part_iter->part_info= part_info;
    DBUG_ASSERT(part_info->num_list_values);
  }
  else
    assert(0);

  if (flags & NO_MIN_RANGE)
    part_iter->part_nums.start= part_iter->part_nums.cur= 0;
  else
  {
    // Copy from min_value to record
    nparts= store_tuple_to_record(part_info->part_field_array,
                                  store_length_array,
                                  min_value,
                                  min_value + min_len);
    part_iter->part_nums.start= part_iter->part_nums.cur=
      get_col_endpoint(part_info, TRUE, !(flags & NEAR_MIN),
                       nparts);
  }
  if (flags & NO_MAX_RANGE)
  {
    if (part_info->part_type == RANGE_PARTITION)
      part_iter->part_nums.end= part_info->num_parts;
    else /* LIST_PARTITION */
    {
      DBUG_ASSERT(part_info->part_type == LIST_PARTITION);
      part_iter->part_nums.end= part_info->num_list_values;
    }
  }
  else
  {
    // Copy from max_value to record
    nparts= store_tuple_to_record(part_info->part_field_array,
                                  store_length_array,
                                  max_value,
                                  max_value + max_len);
    part_iter->part_nums.end= get_col_endpoint(part_info, FALSE,
                                               !(flags & NEAR_MAX),
                                               nparts);
  }
  if (part_iter->part_nums.start == part_iter->part_nums.end)
    DBUG_RETURN(0);
  DBUG_RETURN(1);
}


/**
  Partitioning Interval Analysis: Initialize the iterator for "mapping" case

  @param part_info   Partition info
  @param is_subpart  TRUE  - act for subpartitioning
                     FALSE - act for partitioning
  @param store_length_array  Ignored.
  @param min_value   minimum field value, in opt_range key format.
  @param max_value   minimum field value, in opt_range key format.
  @param min_len     Ignored.
  @param max_len     Ignored.
  @param flags       Some combination of NEAR_MIN, NEAR_MAX, NO_MIN_RANGE,
                     NO_MAX_RANGE.
  @param part_iter   Iterator structure to be initialized

  @details Initialize partition set iterator to walk over the interval in
  ordered-array-of-partitions (for RANGE partitioning) or
  ordered-array-of-list-constants (for LIST partitioning) space.

  This function is used when partitioning is done by
  <RANGE|LIST>(ascending_func(t.field)), and we can map an interval in
  t.field space into a sub-array of partition_info::range_int_array or
  partition_info::list_array (see get_partition_id_range_for_endpoint,
  get_list_array_idx_for_endpoint for details).

  The function performs this interval mapping, and sets the iterator to
  traverse the sub-array and return appropriate partitions.

  @return Status of iterator
    @retval 0   No matching partitions (iterator not initialized)
    @retval 1   Ok, iterator intialized for traversal of matching partitions.
    @retval -1  All partitions would match (iterator not initialized)
*/

int get_part_iter_for_interval_via_mapping(partition_info *part_info,
                                           bool is_subpart,
                                           uint32 *store_length_array, /* ignored */
                                           uchar *min_value, uchar *max_value,
                                           uint min_len, uint max_len, /* ignored */
                                           uint flags,
                                           PARTITION_ITERATOR *part_iter)
{
  Field *field= part_info->part_field_array[0];
  uint32             UNINIT_VAR(max_endpoint_val);
  get_endpoint_func  UNINIT_VAR(get_endpoint);
  bool               can_match_multiple_values;  /* is not '=' */
  uint field_len= field->pack_length_in_rec();
  MYSQL_TIME start_date;
  bool check_zero_dates= false;
  bool zero_in_start_date= true;
  DBUG_ENTER("get_part_iter_for_interval_via_mapping");
  DBUG_ASSERT(!is_subpart);
  (void) store_length_array;
  (void)min_len;
  (void)max_len;
  part_iter->ret_null_part= part_iter->ret_null_part_orig= FALSE;

  if (part_info->part_type == RANGE_PARTITION)
  {
    if (part_info->part_charset_field_array)
      get_endpoint=        get_partition_id_range_for_endpoint_charset;
    else
      get_endpoint=        get_partition_id_range_for_endpoint;
    max_endpoint_val=    part_info->num_parts;
    part_iter->get_next= get_next_partition_id_range;
  }
  else if (part_info->part_type == LIST_PARTITION)
  {

    if (part_info->part_charset_field_array)
      get_endpoint=        get_list_array_idx_for_endpoint_charset;
    else
      get_endpoint=        get_list_array_idx_for_endpoint;
    max_endpoint_val=    part_info->num_list_values;
    part_iter->get_next= get_next_partition_id_list;
    part_iter->part_info= part_info;
    if (max_endpoint_val == 0)
    {
      /*
        We handle this special case without optimisations since it is
        of little practical value but causes a great number of complex
        checks later in the code.
      */
      part_iter->part_nums.start= part_iter->part_nums.end= 0;
      part_iter->part_nums.cur= 0;
      part_iter->ret_null_part= part_iter->ret_null_part_orig= TRUE;
      DBUG_RETURN(-1);
    }
  }
  else
    MY_ASSERT_UNREACHABLE();

  can_match_multiple_values= (flags || !min_value || !max_value ||
                              memcmp(min_value, max_value, field_len));
  if (can_match_multiple_values &&
      (part_info->part_type == RANGE_PARTITION ||
       part_info->has_null_value))
  {
    /* Range scan on RANGE or LIST partitioned table */
    enum_monotonicity_info monotonic;
    monotonic= part_info->part_expr->get_monotonicity_info();
    if (monotonic == MONOTONIC_INCREASING_NOT_NULL ||
        monotonic == MONOTONIC_STRICT_INCREASING_NOT_NULL)
    {
      /* col is NOT NULL, but F(col) can return NULL, add NULL partition */
      part_iter->ret_null_part= part_iter->ret_null_part_orig= TRUE;
      check_zero_dates= true;
    }
  }

  /* 
    Find minimum: Do special handling if the interval has left bound in form
     " NULL <= X ":
  */
  if (field->real_maybe_null() && part_info->has_null_value && 
      !(flags & (NO_MIN_RANGE | NEAR_MIN)) && *min_value)
  {
    part_iter->ret_null_part= part_iter->ret_null_part_orig= TRUE;
    part_iter->part_nums.start= part_iter->part_nums.cur= 0;
    if (!(flags & NO_MAX_RANGE) && *max_value)
    {
      /* The right bound is X <= NULL, i.e. it is a "X IS NULL" interval */
      part_iter->part_nums.end= 0;
      DBUG_RETURN(1);
    }
  }
  else
  {
    if (flags & NO_MIN_RANGE)
      part_iter->part_nums.start= part_iter->part_nums.cur= 0;
    else
    {
      /*
        Store the interval edge in the record buffer, and call the
        function that maps the edge in table-field space to an edge
        in ordered-set-of-partitions (for RANGE partitioning) or 
        index-in-ordered-array-of-list-constants (for LIST) space.
      */
      store_key_image_to_rec(field, min_value, field_len);
      bool include_endp= !test(flags & NEAR_MIN);
      part_iter->part_nums.start= get_endpoint(part_info, 1, include_endp);
      if (!can_match_multiple_values && part_info->part_expr->null_value)
      {
        /* col = x and F(x) = NULL -> only search NULL partition */
        part_iter->part_nums.cur= part_iter->part_nums.start= 0;
        part_iter->part_nums.end= 0;
        part_iter->ret_null_part= part_iter->ret_null_part_orig= TRUE;
        DBUG_RETURN(1);
      }
      part_iter->part_nums.cur= part_iter->part_nums.start;
      if (check_zero_dates && !part_info->part_expr->null_value)
      {
        if (!(flags & NO_MAX_RANGE) &&
            (field->type() == MYSQL_TYPE_DATE ||
             field->type() == MYSQL_TYPE_DATETIME))
        {
          /* Monotonic, but return NULL for dates with zeros in month/day. */
          zero_in_start_date= field->get_date(&start_date, 0);
          DBUG_PRINT("info", ("zero start %u %04d-%02d-%02d",
                              zero_in_start_date, start_date.year,
                              start_date.month, start_date.day));
        }
      }
      if (part_iter->part_nums.start == max_endpoint_val)
        DBUG_RETURN(0); /* No partitions */
    }
  }

  /* Find maximum, do the same as above but for right interval bound */
  if (flags & NO_MAX_RANGE)
    part_iter->part_nums.end= max_endpoint_val;
  else
  {
    store_key_image_to_rec(field, max_value, field_len);
    bool include_endp= !test(flags & NEAR_MAX);
    part_iter->part_nums.end= get_endpoint(part_info, 0, include_endp);
    if (check_zero_dates &&
        !zero_in_start_date &&
        !part_info->part_expr->null_value)
    {
      MYSQL_TIME end_date;
      bool zero_in_end_date= field->get_date(&end_date, 0);
      /*
        This is an optimization for TO_DAYS()/TO_SECONDS() to avoid scanning
        the NULL partition for ranges that cannot include a date with 0 as
        month/day.
      */
      DBUG_PRINT("info", ("zero end %u %04d-%02d-%02d",
                          zero_in_end_date,
                          end_date.year, end_date.month, end_date.day));
      DBUG_ASSERT(!memcmp(((Item_func*) part_info->part_expr)->func_name(),
                          "to_days", 7) ||
                  !memcmp(((Item_func*) part_info->part_expr)->func_name(),
                          "to_seconds", 10));
      if (!zero_in_end_date &&
          start_date.month == end_date.month &&
          start_date.year == end_date.year)
        part_iter->ret_null_part= part_iter->ret_null_part_orig= false;
    }
    if (part_iter->part_nums.start >= part_iter->part_nums.end &&
        !part_iter->ret_null_part)
      DBUG_RETURN(0); /* No partitions */
  }
  DBUG_RETURN(1); /* Ok, iterator initialized */
}


/* See get_part_iter_for_interval_via_walking for definition of what this is */
#define MAX_RANGE_TO_WALK 32


/*
  Partitioning Interval Analysis: Initialize iterator to walk field interval

  SYNOPSIS
    get_part_iter_for_interval_via_walking()
      part_info   Partition info
      is_subpart  TRUE  - act for subpartitioning
                  FALSE - act for partitioning
      min_value   minimum field value, in opt_range key format.
      max_value   minimum field value, in opt_range key format.
      flags       Some combination of NEAR_MIN, NEAR_MAX, NO_MIN_RANGE,
                  NO_MAX_RANGE.
      part_iter   Iterator structure to be initialized

  DESCRIPTION
    Initialize partition set iterator to walk over interval in integer field
    space. That is, for "const1 <=? t.field <=? const2" interval, initialize 
    the iterator to return a set of [sub]partitions obtained with the
    following procedure:
      get partition id for t.field = const1,   return it
      get partition id for t.field = const1+1, return it
       ...                 t.field = const1+2, ...
       ...                           ...       ...
       ...                 t.field = const2    ...

  IMPLEMENTATION
    See get_partitions_in_range_iter for general description of interval
    analysis. We support walking over the following intervals: 
      "t.field IS NULL" 
      "c1 <=? t.field <=? c2", where c1 and c2 are finite. 
    Intervals with +inf/-inf, and [NULL, c1] interval can be processed but
    that is more tricky and I don't have time to do it right now.

  RETURN
    0 - No matching partitions, iterator not initialized
    1 - Some partitions would match, iterator intialized for traversing them
   -1 - All partitions would match, iterator not initialized
*/

int get_part_iter_for_interval_via_walking(partition_info *part_info,
                                      bool is_subpart,
                                      uint32 *store_length_array, /* ignored */
                                      uchar *min_value, uchar *max_value,
                                      uint min_len, uint max_len, /* ignored */
                                      uint flags,
                                      PARTITION_ITERATOR *part_iter)
{
  Field *field;
  uint total_parts;
  partition_iter_func get_next_func;
  DBUG_ENTER("get_part_iter_for_interval_via_walking");
  (void)store_length_array;
  (void)min_len;
  (void)max_len;

  part_iter->ret_null_part= part_iter->ret_null_part_orig= FALSE;
  if (is_subpart)
  {
    field= part_info->subpart_field_array[0];
    total_parts= part_info->num_subparts;
    get_next_func=  get_next_subpartition_via_walking;
  }
  else
  {
    field= part_info->part_field_array[0];
    total_parts= part_info->num_parts;
    get_next_func=  get_next_partition_via_walking;
  }

  /* Handle the "t.field IS NULL" interval, it is a special case */
  if (field->real_maybe_null() && !(flags & (NO_MIN_RANGE | NO_MAX_RANGE)) &&
      *min_value && *max_value)
  {
    /* 
      We don't have a part_iter->get_next() function that would find which
      partition "t.field IS NULL" belongs to, so find partition that contains 
      NULL right here, and return an iterator over singleton set.
    */
    uint32 part_id;
    field->set_null();
    if (is_subpart)
    {
      if (!part_info->get_subpartition_id(part_info, &part_id))
      {
        init_single_partition_iterator(part_id, part_iter);
        DBUG_RETURN(1); /* Ok, iterator initialized */
      }
    }
    else
    {
      longlong dummy;
      int res= part_info->is_sub_partitioned() ?
                  part_info->get_part_partition_id(part_info, &part_id,
                                                   &dummy):
                  part_info->get_partition_id(part_info, &part_id, &dummy);
      if (!res)
      {
        init_single_partition_iterator(part_id, part_iter);
        DBUG_RETURN(1); /* Ok, iterator initialized */
      }
    }
    DBUG_RETURN(0); /* No partitions match */
  }

  if ((field->real_maybe_null() && 
       ((!(flags & NO_MIN_RANGE) && *min_value) ||  // NULL <? X
        (!(flags & NO_MAX_RANGE) && *max_value))) ||  // X <? NULL
      (flags & (NO_MIN_RANGE | NO_MAX_RANGE)))    // -inf at any bound
  {
    DBUG_RETURN(-1); /* Can't handle this interval, have to use all partitions */
  }
  
  /* Get integers for left and right interval bound */
  longlong a, b;
  uint len= field->pack_length_in_rec();
  store_key_image_to_rec(field, min_value, len);
  a= field->val_int();
  
  store_key_image_to_rec(field, max_value, len);
  b= field->val_int();
  
  /* 
    Handle a special case where the distance between interval bounds is 
    exactly 4G-1. This interval is too big for range walking, and if it is an
    (x,y]-type interval then the following "b +=..." code will convert it to 
    an empty interval by "wrapping around" a + 4G-1 + 1 = a. 
  */
  if ((ulonglong)b - (ulonglong)a == ~0ULL)
    DBUG_RETURN(-1);

  a += test(flags & NEAR_MIN);
  b += test(!(flags & NEAR_MAX));
  ulonglong n_values= b - a;

  /*
    Will it pay off to enumerate all values in the [a..b] range and evaluate
    the partitioning function for every value? It depends on 
     1. whether we'll be able to infer that some partitions are not used 
     2. if time savings from not scanning these partitions will be greater
        than time spent in enumeration.
    We will assume that the cost of accessing one extra partition is greater
    than the cost of evaluating the partitioning function O(#partitions).
    This means we should jump at any chance to eliminate a partition, which
    gives us this logic:

    Do the enumeration if
     - the number of values to enumerate is comparable to the number of
       partitions, or
     - there are not many values to enumerate.
  */
  if ((n_values > 2*total_parts) && n_values > MAX_RANGE_TO_WALK)
    DBUG_RETURN(-1);

  part_iter->field_vals.start= part_iter->field_vals.cur= a;
  part_iter->field_vals.end=   b;
  part_iter->part_info= part_info;
  part_iter->get_next=  get_next_func;
  DBUG_RETURN(1);
}


/*
  PARTITION_ITERATOR::get_next implementation: enumerate partitions in range

  SYNOPSIS
    get_next_partition_id_range()
      part_iter  Partition set iterator structure

  DESCRIPTION
    This is implementation of PARTITION_ITERATOR::get_next() that returns
    [sub]partition ids in [min_partition_id, max_partition_id] range.
    The function conforms to partition_iter_func type.

  RETURN
    partition id
    NOT_A_PARTITION_ID if there are no more partitions
*/

uint32 get_next_partition_id_range(PARTITION_ITERATOR* part_iter)
{
  if (part_iter->part_nums.cur >= part_iter->part_nums.end)
  {
    if (part_iter->ret_null_part)
    {
      part_iter->ret_null_part= FALSE;
      return 0;                    /* NULL always in first range partition */
    }
    part_iter->part_nums.cur= part_iter->part_nums.start;
    part_iter->ret_null_part= part_iter->ret_null_part_orig;
    return NOT_A_PARTITION_ID;
  }
  else
    return part_iter->part_nums.cur++;
}


/*
  PARTITION_ITERATOR::get_next implementation for LIST partitioning

  SYNOPSIS
    get_next_partition_id_list()
      part_iter  Partition set iterator structure

  DESCRIPTION
    This implementation of PARTITION_ITERATOR::get_next() is special for 
    LIST partitioning: it enumerates partition ids in
    part_info->list_array[i] (list_col_array[i*cols] for COLUMNS LIST
    partitioning) where i runs over [min_idx, max_idx] interval.
    The function conforms to partition_iter_func type.

  RETURN 
    partition id
    NOT_A_PARTITION_ID if there are no more partitions
*/

uint32 get_next_partition_id_list(PARTITION_ITERATOR *part_iter)
{
  if (part_iter->part_nums.cur >= part_iter->part_nums.end)
  {
    if (part_iter->ret_null_part)
    {
      part_iter->ret_null_part= FALSE;
      return part_iter->part_info->has_null_part_id;
    }
    part_iter->part_nums.cur= part_iter->part_nums.start;
    part_iter->ret_null_part= part_iter->ret_null_part_orig;
    return NOT_A_PARTITION_ID;
  }
  else
  {
    partition_info *part_info= part_iter->part_info;
    uint32 num_part= part_iter->part_nums.cur++;
    if (part_info->column_list)
    {
      uint num_columns= part_info->part_field_list.elements;
      return part_info->list_col_array[num_part*num_columns].partition_id;
    }
    return part_info->list_array[num_part].partition_id;
  }
}


/*
  PARTITION_ITERATOR::get_next implementation: walk over field-space interval

  SYNOPSIS
    get_next_partition_via_walking()
      part_iter  Partitioning iterator

  DESCRIPTION
    This implementation of PARTITION_ITERATOR::get_next() returns ids of
    partitions that contain records with partitioning field value within
    [start_val, end_val] interval.
    The function conforms to partition_iter_func type.

  RETURN 
    partition id
    NOT_A_PARTITION_ID if there are no more partitioning.
*/

static uint32 get_next_partition_via_walking(PARTITION_ITERATOR *part_iter)
{
  uint32 part_id;
  Field *field= part_iter->part_info->part_field_array[0];
  while (part_iter->field_vals.cur != part_iter->field_vals.end)
  {
    longlong dummy;
    field->store(part_iter->field_vals.cur++,
                 ((Field_num*)field)->unsigned_flag);
    if ((part_iter->part_info->is_sub_partitioned() &&
        !part_iter->part_info->get_part_partition_id(part_iter->part_info,
                                                     &part_id, &dummy)) ||
        !part_iter->part_info->get_partition_id(part_iter->part_info,
                                                &part_id, &dummy))
      return part_id;
  }
  part_iter->field_vals.cur= part_iter->field_vals.start;
  return NOT_A_PARTITION_ID;
}


/* Same as get_next_partition_via_walking, but for subpartitions */

static uint32 get_next_subpartition_via_walking(PARTITION_ITERATOR *part_iter)
{
  Field *field= part_iter->part_info->subpart_field_array[0];
  uint32 res;
  if (part_iter->field_vals.cur == part_iter->field_vals.end)
  {
    part_iter->field_vals.cur= part_iter->field_vals.start;
    return NOT_A_PARTITION_ID;
  }
  field->store(part_iter->field_vals.cur++, FALSE);
  if (part_iter->part_info->get_subpartition_id(part_iter->part_info,
                                                &res))
    return NOT_A_PARTITION_ID;
  return res;

}


/*
  Create partition names

  SYNOPSIS
    create_partition_name()
    out:out                   Created partition name string
    in1                       First part
    in2                       Second part
    name_variant              Normal, temporary or renamed partition name

  RETURN VALUE
    NONE

  DESCRIPTION
    This method is used to calculate the partition name, service routine to
    the del_ren_cre_table method.
*/

void create_partition_name(char *out, const char *in1,
                           const char *in2, uint name_variant,
                           bool translate)
{
  char transl_part_name[FN_REFLEN];
  const char *transl_part;

  if (translate)
  {
    tablename_to_filename(in2, transl_part_name, FN_REFLEN);
    transl_part= transl_part_name;
  }
  else
    transl_part= in2;
  if (name_variant == NORMAL_PART_NAME)
    strxmov(out, in1, "#P#", transl_part, NullS);
  else if (name_variant == TEMP_PART_NAME)
    strxmov(out, in1, "#P#", transl_part, "#TMP#", NullS);
  else if (name_variant == RENAMED_PART_NAME)
    strxmov(out, in1, "#P#", transl_part, "#REN#", NullS);
}


/*
  Create subpartition name

  SYNOPSIS
    create_subpartition_name()
    out:out                   Created partition name string
    in1                       First part
    in2                       Second part
    in3                       Third part
    name_variant              Normal, temporary or renamed partition name

  RETURN VALUE
    NONE

  DESCRIPTION
  This method is used to calculate the subpartition name, service routine to
  the del_ren_cre_table method.
*/

void create_subpartition_name(char *out, const char *in1,
                              const char *in2, const char *in3,
                              uint name_variant)
{
  char transl_part_name[FN_REFLEN], transl_subpart_name[FN_REFLEN];

  tablename_to_filename(in2, transl_part_name, FN_REFLEN);
  tablename_to_filename(in3, transl_subpart_name, FN_REFLEN);
  if (name_variant == NORMAL_PART_NAME)
    strxmov(out, in1, "#P#", transl_part_name,
            "#SP#", transl_subpart_name, NullS);
  else if (name_variant == TEMP_PART_NAME)
    strxmov(out, in1, "#P#", transl_part_name,
            "#SP#", transl_subpart_name, "#TMP#", NullS);
  else if (name_variant == RENAMED_PART_NAME)
    strxmov(out, in1, "#P#", transl_part_name,
            "#SP#", transl_subpart_name, "#REN#", NullS);
}

uint get_partition_field_store_length(Field *field)
{
  uint store_length;

  store_length= field->key_length();
  if (field->real_maybe_null())
    store_length+= HA_KEY_NULL_LENGTH;
  if (field->real_type() == MYSQL_TYPE_VARCHAR)
    store_length+= HA_KEY_BLOB_LENGTH;
  return store_length;
}
#endif
<|MERGE_RESOLUTION|>--- conflicted
+++ resolved
@@ -526,7 +526,6 @@
   {
     if (field->flags & GET_FIXED_FIELDS_FLAG)
       num_fields++;
-<<<<<<< HEAD
   }
   if (num_fields > MAX_REF_PARTS)
   {
@@ -538,19 +537,6 @@
     my_error(ER_TOO_MANY_PARTITION_FUNC_FIELDS_ERROR, MYF(0), err_str);
     DBUG_RETURN(TRUE);
   }
-=======
-  }
-  if (num_fields > MAX_REF_PARTS)
-  {
-    char *err_str;
-    if (is_sub_part)
-      err_str= (char*)"subpartition function";
-    else
-      err_str= (char*)"partition function";
-    my_error(ER_TOO_MANY_PARTITION_FUNC_FIELDS_ERROR, MYF(0), err_str);
-    DBUG_RETURN(TRUE);
-  }
->>>>>>> f6dfd7d7
   if (num_fields == 0)
   {
     /*
@@ -2138,8 +2124,6 @@
   return err + add_engine(fptr,p_elem->engine_type);
 }
 
-<<<<<<< HEAD
-=======
 
 /*
   Check partition fields for result type and if they need
@@ -2219,360 +2203,6 @@
     get_sql_field()
     field_name                   Field name
     alter_info                   Info from ALTER TABLE/CREATE TABLE
-
-  RETURN VALUE
-    sql_field                    Object filled in by parser about field
-    NULL                         No field found
-*/
-
-static Create_field* get_sql_field(char *field_name,
-                                   Alter_info *alter_info)
-{
-  List_iterator<Create_field> it(alter_info->create_list);
-  Create_field *sql_field;
-  DBUG_ENTER("get_sql_field");
-
-  while ((sql_field= it++))
-  {
-    if (!(my_strcasecmp(system_charset_info,
-                        sql_field->field_name,
-                        field_name)))
-    {
-      DBUG_RETURN(sql_field);
-    }
-  }
-  DBUG_RETURN(NULL);
-}
-
-
-static int add_column_list_values(File fptr, partition_info *part_info,
-                                  part_elem_value *list_value,
-                                  HA_CREATE_INFO *create_info,
-                                  Alter_info *alter_info)
-{
-  int err= 0;
-  uint i;
-  List_iterator<char> it(part_info->part_field_list);
-  uint num_elements= part_info->part_field_list.elements;
-  bool use_parenthesis= (part_info->part_type == LIST_PARTITION &&
-                         part_info->num_columns > 1U);
-
-  if (use_parenthesis)
-    err+= add_begin_parenthesis(fptr);
-  for (i= 0; i < num_elements; i++)
-  {
-    part_column_list_val *col_val= &list_value->col_val_array[i];
-    char *field_name= it++;
-    if (col_val->max_value)
-      err+= add_string(fptr, partition_keywords[PKW_MAXVALUE].str);
-    else if (col_val->null_value)
-      err+= add_string(fptr, "NULL");
-    else
-    {
-      char buffer[MAX_KEY_LENGTH];
-      String str(buffer, sizeof(buffer), &my_charset_bin);
-      Item *item_expr= col_val->item_expression;
-      if (item_expr->null_value)
-        err+= add_string(fptr, "NULL");
-      else
-      {
-        String *res;
-        CHARSET_INFO *field_cs;
-        bool need_cs_check= FALSE;
-        Item_result result_type= STRING_RESULT;
-
-        /*
-          This function is called at a very early stage, even before
-          we have prepared the sql_field objects. Thus we have to
-          find the proper sql_field object and get the character set
-          from that object.
-        */
-        if (create_info)
-        {
-          Create_field *sql_field;
-
-          if (!(sql_field= get_sql_field(field_name,
-                                         alter_info)))
-          {
-            my_error(ER_FIELD_NOT_FOUND_PART_ERROR, MYF(0));
-            return 1;
-          }
-          if (check_part_field(sql_field->sql_type,
-                               sql_field->field_name,
-                               &result_type,
-                               &need_cs_check))
-            return 1;
-          if (need_cs_check)
-            field_cs= get_sql_field_charset(sql_field, create_info);
-          else
-            field_cs= NULL;
-        }
-        else
-        {
-          Field *field= part_info->part_field_array[i];
-          result_type= field->result_type();
-          if (check_part_field(field->real_type(),
-                               field->field_name,
-                               &result_type,
-                               &need_cs_check))
-            return 1;
-          DBUG_ASSERT(result_type == field->result_type());
-          if (need_cs_check)
-            field_cs= field->charset();
-          else
-            field_cs= NULL;
-        }
-        if (result_type != item_expr->result_type())
-        {
-          my_error(ER_WRONG_TYPE_COLUMN_VALUE_ERROR, MYF(0));
-          return 1;
-        }
-        if (field_cs && field_cs != item_expr->collation.collation)
-        {
-          if (!(item_expr= convert_charset_partition_constant(item_expr,
-                                                              field_cs)))
-          {
-            my_error(ER_PARTITION_FUNCTION_IS_NOT_ALLOWED, MYF(0));
-            return 1;
-          }
-        }
-        {
-          String val_conv;
-          val_conv.set_charset(system_charset_info);
-          res= item_expr->val_str(&str);
-          if (get_cs_converted_part_value_from_string(current_thd,
-                                                      item_expr, res,
-                                                      &val_conv, field_cs,
-                                                   (bool)(alter_info != NULL)))
-            return 1;
-          err+= add_string_object(fptr, &val_conv);
-        }
-      }
-    }
-    if (i != (num_elements - 1))
-      err+= add_string(fptr, comma_str);
-  }
-  if (use_parenthesis)
-    err+= add_end_parenthesis(fptr);
-  return err;
-}
-
-static int add_partition_values(File fptr, partition_info *part_info,
-                                partition_element *p_elem,
-                                HA_CREATE_INFO *create_info,
-                                Alter_info *alter_info)
-{
-  int err= 0;
->>>>>>> f6dfd7d7
-
-/*
-  Check partition fields for result type and if they need
-  to check the character set.
-
-  SYNOPSIS
-    check_part_field()
-    sql_type              Type provided by user
-    field_name            Name of field, used for error handling
-    result_type           Out value: Result type of field
-    need_cs_check         Out value: Do we need character set check
-
-  RETURN VALUES
-    TRUE                  Error
-    FALSE                 Ok
-*/
-
-static int check_part_field(enum_field_types sql_type,
-                            const char *field_name,
-                            Item_result *result_type,
-                            bool *need_cs_check)
-{
-  if (sql_type >= MYSQL_TYPE_TINY_BLOB &&
-      sql_type <= MYSQL_TYPE_BLOB)
-  {
-<<<<<<< HEAD
-    my_error(ER_BLOB_FIELD_IN_PART_FUNC_ERROR, MYF(0));
-    return TRUE;
-=======
-    err+= add_string(fptr, " VALUES LESS THAN ");
-    if (part_info->column_list)
-    {
-      List_iterator<part_elem_value> list_val_it(p_elem->list_val_list);
-      part_elem_value *list_value= list_val_it++;
-      err+= add_begin_parenthesis(fptr);
-      err+= add_column_list_values(fptr, part_info, list_value,
-                                   create_info, alter_info);
-      err+= add_end_parenthesis(fptr);
-    }
-    else
-    {
-      if (!p_elem->max_value)
-      {
-        err+= add_begin_parenthesis(fptr);
-        if (p_elem->signed_flag)
-          err+= add_int(fptr, p_elem->range_value);
-        else
-          err+= add_uint(fptr, p_elem->range_value);
-        err+= add_end_parenthesis(fptr);
-      }
-      else
-        err+= add_string(fptr, partition_keywords[PKW_MAXVALUE].str);
-    }
->>>>>>> f6dfd7d7
-  }
-  switch (sql_type)
-  {
-<<<<<<< HEAD
-    case MYSQL_TYPE_TINY:
-    case MYSQL_TYPE_SHORT:
-    case MYSQL_TYPE_LONG:
-    case MYSQL_TYPE_LONGLONG:
-    case MYSQL_TYPE_INT24:
-      *result_type= INT_RESULT;
-      *need_cs_check= FALSE;
-      return FALSE;
-    case MYSQL_TYPE_NEWDATE:
-    case MYSQL_TYPE_DATE:
-    case MYSQL_TYPE_TIME:
-    case MYSQL_TYPE_DATETIME:
-      *result_type= STRING_RESULT;
-      *need_cs_check= TRUE;
-      return FALSE;
-    case MYSQL_TYPE_VARCHAR:
-    case MYSQL_TYPE_STRING:
-    case MYSQL_TYPE_VAR_STRING:
-      *result_type= STRING_RESULT;
-      *need_cs_check= TRUE;
-      return FALSE;
-    case MYSQL_TYPE_NEWDECIMAL:
-    case MYSQL_TYPE_DECIMAL:
-    case MYSQL_TYPE_TIMESTAMP:
-    case MYSQL_TYPE_NULL:
-    case MYSQL_TYPE_FLOAT:
-    case MYSQL_TYPE_DOUBLE:
-    case MYSQL_TYPE_BIT:
-    case MYSQL_TYPE_ENUM:
-    case MYSQL_TYPE_SET:
-    case MYSQL_TYPE_GEOMETRY:
-      goto error;
-    default:
-      goto error;
-=======
-    uint i;
-    List_iterator<part_elem_value> list_val_it(p_elem->list_val_list);
-    err+= add_string(fptr, " VALUES IN ");
-    uint num_items= p_elem->list_val_list.elements;
-
-    err+= add_begin_parenthesis(fptr);
-    if (p_elem->has_null_value)
-    {
-      err+= add_string(fptr, "NULL");
-      if (num_items == 0)
-      {
-        err+= add_end_parenthesis(fptr);
-        goto end;
-      }
-      err+= add_comma(fptr);
-    }
-    i= 0;
-    do
-    {
-      part_elem_value *list_value= list_val_it++;
-
-      if (part_info->column_list)
-        err+= add_column_list_values(fptr, part_info, list_value,
-                                     create_info, alter_info);
-      else
-      {
-        if (!list_value->unsigned_flag)
-          err+= add_int(fptr, list_value->value);
-        else
-          err+= add_uint(fptr, list_value->value);
-      }
-      if (i != (num_items-1))
-        err+= add_comma(fptr);
-    } while (++i < num_items);
-    err+= add_end_parenthesis(fptr);
->>>>>>> f6dfd7d7
-  }
-error:
-  my_error(ER_FIELD_TYPE_NOT_ALLOWED_AS_PARTITION_FIELD, MYF(0),
-           field_name);
-  return TRUE;
-}
-
-
-<<<<<<< HEAD
-=======
-/**
-  Add 'KEY' word, with optional 'ALGORTIHM = N'.
-
-  @param fptr                   File to write to.
-  @param part_info              partition_info holding the used key_algorithm
-  @param current_comment_start  NULL, or comment string encapsulating the
-                                PARTITION BY clause.
-
-  @return Operation status.
-    @retval 0    Success
-    @retval != 0 Failure
-*/
-
-static int add_key_with_algorithm(File fptr, partition_info *part_info,
-                                  const char *current_comment_start)
-{
-  int err= 0;
-  err+= add_part_key_word(fptr, partition_keywords[PKW_KEY].str);
-
-  /*
-    current_comment_start is given when called from SHOW CREATE TABLE,
-    Then only add ALGORITHM = 1, not the default 2 or non-set 0!
-    For .frm current_comment_start is NULL, then add ALGORITHM if != 0.
-  */
-  if (part_info->key_algorithm == partition_info::KEY_ALGORITHM_51 || // SHOW
-      (!current_comment_start &&                                      // .frm
-       (part_info->key_algorithm != partition_info::KEY_ALGORITHM_NONE)))
-  {
-    /* If we already are within a comment, end that comment first. */
-    if (current_comment_start)
-      err+= add_string(fptr, "*/ ");
-    err+= add_string(fptr, "/*!50531 ");
-    err+= add_part_key_word(fptr, partition_keywords[PKW_ALGORITHM].str);
-    err+= add_equal(fptr);
-    err+= add_space(fptr);
-    err+= add_int(fptr, part_info->key_algorithm);
-    err+= add_space(fptr);
-    err+= add_string(fptr, "*/ ");
-    if (current_comment_start)
-    {
-      /* Skip new line. */
-      if (current_comment_start[0] == '\n')
-        current_comment_start++;
-      err+= add_string(fptr, current_comment_start);
-      err+= add_space(fptr);
-    }
-  }
-  return err;
-}
-
-
->>>>>>> f6dfd7d7
-/*
-  Find the given field's Create_field object using name of field
-
-  SYNOPSIS
-<<<<<<< HEAD
-    get_sql_field()
-    field_name                   Field name
-    alter_info                   Info from ALTER TABLE/CREATE TABLE
-=======
-    generate_partition_syntax()
-    part_info                  The partitioning data structure
-    buf_length                 A pointer to the returned buffer length
-    use_sql_alloc              Allocate buffer from sql_alloc if true
-                               otherwise use my_malloc
-    show_partition_options     Should we display partition options
-    create_info                Info generated by parser
-    alter_info                 Info generated by parser
->>>>>>> f6dfd7d7
 
   RETURN VALUE
     sql_field                    Object filled in by parser about field
@@ -3365,10 +2995,7 @@
                               Field **field_array,
 #else
 static uint32 get_part_id_key(Field **field_array,
-<<<<<<< HEAD
 #endif
-=======
->>>>>>> f6dfd7d7
                               uint num_parts,
                               longlong *func_value)
 {
@@ -3377,10 +3004,7 @@
   *func_value= file->calculate_key_hash_value(field_array);
 #else
   *func_value= calculate_key_value(field_array);
-<<<<<<< HEAD
 #endif
-=======
->>>>>>> f6dfd7d7
   DBUG_RETURN((uint32) (*func_value % num_parts));
 }
 
@@ -4105,16 +3729,12 @@
                                 uint32 *part_id,
                                 longlong *func_value)
 {
-<<<<<<< HEAD
 #ifndef MCP_BUG56438
   *part_id= get_part_id_key(part_info->table->file,
                             part_info->part_field_array,
 #else
   *part_id= get_part_id_key(part_info->part_field_array,
 #endif
-=======
-  *part_id= get_part_id_key(part_info->part_field_array,
->>>>>>> f6dfd7d7
                             part_info->num_parts, func_value);
   return 0;
 }
@@ -4209,10 +3829,7 @@
                             part_info->subpart_field_array,
 #else
   *part_id= get_part_id_key(part_info->subpart_field_array,
-<<<<<<< HEAD
 #endif
-=======
->>>>>>> f6dfd7d7
                             part_info->num_subparts, &func_value);
   return FALSE;
 }
@@ -5118,16 +4735,12 @@
                            char *db,
                            const char *table_name,
                            const char *path,
-<<<<<<< HEAD
 #ifndef MCP_WL3749
                            TABLE **repartitioned_table,
                            bool *is_fast_alter_partitioning)
 #else
                            TABLE **fast_alter_table)
 #endif
-=======
-                           TABLE **fast_alter_table)
->>>>>>> f6dfd7d7
 {
   TABLE *new_table= NULL;
   DBUG_ENTER("prep_alter_part_table");
@@ -5178,13 +4791,9 @@
     new_table= open_table_uncached(thd, path, db, table_name, 0);
     if (!new_table)
       DBUG_RETURN(TRUE);
-<<<<<<< HEAD
 #ifndef MCP_WL3749
     *repartitioned_table= new_table;
 #endif
-=======
-
->>>>>>> f6dfd7d7
     /*
       This table may be used for copy rows between partitions
       and also read/write columns when fixing the partition_info struct.
@@ -5207,10 +4816,7 @@
 #else
       if (tab_part_info->part_type != HASH_PARTITION ||
           tab_part_info->use_default_num_partitions)
-<<<<<<< HEAD
 #endif
-=======
->>>>>>> f6dfd7d7
       {
         my_error(ER_REORG_NO_PARAM_ERROR, MYF(0));
         goto err;
@@ -5224,7 +4830,6 @@
           after the change as before. Thus we can reply ok immediately
           without any changes at all.
         */
-<<<<<<< HEAD
 #ifndef MCP_WL3749
         flags= new_table->file->alter_table_flags(alter_info->flags);
         if ((flags & (HA_FAST_CHANGE_PARTITION | HA_PARTITION_ONE_PHASE)) != 0)
@@ -5234,9 +4839,6 @@
 #else
         *fast_alter_table= new_table;
 #endif
-=======
-        *fast_alter_table= new_table;
->>>>>>> f6dfd7d7
         thd->work_part_info= tab_part_info;
         DBUG_RETURN(FALSE);
       }
@@ -5261,7 +4863,6 @@
     }
     if (!(flags= new_table->file->alter_table_flags(alter_info->flags)))
     {
-<<<<<<< HEAD
        my_error(ER_PARTITION_FUNCTION_FAILURE, MYF(0));
       goto err;
     }
@@ -5279,15 +4880,6 @@
     DBUG_PRINT("info", ("*fast_alter_table: %p  flags: 0x%x",
                         *fast_alter_table, flags));
 #endif
-=======
-      my_error(ER_PARTITION_FUNCTION_FAILURE, MYF(0));
-      goto err;
-    }
-    if ((flags & (HA_FAST_CHANGE_PARTITION | HA_PARTITION_ONE_PHASE)) != 0)
-      *fast_alter_table= new_table;
-    DBUG_PRINT("info", ("*fast_alter_table: %p  flags: 0x%x",
-                        *fast_alter_table, flags));
->>>>>>> f6dfd7d7
     if ((alter_info->flags & ALTER_ADD_PARTITION) ||
          (alter_info->flags & ALTER_REORGANIZE_PARTITION))
     {
@@ -5475,15 +5067,11 @@
 and copying and finally the third line after also dropping the partitions
 that are reorganised.
 */
-<<<<<<< HEAD
 #ifndef MCP_WL3749
       if (*is_fast_alter_partitioning &&
 #else
       if (*fast_alter_table &&
 #endif
-=======
-      if (*fast_alter_table &&
->>>>>>> f6dfd7d7
           tab_part_info->part_type == HASH_PARTITION)
       {
         uint part_no= 0, start_part= 1, start_sec_part= 1;
@@ -5588,15 +5176,11 @@
         do
         {
           partition_element *part_elem= alt_it++;
-<<<<<<< HEAD
 #ifndef MCP_WL3749
           if (*is_fast_alter_partitioning)
 #else
           if (*fast_alter_table)
 #endif
-=======
-          if (*fast_alter_table)
->>>>>>> f6dfd7d7
             part_elem->part_state= PART_TO_BE_ADDED;
           if (tab_part_info->partitions.push_back(part_elem))
           {
@@ -5604,12 +5188,9 @@
             goto err;
           }
         } while (++part_count < num_new_partitions);
-<<<<<<< HEAD
         DBUG_PRINT("info", ("Setting  tab_part_info->num_parts (%u) to %u",
                             tab_part_info->num_parts,
                             tab_part_info->num_parts + num_new_partitions));
-=======
->>>>>>> f6dfd7d7
         tab_part_info->num_parts+= num_new_partitions;
       }
       /*
@@ -5682,25 +5263,18 @@
     }
     else if (alter_info->flags & ALTER_REBUILD_PARTITION)
     {
-<<<<<<< HEAD
-=======
       set_engine_all_partitions(tab_part_info,
                                 tab_part_info->default_engine_type);
->>>>>>> f6dfd7d7
       if (set_part_state(alter_info, tab_part_info, PART_CHANGED))
       {
         my_error(ER_DROP_PARTITION_NON_EXISTENT, MYF(0), "REBUILD");
         goto err;
       }
-<<<<<<< HEAD
 #ifndef MCP_WL3749
       if (!(*is_fast_alter_partitioning))
 #else
       if (!(*fast_alter_table))
 #endif
-=======
-      if (!(*fast_alter_table))
->>>>>>> f6dfd7d7
       {
         new_table->file->print_error(HA_ERR_WRONG_COMMAND, MYF(0));
         goto err;
@@ -5763,15 +5337,11 @@
         uint part_count= 0, start_part= 1, start_sec_part= 1;
         uint end_part= 0, end_sec_part= 0;
         bool all_parts= TRUE;
-<<<<<<< HEAD
 #ifndef MCP_WL3749
         if (*is_fast_alter_partitioning &&
 #else
         if (*fast_alter_table &&
 #endif
-=======
-        if (*fast_alter_table &&
->>>>>>> f6dfd7d7
             tab_part_info->linear_hash_ind)
         {
           uint upper_2n= tab_part_info->linear_hash_mask + 1;
@@ -5797,30 +5367,22 @@
         do
         {
           partition_element *p_elem= part_it++;
-<<<<<<< HEAD
 #ifndef MCP_WL3749
           if (*is_fast_alter_partitioning &&
 #else
           if (*fast_alter_table &&
 #endif
-=======
-          if (*fast_alter_table &&
->>>>>>> f6dfd7d7
               (all_parts ||
               (part_count >= start_part && part_count <= end_part) ||
               (part_count >= start_sec_part && part_count <= end_sec_part)))
             p_elem->part_state= PART_CHANGED;
           if (++part_count > num_parts_remain)
           {
-<<<<<<< HEAD
 #ifndef MCP_WL3749
             if (*is_fast_alter_partitioning)
 #else
             if (*fast_alter_table)
 #endif
-=======
-            if (*fast_alter_table)
->>>>>>> f6dfd7d7
               p_elem->part_state= PART_REORGED_DROPPED;
             else
               part_it.remove();
@@ -5945,29 +5507,21 @@
             }
             else
               tab_max_range= part_elem->range_value;
-<<<<<<< HEAD
 #ifndef MCP_WL3749
             if (*is_fast_alter_partitioning &&
 #else
             if (*fast_alter_table &&
 #endif
-=======
-            if (*fast_alter_table &&
->>>>>>> f6dfd7d7
                 tab_part_info->temp_partitions.push_back(part_elem))
             {
               mem_alloc_error(1);
               goto err;
             }
-<<<<<<< HEAD
 #ifndef MCP_WL3749
             if (*is_fast_alter_partitioning)
 #else
             if (*fast_alter_table)
 #endif
-=======
-            if (*fast_alter_table)
->>>>>>> f6dfd7d7
               part_elem->part_state= PART_TO_BE_REORGED;
             if (!found_first)
             {
@@ -5987,15 +5541,11 @@
                 else
                   alt_max_range= alt_part_elem->range_value;
 
-<<<<<<< HEAD
 #ifndef MCP_WL3749
                 if (*is_fast_alter_partitioning)
 #else
                 if (*fast_alter_table)
 #endif
-=======
-                if (*fast_alter_table)
->>>>>>> f6dfd7d7
                   alt_part_elem->part_state= PART_TO_BE_ADDED;
                 if (alt_part_count == 0)
                   tab_it.replace(alt_part_elem);
@@ -6243,15 +5793,11 @@
     */
     close_temporary(new_table, 1, 0);
   }
-<<<<<<< HEAD
 #ifndef MCP_WL3749
     *repartitioned_table= NULL;
 #else
     *fast_alter_table= NULL;
 #endif
-=======
-  *fast_alter_table= NULL;
->>>>>>> f6dfd7d7
   DBUG_RETURN(TRUE);
 }
 

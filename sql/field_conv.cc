<<<<<<< HEAD
/* Copyright (c) 2000, 2020, Oracle and/or its affiliates. All rights reserved.
=======
/* Copyright (c) 2000, 2020, Oracle and/or its affiliates.
>>>>>>> 1f07102a

   This program is free software; you can redistribute it and/or modify
   it under the terms of the GNU General Public License, version 2.0,
   as published by the Free Software Foundation.

   This program is also distributed with certain software (including
   but not limited to OpenSSL) that is licensed under separate terms,
   as designated in a particular file or component or in included license
   documentation.  The authors of MySQL hereby grant you an additional
   permission to link the program and your derivative works with the
   separately licensed software that they have included with MySQL.

   This program is distributed in the hope that it will be useful,
   but WITHOUT ANY WARRANTY; without even the implied warranty of
   MERCHANTABILITY or FITNESS FOR A PARTICULAR PURPOSE.  See the
   GNU General Public License, version 2.0, for more details.

   You should have received a copy of the GNU General Public License
   along with this program; if not, write to the Free Software
   Foundation, Inc., 51 Franklin St, Fifth Floor, Boston, MA 02110-1301  USA */

/**
  @file
  Functions to copy data to or from fields.
*/

#include <string.h>
#include <sys/types.h>
#include <algorithm>

#include "field_types.h"
#include "m_ctype.h"
#include "my_byteorder.h"
#include "my_compare.h"
#include "my_compiler.h"
#include "my_dbug.h"
#include "my_inttypes.h"
#include "my_sys.h"
#include "my_time.h"
#include "mysql/udf_registration_types.h"
#include "mysql_com.h"
#include "mysql_time.h"
#include "mysqld_error.h"
#include "nullable.h"
#include "sql/current_thd.h"
#include "sql/field.h"
#include "sql/item_timefunc.h"  // Item_func_now_local
#include "sql/my_decimal.h"
#include "sql/sql_class.h"  // THD
#include "sql/sql_const.h"
#include "sql/sql_error.h"
#include "sql/sql_time.h"
#include "sql/system_variables.h"
#include "sql/table.h"
#include "sql_string.h"
#include "template_utils.h"  // down_cast

/**
  Check if geometry type sub is a subtype of super.

  @param sub The type to check
  @param super The supertype

  @return True if sub is a subtype of super
 */
inline static bool is_subtype_of(Field::geometry_type sub,
                                 Field::geometry_type super) {
  return (
      super == Field::GEOM_GEOMETRY ||
      (super == Field::GEOM_GEOMETRYCOLLECTION &&
       (sub == Field::GEOM_MULTIPOINT || sub == Field::GEOM_MULTILINESTRING ||
        sub == Field::GEOM_MULTIPOLYGON)));
}

static void do_field_eq(Copy_field *, const Field *from_field,
                        Field *to_field) {
  memcpy(to_field->field_ptr(), from_field->field_ptr(),
         from_field->pack_length());
}

static void set_to_is_null(Field *to_field, bool is_null) {
  if (to_field->is_nullable() || to_field->is_tmp_nullable()) {
    if (is_null) {
      to_field->set_null();
    } else {
      to_field->set_notnull();
    }
  } else {
    // This is used in the case of window functions, where
    // bring_back_frame_row() may want to set TABLE::null_row to be what it was
    // when the row was buffered.
    if (is_null) {
      to_field->table->set_null_row();
    } else {
      to_field->table->reset_null_row();
    }
  }
}

static void do_field_to_null_str(Copy_field *, const Field *from_field,
                                 Field *to_field) {
  if (from_field->is_null()) {
    to_field->reset();
    set_to_is_null(to_field, true);
  } else {
    memcpy(to_field->field_ptr(), from_field->field_ptr(),
           from_field->pack_length());
    set_to_is_null(to_field, false);
  }
}

type_conversion_status set_field_to_null(Field *field) {
  if (field->is_nullable() || field->is_tmp_nullable()) {
    field->set_null();
    field->reset();
    return TYPE_OK;
  }

  /**
    The following piece of code is run for the case when a BLOB column
    that has value NULL is queried with GROUP BY NULL and the result
    is inserted into a some table's column declared having primitive type
    (e.g. INT) and NOT NULL.

    For example, the following test case will hit this piece of code:
    CREATE TABLE t1 (a BLOB);
    CREATE TABLE t2 (a INT NOT NULL);

    INSERT t1 VALUES (NULL);
    INSERT INTO t2(a) SELECT a FROM t1 GROUP BY NULL; <<== Hit here

    In general, when set_field_to_null() is called a Field has to be either
    declared as NULL-able or be marked as temporary NULL-able.
    But in case of INSERT SELECT from a BLOB field and when GROUP BY NULL
    is specified the Field object for a destination column doesn't set
    neither NULL-able nor temporary NULL-able (see setup_copy_fields()).
  */
  field->reset();
  switch (field->table->in_use->check_for_truncated_fields) {
    case CHECK_FIELD_WARN:
      field->set_warning(Sql_condition::SL_WARNING, WARN_DATA_TRUNCATED, 1);
      /* fall through */
    case CHECK_FIELD_IGNORE:
      return TYPE_OK;
    case CHECK_FIELD_ERROR_FOR_NULL:
      my_error(ER_BAD_NULL_ERROR, MYF(0), field->field_name);
      return TYPE_ERR_NULL_CONSTRAINT_VIOLATION;
  }
  DBUG_ASSERT(false);  // impossible

  my_error(ER_BAD_NULL_ERROR, MYF(0), field->field_name);
  return TYPE_ERR_NULL_CONSTRAINT_VIOLATION;  // to avoid compiler's warning
}

/**
  Set field to NULL or TIMESTAMP or to next auto_increment number.

  @param field           Field to update
  @param no_conversions  Set to 1 if we should return 1 if field can't
                         take null values.
                         If set to 0 we will do store the 'default value'
                         if the field is a special field. If not we will
                         give an error.

  @retval
    0    Field could take 0 or an automatic conversion was used
  @retval
    -1   Field could not take NULL and no conversion was used.
    If no_conversion was not set, an error message is printed
*/

type_conversion_status set_field_to_null_with_conversions(Field *field,
                                                          bool no_conversions) {
  if (field->is_nullable()) {
    field->set_null();
    field->reset();
    return TYPE_OK;
  }

  if (no_conversions) return TYPE_ERR_NULL_CONSTRAINT_VIOLATION;

  /*
    Check if this is a special type, which will get a special walue
    when set to NULL (TIMESTAMP fields which allow setting to NULL
    are handled by first check).

    From the manual:

    TIMESTAMP columns [...] assigning NULL assigns the current timestamp.

    But if explicit_defaults_for_timestamp, use standard-compliant behaviour:
    no special value.
  */
  if (field->type() == MYSQL_TYPE_TIMESTAMP &&
<<<<<<< HEAD
      !field->table->in_use->variables.explicit_defaults_for_timestamp) {
    Item_func_now_local::store_in(field);
    return TYPE_OK;  // Ok to set time to NULL
=======
      !field->table->in_use->variables.explicit_defaults_for_timestamp)
  {
   /*
     With explicit_defaults_for_timestamp disabled, if a NULL value is inserted
     into a timestamp column with NOT NULL attribute, would attempt to convert
     the column value to CURRENT_TIMESTAMP. However, this is inconsistent with
     the source of the generated value, so the insertion is rejected.
   */
   if (field->is_gcol())
   {
     my_error(ER_BAD_NULL_ERROR, MYF(0), field->field_name);
     return TYPE_ERR_NULL_CONSTRAINT_VIOLATION;
   }
   else
   {
     Item_func_now_local::store_in(field);
     return TYPE_OK;  // Ok to set time to NULL
   }
>>>>>>> 1f07102a
  }

  // Note: we ignore any potential failure of reset() here.
  field->reset();

  if (field == field->table->next_number_field) {
    field->table->autoinc_field_has_explicit_non_null_value = false;
    return TYPE_OK;  // field is set in fill_record()
  }

  if (field->is_tmp_nullable()) {
    field->set_null();
    field->reset();
    return TYPE_OK;
  }

  // Conversion of NULL to empty string does not apply to geometry columns.
  if (field->type() == MYSQL_TYPE_GEOMETRY) {
    my_error(ER_BAD_NULL_ERROR_NOT_IGNORED, MYF(0), field->field_name);
    return TYPE_ERR_NULL_CONSTRAINT_VIOLATION;
  }

  switch (field->table->in_use->check_for_truncated_fields) {
    case CHECK_FIELD_WARN:
      field->set_warning(Sql_condition::SL_WARNING, ER_BAD_NULL_ERROR, 1);
      /* fall through */
    case CHECK_FIELD_IGNORE:
      if (field->type() == MYSQL_TYPE_BLOB) {
        /*
          BLOB/TEXT fields only store a pointer to their actual contents
          in the record. Make this a valid pointer to an empty string
          instead of nullptr.
        */
        return field->store("", 0, field->charset());
      }
      return TYPE_OK;
    case CHECK_FIELD_ERROR_FOR_NULL:
      my_error(ER_BAD_NULL_ERROR, MYF(0), field->field_name);
      return TYPE_ERR_NULL_CONSTRAINT_VIOLATION;
  }
  DBUG_ASSERT(false);  // impossible
  my_error(ER_BAD_NULL_ERROR, MYF(0), field->field_name);
  return TYPE_ERR_NULL_CONSTRAINT_VIOLATION;
}

static void do_skip(Copy_field *, const Field *, Field *) {}

static void do_copy_null(Copy_field *copy, const Field *from_field,
                         Field *to_field) {
  if (from_field->is_null()) {
    set_to_is_null(to_field, true);
    to_field->reset();
  } else {
    set_to_is_null(to_field, false);
    copy->invoke_do_copy2(from_field, to_field);
  }
}

static void do_copy_not_null(Copy_field *copy, const Field *from_field,
                             Field *to_field) {
  if (from_field->is_null()) {
    if (to_field->reset() == TYPE_ERR_NULL_CONSTRAINT_VIOLATION)
      my_error(ER_INVALID_USE_OF_NULL, MYF(0));
    else
      to_field->set_warning(Sql_condition::SL_WARNING, WARN_DATA_TRUNCATED, 1);
  } else
    copy->invoke_do_copy2(from_field, to_field);
}

static void do_copy_maybe_null(Copy_field *copy, const Field *from_field,
                               Field *to_field) {
  /*
    NOTE: In reverse copying (see bring_back_frame_row() for windowing),
    "to" is "from".
  */
  set_to_is_null(to_field, false);
  copy->invoke_do_copy2(from_field, to_field);
}

/* timestamp and next_number has special handling in case of NULL values */

static void do_copy_timestamp(Copy_field *copy, const Field *from_field,
                              Field *to_field) {
  if (from_field->is_null()) {
    /* Same as in set_field_to_null_with_conversions() */
    Item_func_now_local::store_in(to_field);
  } else
    copy->invoke_do_copy2(from_field, to_field);
}

static void do_copy_next_number(Copy_field *copy, const Field *from_field,
                                Field *to_field) {
  if (from_field->is_null()) {
    /* Same as in set_field_to_null_with_conversions() */
    to_field->table->autoinc_field_has_explicit_non_null_value = false;
    to_field->reset();
  } else
    copy->invoke_do_copy2(from_field, to_field);
}

static void do_copy_blob(Copy_field *, const Field *from_field,
                         Field *to_field) {
  const Field_blob *from_blob = down_cast<const Field_blob *>(from_field);
  Field_blob *to_blob = down_cast<Field_blob *>(to_field);
  uint32 from_length = from_blob->get_length();
  to_blob->set_ptr(from_length, from_blob->get_blob_data());
  if (to_blob->get_length() < from_length) {
    if (to_field->table->in_use->is_strict_mode()) {
      to_field->set_warning(Sql_condition::SL_WARNING, ER_DATA_TOO_LONG, 1);
    } else {
      to_field->set_warning(Sql_condition::SL_WARNING, WARN_DATA_TRUNCATED, 1);
    }
  }
}

static void do_conv_blob(Copy_field *copy, const Field *from_field,
                         Field *to_field) {
  from_field->val_str(&copy->tmp);
  static_cast<Field_blob *>(to_field)->store(
      copy->tmp.ptr(), copy->tmp.length(), copy->tmp.charset());
}

/** Save blob in copy->tmp for GROUP BY. */

static void do_save_blob(Copy_field *copy, const Field *from_field,
                         Field *to_field) {
  char buff[MAX_FIELD_WIDTH];
  String res(buff, sizeof(buff), copy->tmp.charset());
  from_field->val_str(&res);
  copy->tmp.copy(res);
  down_cast<Field_blob *>(to_field)->store(copy->tmp.ptr(), copy->tmp.length(),
                                           copy->tmp.charset());
}

/**
  Copy the contents of one Field_json into another Field_json.
*/
static void do_save_json(Copy_field *, const Field *from_field,
                         Field *to_field) {
  const Field_json *from = down_cast<const Field_json *>(from_field);
  Field_json *to = down_cast<Field_json *>(to_field);
  to->store(from);
}

static void do_field_string(Copy_field *, const Field *from_field,
                            Field *to_field) {
  StringBuffer<MAX_FIELD_WIDTH> res(from_field->charset());
  res.length(0U);

  from_field->val_str(&res);
  to_field->store(res.ptr(), res.length(), res.charset());
}

static void do_field_enum(Copy_field *copy, const Field *from_field,
                          Field *to_field) {
  if (from_field->val_int() == 0) {
    down_cast<Field_enum *>(to_field)->store_type(0ULL);
  } else
    do_field_string(copy, from_field, to_field);
}

static void do_field_varbinary_pre50(Copy_field *copy, const Field *from_field,
                                     Field *to_field) {
  char buff[MAX_FIELD_WIDTH];
  copy->tmp.set_quick(buff, sizeof(buff), copy->tmp.charset());
  from_field->val_str(&copy->tmp);

  /* Use the same function as in 4.1 to trim trailing spaces */
  size_t length = my_lengthsp_8bit(&my_charset_bin, copy->tmp.c_ptr_quick(),
                                   from_field->field_length);

  to_field->store(copy->tmp.c_ptr_quick(), length, copy->tmp.charset());
}

static void do_field_int(Copy_field *, const Field *from_field,
                         Field *to_field) {
  longlong value = from_field->val_int();
  to_field->store(value, from_field->is_flag_set(UNSIGNED_FLAG));
}

static void do_field_real(Copy_field *, const Field *from_field,
                          Field *to_field) {
  to_field->store(from_field->val_real());
}

static void do_field_decimal(Copy_field *, const Field *from_field,
                             Field *to_field) {
  my_decimal value;
  to_field->store_decimal(from_field->val_decimal(&value));
}

inline type_conversion_status copy_time_to_time(const Field *from, Field *to) {
  MYSQL_TIME ltime;
  from->get_time(&ltime);
  return to->store_time(&ltime);
}

/**
  Convert between fields using time representation.
*/
static void do_field_time(Copy_field *, const Field *from_field,
                          Field *to_field) {
  (void)copy_time_to_time(from_field, to_field);
}

/**
  string copy for single byte characters set when to string is shorter than
  from string.
*/

static void do_cut_string(Copy_field *, const Field *from_field,
                          Field *to_field) {
  const CHARSET_INFO *cs = from_field->charset();
  memcpy(to_field->field_ptr(), from_field->field_ptr(),
         to_field->pack_length());

  /* Check if we loosed any important characters */
  if (cs->cset->scan(cs,
                     pointer_cast<const char *>(from_field->field_ptr() +
                                                to_field->pack_length()),
                     pointer_cast<const char *>(from_field->field_ptr() +
                                                from_field->pack_length()),
                     MY_SEQ_SPACES) <
      from_field->pack_length() - to_field->pack_length()) {
    to_field->set_warning(Sql_condition::SL_WARNING, WARN_DATA_TRUNCATED, 1);
  }
}

/**
  string copy for multi byte characters set when to string is shorter than
  from string.
*/

static void do_cut_string_complex(Copy_field *, const Field *from_field,
                                  Field *to_field) {  // Shorter string field
  int well_formed_error;
  const CHARSET_INFO *cs = from_field->charset();
  const uchar *from_end = from_field->field_ptr() + from_field->pack_length();
  size_t copy_length = cs->cset->well_formed_len(
      cs, pointer_cast<const char *>(from_field->field_ptr()),
      pointer_cast<const char *>(from_end),
      to_field->pack_length() / cs->mbmaxlen, &well_formed_error);
  if (to_field->pack_length() < copy_length) {
    copy_length = to_field->pack_length();
  }
  memcpy(to_field->field_ptr(), from_field->field_ptr(), copy_length);

  /* Check if we lost any important characters */
  if (well_formed_error ||
      cs->cset->scan(
          cs, pointer_cast<const char *>(from_field->field_ptr()) + copy_length,
          pointer_cast<const char *>(from_end),
          MY_SEQ_SPACES) < (from_field->pack_length() - copy_length)) {
    to_field->set_warning(Sql_condition::SL_WARNING, WARN_DATA_TRUNCATED, 1);
  }

  if (copy_length < to_field->pack_length()) {
    cs->cset->fill(cs,
                   pointer_cast<char *>(to_field->field_ptr()) + copy_length,
                   to_field->pack_length() - copy_length, ' ');
  }
}

static void do_expand_binary(Copy_field *, const Field *from_field,
                             Field *to_field) {
  const CHARSET_INFO *cs = from_field->charset();
  memcpy(to_field->field_ptr(), from_field->field_ptr(),
         from_field->pack_length());
  cs->cset->fill(
      cs,
      pointer_cast<char *>(to_field->field_ptr()) + from_field->pack_length(),
      to_field->pack_length() - from_field->pack_length(), '\0');
}

static void do_expand_string(Copy_field *, const Field *from_field,
                             Field *to_field) {
  const CHARSET_INFO *cs = from_field->charset();
  memcpy(to_field->field_ptr(), from_field->field_ptr(),
         from_field->pack_length());
  cs->cset->fill(
      cs,
      pointer_cast<char *>(to_field->field_ptr()) + from_field->pack_length(),
      to_field->pack_length() - from_field->pack_length(), ' ');
}

/**
  A variable length string field consists of:
   (a) 1 or 2 length bytes, depending on the VARCHAR column definition
   (b) as many relevant character bytes, as defined in the length byte(s)
   (c) unused padding up to the full length of the column

  This function only copies (a) and (b)

  Condition for using this function: to and from must use the same
  number of bytes for length, i.e: to->length_bytes==from->length_bytes

  @param to   Variable length field we're copying to
  @param from Variable length field we're copying from
*/
static void copy_field_varstring(Field_varstring *const to,
                                 const Field_varstring *const from) {
  DBUG_ASSERT(from->get_length_bytes() == to->get_length_bytes());

  size_t bytes_to_copy;
  const CHARSET_INFO *const from_cs = from->charset();
  if (from->row_pack_length() <= to->row_pack_length()) {
    /*
      There's room for everything in the destination buffer;
      no need to truncate.
    */
    bytes_to_copy = from->data_length();
  } else if (from_cs->mbmaxlen != 1) {
    int well_formed_error;
    const char *from_beg = pointer_cast<const char *>(from->data_ptr());
    const uint to_char_length = to->row_pack_length() / from_cs->mbmaxlen;
    bytes_to_copy = from_cs->cset->well_formed_len(
        from_cs, from_beg, from_beg + from->data_length(), to_char_length,
        &well_formed_error);
    if (bytes_to_copy < from->data_length()) {
      if (from->table->in_use->check_for_truncated_fields)
        to->set_warning(Sql_condition::SL_WARNING, WARN_DATA_TRUNCATED, 1);
    }
  } else {
    bytes_to_copy = from->data_length();
    if (bytes_to_copy > to->row_pack_length()) {
      bytes_to_copy = to->row_pack_length();
      if (from->table->in_use->check_for_truncated_fields)
        to->set_warning(Sql_condition::SL_WARNING, WARN_DATA_TRUNCATED, 1);
    }
  }

  to->store(pointer_cast<const char *>(from->data_ptr()), bytes_to_copy,
            from_cs);
}

static void do_varstring(Copy_field *, const Field *from_field,
                         Field *to_field) {
  copy_field_varstring(static_cast<Field_varstring *>(to_field),
                       static_cast<const Field_varstring *>(from_field));
}

/***************************************************************************
** The different functions that fills in a Copy_field class
***************************************************************************/

void Copy_field::invoke_do_copy(bool reverse) {
  const Field *from = reverse ? m_to_field : m_from_field;
  Field *to = reverse ? m_from_field : m_to_field;

  (*(m_do_copy))(this, from, to);

  if (from->is_tmp_null() && !to->is_tmp_null()) {
    to->set_tmp_nullable();
    to->set_tmp_null();
  }
}

void Copy_field::invoke_do_copy2(const Field *from, Field *to) {
  // from will be m_to_field if invoke_do_copy was called with reverse = true
  (*(m_do_copy2))(this, from, to);
}

/**
  copy of field to maybe null string.
  If field is null then the all bytes are set to 0.
  if field is not null then the first byte is set to 1 and the rest of the
  string is the field value.
*/

Copy_field::Copy_field(MEM_ROOT *mem_root, Item_field *item) : Copy_field() {
  /*
     Set up the record buffer and change result_field to point at
     the saved value.
  */
  m_from_field = item->field->new_field(mem_root, item->field->table);
  if (m_from_field == nullptr) return;

  if (m_from_field->is_nullable() || m_from_field->table->is_nullable()) {
    // We need to allocate one extra byte for null handling.
    uchar *ptr = mem_root->ArrayAlloc<uchar>(m_from_field->pack_length() + 1);
    m_to_field =
        item->field->new_field(mem_root, item->field->table, ptr + 1, ptr, 1);
    if (m_to_field == nullptr) return;
    m_to_field->set_null();  // Null as default value
    m_do_copy = do_field_to_null_str;
  } else {
    uchar *ptr = mem_root->ArrayAlloc<uchar>(m_from_field->pack_length());
    m_to_field =
        item->field->new_field(mem_root, item->field->table, ptr, nullptr, 1);
    if (m_to_field == nullptr) return;
    m_do_copy = do_field_eq;
  }

  /*
    We have created a new Item_field; its field points into the
    previous table; its result_field points into a memory area
    (REF_SLICE_ORDERED_GROUP_BY) which represents the pseudo-tmp-table
    from where aggregates' values can be read. So does 'field'. A
    Copy_field manages copying from 'field' to the memory area.
  */
  item->field = m_to_field;
  item->set_result_field(m_to_field);
}

void Copy_field::set(Field *to, Field *from, bool save) {
  if (to->type() == MYSQL_TYPE_NULL) {
    m_do_copy = do_skip;
    return;
  }
  m_from_field = from;
  m_to_field = to;

  m_do_copy2 = get_copy_func(save);

  if (m_from_field->is_nullable() || m_from_field->table->is_nullable()) {
    if (m_to_field->is_nullable() || m_to_field->is_tmp_nullable())
      m_do_copy = do_copy_null;
    else if (m_to_field->type() == MYSQL_TYPE_TIMESTAMP)
      m_do_copy = do_copy_timestamp;  // Automatic timestamp
    else if (m_to_field == m_to_field->table->next_number_field)
      m_do_copy = do_copy_next_number;
    else
      m_do_copy = do_copy_not_null;
  } else if (m_to_field->is_nullable()) {
    m_do_copy = do_copy_maybe_null;
  } else {
    m_do_copy = m_do_copy2;
  }
}

/*
  To do:

  If 'save' is set to true and the 'from' is a blob field, m_do_copy is set to
  do_save_blob rather than do_conv_blob.  The only differences between them
  appears to be:

  - do_save_blob allocates and uses an intermediate buffer before calling
    Field_blob::store. Is this in order to trigger the call to
    well_formed_copy_nchars, by changing the pointer copy->tmp.ptr()?
    That call will take place anyway in all known cases.
 */
Copy_field::Copy_func *Copy_field::get_copy_func(bool save) {
  if ((m_to_field->is_flag_set(BLOB_FLAG)) && save) {
    if (m_to_field->real_type() == MYSQL_TYPE_JSON &&
        m_from_field->real_type() == MYSQL_TYPE_JSON)
      return do_save_json;
    else
      return do_save_blob;
  }
  if (m_to_field->is_array() && m_from_field->is_array()) return do_save_blob;

  bool compatible_db_low_byte_first =
      (m_to_field->table->s->db_low_byte_first ==
       m_from_field->table->s->db_low_byte_first);
  if (m_to_field->type() == MYSQL_TYPE_GEOMETRY) {
    if (m_from_field->type() != MYSQL_TYPE_GEOMETRY ||
        m_to_field->is_nullable() != m_from_field->is_nullable() ||
        m_to_field->table->is_nullable() != m_from_field->table->is_nullable())
      return do_conv_blob;

    const Field_geom *to_geom = down_cast<const Field_geom *>(m_to_field);
    const Field_geom *from_geom = down_cast<const Field_geom *>(m_from_field);

    // If changing the SRID property of the field, we must do a full conversion.
    if (to_geom->get_srid() != from_geom->get_srid() &&
        to_geom->get_srid().has_value())
      return do_conv_blob;

    // to is same as or a wider type than from
    if (to_geom->get_geometry_type() == from_geom->get_geometry_type() ||
        is_subtype_of(from_geom->get_geometry_type(),
                      to_geom->get_geometry_type()))
      return do_field_eq;

    return do_conv_blob;
  } else if (m_to_field->is_flag_set(BLOB_FLAG)) {
    /*
      We need to do conversion if we are copying from BLOB to
      non-BLOB, or if we are copying between BLOBs with different
      character sets, or if we are copying between JSON and non-JSON.
    */
    if (!m_from_field->is_flag_set(BLOB_FLAG) ||
        m_from_field->charset() != m_to_field->charset() ||
        ((m_to_field->type() == MYSQL_TYPE_JSON) !=
         (m_from_field->type() == MYSQL_TYPE_JSON)))
      return do_conv_blob;
    if (m_from_field->pack_length() != m_to_field->pack_length() ||
        !compatible_db_low_byte_first) {
      return do_copy_blob;
    }
  } else {
    if (m_to_field->real_type() == MYSQL_TYPE_BIT ||
        m_from_field->real_type() == MYSQL_TYPE_BIT)
      return do_field_int;
    if (m_to_field->result_type() == DECIMAL_RESULT) return do_field_decimal;
    // Check if identical fields
    if (m_from_field->result_type() == STRING_RESULT) {
      if (is_temporal_type(m_from_field->type())) {
        if (is_temporal_type(m_to_field->type())) {
          return do_field_time;
        } else {
          if (m_to_field->result_type() == INT_RESULT) return do_field_int;
          if (m_to_field->result_type() == REAL_RESULT) return do_field_real;
          /* Note: conversion from any to DECIMAL_RESULT is handled earlier */
        }
      }
      /*
        Detect copy from pre 5.0 varbinary to varbinary as of 5.0 and
        use special copy function that removes trailing spaces and thus
        repairs data.
      */
      if (m_from_field->type() == MYSQL_TYPE_VAR_STRING &&
          !m_from_field->has_charset() &&
          m_to_field->type() == MYSQL_TYPE_VARCHAR &&
          !m_to_field->has_charset())
        return do_field_varbinary_pre50;

      /*
        If we are copying date or datetime's we have to check the dates
        if we don't allow 'all' dates.
      */
      if (m_to_field->real_type() != m_from_field->real_type() ||
          m_to_field->decimals() !=
              m_from_field->decimals() /* e.g. TIME vs TIME(6) */
          || !compatible_db_low_byte_first ||
          (((m_to_field->table->in_use->variables.sql_mode &
             (MODE_NO_ZERO_IN_DATE | MODE_NO_ZERO_DATE | MODE_INVALID_DATES)) &&
            m_to_field->type() == MYSQL_TYPE_DATE) ||
           m_to_field->type() == MYSQL_TYPE_DATETIME)) {
        if (m_from_field->real_type() == MYSQL_TYPE_ENUM ||
            m_from_field->real_type() == MYSQL_TYPE_SET)
          if (m_to_field->result_type() != STRING_RESULT)
            return do_field_int;  // Convert SET to number
        return do_field_string;
      }
      if (m_to_field->real_type() == MYSQL_TYPE_ENUM ||
          m_to_field->real_type() == MYSQL_TYPE_SET) {
        if (!m_to_field->eq_def(m_from_field)) {
          if (m_from_field->real_type() == MYSQL_TYPE_ENUM &&
              m_to_field->real_type() == MYSQL_TYPE_ENUM)
            return do_field_enum;
          else
            return do_field_string;
        }
      } else if (m_to_field->charset() != m_from_field->charset())
        return do_field_string;
      else if (m_to_field->real_type() == MYSQL_TYPE_VARCHAR) {
        if (m_to_field->get_length_bytes() != m_from_field->get_length_bytes())
          return do_field_string;
        else
          return do_varstring;
      } else if (m_to_field->pack_length() < m_from_field->pack_length())
        return (m_from_field->charset()->mbmaxlen == 1 ? do_cut_string
                                                       : do_cut_string_complex);
      else if (m_to_field->pack_length() > m_from_field->pack_length()) {
        if (m_to_field->charset() == &my_charset_bin)
          return do_expand_binary;
        else
          return do_expand_string;
      }

    } else if (m_to_field->real_type() != m_from_field->real_type() ||
               m_to_field->pack_length() != m_from_field->pack_length() ||
               !compatible_db_low_byte_first) {
      if (m_to_field->real_type() == MYSQL_TYPE_DECIMAL ||
          m_to_field->result_type() == STRING_RESULT)
        return do_field_string;
      if (m_to_field->result_type() == INT_RESULT) return do_field_int;
      return do_field_real;
    } else {
      if (!m_to_field->eq_def(m_from_field) || !compatible_db_low_byte_first) {
        if (m_to_field->real_type() == MYSQL_TYPE_DECIMAL)
          return do_field_string;
        if (m_to_field->result_type() == INT_RESULT)
          return do_field_int;
        else
          return do_field_real;
      }
    }
  }
  /* Eq fields */
  DBUG_ASSERT(m_to_field->pack_length() == m_from_field->pack_length());
  return do_field_eq;
}

static inline bool is_blob_type(Field *to) {
  return (to->type() == MYSQL_TYPE_BLOB || to->type() == MYSQL_TYPE_GEOMETRY);
}

/** Simple quick field convert that is called on insert. */

type_conversion_status field_conv(Field *to, const Field *from) {
  const enum_field_types from_type = from->type();
  const enum_field_types to_type = to->type();

  if ((to_type == MYSQL_TYPE_JSON) && (from_type == MYSQL_TYPE_JSON)) {
    Field_json *to_json = down_cast<Field_json *>(to);
    const Field_json *from_json = down_cast<const Field_json *>(from);
    return to_json->store(from_json);
  }

  if (to->real_type() == from->real_type() &&
      !((is_blob_type(to)) && to->table->copy_blobs) &&
      to->charset() == from->charset() && to_type != MYSQL_TYPE_GEOMETRY) {
    if (to->real_type() == MYSQL_TYPE_VARCHAR &&
        from->real_type() == MYSQL_TYPE_VARCHAR) {
      Field_varstring *to_vc = down_cast<Field_varstring *>(to);
      const Field_varstring *from_vc = down_cast<const Field_varstring *>(from);
      if (to_vc->get_length_bytes() == from_vc->get_length_bytes()) {
        copy_field_varstring(to_vc, from_vc);
        return TYPE_OK;
      }
    }
    if (to->pack_length() == from->pack_length() &&
        !(to->is_flag_set(UNSIGNED_FLAG) &&
          !from->is_flag_set(UNSIGNED_FLAG)) &&
        to->real_type() != MYSQL_TYPE_ENUM &&
        to->real_type() != MYSQL_TYPE_SET &&
        to->real_type() != MYSQL_TYPE_BIT &&
        (!is_temporal_type_with_time(to_type) ||
         to->decimals() == from->decimals()) &&
        (to->real_type() != MYSQL_TYPE_NEWDECIMAL ||
         (to->field_length == from->field_length &&
          (down_cast<Field_num *>(to)->dec ==
           down_cast<const Field_num *>(from)->dec))) &&
        to->table->s->db_low_byte_first == from->table->s->db_low_byte_first &&
        (!(to->table->in_use->variables.sql_mode &
           (MODE_NO_ZERO_IN_DATE | MODE_NO_ZERO_DATE | MODE_INVALID_DATES)) ||
         (to_type != MYSQL_TYPE_DATE && to_type != MYSQL_TYPE_DATETIME &&
          (!to->table->in_use->variables.explicit_defaults_for_timestamp ||
           to_type != MYSQL_TYPE_TIMESTAMP))) &&
        (from->real_type() != MYSQL_TYPE_VARCHAR)) {  // Identical fields
      // to->ptr==from->ptr may happen if one does 'UPDATE ... SET x=x'
      memmove(to->field_ptr(), from->field_ptr(), to->pack_length());
      return TYPE_OK;
    }
  }
  if (to_type == MYSQL_TYPE_BLOB) {  // Be sure the value is stored
    Field_blob *blob = (Field_blob *)to;
    return blob->store(from);
  }
  if (from->real_type() == MYSQL_TYPE_ENUM &&
      to->real_type() == MYSQL_TYPE_ENUM && from->val_int() == 0) {
    ((Field_enum *)(to))->store_type(0);
    return TYPE_OK;
  } else if (is_temporal_type(from_type) && to->result_type() == INT_RESULT) {
    MYSQL_TIME ltime;
    longlong nr;
    if (from_type == MYSQL_TYPE_TIME) {
      from->get_time(&ltime);
      if (current_thd->is_fsp_truncate_mode())
        nr = TIME_to_ulonglong_time(ltime);
      else
        nr = TIME_to_ulonglong_time_round(ltime);
    } else {
      from->get_date(&ltime, TIME_FUZZY_DATE);
      if (current_thd->is_fsp_truncate_mode())
        nr = TIME_to_ulonglong_datetime(ltime);
      else {
        nr = propagate_datetime_overflow(current_thd, [&](int *w) {
          return TIME_to_ulonglong_datetime_round(ltime, w);
        });
      }
    }
    return to->store(ltime.neg ? -nr : nr, false);
  } else if (is_temporal_type(from_type) &&
             (to->result_type() == REAL_RESULT ||
              to->result_type() == DECIMAL_RESULT ||
              to->result_type() == INT_RESULT)) {
    my_decimal tmp;
    /*
      We prefer DECIMAL as the safest precise type:
      double supports only 15 digits, which is not enough for DATETIME(6).
    */
    return to->store_decimal(from->val_decimal(&tmp));
  } else if (is_temporal_type(from_type) && is_temporal_type(to_type)) {
    return copy_time_to_time(from, to);
  } else if (from_type == MYSQL_TYPE_JSON && is_integer_type(to_type)) {
    return to->store(from->val_int(), from->is_flag_set(UNSIGNED_FLAG));
  } else if (from_type == MYSQL_TYPE_JSON && to_type == MYSQL_TYPE_NEWDECIMAL) {
    my_decimal buff;
    return to->store_decimal(from->val_decimal(&buff));
  } else if (from_type == MYSQL_TYPE_JSON &&
             (to_type == MYSQL_TYPE_FLOAT || to_type == MYSQL_TYPE_DOUBLE)) {
    return to->store(from->val_real());
  } else if (from_type == MYSQL_TYPE_JSON && is_temporal_type(to_type)) {
    MYSQL_TIME ltime;
    bool res = true;
    switch (to_type) {
      case MYSQL_TYPE_TIME:
        res = from->get_time(&ltime);
        break;
      case MYSQL_TYPE_DATETIME:
      case MYSQL_TYPE_TIMESTAMP:
      case MYSQL_TYPE_DATE:
      case MYSQL_TYPE_NEWDATE:
        res = from->get_date(&ltime, 0);
        break;
      default:
        DBUG_ASSERT(0);
    }
    /*
      Field_json::get_time and get_date set ltime to zero, and we store it in
      the `to` field, so in case conversion errors are ignored we can read zeros
      instead of garbage.
    */
    type_conversion_status store_res = to->store_time(&ltime);
    return res ? TYPE_ERR_BAD_VALUE : store_res;
  } else if ((from->result_type() == STRING_RESULT &&
              (to->result_type() == STRING_RESULT ||
               (from->real_type() != MYSQL_TYPE_ENUM &&
                from->real_type() != MYSQL_TYPE_SET))) ||
             to_type == MYSQL_TYPE_DECIMAL) {
    char buff[MAX_FIELD_WIDTH];
    String result(buff, sizeof(buff), from->charset());
    from->val_str(&result);
    /*
      We use c_ptr_quick() here to make it easier if to is a float/double
      as the conversion routines will do a copy of the result doesn't
      end with \0. Can be replaced with .ptr() when we have our own
      string->double conversion.
    */
    return to->store(result.c_ptr_quick(), result.length(), from->charset());
  } else if (from->result_type() == REAL_RESULT)
    return to->store(from->val_real());
  else if (from->result_type() == DECIMAL_RESULT) {
    my_decimal buff;
    return to->store_decimal(from->val_decimal(&buff));
  } else
    return to->store(from->val_int(), from->is_flag_set(UNSIGNED_FLAG));
}<|MERGE_RESOLUTION|>--- conflicted
+++ resolved
@@ -1,8 +1,4 @@
-<<<<<<< HEAD
 /* Copyright (c) 2000, 2020, Oracle and/or its affiliates. All rights reserved.
-=======
-/* Copyright (c) 2000, 2020, Oracle and/or its affiliates.
->>>>>>> 1f07102a
 
    This program is free software; you can redistribute it and/or modify
    it under the terms of the GNU General Public License, version 2.0,
@@ -197,30 +193,20 @@
     no special value.
   */
   if (field->type() == MYSQL_TYPE_TIMESTAMP &&
-<<<<<<< HEAD
       !field->table->in_use->variables.explicit_defaults_for_timestamp) {
-    Item_func_now_local::store_in(field);
-    return TYPE_OK;  // Ok to set time to NULL
-=======
-      !field->table->in_use->variables.explicit_defaults_for_timestamp)
-  {
-   /*
-     With explicit_defaults_for_timestamp disabled, if a NULL value is inserted
-     into a timestamp column with NOT NULL attribute, would attempt to convert
-     the column value to CURRENT_TIMESTAMP. However, this is inconsistent with
-     the source of the generated value, so the insertion is rejected.
-   */
-   if (field->is_gcol())
-   {
-     my_error(ER_BAD_NULL_ERROR, MYF(0), field->field_name);
-     return TYPE_ERR_NULL_CONSTRAINT_VIOLATION;
-   }
-   else
-   {
-     Item_func_now_local::store_in(field);
-     return TYPE_OK;  // Ok to set time to NULL
-   }
->>>>>>> 1f07102a
+    /*
+      With explicit_defaults_for_timestamp disabled, if a NULL value is inserted
+      into a timestamp column with NOT NULL attribute, would attempt to convert
+      the column value to CURRENT_TIMESTAMP. However, this is inconsistent with
+      the source of the generated value, so the insertion is rejected.
+    */
+    if (field->is_gcol()) {
+      my_error(ER_BAD_NULL_ERROR, MYF(0), field->field_name);
+      return TYPE_ERR_NULL_CONSTRAINT_VIOLATION;
+    } else {
+      Item_func_now_local::store_in(field);
+      return TYPE_OK;  // Ok to set time to NULL
+    }
   }
 
   // Note: we ignore any potential failure of reset() here.

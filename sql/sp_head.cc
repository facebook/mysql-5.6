/*
   Copyright (c) 2002, 2015, Oracle and/or its affiliates. All rights reserved.

   This program is free software; you can redistribute it and/or modify
   it under the terms of the GNU General Public License as published by
   the Free Software Foundation; version 2 of the License.

   This program is distributed in the hope that it will be useful,
   but WITHOUT ANY WARRANTY; without even the implied warranty of
   MERCHANTABILITY or FITNESS FOR A PARTICULAR PURPOSE.  See the
   GNU General Public License for more details.

   You should have received a copy of the GNU General Public License
   along with this program; if not, write to the Free Software
   Foundation, Inc., 51 Franklin St, Fifth Floor, Boston, MA 02110-1301  USA */

#include "sp_head.h"

#include "sql_cache.h"         // query_cache_*
#include "mysqld.h"            // global_query_id
#include "probes_mysql.h"
#include "psi_memory_key.h"
#include "sql_show.h"          // append_identifier
#include "sql_db.h"            // mysql_opt_change_db, mysql_change_db
#include "auth_common.h"       // *_ACL
#include "log_event.h"         // append_query_string, Query_log_event
#include "binlog.h"

#include "sp_instr.h"
#include "sp.h"
#include "sp_pcontext.h"
#include "sp_rcontext.h"
#include "sp_cache.h"
#include "sql_parse.h"         // cleanup_items
#include "sql_base.h"          // close_thread_tables
#include "template_utils.h"    // pointer_cast
#include "transaction.h"       // trans_commit_stmt
#include "opt_trace.h"         // opt_trace_disable_etc

#include <my_user.h>           // parse_user
#include "mysql/psi/mysql_statement.h"
#include "mysql/psi/mysql_sp.h"

#ifdef HAVE_PSI_INTERFACE
void init_sp_psi_keys()
{
  const char *category= "sp";

  PSI_server->register_statement(category, & sp_instr_stmt::psi_info, 1);
  PSI_server->register_statement(category, & sp_instr_set::psi_info, 1);
  PSI_server->register_statement(category, & sp_instr_set_trigger_field::psi_info, 1);
  PSI_server->register_statement(category, & sp_instr_jump::psi_info, 1);
  PSI_server->register_statement(category, & sp_instr_jump_if_not::psi_info, 1);
  PSI_server->register_statement(category, & sp_instr_freturn::psi_info, 1);
  PSI_server->register_statement(category, & sp_instr_hpush_jump::psi_info, 1);
  PSI_server->register_statement(category, & sp_instr_hpop::psi_info, 1);
  PSI_server->register_statement(category, & sp_instr_hreturn::psi_info, 1);
  PSI_server->register_statement(category, & sp_instr_cpush::psi_info, 1);
  PSI_server->register_statement(category, & sp_instr_cpop::psi_info, 1);
  PSI_server->register_statement(category, & sp_instr_copen::psi_info, 1);
  PSI_server->register_statement(category, & sp_instr_cclose::psi_info, 1);
  PSI_server->register_statement(category, & sp_instr_cfetch::psi_info, 1);
  PSI_server->register_statement(category, & sp_instr_error::psi_info, 1);
  PSI_server->register_statement(category, & sp_instr_set_case_expr::psi_info, 1);
}
#endif

/**
  SP_TABLE represents all instances of one table in an optimized multi-set of
  tables used by a stored program.
*/
struct SP_TABLE
{
  /*
    Multi-set key:
      db_name\0table_name\0alias\0 - for normal tables
      db_name\0table_name\0        - for temporary tables
    Note that in both cases we don't take last '\0' into account when
    we count length of key.
  */
  LEX_STRING qname;
  size_t db_length, table_name_length;
  bool temp;               /* true if corresponds to a temporary table */
  thr_lock_type lock_type; /* lock type used for prelocking */
  uint lock_count;
  uint query_lock_count;
  uint8 trg_event_map;
};


///////////////////////////////////////////////////////////////////////////
// Static function implementations.
///////////////////////////////////////////////////////////////////////////


static uchar *sp_table_key(const uchar *ptr, size_t *plen, my_bool first)
{
  SP_TABLE *tab= (SP_TABLE *)ptr;
  *plen= tab->qname.length;
  return (uchar *)tab->qname.str;
}


/**
  Helper function which operates on a THD object to set the query start_time to
  the current time.

  @param thd  Thread context.
*/
static void reset_start_time_for_sp(THD *thd)
{
  if (thd->in_sub_stmt)
    return;

  /*
    First investigate if there is a cached time stamp
  */
  if (thd->user_time.tv_sec || thd->user_time.tv_usec)
    thd->start_time= thd->user_time;
  else
    my_micro_time_to_timeval(my_micro_time(), &thd->start_time);
}


/**
  Merge contents of two hashes representing sets of routines used
  by statements or by other routines.

  @param dst   hash to which elements should be added
  @param src   hash from which elements merged

  @note
    This procedure won't create new Sroutine_hash_entry objects,
    instead it will simply add elements from source to destination
    hash. Thus time of life of elements in destination hash becomes
    dependant on time of life of elements from source hash. It also
    won't touch lists linking elements in source and destination
    hashes.

    @return Error status.
*/

static bool sp_update_sp_used_routines(HASH *dst, HASH *src)
{
  for (uint i= 0 ; i < src->records ; i++)
  {
    Sroutine_hash_entry *rt= (Sroutine_hash_entry *)my_hash_element(src, i);
    if (!my_hash_search(dst, (uchar *)rt->mdl_request.key.ptr(),
                        rt->mdl_request.key.length()))
    {
      if (my_hash_insert(dst, (uchar *)rt))
        return true;
    }
  }
  return false;
}

///////////////////////////////////////////////////////////////////////////
// sp_name implementation.
///////////////////////////////////////////////////////////////////////////

/**
  Create temporary sp_name object from MDL key.

  @note The lifetime of this object is bound to the lifetime of the MDL_key.
        This should be fine as sp_name objects created by this constructor
        are mainly used for SP-cache lookups.

  @param key         MDL key containing database and routine name.
  @param qname_buff  Buffer to be used for storing quoted routine name
                     (should be at least 2*NAME_LEN+1+1 bytes).
*/

sp_name::sp_name(const MDL_key *key, char *qname_buff)
{
  m_db.str= (char*)key->db_name();
  m_db.length= key->db_name_length();
  m_name.str= (char*)key->name();
  m_name.length= key->name_length();
  m_qname.str= qname_buff;
  if (m_db.length)
  {
    strxmov(qname_buff, m_db.str, ".", m_name.str, NullS);
    m_qname.length= m_db.length + 1 + m_name.length;
  }
  else
  {
    my_stpcpy(qname_buff, m_name.str);
    m_qname.length= m_name.length;
  }
  m_explicit_name= false;
}


/**
  Init the qualified name from the db and name.
*/
void sp_name::init_qname(THD *thd)
{
  const uint dot= !!m_db.length;
  /* m_qname format: [database + dot] + name + '\0' */
  m_qname.length= m_db.length + dot + m_name.length;
  if (!(m_qname.str= (char*) thd->alloc(m_qname.length + 1)))
    return;
  sprintf(m_qname.str, "%.*s%.*s%.*s",
          (int) m_db.length, (m_db.length ? m_db.str : ""),
          dot, ".",
          (int) m_name.length, m_name.str);
}

///////////////////////////////////////////////////////////////////////////
// sp_head implementation.
///////////////////////////////////////////////////////////////////////////

void *sp_head::operator new(size_t size) throw()
{
  MEM_ROOT own_root;

  init_sql_alloc(key_memory_sp_head_main_root,
                 &own_root, MEM_ROOT_BLOCK_SIZE, MEM_ROOT_PREALLOC);

  sp_head *sp= (sp_head *) alloc_root(&own_root, size);
  if (!sp)
    return NULL;

  sp->main_mem_root= own_root;
  DBUG_PRINT("info", ("mem_root 0x%lx", (ulong) &sp->mem_root));
  return sp;
}

void sp_head::operator delete(void *ptr, size_t size) throw()
{
  if (!ptr)
    return;

  sp_head *sp= (sp_head *) ptr;

  /* Make a copy of main_mem_root as free_root will free the sp */
  MEM_ROOT own_root= sp->main_mem_root;
  DBUG_PRINT("info", ("mem_root 0x%lx moved to 0x%lx",
                      (ulong) &sp->mem_root, (ulong) &own_root));
  free_root(&own_root, MYF(0));
}


sp_head::sp_head(enum_sp_type type)
 :Query_arena(&main_mem_root, STMT_INITIALIZED_FOR_SP),
  m_type(type),
  m_flags(0),
  m_chistics(NULL),
  m_sql_mode(0),
  m_explicit_name(false),
  m_created(0),
  m_modified(0),
  m_recursion_level(0),
  m_next_cached_sp(NULL),
  m_first_instance(NULL),
  m_first_free_instance(NULL),
  m_last_cached_sp(NULL),
  m_trg_list(NULL),
  m_root_parsing_ctx(NULL),
  m_instructions(&main_mem_root),
  m_sp_cache_version(0),
  m_creation_ctx(NULL),
  unsafe_flags(0)
{
  m_first_instance= this;
  m_first_free_instance= this;
  m_last_cached_sp= this;

  m_instructions.reserve(32);

  m_return_field_def.charset = NULL;

  /*
    FIXME: the only use case when name is NULL is events, and it should
    be rewritten soon. Remove the else part and replace 'if' with
    an assert when this is done.
  */

  m_db= NULL_STR;
  m_name= NULL_STR;
  m_qname= NULL_STR;

  m_params= NULL_STR;

  m_defstr= NULL_STR;
  m_body= NULL_STR;
  m_body_utf8= NULL_STR;

  my_hash_init(&m_sptabs, system_charset_info, 0, 0, 0, sp_table_key, 0, 0,
               key_memory_sp_head_main_root);
  my_hash_init(&m_sroutines, system_charset_info, 0, 0, 0, sp_sroutine_key,
               0, 0,
               key_memory_sp_head_main_root);

  m_trg_chistics.ordering_clause= TRG_ORDER_NONE;
  m_trg_chistics.anchor_trigger_name.str= NULL;
  m_trg_chistics.anchor_trigger_name.length= 0;
}


void sp_head::init_sp_name(THD *thd, sp_name *spname)
{
  /* Must be initialized in the parser. */

  DBUG_ASSERT(spname && spname->m_db.str && spname->m_db.length);

  /* We have to copy strings to get them into the right memroot. */

  m_db.length= spname->m_db.length;
  m_db.str= strmake_root(thd->mem_root, spname->m_db.str, spname->m_db.length);

  m_name.length= spname->m_name.length;
  m_name.str= strmake_root(thd->mem_root, spname->m_name.str,
                           spname->m_name.length);

  m_explicit_name= spname->m_explicit_name;

  if (spname->m_qname.length == 0)
    spname->init_qname(thd);

  m_qname.length= spname->m_qname.length;
  m_qname.str= (char*) memdup_root(thd->mem_root,
                                   spname->m_qname.str,
                                   spname->m_qname.length + 1);
}


void sp_head::set_body_start(THD *thd, const char *begin_ptr)
{
  m_parser_data.set_body_start_ptr(begin_ptr);

  thd->m_parser_state->m_lip.body_utf8_start(thd, begin_ptr);
}


void sp_head::set_body_end(THD *thd)
{
  Lex_input_stream *lip= & thd->m_parser_state->m_lip; /* shortcut */
  const char *end_ptr= lip->get_cpp_ptr(); /* shortcut */

  /* Make the string of parameters. */

  {
    const char *p_start= m_parser_data.get_parameter_start_ptr();
    const char *p_end= m_parser_data.get_parameter_end_ptr();

    if (p_start && p_end)
    {
      m_params.length= p_end - p_start;
      m_params.str= thd->strmake(p_start, m_params.length);
    }
  }

  /* Remember end pointer for further dumping of whole statement. */

  thd->lex->stmt_definition_end= end_ptr;

  /* Make the string of body (in the original character set). */

  m_body.length= end_ptr - m_parser_data.get_body_start_ptr();
  m_body.str= thd->strmake(m_parser_data.get_body_start_ptr(), m_body.length);
  trim_whitespace(thd->charset(), & m_body);

  /* Make the string of UTF-body. */

  lip->body_utf8_append(end_ptr);

  m_body_utf8.length= lip->get_body_utf8_length();
  m_body_utf8.str= thd->strmake(lip->get_body_utf8_str(), m_body_utf8.length);
  trim_whitespace(thd->charset(), & m_body_utf8);

  /*
    Make the string of whole stored-program-definition query (in the
    original character set).
  */

  m_defstr.length= end_ptr - lip->get_cpp_buf();
  m_defstr.str= thd->strmake(lip->get_cpp_buf(), m_defstr.length);
  trim_whitespace(thd->charset(), & m_defstr);
}


bool sp_head::setup_trigger_fields(THD *thd,
                                   Table_trigger_field_support *tfs,
                                   GRANT_INFO *subject_table_grant,
                                   bool need_fix_fields)
{
  for (SQL_I_List<Item_trigger_field> *trig_field_list=
         m_list_of_trig_fields_item_lists.first;
       trig_field_list;
       trig_field_list= trig_field_list->first->next_trig_field_list)
  {
    for (Item_trigger_field *f= trig_field_list->first; f;
         f= f->next_trg_field)
    {
      f->setup_field(thd, tfs, subject_table_grant);

      if (need_fix_fields &&
          !f->fixed &&
          f->fix_fields(thd, (Item **) NULL))
      {
        return true;
      }
    }
  }

  return false;
}


void sp_head::mark_used_trigger_fields(TABLE *subject_table)
{
  for (SQL_I_List<Item_trigger_field> *trig_field_list=
         m_list_of_trig_fields_item_lists.first;
       trig_field_list;
       trig_field_list= trig_field_list->first->next_trig_field_list)
  {
    for (Item_trigger_field *f= trig_field_list->first; f;
         f= f->next_trg_field)
    {
      if (f->field_idx == (uint) -1)
      {
        // We cannot mark fields which does not present in table.
        continue;
      }

      bitmap_set_bit(subject_table->read_set, f->field_idx);

      if (f->get_settable_routine_parameter())
        bitmap_set_bit(subject_table->write_set, f->field_idx);
    }
  }
}


/**
  Check whether any table's fields are used in trigger.

  @param [in] used_fields       bitmap of fields to check

  @return Check result
    @retval true   Some table fields are used in trigger
    @retval false  None of table fields are used in trigger
*/

bool sp_head::has_updated_trigger_fields(const MY_BITMAP *used_fields) const
{
  for (SQL_I_List<Item_trigger_field> *trig_field_list=
         m_list_of_trig_fields_item_lists.first;
       trig_field_list;
       trig_field_list= trig_field_list->first->next_trig_field_list)
  {
    for (Item_trigger_field *f= trig_field_list->first; f;
         f= f->next_trg_field)
    {
      // We cannot check fields which does not present in table.
      if (f->field_idx != (uint) -1)
      {
        if (bitmap_is_set(used_fields, f->field_idx) &&
            f->get_settable_routine_parameter())
          return true;
      }
    }
  }

  return false;
}


sp_head::~sp_head()
{
  LEX *lex;
  sp_instr *i;

  // Parsing of SP-body must have been already finished.
  DBUG_ASSERT(!m_parser_data.is_parsing_sp_body());

  for (uint ip = 0 ; (i = get_instr(ip)) ; ip++)
    delete i;

  delete m_root_parsing_ctx;

  free_items();

  /*
    If we have non-empty LEX stack then we just came out of parser with
    error. Now we should delete all auxiliary LEXes and restore original
    THD::lex. It is safe to not update LEX::ptr because further query
    string parsing and execution will be stopped anyway.
  */
  while ((lex= m_parser_data.pop_lex()))
  {
    THD *thd= lex->thd;
    thd->lex->sphead= NULL;
    lex_end(thd->lex);
    delete thd->lex;
    thd->lex= lex;
  }

  my_hash_free(&m_sptabs);
  my_hash_free(&m_sroutines);

  delete m_next_cached_sp;
}


Field *sp_head::create_result_field(size_t field_max_length,
                                    const char *field_name,
                                    TABLE *table)
{
  size_t field_length= !m_return_field_def.length ?
    field_max_length : m_return_field_def.length;

  Field *field=
    ::make_field(table->s,                     /* TABLE_SHARE ptr */
                 (uchar*) 0,                   /* field ptr */
                 field_length,                 /* field [max] length */
                 (uchar*) "",                  /* null ptr */
                 0,                            /* null bit */
                 m_return_field_def.pack_flag,
                 m_return_field_def.sql_type,
                 m_return_field_def.charset,
                 m_return_field_def.geom_type,
                 Field::NONE,                  /* unreg check */
                 m_return_field_def.interval,
                 field_name ? field_name : (const char *) m_name.str);

  field->gcol_info= m_return_field_def.gcol_info;
  field->stored_in_db= m_return_field_def.stored_in_db;
  if (field)
    field->init(table);

  return field;
}


bool sp_head::execute(THD *thd, bool merge_da_on_success)
{
  char saved_cur_db_name_buf[NAME_LEN+1];
  LEX_STRING saved_cur_db_name=
    { saved_cur_db_name_buf, sizeof(saved_cur_db_name_buf) };
  bool cur_db_changed= FALSE;
  bool err_status= FALSE;
  uint ip= 0;
  sql_mode_t save_sql_mode;
  Query_arena *old_arena;
  /* per-instruction arena */
  MEM_ROOT execute_mem_root;
  Query_arena execute_arena(&execute_mem_root, STMT_INITIALIZED_FOR_SP),
              backup_arena;
  query_id_t old_query_id;
  TABLE *old_derived_tables;
  LEX *old_lex;
  Item_change_list old_change_list;
  String old_packet;
  Object_creation_ctx *saved_creation_ctx;
  Diagnostics_area *caller_da= thd->get_stmt_da();
  Diagnostics_area sp_da(false);

  /*
    Just reporting a stack overrun error
    (@sa check_stack_overrun()) requires stack memory for error
    message buffer. Thus, we have to put the below check
    relatively close to the beginning of the execution stack,
    where available stack margin is still big. As long as the check
    has to be fairly high up the call stack, the amount of memory
    we "book" for has to stay fairly high as well, and hence
    not very accurate. The number below has been calculated
    by trial and error, and reflects the amount of memory necessary
    to execute a single stored procedure instruction, be it either
    an SQL statement, or, heaviest of all, a CALL, which involves
    parsing and loading of another stored procedure into the cache
    (@sa db_load_routine() and Bug#10100).

    TODO: that should be replaced by proper handling of stack overrun error.

    Stack size depends on the platform:
      - for most platforms (8 * STACK_MIN_SIZE) is enough;
      - for Solaris SPARC 64 (10 * STACK_MIN_SIZE) is required.
  */

  {
#if defined(__sparcv9) && defined(__sun)
    const int sp_stack_size= 10 * STACK_MIN_SIZE;
#else
    const int sp_stack_size=  8 * STACK_MIN_SIZE;
#endif

    if (check_stack_overrun(thd, sp_stack_size, (uchar*) &old_packet))
      return true;
  }

  opt_trace_disable_if_no_security_context_access(thd);

  /* init per-instruction memroot */
  init_sql_alloc(key_memory_sp_head_execute_root,
                 &execute_mem_root, MEM_ROOT_BLOCK_SIZE, 0);

  DBUG_ASSERT(!(m_flags & IS_INVOKED));
  m_flags|= IS_INVOKED;
  m_first_instance->m_first_free_instance= m_next_cached_sp;
  if (m_next_cached_sp)
  {
    DBUG_PRINT("info",
               ("first free for 0x%lx ++: 0x%lx->0x%lx  level: %lu  flags %x",
                (ulong)m_first_instance, (ulong) this,
                (ulong) m_next_cached_sp,
                m_next_cached_sp->m_recursion_level,
                m_next_cached_sp->m_flags));
  }
  /*
    Check that if there are not any instances after this one then
    pointer to the last instance points on this instance or if there are
    some instances after this one then recursion level of next instance
    greater then recursion level of current instance on 1
  */
  DBUG_ASSERT((m_next_cached_sp == 0 &&
               m_first_instance->m_last_cached_sp == this) ||
              (m_recursion_level + 1 == m_next_cached_sp->m_recursion_level));

  /*
    NOTE: The SQL Standard does not specify the context that should be
    preserved for stored routines. However, at SAP/Walldorf meeting it was
    decided that current database should be preserved.
  */
  if (m_db.length &&
      (err_status= mysql_opt_change_db(thd, to_lex_cstring(m_db),
                                       &saved_cur_db_name, false,
                                       &cur_db_changed)))
  {
    goto done;
  }

  thd->is_slave_error= 0;
  old_arena= thd->stmt_arena;

  /* Push a new Diagnostics Area. */
  thd->push_diagnostics_area(&sp_da);

  /*
    Switch query context. This has to be done early as this is sometimes
    allocated trough sql_alloc
  */
  saved_creation_ctx= m_creation_ctx->set_n_backup(thd);

  /*
    We have to save/restore this info when we are changing call level to
    be able properly do close_thread_tables() in instructions.
  */
  old_query_id= thd->query_id;
  old_derived_tables= thd->derived_tables;
  thd->derived_tables= 0;
  save_sql_mode= thd->variables.sql_mode;
  thd->variables.sql_mode= m_sql_mode;
  /**
    When inside a substatement (a stored function or trigger
    statement), clear the metadata observer in THD, if any.
    Remember the value of the observer here, to be able
    to restore it when leaving the substatement.

    We reset the observer to suppress errors when a substatement
    uses temporary tables. If a temporary table does not exist
    at start of the main statement, it's not prelocked
    and thus is not validated with other prelocked tables.

    Later on, when the temporary table is opened, metadata
    versions mismatch, expectedly.

    The proper solution for the problem is to re-validate tables
    of substatements (Bug#12257, Bug#27011, Bug#32868, Bug#33000),
    but it's not implemented yet.
  */
  thd->push_reprepare_observer(NULL);

  /*
    It is also more efficient to save/restore current thd->lex once when
    do it in each instruction
  */
  old_lex= thd->lex;
  /*
    We should also save Item tree change list to avoid rollback something
    too early in the calling query.
  */
  thd->change_list.move_elements_to(&old_change_list);

  if (thd->is_classic_protocol())
  {
    /*
      Cursors will use thd->packet, so they may corrupt data which was
      prepared for sending by upper level. OTOH cursors in the same routine
      can share this buffer safely so let use use routine-local packet
      instead of having own packet buffer for each cursor.

      It is probably safe to use same thd->convert_buff everywhere.
    */
    old_packet.swap(*thd->get_protocol_classic()->get_packet());
  }

  /*
    Switch to per-instruction arena here. We can do it since we cleanup
    arena after every instruction.
  */
  thd->set_n_backup_active_arena(&execute_arena, &backup_arena);

  /*
    Save callers arena in order to store instruction results and out
    parameters in it later during sp_eval_func_item()
  */
  thd->sp_runtime_ctx->callers_arena= &backup_arena;

#if defined(ENABLED_PROFILING)
  /* Discard the initial part of executing routines. */
  thd->profiling.discard_current_query();
#endif
  do
  {
    sp_instr *i;

#if defined(ENABLED_PROFILING)
    /*
     Treat each "instr" of a routine as discrete unit that could be profiled.
     Profiling only records information for segments of code that set the
     source of the query, and almost all kinds of instructions in s-p do not.
    */
    thd->profiling.finish_current_query();
    thd->profiling.start_new_query("continuing inside routine");
#endif

    /* get_instr returns NULL when we're done. */
    i = get_instr(ip);
    if (i == NULL)
    {
#if defined(ENABLED_PROFILING)
      thd->profiling.discard_current_query();
#endif
      break;
    }

    DBUG_PRINT("execute", ("Instruction %u", ip));

    /*
      We need to reset start_time to allow for time to flow inside a stored
      procedure. This is only done for SP since time is suppose to be constant
      during execution of triggers and functions.
    */
    reset_start_time_for_sp(thd);

    /*
      We have to set thd->stmt_arena before executing the instruction
      to store in the instruction free_list all new items, created
      during the first execution (for example expanding of '*' or the
      items made during other permanent subquery transformations).
    */
    thd->stmt_arena= i;

    /*
      Will write this SP statement into binlog separately.
      TODO: consider changing the condition to "not inside event union".
    */
    if (thd->locked_tables_mode <= LTM_LOCK_TABLES)
      thd->user_var_events_alloc= thd->mem_root;

    sql_digest_state digest_state;
    sql_digest_state *parent_digest= thd->m_digest;
    thd->m_digest= & digest_state;

#ifdef HAVE_PSI_STATEMENT_INTERFACE
    PSI_statement_locker_state psi_state;
    PSI_statement_info *psi_info = i->get_psi_info();
    PSI_statement_locker *parent_locker;

    parent_locker= thd->m_statement_psi;
    thd->m_statement_psi= MYSQL_START_STATEMENT(&psi_state, psi_info->m_key,
                                                thd->db().str,
                                                thd->db().length,
                                                thd->charset(),
                                                this->m_sp_share);
#endif

    /*
      For now, we're mostly concerned with sp_instr_stmt, but that's
      likely to change in the future, so we'll do it right from the
      start.
    */
    if (thd->rewritten_query.length())
      thd->rewritten_query.mem_free();

    err_status= i->execute(thd, &ip);

#ifdef HAVE_PSI_STATEMENT_INTERFACE
    MYSQL_END_STATEMENT(thd->m_statement_psi, thd->get_stmt_da());
    thd->m_statement_psi= parent_locker;
#endif

    thd->m_digest= parent_digest;

    if (i->free_list)
      cleanup_items(i->free_list);

    /*
      If we've set thd->user_var_events_alloc to mem_root of this SP
      statement, clean all the events allocated in it.
    */
    if (thd->locked_tables_mode <= LTM_LOCK_TABLES)
    {
      thd->user_var_events.clear();
      thd->user_var_events_alloc= NULL;//DEBUG
    }

    /* we should cleanup free_list and memroot, used by instruction */
    thd->cleanup_after_query();
    free_root(&execute_mem_root, MYF(0));

    /*
      Find and process SQL handlers unless it is a fatal error (fatal
      errors are not catchable by SQL handlers) or the connection has been
      killed during execution.
    */
    if (!thd->is_fatal_error && !thd->killed_errno() &&
        thd->sp_runtime_ctx->handle_sql_condition(thd, &ip, i))
    {
      err_status= FALSE;
    }

    /* Reset sp_rcontext::end_partial_result_set flag. */
    thd->sp_runtime_ctx->end_partial_result_set= FALSE;

  } while (!err_status && !thd->killed && !thd->is_fatal_error);

#if defined(ENABLED_PROFILING)
  thd->profiling.finish_current_query();
  thd->profiling.start_new_query("tail end of routine");
#endif

  /* Restore query context. */

  m_creation_ctx->restore_env(thd, saved_creation_ctx);

  /* Restore arena. */

  thd->restore_active_arena(&execute_arena, &backup_arena);

  thd->sp_runtime_ctx->pop_all_cursors(); // To avoid memory leaks after an error

  if(thd->is_classic_protocol())
    /* Restore all saved */
    old_packet.swap(*thd->get_protocol_classic()->get_packet());
  DBUG_ASSERT(thd->change_list.is_empty());
  old_change_list.move_elements_to(&thd->change_list);
  thd->lex= old_lex;
  thd->set_query_id(old_query_id);
  DBUG_ASSERT(!thd->derived_tables);
  thd->derived_tables= old_derived_tables;
  thd->variables.sql_mode= save_sql_mode;
  thd->pop_reprepare_observer();

  thd->stmt_arena= old_arena;
  state= STMT_EXECUTED;

  if (err_status && thd->is_error() && !caller_da->is_error())
  {
    /*
      If the SP ended with an exception, transfer the exception condition
      information to the Diagnostics Area of the caller.

      Note that no error might be set yet in the case of kill.
      It will be set later by mysql_execute_command() / execute_trigger().

      In the case of multi update, it is possible that we can end up
      executing a trigger after the update has failed. In this case,
      keep the exception condition from the caller_da and don't transfer.
    */
    caller_da->set_error_status(thd->get_stmt_da()->mysql_errno(),
                                thd->get_stmt_da()->message_text(),
                                thd->get_stmt_da()->returned_sqlstate());
  }

  /*
    - conditions generated during trigger execution should not be
    propagated to the caller on success;   (merge_da_on_success)
    - if there was an exception during execution, conditions should be
    propagated to the caller in any case.  (err_status)
  */
  if (err_status || merge_da_on_success)
  {
    /*
      If a routine body is empty or if a routine did not generate any
      conditions, do not duplicate our own contents by appending the contents
      of the called routine. We know that the called routine did not change its
      Diagnostics Area.

      On the other hand, if the routine body is not empty and some statement
      in the routine generates a condition, Diagnostics Area is guaranteed to
      have changed. In this case we know that the routine Diagnostics Area
      contains only new conditions, and thus we perform a copy.

      We don't use push_warning() here as to avoid invocation of
      condition handlers or escalation of warnings to errors.
    */
    if (!err_status && thd->get_stmt_da() != &sp_da)
    {
      /*
        If we are RETURNing directly from a handler and the handler has
        executed successfully, only transfer the conditions that were
        raised during handler execution. Conditions that were present
        when the handler was activated, are considered handled.
      */
      caller_da->copy_new_sql_conditions(thd, thd->get_stmt_da());
    }
    else // err_status || thd->get_stmt_da() == sp_da
    {
      /*
        If we ended with an exception, or the SP exited without any handler
        active, transfer all conditions to the Diagnostics Area of the caller.
      */
      caller_da->copy_sql_conditions_from_da(thd, thd->get_stmt_da());
    }
  }

  // Restore the caller's original Diagnostics Area.
  while (thd->get_stmt_da() != &sp_da)
    thd->pop_diagnostics_area();
  thd->pop_diagnostics_area();
  DBUG_ASSERT(thd->get_stmt_da() == caller_da);

 done:
  DBUG_PRINT("info", ("err_status: %d  killed: %d  is_slave_error: %d  report_error: %d",
                      err_status, thd->killed, thd->is_slave_error,
                      thd->is_error()));

  if (thd->killed)
    err_status= TRUE;
  /*
    If the DB has changed, the pointer has changed too, but the
    original thd->db will then have been freed
  */
  if (cur_db_changed && thd->killed != THD::KILL_CONNECTION)
  {
    /*
      Force switching back to the saved current database, because it may be
      NULL. In this case, mysql_change_db() would generate an error.
    */

    err_status|= mysql_change_db(thd, to_lex_cstring(saved_cur_db_name), true);
  }
  m_flags&= ~IS_INVOKED;
  DBUG_PRINT("info",
             ("first free for 0x%lx --: 0x%lx->0x%lx, level: %lu, flags %x",
              (ulong) m_first_instance,
              (ulong) m_first_instance->m_first_free_instance,
              (ulong) this, m_recursion_level, m_flags));
  /*
    Check that we have one of following:

    1) there are not free instances which means that this instance is last
    in the list of instances (pointer to the last instance point on it and
    there are not other instances after this one in the list)

    2) There are some free instances which mean that first free instance
    should go just after this one and recursion level of that free instance
    should be on 1 more then recursion level of this instance.
  */
  DBUG_ASSERT((m_first_instance->m_first_free_instance == 0 &&
               this == m_first_instance->m_last_cached_sp &&
               m_next_cached_sp == 0) ||
              (m_first_instance->m_first_free_instance != 0 &&
               m_first_instance->m_first_free_instance == m_next_cached_sp &&
               m_first_instance->m_first_free_instance->m_recursion_level ==
               m_recursion_level + 1));
  m_first_instance->m_first_free_instance= this;

  return err_status;
}


bool sp_head::execute_trigger(THD *thd,
                              const LEX_CSTRING &db_name,
                              const LEX_CSTRING &table_name,
                              GRANT_INFO *grant_info)
{
  sp_rcontext *parent_sp_runtime_ctx = thd->sp_runtime_ctx;
  bool err_status= FALSE;
  MEM_ROOT call_mem_root;
  Query_arena call_arena(&call_mem_root, Query_arena::STMT_INITIALIZED_FOR_SP);
  Query_arena backup_arena;

  DBUG_ENTER("sp_head::execute_trigger");
  DBUG_PRINT("info", ("trigger %s", m_name.str));

#ifndef NO_EMBEDDED_ACCESS_CHECKS
  Security_context *save_ctx= NULL;
  LEX_CSTRING definer_user= {m_definer_user.str, m_definer_user.length};
  LEX_CSTRING definer_host= {m_definer_host.str, m_definer_host.length};

  if (m_chistics->suid != SP_IS_NOT_SUID &&
      m_security_ctx.change_security_context(thd,
                                             definer_user,
                                             definer_host,
                                             &m_db,
                                             &save_ctx))
    DBUG_RETURN(true);

  /*
    Fetch information about table-level privileges for subject table into
    GRANT_INFO instance. The access check itself will happen in
    Item_trigger_field, where this information will be used along with
    information about column-level privileges.
  */

  fill_effective_table_privileges(thd,
                                  grant_info,
                                  db_name.str,
                                  table_name.str);

  /* Check that the definer has TRIGGER privilege on the subject table. */

  if (!(grant_info->privilege & TRIGGER_ACL))
  {
    char priv_desc[128];
    get_privilege_desc(priv_desc, sizeof(priv_desc), TRIGGER_ACL);

    my_error(ER_TABLEACCESS_DENIED_ERROR, MYF(0), priv_desc,
             thd->security_context()->priv_user().str,
             thd->security_context()->host_or_ip().str,
             table_name.str);

    m_security_ctx.restore_security_context(thd, save_ctx);
    DBUG_RETURN(true);
  }
  /*
    Optimizer trace note: we needn't explicitly test here that the connected
    user has TRIGGER privilege: assume he doesn't have it; two possibilities:
    - connected user == definer: then we threw an error just above;
    - connected user != definer: then in sp_head::execute(), when checking the
    security context we will disable tracing.
  */
#endif // NO_EMBEDDED_ACCESS_CHECKS

  /*
    Prepare arena and memroot for objects which lifetime is whole
    duration of trigger call (sp_rcontext, it's tables and items,
    sp_cursor and Item_cache holders for case expressions).  We can't
    use caller's arena/memroot for those objects because in this case
    some fixed amount of memory will be consumed for each trigger
    invocation and so statements which involve lot of them will hog
    memory.

    TODO: we should create sp_rcontext once per command and reuse it
    on subsequent executions of a trigger.
  */
  init_sql_alloc(key_memory_sp_head_call_root,
                 &call_mem_root, MEM_ROOT_BLOCK_SIZE, 0);
  thd->set_n_backup_active_arena(&call_arena, &backup_arena);

  sp_rcontext *trigger_runtime_ctx=
    sp_rcontext::create(thd, m_root_parsing_ctx, NULL);

  if (!trigger_runtime_ctx)
  {
    err_status= TRUE;
    goto err_with_cleanup;
  }

  trigger_runtime_ctx->sp= this;
  thd->sp_runtime_ctx= trigger_runtime_ctx;

#ifdef HAVE_PSI_SP_INTERFACE
  PSI_sp_locker_state psi_state;
  PSI_sp_locker *locker;

  locker= MYSQL_START_SP(&psi_state, m_sp_share);
#endif
  err_status= execute(thd, FALSE);
#ifdef HAVE_PSI_SP_INTERFACE
  MYSQL_END_SP(locker);
#endif

err_with_cleanup:
  thd->restore_active_arena(&call_arena, &backup_arena);

#ifndef NO_EMBEDDED_ACCESS_CHECKS
  m_security_ctx.restore_security_context(thd, save_ctx);
#endif // NO_EMBEDDED_ACCESS_CHECKS

  delete trigger_runtime_ctx;
  call_arena.free_items();
  free_root(&call_mem_root, MYF(0));
  thd->sp_runtime_ctx= parent_sp_runtime_ctx;

  if (thd->killed)
    thd->send_kill_message();

  DBUG_RETURN(err_status);
}


bool sp_head::execute_function(THD *thd, Item **argp, uint argcount,
                               Field *return_value_fld)
{
  ulonglong binlog_save_options= 0;
  bool need_binlog_call= FALSE;
  uint arg_no;
  sp_rcontext *parent_sp_runtime_ctx = thd->sp_runtime_ctx;
  char buf[STRING_BUFFER_USUAL_SIZE];
  String binlog_buf(buf, sizeof(buf), &my_charset_bin);
  bool err_status= FALSE;
  MEM_ROOT call_mem_root;
  Query_arena call_arena(&call_mem_root, Query_arena::STMT_INITIALIZED_FOR_SP);
  Query_arena backup_arena;

  DBUG_ENTER("sp_head::execute_function");
  DBUG_PRINT("info", ("function %s", m_name.str));

  // Resetting THD::where to its default value
  thd->where= THD::DEFAULT_WHERE;
  /*
    Check that the function is called with all specified arguments.

    If it is not, use my_error() to report an error, or it will not terminate
    the invoking query properly.
  */
  if (argcount != m_root_parsing_ctx->context_var_count())
  {
    /*
      Need to use my_error here, or it will not terminate the
      invoking query properly.
    */
    my_error(ER_SP_WRONG_NO_OF_ARGS, MYF(0),
             "FUNCTION", m_qname.str,
             m_root_parsing_ctx->context_var_count(), argcount);
    DBUG_RETURN(true);
  }
  /*
    Prepare arena and memroot for objects which lifetime is whole
    duration of function call (sp_rcontext, it's tables and items,
    sp_cursor and Item_cache holders for case expressions).
    We can't use caller's arena/memroot for those objects because
    in this case some fixed amount of memory will be consumed for
    each function/trigger invocation and so statements which involve
    lot of them will hog memory.
    TODO: we should create sp_rcontext once per command and reuse
    it on subsequent executions of a function/trigger.
  */
  init_sql_alloc(key_memory_sp_head_call_root,
                 &call_mem_root, MEM_ROOT_BLOCK_SIZE, 0);
  thd->set_n_backup_active_arena(&call_arena, &backup_arena);

  sp_rcontext *func_runtime_ctx= sp_rcontext::create(thd, m_root_parsing_ctx,
                                                     return_value_fld);

  if (!func_runtime_ctx)
  {
    thd->restore_active_arena(&call_arena, &backup_arena);
    err_status= TRUE;
    goto err_with_cleanup;
  }

  func_runtime_ctx->sp= this;

  /*
    We have to switch temporarily back to callers arena/memroot.
    Function arguments belong to the caller and so the may reference
    memory which they will allocate during calculation long after
    this function call will be finished (e.g. in Item::cleanup()).
  */
  thd->restore_active_arena(&call_arena, &backup_arena);

  /*
    Pass arguments.

    Note, THD::sp_runtime_ctx must not be switched before the arguments are
    passed. Values are taken from the caller's runtime context and set to the
    runtime context of this function.
  */
  for (arg_no= 0; arg_no < argcount; arg_no++)
  {
    /* Arguments must be fixed in Item_func_sp::fix_fields */
    DBUG_ASSERT(argp[arg_no]->fixed);

    err_status= func_runtime_ctx->set_variable(thd, arg_no, &(argp[arg_no]));

    if (err_status)
      goto err_with_cleanup;
  }

  /*
    If row-based binlogging, we don't need to binlog the function's call, let
    each substatement be binlogged its way.
  */
  need_binlog_call= mysql_bin_log.is_open() &&
                    (thd->variables.option_bits & OPTION_BIN_LOG) &&
                    !thd->is_current_stmt_binlog_format_row();

  /*
    Remember the original arguments for unrolled replication of functions
    before they are changed by execution.

    Note, THD::sp_runtime_ctx must not be switched before the arguments are
    logged. Values are taken from the caller's runtime context.
  */
  if (need_binlog_call)
  {
    binlog_buf.length(0);
    binlog_buf.append(STRING_WITH_LEN("SELECT "));
    append_identifier(thd, &binlog_buf, m_db.str, m_db.length);
    binlog_buf.append('.');
    append_identifier(thd, &binlog_buf, m_name.str, m_name.length);
    binlog_buf.append('(');
    for (arg_no= 0; arg_no < argcount; arg_no++)
    {
      String str_value_holder;
      String *str_value;

      if (arg_no)
        binlog_buf.append(',');

      str_value= sp_get_item_value(thd, func_runtime_ctx->get_item(arg_no),
                                   &str_value_holder);

      if (str_value)
        binlog_buf.append(*str_value);
      else
        binlog_buf.append(STRING_WITH_LEN("NULL"));
    }
    binlog_buf.append(')');
  }

  thd->sp_runtime_ctx= func_runtime_ctx;

#ifndef NO_EMBEDDED_ACCESS_CHECKS
  Security_context *save_security_ctx;
  if (set_security_ctx(thd, &save_security_ctx))
  {
    err_status= TRUE;
    goto err_with_cleanup;
  }
#endif

  if (need_binlog_call)
  {
    query_id_t q;
    thd->user_var_events.clear();
    /*
      In case of artificially constructed events for function calls
      we have separate union for each such event and hence can't use
      query_id of real calling statement as the start of all these
      unions (this will break logic of replication of user-defined
      variables). So we use artificial value which is guaranteed to
      be greater than all query_id's of all statements belonging
      to previous events/unions.
      Possible alternative to this is logging of all function invocations
      as one select and not resetting THD::user_var_events before
      each invocation.
    */
    q= my_atomic_load64(&global_query_id); 
    mysql_bin_log.start_union_events(thd, q + 1);
    binlog_save_options= thd->variables.option_bits;
    thd->variables.option_bits&= ~OPTION_BIN_LOG;
  }

  opt_trace_disable_if_no_stored_proc_func_access(thd, this);

  /*
    Switch to call arena/mem_root so objects like sp_cursor or
    Item_cache holders for case expressions can be allocated on it.

    TODO: In future we should associate call arena/mem_root with
          sp_rcontext and allocate all these objects (and sp_rcontext
          itself) on it directly rather than juggle with arenas.
  */
  thd->set_n_backup_active_arena(&call_arena, &backup_arena);

#ifdef HAVE_PSI_SP_INTERFACE
  PSI_sp_locker_state psi_state;
  PSI_sp_locker *locker;

  locker= MYSQL_START_SP(&psi_state, m_sp_share);
#endif
  err_status= execute(thd, TRUE);
#ifdef HAVE_PSI_SP_INTERFACE
  MYSQL_END_SP(locker);
#endif

  thd->restore_active_arena(&call_arena, &backup_arena);

  if (need_binlog_call)
  {
    mysql_bin_log.stop_union_events(thd);
    thd->variables.option_bits= binlog_save_options;
    if (thd->binlog_evt_union.unioned_events)
    {
      int errcode = query_error_code(thd, thd->killed == THD::NOT_KILLED);
      Query_log_event qinfo(thd, binlog_buf.ptr(), binlog_buf.length(),
                            thd->binlog_evt_union.unioned_events_trans, FALSE, FALSE, errcode);
      if (mysql_bin_log.write_event(&qinfo) &&
          thd->binlog_evt_union.unioned_events_trans)
      {
        push_warning(thd, Sql_condition::SL_WARNING, ER_UNKNOWN_ERROR,
                     "Invoked ROUTINE modified a transactional table but MySQL "
                     "failed to reflect this change in the binary log");
        err_status= TRUE;
      }
      thd->user_var_events.clear();
      /* Forget those values, in case more function calls are binlogged: */
      thd->stmt_depends_on_first_successful_insert_id_in_prev_stmt= 0;
      thd->auto_inc_intervals_in_cur_stmt_for_binlog.empty();
    }
  }

  if (!err_status)
  {
    /* We need result only in function but not in trigger */

    if (!thd->sp_runtime_ctx->is_return_value_set())
    {
      my_error(ER_SP_NORETURNEND, MYF(0), m_name.str);
      err_status= TRUE;
    }
  }

#ifndef NO_EMBEDDED_ACCESS_CHECKS
  m_security_ctx.restore_security_context(thd, save_security_ctx);
#endif

err_with_cleanup:
  delete func_runtime_ctx;
  call_arena.free_items();
  free_root(&call_mem_root, MYF(0));
  thd->sp_runtime_ctx= parent_sp_runtime_ctx;

  /*
    If not inside a procedure and a function printing warning
    messages.
  */
  if (need_binlog_call && 
      thd->sp_runtime_ctx == NULL && !thd->binlog_evt_union.do_union)
    thd->issue_unsafe_warnings();

  DBUG_RETURN(err_status);
}


bool sp_head::execute_procedure(THD *thd, List<Item> *args)
{
  bool err_status= FALSE;
  uint params = m_root_parsing_ctx->context_var_count();
  /* Query start time may be reset in a multi-stmt SP; keep this for later. */
  ulonglong utime_before_sp_exec= thd->utime_after_lock;
  sp_rcontext *parent_sp_runtime_ctx= thd->sp_runtime_ctx;
  sp_rcontext *sp_runtime_ctx_saved= thd->sp_runtime_ctx;
  bool save_enable_slow_log= false;
  bool save_log_general= false;

  DBUG_ENTER("sp_head::execute_procedure");
  DBUG_PRINT("info", ("procedure %s", m_name.str));

  if (args->elements != params)
  {
    my_error(ER_SP_WRONG_NO_OF_ARGS, MYF(0), "PROCEDURE",
             m_qname.str, params, args->elements);
    DBUG_RETURN(true);
  }

  if (!parent_sp_runtime_ctx)
  {
    // Create a temporary old context. We need it to pass OUT-parameter values.
    parent_sp_runtime_ctx= sp_rcontext::create(thd, m_root_parsing_ctx, NULL);

    if (!parent_sp_runtime_ctx)
      DBUG_RETURN(true);

    parent_sp_runtime_ctx->sp= 0;
    thd->sp_runtime_ctx= parent_sp_runtime_ctx;

    /* set callers_arena to thd, for upper-level function to work */
    thd->sp_runtime_ctx->callers_arena= thd;
  }

  sp_rcontext *proc_runtime_ctx=
    sp_rcontext::create(thd, m_root_parsing_ctx, NULL);

  if (!proc_runtime_ctx)
  {
    thd->sp_runtime_ctx= sp_runtime_ctx_saved;

    if (!sp_runtime_ctx_saved)
      delete parent_sp_runtime_ctx;

    DBUG_RETURN(true);
  }

  proc_runtime_ctx->sp= this;

  if (params > 0)
  {
    List_iterator<Item> it_args(*args);

    DBUG_PRINT("info",(" %.*s: eval args", (int) m_name.length, m_name.str));

    for (uint i= 0 ; i < params ; i++)
    {
      Item *arg_item= it_args++;

      if (!arg_item)
        break;

      sp_variable *spvar= m_root_parsing_ctx->find_variable(i);

      if (!spvar)
        continue;

      if (spvar->mode != sp_variable::MODE_IN)
      {
        Settable_routine_parameter *srp=
          arg_item->get_settable_routine_parameter();

        if (!srp)
        {
          my_error(ER_SP_NOT_VAR_ARG, MYF(0), i+1, m_qname.str);
          err_status= TRUE;
          break;
        }

        srp->set_required_privilege(spvar->mode == sp_variable::MODE_INOUT);
      }

      if (spvar->mode == sp_variable::MODE_OUT)
      {
        Item_null *null_item= new Item_null();

        if (!null_item ||
            proc_runtime_ctx->set_variable(thd, i, (Item **)&null_item))
        {
          err_status= TRUE;
          break;
        }
      }
      else
      {
        if (proc_runtime_ctx->set_variable(thd, i, it_args.ref()))
        {
          err_status= TRUE;
          break;
        }
      }

      if (thd->variables.session_track_transaction_info > TX_TRACK_NONE)
      {
        ((Transaction_state_tracker *)
         thd->session_tracker.get_tracker(TRANSACTION_INFO_TRACKER))
          ->add_trx_state_from_thd(thd);
      }
    }

    /*
      Okay, got values for all arguments. Close tables that might be used by
      arguments evaluation. If arguments evaluation required prelocking mode,
      we'll leave it here.
    */
    thd->lex->unit->cleanup(true);

    if (!thd->in_sub_stmt)
    {
      thd->get_stmt_da()->set_overwrite_status(true);
      thd->is_error() ? trans_rollback_stmt(thd) : trans_commit_stmt(thd);
      thd->get_stmt_da()->set_overwrite_status(false);
    }

    thd_proc_info(thd, "closing tables");
    close_thread_tables(thd);
    thd_proc_info(thd, 0);

    if (! thd->in_sub_stmt)
    {
      if (thd->transaction_rollback_request)
      {
        trans_rollback_implicit(thd);
        thd->mdl_context.release_transactional_locks();
      }
      else if (! thd->in_multi_stmt_transaction_mode())
        thd->mdl_context.release_transactional_locks();
      else
        thd->mdl_context.release_statement_locks();
    }

    thd->rollback_item_tree_changes();

    DBUG_PRINT("info",(" %.*s: eval args done", (int) m_name.length, 
                       m_name.str));
  }
  if (!(m_flags & LOG_SLOW_STATEMENTS) && thd->enable_slow_log)
  {
    DBUG_PRINT("info", ("Disabling slow log for the execution"));
    save_enable_slow_log= true;
    thd->enable_slow_log= FALSE;
  }
  if (!(m_flags & LOG_GENERAL_LOG) && !(thd->variables.option_bits & OPTION_LOG_OFF))
  {
    DBUG_PRINT("info", ("Disabling general log for the execution"));
    save_log_general= true;
    /* disable this bit */
    thd->variables.option_bits |= OPTION_LOG_OFF;
  }
  thd->sp_runtime_ctx= proc_runtime_ctx;

#ifndef NO_EMBEDDED_ACCESS_CHECKS
  Security_context *save_security_ctx= 0;
  if (!err_status)
    err_status= set_security_ctx(thd, &save_security_ctx);
#endif

  opt_trace_disable_if_no_stored_proc_func_access(thd, this);

#ifdef HAVE_PSI_SP_INTERFACE
  PSI_sp_locker_state psi_state;
  PSI_sp_locker *locker;

  locker= MYSQL_START_SP(&psi_state, m_sp_share);
#endif
  if (!err_status)
    err_status= execute(thd, TRUE);
#ifdef HAVE_PSI_SP_INTERFACE
  MYSQL_END_SP(locker);
#endif

  if (save_log_general)
    thd->variables.option_bits &= ~OPTION_LOG_OFF;
  if (save_enable_slow_log)
    thd->enable_slow_log= true;
  /*
    In the case when we weren't able to employ reuse mechanism for
    OUT/INOUT parameters, we should reallocate memory. This
    allocation should be done on the arena which will live through
    all execution of calling routine.
  */
  thd->sp_runtime_ctx->callers_arena= parent_sp_runtime_ctx->callers_arena;

  if (!err_status && params > 0)
  {
    List_iterator<Item> it_args(*args);

    /*
      Copy back all OUT or INOUT values to the previous frame, or
      set global user variables
    */
    for (uint i= 0 ; i < params ; i++)
    {
      Item *arg_item= it_args++;

      if (!arg_item)
        break;

      sp_variable *spvar= m_root_parsing_ctx->find_variable(i);

      if (spvar->mode == sp_variable::MODE_IN)
        continue;

      Settable_routine_parameter *srp=
        arg_item->get_settable_routine_parameter();

      DBUG_ASSERT(srp);

      if (srp->set_value(thd, parent_sp_runtime_ctx, proc_runtime_ctx->get_item_addr(i)))
      {
        err_status= TRUE;
        break;
      }

      Send_field *out_param_info= new (thd->mem_root) Send_field();
      proc_runtime_ctx->get_item(i)->make_field(out_param_info);
      out_param_info->db_name= m_db.str;
      out_param_info->table_name= m_name.str;
      out_param_info->org_table_name= m_name.str;
      out_param_info->col_name= spvar->name.str;
      out_param_info->org_col_name= spvar->name.str;

      srp->set_out_param_info(out_param_info);
    }
  }

#ifndef NO_EMBEDDED_ACCESS_CHECKS
  if (save_security_ctx)
    m_security_ctx.restore_security_context(thd, save_security_ctx);
#endif

  if (!sp_runtime_ctx_saved)
    delete parent_sp_runtime_ctx;

  delete proc_runtime_ctx;
  thd->sp_runtime_ctx= sp_runtime_ctx_saved;
  thd->utime_after_lock= utime_before_sp_exec;

  /*
    If not insided a procedure and a function printing warning
    messages.
  */ 
  bool need_binlog_call= mysql_bin_log.is_open() &&
                         (thd->variables.option_bits & OPTION_BIN_LOG) &&
                         !thd->is_current_stmt_binlog_format_row();
  if (need_binlog_call && thd->sp_runtime_ctx == NULL &&
      !thd->binlog_evt_union.do_union)
    thd->issue_unsafe_warnings();

  DBUG_RETURN(err_status);
}


bool sp_head::reset_lex(THD *thd)
{
  LEX *oldlex= thd->lex;

  LEX *sublex= new (thd->mem_root)st_lex_local;

  if (!sublex)
    return true;

  thd->lex= sublex;
  m_parser_data.push_lex(oldlex);

  /* Reset most stuff. */
  lex_start(thd);

  /* And keep the SP stuff too */
  sublex->sphead= oldlex->sphead;
  sublex->set_sp_current_parsing_ctx(oldlex->get_sp_current_parsing_ctx());
  sublex->sp_lex_in_use= FALSE;

  /* Reset type info. */

  sublex->charset= NULL;
  sublex->length= NULL;
  sublex->dec= NULL;
  sublex->interval_list.empty();
  sublex->type= 0;

  /* Reset part of parser state which needs this. */
  thd->m_parser_state->m_yacc.reset_before_substatement();

  return false;
}


bool sp_head::restore_lex(THD *thd)
{
  LEX *sublex= thd->lex;

  sublex->set_trg_event_type_for_tables();

  LEX *oldlex= m_parser_data.pop_lex();

  if (!oldlex)
    return false; // Nothing to restore

  /* If this substatement is unsafe, the entire routine is too. */
  DBUG_PRINT("info", ("lex->get_stmt_unsafe_flags: 0x%x",
                      thd->lex->get_stmt_unsafe_flags()));
  unsafe_flags|= sublex->get_stmt_unsafe_flags();

  /*
    Add routines which are used by statement to respective set for
    this routine.
  */
  if (sp_update_sp_used_routines(&m_sroutines, &sublex->sroutines))
    return true;

  /* If this substatement is a update query, then mark MODIFIES_DATA */
  if (is_update_query(sublex->sql_command))
    m_flags|= MODIFIES_DATA;

  /*
    Merge tables used by this statement (but not by its functions or
    procedures) to multiset of tables used by this routine.
  */
  merge_table_list(thd, sublex->query_tables, sublex);

  if (!sublex->sp_lex_in_use)
  {
    sublex->sphead= NULL;
    lex_end(sublex);
    delete sublex;
  }

  thd->lex= oldlex;
  return false;
}

void sp_head::set_info(longlong created,
                       longlong modified,
                       st_sp_chistics *chistics,
                       sql_mode_t sql_mode)
{
  m_created= created;
  m_modified= modified;
  m_chistics= (st_sp_chistics *) memdup_root(mem_root, (char*) chistics,
                                             sizeof(*chistics));
  if (m_chistics->comment.length == 0)
    m_chistics->comment.str= 0;
  else
    m_chistics->comment.str= strmake_root(mem_root,
                                          m_chistics->comment.str,
                                          m_chistics->comment.length);
  m_sql_mode= sql_mode;
}


void sp_head::set_definer(const char *definer, size_t definerlen)
{
  char user_name_holder[USERNAME_LENGTH + 1];
  LEX_CSTRING user_name= { user_name_holder, USERNAME_LENGTH };

  char host_name_holder[HOSTNAME_LENGTH + 1];
  LEX_CSTRING host_name= { host_name_holder, HOSTNAME_LENGTH };

  parse_user(definer, definerlen,
             user_name_holder, &user_name.length,
             host_name_holder, &host_name.length);

  set_definer(user_name, host_name);
}


void sp_head::set_definer(const LEX_CSTRING &user_name,
                          const LEX_CSTRING &host_name)
{
  m_definer_user.str= strmake_root(mem_root, user_name.str, user_name.length);
  m_definer_user.length= user_name.length;

  m_definer_host.str= strmake_root(mem_root, host_name.str, host_name.length);
  m_definer_host.length= host_name.length;
}


bool sp_head::show_create_routine(THD *thd, enum_sp_type type)
{
  const char *col1_caption= (type == SP_TYPE_PROCEDURE) ?
                            "Procedure" : "Function";

  const char *col3_caption= (type == SP_TYPE_PROCEDURE) ?
                            "Create Procedure" : "Create Function";

  bool err_status;

  Protocol *protocol= thd->get_protocol();
  List<Item> fields;

  LEX_STRING sql_mode;

  bool full_access;

  DBUG_ASSERT(type == SP_TYPE_PROCEDURE || type == SP_TYPE_FUNCTION);

  if (check_show_access(thd, &full_access))
    return true;

  sql_mode_string_representation(thd, m_sql_mode, &sql_mode);

  /* Send header. */

  fields.push_back(new Item_empty_string(col1_caption, NAME_CHAR_LEN));
  fields.push_back(new Item_empty_string("sql_mode", sql_mode.length));

  {
    /*
      NOTE: SQL statement field must be not less than 1024 in order not to
      confuse old clients.
    */

    Item_empty_string *stmt_fld=
      new Item_empty_string(col3_caption,
                            std::max<size_t>(m_defstr.length, 1024U));

    stmt_fld->maybe_null= TRUE;

    fields.push_back(stmt_fld);
  }

  fields.push_back(new Item_empty_string("character_set_client",
                                         MY_CS_NAME_SIZE));

  fields.push_back(new Item_empty_string("collation_connection",
                                         MY_CS_NAME_SIZE));

  fields.push_back(new Item_empty_string("Database Collation",
                                         MY_CS_NAME_SIZE));

  if (thd->send_result_metadata(&fields,
                                Protocol::SEND_NUM_ROWS | Protocol::SEND_EOF))
  {
    return true;
  }

  /* Send data. */

  protocol->start_row();

  protocol->store(m_name.str, m_name.length, system_charset_info);
  protocol->store(sql_mode.str, sql_mode.length, system_charset_info);

  if (full_access)
    protocol->store(m_defstr.str, m_defstr.length,
                    m_creation_ctx->get_client_cs());
  else
    protocol->store_null();


  protocol->store(m_creation_ctx->get_client_cs()->csname, system_charset_info);
  protocol->store(m_creation_ctx->get_connection_cl()->name, system_charset_info);
  protocol->store(m_creation_ctx->get_db_cl()->name, system_charset_info);

  err_status= protocol->end_row();

  if (!err_status)
    my_eof(thd);

  return err_status;
}


bool sp_head::add_instr(THD *thd, sp_instr *instr)
{
  m_parser_data.process_new_sp_instr(thd, instr);

  if (m_type == SP_TYPE_TRIGGER && m_cur_instr_trig_field_items.elements)
  {
    SQL_I_List<Item_trigger_field> *instr_trig_fld_list;
    /*
      Move all the Item_trigger_field from "sp_head::
      m_cur_instr_trig_field_items" to the per instruction Item_trigger_field
      list "sp_lex_instr::m_trig_field_list" and clear "sp_head::
      m_cur_instr_trig_field_items".
    */
    if ((instr_trig_fld_list= instr->get_instr_trig_field_list()) != NULL)
    {
      m_cur_instr_trig_field_items.save_and_clear(instr_trig_fld_list);
      m_list_of_trig_fields_item_lists.link_in_list(instr_trig_fld_list,
        &instr_trig_fld_list->first->next_trig_field_list);
    }
  }

  /*
    Memory root of every instruction is designated for permanent
    transformations (optimizations) made on the parsed tree during
    the first execution. It points to the memory root of the
    entire stored procedure, as their life span is equal.
  */
  instr->mem_root= get_persistent_mem_root();

  return m_instructions.push_back(instr);
}


void sp_head::optimize()
{
  List<sp_branch_instr> bp;
  sp_instr *i;
  uint src, dst;

  opt_mark();

  bp.empty();
  src= dst= 0;
  while ((i= get_instr(src)))
  {
    if (!i->opt_is_marked())
    {
      delete i;
      src+= 1;
    }
    else
    {
      if (src != dst)
      {
        m_instructions[dst]= i;

        /* Move the instruction and update prev. jumps */
        sp_branch_instr *ibp;
        List_iterator_fast<sp_branch_instr> li(bp);

        while ((ibp= li++))
          ibp->set_destination(src, dst);
      }
      i->opt_move(dst, &bp);
      src+= 1;
      dst+= 1;
    }
  }

  m_instructions.resize(dst);
  bp.empty();
}


void sp_head::add_mark_lead(uint ip, List<sp_instr> *leads)
{
  sp_instr *i= get_instr(ip);

  if (i && !i->opt_is_marked())
    leads->push_front(i);
}


void sp_head::opt_mark()
{
  uint ip;
  sp_instr *i;
  List<sp_instr> leads;

  /*
    Forward flow analysis algorithm in the instruction graph:
    - first, add the entry point in the graph (the first instruction) to the
      'leads' list of paths to explore.
    - while there are still leads to explore:
      - pick one lead, and follow the path forward. Mark instruction reached.
        Stop only if the end of the routine is reached, or the path converge
        to code already explored (marked).
      - while following a path, collect in the 'leads' list any fork to
        another path (caused by conditional jumps instructions), so that these
        paths can be explored as well.
  */

  /* Add the entry point */
  i= get_instr(0);
  leads.push_front(i);

  /* For each path of code ... */
  while (leads.elements != 0)
  {
    i= leads.pop();

    /* Mark the entire path, collecting new leads. */
    while (i && !i->opt_is_marked())
    {
      ip= i->opt_mark(this, & leads);
      i= get_instr(ip);
    }
  }
}


#ifndef DBUG_OFF
bool sp_head::show_routine_code(THD *thd)
{
  Protocol *protocol= thd->get_protocol();
  char buff[2048];
  String buffer(buff, sizeof(buff), system_charset_info);
  List<Item> field_list;
  sp_instr *i;
  bool full_access;
  bool res= false;
  uint ip;

  if (check_show_access(thd, &full_access) || !full_access)
    return true;

  field_list.push_back(new Item_uint(NAME_STRING("Pos"), 0, 9));
  // 1024 is for not to confuse old clients
  field_list.push_back(new Item_empty_string("Instruction",
                                             std::max<size_t>(buffer.length(), 1024U)));
  if (thd->send_result_metadata(&field_list,
                                Protocol::SEND_NUM_ROWS | Protocol::SEND_EOF))
    return true;

  for (ip= 0; (i = get_instr(ip)) ; ip++)
  {
    /*
      Consistency check. If these are different something went wrong
      during optimization.
    */
    if (ip != i->get_ip())
    {
      const char *format= "Instruction at position %u has m_ip=%u";
      char tmp[sizeof(format) + 2 * sizeof(uint) + 1];

      sprintf(tmp, format, ip, i->get_ip());
      /*
        Since this is for debugging purposes only, we don't bother to
        introduce a special error code for it.
      */
      push_warning(thd, Sql_condition::SL_WARNING, ER_UNKNOWN_ERROR, tmp);
    }
    protocol->start_row();
    protocol->store((longlong)ip);

    buffer.set("", 0, system_charset_info);
    i->print(&buffer);
    protocol->store(buffer.ptr(), buffer.length(), system_charset_info);
    if ((res= protocol->end_row()))
      break;
  }

  if (!res)
    my_eof(thd);

  return res;
}
#endif // ifndef DBUG_OFF


bool sp_head::merge_table_list(THD *thd,
                               TABLE_LIST *table,
                               LEX *lex_for_tmp_check)
{
  if (lex_for_tmp_check->sql_command == SQLCOM_DROP_TABLE &&
      lex_for_tmp_check->drop_temporary)
    return true;

  for (uint i= 0 ; i < m_sptabs.records ; i++)
  {
    SP_TABLE *tab= (SP_TABLE*) my_hash_element(&m_sptabs, i);
    tab->query_lock_count= 0;
  }

  for (; table ; table= table->next_global)
    if (!table->is_derived() && !table->schema_table)
    {
      /*
        Structure of key for the multi-set is "db\0table\0alias\0".
        Since "alias" part can have arbitrary length we use String
        object to construct the key. By default String will use
        buffer allocated on stack with NAME_LEN bytes reserved for
        alias, since in most cases it is going to be smaller than
        NAME_LEN bytes.
      */
      char tname_buff[(NAME_LEN + 1) * 3];
      String tname(tname_buff, sizeof(tname_buff), &my_charset_bin);
      size_t temp_table_key_length;

      tname.length(0);
      tname.append(table->db, table->db_length);
      tname.append('\0');
      tname.append(table->table_name, table->table_name_length);
      tname.append('\0');
      temp_table_key_length= tname.length();
      tname.append(table->alias);
      tname.append('\0');

      /*
        We ignore alias when we check if table was already marked as temporary
        (and therefore should not be prelocked). Otherwise we will erroneously
        treat table with same name but with different alias as non-temporary.
      */

      SP_TABLE *tab;

      if ((tab= (SP_TABLE*) my_hash_search(&m_sptabs, (uchar *)tname.ptr(),
                                           tname.length())) ||
          ((tab= (SP_TABLE*) my_hash_search(&m_sptabs, (uchar *)tname.ptr(),
                                            temp_table_key_length)) &&
           tab->temp))
      {
        if (tab->lock_type < table->lock_type)
          tab->lock_type= table->lock_type; // Use the table with the highest lock type
        tab->query_lock_count++;
        if (tab->query_lock_count > tab->lock_count)
          tab->lock_count++;
        tab->trg_event_map|= table->trg_event_map;
      }
      else
      {
        if (!(tab= (SP_TABLE *)thd->mem_calloc(sizeof(SP_TABLE))))
          return false;
        if (lex_for_tmp_check->sql_command == SQLCOM_CREATE_TABLE &&
            lex_for_tmp_check->query_tables == table &&
            lex_for_tmp_check->create_info.options & HA_LEX_CREATE_TMP_TABLE)
        {
          tab->temp= true;
          tab->qname.length= temp_table_key_length;
        }
        else
          tab->qname.length= tname.length();
        tab->qname.str= (char*) thd->memdup(tname.ptr(), tab->qname.length);
        if (!tab->qname.str)
          return false;
        tab->table_name_length= table->table_name_length;
        tab->db_length= table->db_length;
        tab->lock_type= table->lock_type;
        tab->lock_count= tab->query_lock_count= 1;
        tab->trg_event_map= table->trg_event_map;
        if (my_hash_insert(&m_sptabs, (uchar *)tab))
          return false;
      }
    }
  return true;
}


void sp_head::add_used_tables_to_table_list(THD *thd,
                                            TABLE_LIST ***query_tables_last_ptr,
                                            enum_sql_command sql_command,
                                            TABLE_LIST *belong_to_view)
{
  /*
    Use persistent arena for table list allocation to be PS/SP friendly.
    Note that we also have to copy database/table names and alias to PS/SP
    memory since current instance of sp_head object can pass away before
    next execution of PS/SP for which tables are added to prelocking list.
    This will be fixed by introducing of proper invalidation mechanism
    once new TDC is ready.
  */
  Prepared_stmt_arena_holder ps_arena_holder(thd);

  for (uint i= 0; i < m_sptabs.records; i++)
  {
<<<<<<< HEAD
    char *tab_buff, *key_buff;
    SP_TABLE *stab= (SP_TABLE*) my_hash_element(&m_sptabs, i);
    if (stab->temp || stab->lock_type == TL_IGNORE)
=======
    SP_TABLE *stab= pointer_cast<SP_TABLE*>(my_hash_element(&m_sptabs, i));
    if (stab->temp)
>>>>>>> 2076ad6e
      continue;

    char *tab_buff= static_cast<char*>
      (thd->alloc(ALIGN_SIZE(sizeof(TABLE_LIST)) * stab->lock_count));
    char *key_buff= static_cast<char*>(thd->memdup(stab->qname.str,
                                                   stab->qname.length));
    if (!tab_buff || !key_buff)
      return;

    for (uint j= 0; j < stab->lock_count; j++)
    {
      /*
        Since we don't allow DDL on base tables in prelocked mode it
        is safe to infer the type of metadata lock from the type of
        table lock.
      */
      enum_mdl_type mdl_lock_type;

      if (sql_command == SQLCOM_LOCK_TABLES)
      {
        /*
          We are building a table list for LOCK TABLES. We need to
          acquire "strong" locks to ensure that LOCK TABLES properly
          works for storage engines which don't use THR_LOCK locks.
        */
        mdl_lock_type= (stab->lock_type >= TL_WRITE_ALLOW_WRITE) ?
                       MDL_SHARED_NO_READ_WRITE : MDL_SHARED_READ_ONLY;
      }
      else
      {
        /*
          For other statements "normal" locks can be acquired.
          Let us respect explicit LOW_PRIORITY clause if was used
          in the routine.
        */
        mdl_lock_type= mdl_type_for_dml(stab->lock_type);
      }

      TABLE_LIST *table= pointer_cast<TABLE_LIST*>(tab_buff);
      table->init_one_table(key_buff, stab->db_length,
                            key_buff + stab->db_length + 1,
                            stab->table_name_length,
                            key_buff + stab->db_length + 1 +
                            stab->table_name_length + 1,
                            stab->lock_type, mdl_lock_type);

      table->cacheable_table= 1;
      table->prelocking_placeholder= 1;
      table->belong_to_view= belong_to_view;
      table->trg_event_map= stab->trg_event_map;

      /* Everyting else should be zeroed */

      **query_tables_last_ptr= table;
      table->prev_global= *query_tables_last_ptr;
      *query_tables_last_ptr= &table->next_global;

      tab_buff+= ALIGN_SIZE(sizeof(TABLE_LIST));
    }
  }
}


bool sp_head::check_show_access(THD *thd, bool *full_access)
{
  TABLE_LIST tables;
  memset(&tables, 0, sizeof(tables));
  tables.db= (char*) "mysql";
  tables.table_name= tables.alias= (char*) "proc";

  *full_access=
    ((!check_table_access(thd, SELECT_ACL, &tables, false, 1, true) &&
      (tables.grant.privilege & SELECT_ACL) != 0) ||
     (!strcmp(m_definer_user.str, thd->security_context()->priv_user().str) &&
      !strcmp(m_definer_host.str, thd->security_context()->priv_host().str)));

  return *full_access ?
         false :
         check_some_routine_access(thd, m_db.str, m_name.str,
                                   m_type == SP_TYPE_PROCEDURE);
}


#ifndef NO_EMBEDDED_ACCESS_CHECKS
bool sp_head::set_security_ctx(THD *thd, Security_context **save_ctx)
{
  *save_ctx= NULL;
  LEX_CSTRING definer_user= {m_definer_user.str, m_definer_user.length};
  LEX_CSTRING definer_host= {m_definer_host.str, m_definer_host.length};

  if (m_chistics->suid != SP_IS_NOT_SUID &&
      m_security_ctx.change_security_context(thd,
                                             definer_user, definer_host,
                                             &m_db, save_ctx))
  {
    return true;
  }

  /*
    If we changed context to run as another user, we need to check the
    access right for the new context again as someone may have revoked
    the right to use the procedure from this user.
  */

  if (*save_ctx &&
      check_routine_access(thd, EXECUTE_ACL, m_db.str, m_name.str,
                           m_type == SP_TYPE_PROCEDURE, false))
  {
    m_security_ctx.restore_security_context(thd, *save_ctx);
    *save_ctx= NULL;
    return true;
  }

  return false;
}
#endif // ! NO_EMBEDDED_ACCESS_CHECKS


///////////////////////////////////////////////////////////////////////////
// sp_parser_data implementation.
///////////////////////////////////////////////////////////////////////////


void sp_parser_data::start_parsing_sp_body(THD *thd, sp_head *sp)
{
  m_saved_memroot= thd->mem_root;
  m_saved_free_list= thd->free_list;

  thd->mem_root= sp->get_persistent_mem_root();
  thd->free_list= NULL;
}


bool sp_parser_data::add_backpatch_entry(sp_branch_instr *i,
                                         sp_label *label)
{
  Backpatch_info *bp= (Backpatch_info *)sql_alloc(sizeof(Backpatch_info));

  if (!bp)
    return true;

  bp->label= label;
  bp->instr= i;
  return m_backpatch.push_front(bp);
}


void sp_parser_data::do_backpatch(sp_label *label, uint dest)
{
  Backpatch_info *bp;
  List_iterator_fast<Backpatch_info> li(m_backpatch);

  while ((bp= li++))
  {
    if (bp->label == label)
      bp->instr->backpatch(dest);
  }
}


bool sp_parser_data::add_cont_backpatch_entry(sp_lex_branch_instr *i)
{
  i->set_cont_dest(m_cont_level);
  return m_cont_backpatch.push_front(i);
}


void sp_parser_data::do_cont_backpatch(uint dest)
{
  sp_lex_branch_instr *i;

  while ((i= m_cont_backpatch.head()) && i->get_cont_dest() == m_cont_level)
  {
    i->set_cont_dest(dest);
    m_cont_backpatch.pop();
  }

  --m_cont_level;
}


void sp_parser_data::process_new_sp_instr(THD* thd, sp_instr *i)
{
  /*
    thd->free_list should be cleaned here because it's implicitly expected
    that that process_new_sp_instr() (called from sp_head::add_instr) is
    called as the last action after parsing the SP-instruction's SQL query.

    Thus, at this point thd->free_list contains all Item-objects, created for
    this SP-instruction.

    Next SP-instruction should start its own free-list from the scratch.
  */

  i->free_list= thd->free_list;

  thd->free_list= NULL;
}<|MERGE_RESOLUTION|>--- conflicted
+++ resolved
@@ -2103,14 +2103,8 @@
 
   for (uint i= 0; i < m_sptabs.records; i++)
   {
-<<<<<<< HEAD
-    char *tab_buff, *key_buff;
-    SP_TABLE *stab= (SP_TABLE*) my_hash_element(&m_sptabs, i);
+    SP_TABLE *stab= pointer_cast<SP_TABLE*>(my_hash_element(&m_sptabs, i));
     if (stab->temp || stab->lock_type == TL_IGNORE)
-=======
-    SP_TABLE *stab= pointer_cast<SP_TABLE*>(my_hash_element(&m_sptabs, i));
-    if (stab->temp)
->>>>>>> 2076ad6e
       continue;
 
     char *tab_buff= static_cast<char*>

--- conflicted
+++ resolved
@@ -255,38 +255,28 @@
   while (!(error = iterator->Read())) {
     DBUG_PRINT("info", ("init udf record"));
     LEX_STRING name;
-<<<<<<< HEAD
     name.str = get_field(&mem, table->field[0]);
+
+    // Check the name.str is NULL or not.
+    if (name.str == NULL) {
+      sql_print_error("Invalid row in mysql.func table for function '%.64s'",
+                      name.str);
+      continue;
+    }
+
     name.length = strlen(name.str);
     char *dl_name = get_field(&mem, table->field[2]);
+
+    if (dl_name == NULL) {
+      sql_print_error("Invalid row in mysql.func table for function '%.64s'",
+                      name.str);
+      continue;
+    }
+
     bool new_dl = false;
     Item_udftype udftype = UDFTYPE_FUNCTION;
     if (table->s->fields >= 4)  // New func table
       udftype = (Item_udftype)table->field[3]->val_int();
-=======
-    name.str=get_field(&mem, table->field[0]);
-
-    // Check the name.str is NULL or not.
-    if (name.str == NULL)
-    {
-      sql_print_error("Invalid row in mysql.func table for function '%.64s'",
-                      name.str);
-      continue;
-    }
-
-    name.length = strlen(name.str);
-    char *dl_name= get_field(&mem, table->field[2]);
-    if (dl_name == NULL)
-    {
-      sql_print_error("Invalid row in mysql.func table for function '%.64s'",
-                      name.str);
-      continue;
-    }
-    bool new_dl=0;
-    Item_udftype udftype=UDFTYPE_FUNCTION;
-    if (table->s->fields >= 4)			// New func table
-      udftype=(Item_udftype) table->field[3]->val_int();
->>>>>>> dd6845cc
 
     /*
       Ensure that the .dll doesn't have a path

/*
   Copyright (c) 2000, 2011, Oracle and/or its affiliates. All rights reserved.

   This program is free software; you can redistribute it and/or modify
   it under the terms of the GNU General Public License as published by
   the Free Software Foundation; version 2 of the License.

   This program is distributed in the hope that it will be useful,
   but WITHOUT ANY WARRANTY; without even the implied warranty of
   MERCHANTABILITY or FITNESS FOR A PARTICULAR PURPOSE.  See the
   GNU General Public License for more details.

   You should have received a copy of the GNU General Public License
   along with this program; if not, write to the Free Software
   Foundation, Inc., 51 Franklin St, Fifth Floor, Boston, MA 02110-1301  USA
*/


#ifdef USE_PRAGMA_IMPLEMENTATION
#pragma implementation				// gcc: Class implementation
#endif

#include "ha_ndbcluster_glue.h"

#include "rpl_mi.h"

#ifdef WITH_NDBCLUSTER_STORAGE_ENGINE
#include "ha_ndbcluster.h"
#include <ndbapi/NdbApi.hpp>
#include "ha_ndbcluster_cond.h"
#include <util/Bitmask.hpp>
#include <ndbapi/NdbIndexStat.hpp>
#include <ndbapi/NdbInterpretedCode.hpp>

#include "ha_ndbcluster_binlog.h"
#include "ha_ndbcluster_tables.h"
#include "ha_ndbcluster_connection.h"
#include "ndb_thd.h"
#include "ndb_table_guard.h"
#include "ndb_global_schema_lock.h"
#include "ndb_global_schema_lock_guard.h"

#include <mysql/plugin.h>
#include <ndb_version.h>

// ndb interface initialization/cleanup
extern "C" void ndb_init_internal();
extern "C" void ndb_end_internal();

static const int DEFAULT_PARALLELISM= 0;
static const ha_rows DEFAULT_AUTO_PREFETCH= 32;
static const ulong ONE_YEAR_IN_SECONDS= (ulong) 3600L*24L*365L;

ulong opt_ndb_extra_logging;
static ulong opt_ndb_wait_connected;
ulong opt_ndb_wait_setup;
static ulong opt_ndb_cache_check_time;
static uint opt_ndb_cluster_connection_pool;
static char* opt_ndb_connectstring;
static uint opt_ndb_nodeid;

static MYSQL_THDVAR_UINT(
  autoincrement_prefetch_sz,         /* name */
  PLUGIN_VAR_RQCMDARG,
  "Specify number of autoincrement values that are prefetched.",
  NULL,                              /* check func. */
  NULL,                              /* update func. */
  1,                                 /* default */
  1,                                 /* min */
  65535,                             /* max */
  0                                  /* block */
);


static MYSQL_THDVAR_BOOL(
  force_send,                        /* name */
  PLUGIN_VAR_OPCMDARG,
  "Force send of buffers to ndb immediately without waiting for "
  "other threads.",
  NULL,                              /* check func. */
  NULL,                              /* update func. */
  1                                  /* default */
);


static MYSQL_THDVAR_BOOL(
  use_exact_count,                   /* name */
  PLUGIN_VAR_OPCMDARG,
  "Use exact records count during query planning and for fast "
  "select count(*), disable for faster queries.",
  NULL,                              /* check func. */
  NULL,                              /* update func. */
  0                                  /* default */
);


static MYSQL_THDVAR_BOOL(
  use_transactions,                  /* name */
  PLUGIN_VAR_OPCMDARG,
  "Use transactions for large inserts, if enabled then large "
  "inserts will be split into several smaller transactions",
  NULL,                              /* check func. */
  NULL,                              /* update func. */
  1                                  /* default */
);


static MYSQL_THDVAR_BOOL(
  use_copying_alter_table,           /* name */
  PLUGIN_VAR_OPCMDARG,
  "Force ndbcluster to always copy tables at alter table (should "
  "only be used if on-line alter table fails).",
  NULL,                              /* check func. */
  NULL,                              /* update func. */
  0                                  /* default */
);


static MYSQL_THDVAR_UINT(
  optimized_node_selection,          /* name */
  PLUGIN_VAR_OPCMDARG,
  "Select nodes for transactions in a more optimal way.",
  NULL,                              /* check func. */
  NULL,                              /* update func. */
  3,                                 /* default */
  0,                                 /* min */
  3,                                 /* max */
  0                                  /* block */
);


static MYSQL_THDVAR_ULONG(
  batch_size,                        /* name */
  PLUGIN_VAR_RQCMDARG,
  "Batch size in bytes.",
  NULL,                              /* check func. */
  NULL,                              /* update func. */
  32768,                             /* default */
  0,                                 /* min */
  ONE_YEAR_IN_SECONDS,               /* max */
  0                                  /* block */
);


static MYSQL_THDVAR_ULONG(
  optimization_delay,                /* name */
  PLUGIN_VAR_RQCMDARG,
  "For optimize table, specifies the delay in milliseconds "
  "for each batch of rows sent.",
  NULL,                              /* check func. */
  NULL,                              /* update func. */
  10,                                /* default */
  0,                                 /* min */
  100000,                            /* max */
  0                                  /* block */
);


static MYSQL_THDVAR_BOOL(
  index_stat_enable,                 /* name */
  PLUGIN_VAR_OPCMDARG,
  "Use ndb index statistics in query optimization.",
  NULL,                              /* check func. */
  NULL,                              /* update func. */
  FALSE                              /* default */
);


static MYSQL_THDVAR_ULONG(
  index_stat_cache_entries,          /* name */
  PLUGIN_VAR_NOCMDARG,
  "",
  NULL,                              /* check func. */
  NULL,                              /* update func. */
  32,                                /* default */
  0,                                 /* min */
  ULONG_MAX,                         /* max */
  0                                  /* block */
);


static MYSQL_THDVAR_ULONG(
  index_stat_update_freq,            /* name */
  PLUGIN_VAR_NOCMDARG,
  "",
  NULL,                              /* check func. */
  NULL,                              /* update func. */
  20,                                /* default */
  0,                                 /* min */
  ULONG_MAX,                         /* max */
  0                                  /* block */
);


static MYSQL_THDVAR_BOOL(
  table_no_logging,                  /* name */
  PLUGIN_VAR_NOCMDARG,
  "",
  NULL,                              /* check func. */
  NULL,                              /* update func. */
  FALSE                              /* default */
);


static MYSQL_THDVAR_BOOL(
  table_temporary,                   /* name */
  PLUGIN_VAR_NOCMDARG,
  "",
  NULL,                              /* check func. */
  NULL,                              /* update func. */
  FALSE                              /* default */
);

static MYSQL_THDVAR_UINT(
  blob_read_batch_bytes,             /* name */
  PLUGIN_VAR_RQCMDARG,
  "Specifies the bytesize large Blob reads "
  "should be batched into.  0 == No limit.",
  NULL,                              /* check func */
  NULL,                              /* update func */
  65536,                             /* default */
  0,                                 /* min */
  UINT_MAX,                          /* max */
  0                                  /* block */
);

static MYSQL_THDVAR_UINT(
  blob_write_batch_bytes,            /* name */
  PLUGIN_VAR_RQCMDARG,
  "Specifies the bytesize large Blob writes "
  "should be batched into.  0 == No limit.",
  NULL,                              /* check func */
  NULL,                              /* update func */
  65536,                             /* default */
  0,                                 /* min */
  UINT_MAX,                          /* max */
  0                                  /* block */
);

static MYSQL_THDVAR_UINT(
  deferred_constraints,              /* name */
  PLUGIN_VAR_RQCMDARG,
  "Specified that constraints should be checked deferred (when supported)",
  NULL,                              /* check func */
  NULL,                              /* update func */
  0,                                 /* default */
  0,                                 /* min */
  1,                                 /* max */
  0                                  /* block */
);

static int ndbcluster_end(handlerton *hton, ha_panic_function flag);
static bool ndbcluster_show_status(handlerton *hton, THD*,
                                   stat_print_fn *,
                                   enum ha_stat_type);
static int ndbcluster_alter_tablespace(handlerton *hton,
                                       THD* thd, 
                                       st_alter_tablespace *info);
static int ndbcluster_fill_files_table(handlerton *hton,
                                       THD *thd, 
                                       TABLE_LIST *tables, 
                                       Item *cond);

#if MYSQL_VERSION_ID >= 50501
/**
   Used to fill in INFORMATION_SCHEMA* tables.

   @param hton handle to the handlerton structure
   @param thd the thread/connection descriptor
   @param[in,out] tables the information schema table that is filled up
   @param cond used for conditional pushdown to storage engine
   @param schema_table_idx the table id that distinguishes the type of table

   @return Operation status
 */
static int
ndbcluster_fill_is_table(handlerton *hton, THD *thd, TABLE_LIST *tables,
                         Item *cond, enum enum_schema_tables schema_table_idx)
{
  if (schema_table_idx == SCH_FILES)
    return  ndbcluster_fill_files_table(hton, thd, tables, cond);
  return 0;
}
#endif


handlerton *ndbcluster_hton;

static handler *ndbcluster_create_handler(handlerton *hton,
                                          TABLE_SHARE *table,
                                          MEM_ROOT *mem_root)
{
  return new (mem_root) ha_ndbcluster(hton, table);
}

static uint
ndbcluster_partition_flags()
{
  return (HA_CAN_PARTITION | HA_CAN_UPDATE_PARTITION_KEY |
          HA_CAN_PARTITION_UNIQUE | HA_USE_AUTO_PARTITION);
}

#ifndef NDB_WITHOUT_ONLINE_ALTER
static uint
ndbcluster_alter_partition_flags()
{
  return HA_PARTITION_FUNCTION_SUPPORTED;
}
#else
static uint
ndbcluster_alter_table_flags(uint flags)
{
  const uint f=
    HA_INPLACE_ADD_INDEX_NO_READ_WRITE |
    HA_INPLACE_DROP_INDEX_NO_READ_WRITE |
    HA_INPLACE_ADD_UNIQUE_INDEX_NO_READ_WRITE |
    HA_INPLACE_DROP_UNIQUE_INDEX_NO_READ_WRITE |
    HA_INPLACE_ADD_PK_INDEX_NO_READ_WRITE |
    HA_INPLACE_DROP_PK_INDEX_NO_READ_WRITE |
    HA_INPLACE_ADD_INDEX_NO_WRITE |
    HA_INPLACE_DROP_INDEX_NO_WRITE |
    HA_INPLACE_ADD_UNIQUE_INDEX_NO_WRITE |
    HA_INPLACE_DROP_UNIQUE_INDEX_NO_WRITE |
    HA_INPLACE_ADD_PK_INDEX_NO_WRITE |
    HA_INPLACE_DROP_PK_INDEX_NO_WRITE |
    HA_PARTITION_FUNCTION_SUPPORTED |
    0;

  if (flags & ALTER_DROP_PARTITION)
    return 0;

  return f;
}
#endif

#define NDB_AUTO_INCREMENT_RETRIES 100
#define BATCH_FLUSH_SIZE (32768)
/*
  Room for 10 instruction words, two labels (@ 2words/label)
  + 2 extra words for the case of resolve_size == 8
*/
#define MAX_CONFLICT_INTERPRETED_PROG_SIZE 16

#define ERR_PRINT(err) \
  DBUG_PRINT("error", ("%d  message: %s", err.code, err.message))

#define ERR_RETURN(err)                  \
{                                        \
  const NdbError& tmp= err;              \
  DBUG_RETURN(ndb_to_mysql_error(&tmp)); \
}

#define ERR_BREAK(err, code)             \
{                                        \
  const NdbError& tmp= err;              \
  code= ndb_to_mysql_error(&tmp);        \
  break;                                 \
}

#define ERR_SET(err, code)               \
{                                        \
  const NdbError& tmp= err;              \
  code= ndb_to_mysql_error(&tmp);        \
}

static int ndbcluster_inited= 0;
int ndbcluster_terminating= 0;

/* 
   Indicator and CONDVAR used to delay client and slave
   connections until Ndb has Binlog setup
   (bug#46955)
*/
int ndb_setup_complete= 0;
pthread_cond_t COND_ndb_setup_complete; // Signal with ndbcluster_mutex

extern Ndb* g_ndb;

uchar g_node_id_map[max_ndb_nodes];

/// Handler synchronization
pthread_mutex_t ndbcluster_mutex;

/// Table lock handling
HASH ndbcluster_open_tables;

static uchar *ndbcluster_get_key(NDB_SHARE *share, size_t *length,
                                my_bool not_used __attribute__((unused)));

static int ndb_get_table_statistics(THD *thd, ha_ndbcluster*, bool, Ndb*,
                                    const NdbRecord *, struct Ndb_statistics *,
                                    bool have_lock= FALSE,
                                    uint part_id= ~(uint)0);

THD *injector_thd= 0;

// Util thread variables
pthread_t ndb_util_thread;
int ndb_util_thread_running= 0;
pthread_mutex_t LOCK_ndb_util_thread;
pthread_cond_t COND_ndb_util_thread;
pthread_cond_t COND_ndb_util_ready;
pthread_handler_t ndb_util_thread_func(void *arg);

/* Status variables shown with 'show status like 'Ndb%' */

struct st_ndb_status {
  st_ndb_status() { bzero(this, sizeof(struct st_ndb_status)); }
  long cluster_node_id;
  const char * connected_host;
  long connected_port;
  long number_of_replicas;
  long number_of_data_nodes;
  long number_of_ready_data_nodes;
  long connect_count;
  long execute_count;
  long scan_count;
  long pruned_scan_count;
  long schema_locks_count;
  long transaction_no_hint_count[MAX_NDB_NODES];
  long transaction_hint_count[MAX_NDB_NODES];
  long long api_client_stats[Ndb::NumClientStatistics];
};

static struct st_ndb_status g_ndb_status;

long long g_event_data_count = 0;
long long g_event_nondata_count = 0;
long long g_event_bytes_count = 0;

static long long g_slave_api_client_stats[Ndb::NumClientStatistics];

static long long g_server_api_client_stats[Ndb::NumClientStatistics];

void
update_slave_api_stats(Ndb* ndb)
{
  for (Uint32 i=0; i < Ndb::NumClientStatistics; i++)
    g_slave_api_client_stats[i] = ndb->getClientStat(i);
}

st_ndb_slave_state g_ndb_slave_state;

st_ndb_slave_state::st_ndb_slave_state()
  : current_conflict_defined_op_count(0)
{
  memset(current_violation_count, 0, sizeof(current_violation_count));
  memset(total_violation_count, 0, sizeof(total_violation_count));
};

void
st_ndb_slave_state::atTransactionAbort()
{
  /* Reset current-transaction counters + state */
  memset(current_violation_count, 0, sizeof(current_violation_count));
  current_conflict_defined_op_count = 0;
}

void
st_ndb_slave_state::atTransactionCommit()
{
  /* Merge committed transaction counters into total state
   * Then reset current transaction counters
   */
  for (int i=0; i < CFT_NUMBER_OF_CFTS; i++)
  {
    total_violation_count[i]+= current_violation_count[i];
    current_violation_count[i] = 0;
  }
  current_conflict_defined_op_count = 0;
}

static int update_status_variables(Thd_ndb *thd_ndb,
                                   st_ndb_status *ns,
                                   Ndb_cluster_connection *c)
{
  ns->connected_port= c->get_connected_port();
  ns->connected_host= c->get_connected_host();
  if (ns->cluster_node_id != (int) c->node_id())
  {
    ns->cluster_node_id= c->node_id();
    if (&g_ndb_status == ns && g_ndb_cluster_connection == c)
      sql_print_information("NDB: NodeID is %lu, management server '%s:%lu'",
                            ns->cluster_node_id, ns->connected_host,
                            ns->connected_port);
  }
  ns->number_of_replicas= 0;
  {
    int n= c->get_no_ready();
    ns->number_of_ready_data_nodes= n > 0 ?  n : 0;
  }
  ns->number_of_data_nodes= c->no_db_nodes();
  ns->connect_count= c->get_connect_count();
  if (thd_ndb)
  {
    ns->execute_count= thd_ndb->m_execute_count;
    ns->scan_count= thd_ndb->m_scan_count;
    ns->pruned_scan_count= thd_ndb->m_pruned_scan_count;
    for (int i= 0; i < MAX_NDB_NODES; i++)
    {
      ns->transaction_no_hint_count[i]= thd_ndb->m_transaction_no_hint_count[i];
      ns->transaction_hint_count[i]= thd_ndb->m_transaction_hint_count[i];
    }
    for (int i=0; i < Ndb::NumClientStatistics; i++)
    {
      ns->api_client_stats[i] = thd_ndb->ndb->getClientStat(i);
    }
    ns->schema_locks_count= thd_ndb->schema_locks_count;
  }
  return 0;
}

/* Helper macro for definitions of NdbApi status variables */

#define NDBAPI_COUNTERS(NAME_SUFFIX, ARRAY_LOCATION)                    \
  {"api_wait_exec_complete_count" NAME_SUFFIX,                          \
   (char*) ARRAY_LOCATION[ Ndb::WaitExecCompleteCount ],                \
   SHOW_LONGLONG},                                                      \
  {"api_wait_scan_result_count" NAME_SUFFIX,                            \
   (char*) ARRAY_LOCATION[ Ndb::WaitScanResultCount ],                  \
   SHOW_LONGLONG},                                                      \
  {"api_wait_meta_request_count" NAME_SUFFIX,                           \
   (char*) ARRAY_LOCATION[ Ndb::WaitMetaRequestCount ],                 \
   SHOW_LONGLONG},                                                      \
  {"api_wait_nanos_count" NAME_SUFFIX,                                  \
   (char*) ARRAY_LOCATION[ Ndb::WaitNanosCount ],                       \
   SHOW_LONGLONG},                                                      \
  {"api_bytes_sent_count" NAME_SUFFIX,                                  \
   (char*) ARRAY_LOCATION[ Ndb::BytesSentCount ],                       \
   SHOW_LONGLONG},                                                      \
  {"api_bytes_received_count" NAME_SUFFIX,                              \
   (char*) ARRAY_LOCATION[ Ndb::BytesRecvdCount ],                      \
   SHOW_LONGLONG},                                                      \
  {"api_trans_start_count" NAME_SUFFIX,                                 \
   (char*) ARRAY_LOCATION[ Ndb::TransStartCount ],                      \
   SHOW_LONGLONG},                                                      \
  {"api_trans_commit_count" NAME_SUFFIX,                                \
   (char*) ARRAY_LOCATION[ Ndb::TransCommitCount ],                     \
   SHOW_LONGLONG},                                                      \
  {"api_trans_abort_count" NAME_SUFFIX,                                 \
   (char*) ARRAY_LOCATION[ Ndb::TransAbortCount ],                      \
   SHOW_LONGLONG},                                                      \
  {"api_trans_close_count" NAME_SUFFIX,                                 \
   (char*) ARRAY_LOCATION[ Ndb::TransCloseCount ],                      \
   SHOW_LONGLONG},                                                      \
  {"api_pk_op_count" NAME_SUFFIX,                                       \
   (char*) ARRAY_LOCATION[ Ndb::PkOpCount ],                            \
   SHOW_LONGLONG},                                                      \
  {"api_uk_op_count" NAME_SUFFIX,                                       \
   (char*) ARRAY_LOCATION[ Ndb::UkOpCount ],                            \
   SHOW_LONGLONG},                                                      \
  {"api_table_scan_count" NAME_SUFFIX,                                  \
   (char*) ARRAY_LOCATION[ Ndb::TableScanCount ],                       \
   SHOW_LONGLONG},                                                      \
  {"api_range_scan_count" NAME_SUFFIX,                                  \
   (char*) ARRAY_LOCATION[ Ndb::RangeScanCount ],                       \
   SHOW_LONGLONG},                                                      \
  {"api_pruned_scan_count" NAME_SUFFIX,                                 \
   (char*) ARRAY_LOCATION[ Ndb::PrunedScanCount ],                      \
   SHOW_LONGLONG},                                                      \
  {"api_scan_batch_count" NAME_SUFFIX,                                  \
   (char*) ARRAY_LOCATION[ Ndb::ScanBatchCount ],                       \
   SHOW_LONGLONG},                                                      \
  {"api_read_row_count" NAME_SUFFIX,                                    \
   (char*) ARRAY_LOCATION[ Ndb::ReadRowCount ],                         \
   SHOW_LONGLONG},                                                      \
  {"api_trans_local_read_row_count" NAME_SUFFIX,                        \
   (char*) ARRAY_LOCATION[ Ndb::TransLocalReadRowCount ],               \
   SHOW_LONGLONG}

SHOW_VAR ndb_status_variables_dynamic[]= {
  {"cluster_node_id",     (char*) &g_ndb_status.cluster_node_id,      SHOW_LONG},
  {"config_from_host",    (char*) &g_ndb_status.connected_host,       SHOW_CHAR_PTR},
  {"config_from_port",    (char*) &g_ndb_status.connected_port,       SHOW_LONG},
//{"number_of_replicas",  (char*) &g_ndb_status.number_of_replicas,   SHOW_LONG},
  {"number_of_data_nodes",(char*) &g_ndb_status.number_of_data_nodes, SHOW_LONG},
  {"number_of_ready_data_nodes",
   (char*) &g_ndb_status.number_of_ready_data_nodes,                  SHOW_LONG},
  {"connect_count",      (char*) &g_ndb_status.connect_count,         SHOW_LONG},
  {"execute_count",      (char*) &g_ndb_status.execute_count,         SHOW_LONG},
  {"scan_count",         (char*) &g_ndb_status.scan_count,            SHOW_LONG},
  {"pruned_scan_count",  (char*) &g_ndb_status.pruned_scan_count,     SHOW_LONG},
  {"schema_locks_count", (char*) &g_ndb_status.schema_locks_count,    SHOW_LONG},
  NDBAPI_COUNTERS("_session", &g_ndb_status.api_client_stats),
  {NullS, NullS, SHOW_LONG}
};

SHOW_VAR ndb_status_conflict_variables[]= {
  {"fn_max",       (char*) &g_ndb_slave_state.total_violation_count[CFT_NDB_MAX], SHOW_LONG},
  {"fn_old",       (char*) &g_ndb_slave_state.total_violation_count[CFT_NDB_OLD], SHOW_LONG},
  {"fn_max_del_win", (char*) &g_ndb_slave_state.total_violation_count[CFT_NDB_MAX_DEL_WIN], SHOW_LONG},
  {NullS, NullS, SHOW_LONG}
};

SHOW_VAR ndb_status_injector_variables[]= {
  {"api_event_data_count_injector",     (char*) &g_event_data_count, SHOW_LONGLONG},
  {"api_event_nondata_count_injector",  (char*) &g_event_nondata_count, SHOW_LONGLONG},
  {"api_event_bytes_count_injector",    (char*) &g_event_bytes_count, SHOW_LONGLONG},
  {NullS, NullS, SHOW_LONG}
};

SHOW_VAR ndb_status_slave_variables[]= {
  NDBAPI_COUNTERS("_slave", &g_slave_api_client_stats),
  {NullS, NullS, SHOW_LONG}
};

SHOW_VAR ndb_status_server_client_stat_variables[]= {
  NDBAPI_COUNTERS("", &g_server_api_client_stats),
  {"api_event_data_count",     
   (char*) &g_server_api_client_stats[ Ndb::DataEventsRecvdCount ], 
   SHOW_LONGLONG},
  {"api_event_nondata_count",  
   (char*) &g_server_api_client_stats[ Ndb::NonDataEventsRecvdCount ], 
   SHOW_LONGLONG},
  {"api_event_bytes_count",    
   (char*) &g_server_api_client_stats[ Ndb::EventBytesRecvdCount ], 
   SHOW_LONGLONG},
  {NullS, NullS, SHOW_LONG}
};

static int show_ndb_server_api_stats(THD *thd, SHOW_VAR *var, char *buff)
{
  /* This function is called when SHOW STATUS / INFO_SCHEMA wants
   * to see one of our status vars
   * We use this opportunity to :
   *  1) Update the globals with current values
   *  2) Return an array of var definitions, pointing to
   *     the updated globals
   */
  ndb_get_connection_stats((Uint64*) &g_server_api_client_stats[0]);

  var->type= SHOW_ARRAY;
  var->value= (char*) ndb_status_server_client_stat_variables;

  return 0;
}


/*
  Error handling functions
*/

/* Note for merge: old mapping table, moved to storage/ndb/ndberror.c */

static int ndb_to_mysql_error(const NdbError *ndberr)
{
  /* read the mysql mapped error code */
  int error= ndberr->mysql_code;

  switch (error)
  {
    /* errors for which we do not add warnings, just return mapped error code
    */
  case HA_ERR_NO_SUCH_TABLE:
  case HA_ERR_KEY_NOT_FOUND:
    return error;

    /* Mapping missing, go with the ndb error code*/
  case -1:
    error= ndberr->code;
    break;
    /* Mapping exists, go with the mapped code */
  default:
    break;
  }

  /*
    If we don't abort directly on warnings push a warning
    with the internal error information
   */
  if (!current_thd->abort_on_warning)
  {
    /*
      Push the NDB error message as warning
      - Used to be able to use SHOW WARNINGS toget more info on what the error is
      - Used by replication to see if the error was temporary
    */
    if (ndberr->status == NdbError::TemporaryError)
      push_warning_printf(current_thd, MYSQL_ERROR::WARN_LEVEL_WARN,
                          ER_GET_TEMPORARY_ERRMSG, ER(ER_GET_TEMPORARY_ERRMSG),
                          ndberr->code, ndberr->message, "NDB");
    else
      push_warning_printf(current_thd, MYSQL_ERROR::WARN_LEVEL_WARN,
                          ER_GET_ERRMSG, ER(ER_GET_ERRMSG),
                          ndberr->code, ndberr->message, "NDB");
  }
  return error;
}

#ifdef HAVE_NDB_BINLOG
extern Master_info *active_mi;
/* Write conflicting row to exceptions table. */
static int write_conflict_row(NDB_SHARE *share,
                              NdbTransaction *trans,
                              const uchar *row,
                              NdbError& err)
{
  DBUG_ENTER("write_conflict_row");

  /* get exceptions table */
  NDB_CONFLICT_FN_SHARE *cfn_share= share->m_cfn_share;
  const NDBTAB *ex_tab= cfn_share->m_ex_tab;
  DBUG_ASSERT(ex_tab != NULL);

  /* get insert op */
  NdbOperation *ex_op= trans->getNdbOperation(ex_tab);
  if (ex_op == NULL)
  {
    err= trans->getNdbError();
    DBUG_RETURN(-1);
  }
  if (ex_op->insertTuple() == -1)
  {
    err= ex_op->getNdbError();
    DBUG_RETURN(-1);
  }
  {
    uint32 server_id= (uint32)::server_id;
    uint32 master_server_id= (uint32)active_mi->master_id;
    uint64 master_epoch= (uint64)active_mi->master_epoch;
    uint32 count= (uint32)++(cfn_share->m_count);
    if (ex_op->setValue((Uint32)0, (const char *)&(server_id)) ||
        ex_op->setValue((Uint32)1, (const char *)&(master_server_id)) ||
        ex_op->setValue((Uint32)2, (const char *)&(master_epoch)) ||
        ex_op->setValue((Uint32)3, (const char *)&(count)))
    {
      err= ex_op->getNdbError();
      DBUG_RETURN(-1);
    }
  }
  /* copy primary keys */
  {
    const int fixed_cols= 4;
    int nkey= cfn_share->m_pk_cols;
    int k;
    for (k= 0; k < nkey; k++)
    {
      DBUG_ASSERT(row != NULL);
      const uchar* data= row + cfn_share->m_offset[k];
      if (ex_op->setValue((Uint32)(fixed_cols + k), (const char*)data) == -1)
      {
        err= ex_op->getNdbError();
        DBUG_RETURN(-1);
      }
    }
  }
  DBUG_RETURN(0);
}
#endif

#ifdef HAVE_NDB_BINLOG
int
handle_conflict_op_error(Thd_ndb* thd_ndb,
                         NdbTransaction* trans,
                         const NdbError& err,
                         const NdbOperation* op);

int
handle_row_conflict(NDB_CONFLICT_FN_SHARE* cfn_share,
                    const NdbRecord* key_rec,
                    const uchar* pk_row,
                    enum_conflicting_op_type op_type,
                    enum_conflict_cause conflict_cause,
                    const NdbError& conflict_error,
                    NdbTransaction* conflict_trans,
                    NdbError& err);
#endif

inline int
check_completed_operations_pre_commit(Thd_ndb *thd_ndb, NdbTransaction *trans,
                                      const NdbOperation *first,
                                      const NdbOperation *last,
                                      uint *ignore_count)
{
  uint ignores= 0;
  DBUG_ENTER("check_completed_operations_pre_commit");

  if (unlikely(first == 0))
  {
    assert(last == 0);
    DBUG_RETURN(0);
  }

  /*
    Check that all errors are "accepted" errors
    or exceptions to report
  */
#ifdef HAVE_NDB_BINLOG
  const NdbOperation* lastUserOp = trans->getLastDefinedOperation();
#endif
  while (true)
  {
    const NdbError &err= first->getNdbError();
    const bool op_has_conflict_detection = (first->getCustomData() != NULL);
    if (!op_has_conflict_detection)
    {
<<<<<<< HEAD
#ifdef HAVE_NDB_BINLOG
      DBUG_PRINT("info", ("ndb error: %d", err.code));
      if (err.code == (int) error_conflict_fn_max_violation)
      {
        DBUG_PRINT("info", ("err.code == (int) error_conflict_fn_max_violation"));
        thd_ndb->m_max_violation_count++;
      }
      else if (err.code == (int) error_conflict_fn_old_violation ||
               err.classification == NdbError::ConstraintViolation ||
               err.classification == NdbError::NoDataFound)
      {
        DBUG_PRINT("info",
                   ("err.code %s (int) error_conflict_fn_old_violation, "
                    "err.classification %s",
                    err.code == (int) error_conflict_fn_old_violation ? "==" : "!=",
                    err.classification
                    == NdbError::ConstraintViolation
                    ? "== NdbError::ConstraintViolation"
                    : (err.classification == NdbError::NoDataFound
                       ? "== NdbError::NoDataFound" : "!=")));
        thd_ndb->m_old_violation_count++;
        const void* buffer= first->getCustomData();
        if (buffer != NULL)
        {
          Ndb_exceptions_data ex_data;
          memcpy(&ex_data, buffer, sizeof(ex_data));
          NDB_SHARE *share= ex_data.share;
          const uchar* row= ex_data.row;
          DBUG_ASSERT(share != NULL && row != NULL);

          NDB_CONFLICT_FN_SHARE* cfn_share= share->m_cfn_share;
          if (cfn_share && cfn_share->m_ex_tab)
          {
            NdbError ex_err;
            if (write_conflict_row(share, trans, row, ex_err))
            {
              char msg[FN_REFLEN];
              my_snprintf(msg, sizeof(msg), "table %s NDB error %d '%s'",
                          cfn_share->m_ex_tab->getName(),
                          ex_err.code, ex_err.message);

              NdbDictionary::Dictionary* dict= thd_ndb->ndb->getDictionary();

              if (ex_err.classification == NdbError::SchemaError)
              {
                dict->removeTableGlobal(*(cfn_share->m_ex_tab), false);
                cfn_share->m_ex_tab= NULL;
              }
              else if (ex_err.status == NdbError::TemporaryError)
              {
                /* Slave will roll back and retry entire transaction. */
                ERR_RETURN(ex_err);
              }
              else
              {
                push_warning_printf(current_thd, MYSQL_ERROR::WARN_LEVEL_WARN,
                                    ER_EXCEPTIONS_WRITE_ERROR,
                                    ER(ER_EXCEPTIONS_WRITE_ERROR), msg);
                /* Slave will stop replication. */
                DBUG_RETURN(ER_EXCEPTIONS_WRITE_ERROR);
              }
            }
            else
            {
              conflict_rows_written++;
            }
          }
          else
          {
            DBUG_PRINT("info", ("missing %s", !cfn_share ? "cfn_share" : "ex_tab"));
          }
        }
        else
        {
          DBUG_PRINT("info", ("missing custom data"));
        }
      }
      else
#endif
=======
      /* 'Normal path' - ignore key (not) present, others are errors */
      if (err.classification != NdbError::NoError &&
          err.classification != NdbError::ConstraintViolation &&
          err.classification != NdbError::NoDataFound)
>>>>>>> 3b9851da
      {
        /* Non ignored error, report it */
        DBUG_PRINT("info", ("err.code == %u", err.code));
        DBUG_RETURN(err.code);
      }
    }
#ifdef HAVE_NDB_BINLOG
    else
    {
      /*
         Op with conflict detection, use special error handling method
       */

      if (err.classification != NdbError::NoError)
      {
        int res = handle_conflict_op_error(thd_ndb,
                                           trans,
                                           err,
                                           first);
        if (res != 0)
          DBUG_RETURN(res);
      }
    } // if (!op_has_conflict_detection)
#endif
    if (err.classification != NdbError::NoError)
      ignores++;

    if (first == last)
      break;

    first= trans->getNextCompletedOperation(first);
  }
  if (ignore_count)
    *ignore_count= ignores;
#ifdef HAVE_NDB_BINLOG
  /*
     Conflict detection related error handling above may have defined
     new operations on the transaction.  If so, execute them now
  */
  if (trans->getLastDefinedOperation() != lastUserOp)
  {
    if (trans->execute(NdbTransaction::NoCommit,
                       NdbOperation::AO_IgnoreError,
                       thd_ndb->m_force_send))
    {
      abort();
      //err= trans->getNdbError();
    }
    if (trans->getNdbError().code)
    {
      sql_print_error("NDB slave: write conflict row error code %d", trans->getNdbError().code);
    }
  }
#endif
  DBUG_RETURN(0);
}

inline int
check_completed_operations(Thd_ndb *thd_ndb, NdbTransaction *trans,
                           const NdbOperation *first,
                           const NdbOperation *last,
                           uint *ignore_count)
{
  uint ignores= 0;
  DBUG_ENTER("check_completed_operations");

  if (unlikely(first == 0))
  {
    assert(last == 0);
    DBUG_RETURN(0);
  }

  /*
    Check that all errors are "accepted" errors
  */
  while (true)
  {
    const NdbError &err= first->getNdbError();
    if (err.classification != NdbError::NoError &&
        err.classification != NdbError::ConstraintViolation &&
        err.classification != NdbError::NoDataFound)
    {
#ifdef HAVE_NDB_BINLOG
      DBUG_ASSERT(err.code != 9999 && err.code != 9998);
#endif
      DBUG_RETURN(err.code);
    }
    if (err.classification != NdbError::NoError)
      ignores++;

    if (first == last)
      break;

    first= trans->getNextCompletedOperation(first);
  }
  if (ignore_count)
    *ignore_count= ignores;
  DBUG_RETURN(0);
}

void
ha_ndbcluster::release_completed_operations(NdbTransaction *trans)
{
  /**
   * mysqld reads/write blobs fully,
   *   which means that it does not keep blobs
   *   open/active over execute, which means
   *   that it should be safe to release anything completed here
   *
   *   i.e don't check for blobs, but just go ahead and release
   */
  trans->releaseCompletedOperations();
}

int execute_no_commit(Thd_ndb *thd_ndb, NdbTransaction *trans,
                      bool ignore_no_key,
                      uint *ignore_count= 0);
inline
int execute_no_commit(Thd_ndb *thd_ndb, NdbTransaction *trans,
                      bool ignore_no_key,
                      uint *ignore_count)
{
  DBUG_ENTER("execute_no_commit");
  ha_ndbcluster::release_completed_operations(trans);
  const NdbOperation *first= trans->getFirstDefinedOperation();
  const NdbOperation *last= trans->getLastDefinedOperation();
  thd_ndb->m_execute_count++;
  thd_ndb->m_unsent_bytes= 0;
  DBUG_PRINT("info", ("execute_count: %u", thd_ndb->m_execute_count));
  if (trans->execute(NdbTransaction::NoCommit,
                     NdbOperation::AO_IgnoreError,
                     thd_ndb->m_force_send))
  {
    DBUG_RETURN(-1);
  }
  if (!ignore_no_key || trans->getNdbError().code == 0)
    DBUG_RETURN(trans->getNdbError().code);

  DBUG_RETURN(check_completed_operations_pre_commit(thd_ndb, trans,
                                                    first, last,
                                                    ignore_count));
}

int execute_commit(THD* thd, Thd_ndb *thd_ndb, NdbTransaction *trans,
                   int force_send, int ignore_error, uint *ignore_count= 0);
inline
int execute_commit(THD* thd, Thd_ndb *thd_ndb, NdbTransaction *trans,
                   int force_send, int ignore_error, uint *ignore_count)
{
  DBUG_ENTER("execute_commit");
  NdbOperation::AbortOption ao= NdbOperation::AO_IgnoreError;
  if (thd_ndb->m_unsent_bytes && !ignore_error)
  {
    /*
      We have unsent bytes and cannot ignore error.  Calling execute
      with NdbOperation::AO_IgnoreError will result in possible commit
      of a transaction although there is an error.
    */
    ao= NdbOperation::AbortOnError;
  }
  const NdbOperation *first= trans->getFirstDefinedOperation();
  const NdbOperation *last= trans->getLastDefinedOperation();
  thd_ndb->m_execute_count++;
  thd_ndb->m_unsent_bytes= 0;
  DBUG_PRINT("info", ("execute_count: %u", thd_ndb->m_execute_count));
  if (trans->execute(NdbTransaction::Commit, ao, force_send))
  {
    if (thd->slave_thread)
      g_ndb_slave_state.atTransactionAbort();
    DBUG_RETURN(-1);
  }
  /* Success of some sort */
  if (thd->slave_thread)
  {
    g_ndb_slave_state.atTransactionCommit();
  }
  if (!ignore_error || trans->getNdbError().code == 0)
    DBUG_RETURN(trans->getNdbError().code);
  DBUG_RETURN(check_completed_operations(thd_ndb, trans, first, last,
                                         ignore_count));
}

inline
int execute_no_commit_ie(Thd_ndb *thd_ndb, NdbTransaction *trans)
{
  DBUG_ENTER("execute_no_commit_ie");
  ha_ndbcluster::release_completed_operations(trans);
  int res= trans->execute(NdbTransaction::NoCommit,
                          NdbOperation::AO_IgnoreError,
                          thd_ndb->m_force_send);
  thd_ndb->m_unsent_bytes= 0;
  thd_ndb->m_execute_count++;
  DBUG_PRINT("info", ("execute_count: %u", thd_ndb->m_execute_count));
  DBUG_RETURN(res);
}

/*
  Place holder for ha_ndbcluster thread specific data
*/
typedef struct st_thd_ndb_share {
  const void *key;
  struct Ndb_local_table_statistics stat;
} THD_NDB_SHARE;
static
uchar *thd_ndb_share_get_key(THD_NDB_SHARE *thd_ndb_share, size_t *length,
                            my_bool not_used __attribute__((unused)))
{
  *length= sizeof(thd_ndb_share->key);
  return (uchar*) &thd_ndb_share->key;
}

Thd_ndb::Thd_ndb(THD* thd) :
  m_thd(thd),
  schema_locks_count(0)
{
  connection= ndb_get_cluster_connection();
  m_connect_count= connection->get_connect_count();
  ndb= new Ndb(connection, "");
  lock_count= 0;
  start_stmt_count= 0;
  save_point_count= 0;
  count= 0;
  trans= NULL;
  m_handler= NULL;
  m_error= FALSE;
  options= 0;
  (void) my_hash_init(&open_tables, table_alias_charset, 5, 0, 0,
                      (my_hash_get_key)thd_ndb_share_get_key, 0, 0);
  m_unsent_bytes= 0;
  m_execute_count= 0;
  m_scan_count= 0;
  m_pruned_scan_count= 0;
  bzero(m_transaction_no_hint_count, sizeof(m_transaction_no_hint_count));
  bzero(m_transaction_hint_count, sizeof(m_transaction_hint_count));
  global_schema_lock_trans= NULL;
  global_schema_lock_count= 0;
  global_schema_lock_error= 0;
  init_alloc_root(&m_batch_mem_root, BATCH_FLUSH_SIZE/4, 0);
}

Thd_ndb::~Thd_ndb()
{
  if (opt_ndb_extra_logging > 1)
  {
    /*
      print some stats about the connection at disconnect
    */
    for (int i= 0; i < MAX_NDB_NODES; i++)
    {
      if (m_transaction_hint_count[i] > 0 ||
          m_transaction_no_hint_count[i] > 0)
      {
        sql_print_information("tid %u: node[%u] "
                              "transaction_hint=%u, transaction_no_hint=%u",
                              (unsigned)current_thd->thread_id, i,
                              m_transaction_hint_count[i],
                              m_transaction_no_hint_count[i]);
      }
    }
  }
  if (ndb)
  {
    delete ndb;
    ndb= NULL;
  }
  changed_tables.empty();
  my_hash_free(&open_tables);
  free_root(&m_batch_mem_root, MYF(0));
}


inline
Ndb *ha_ndbcluster::get_ndb(THD *thd)
{
  return get_thd_ndb(thd)->ndb;
}

/*
 * manage uncommitted insert/deletes during transactio to get records correct
 */

void ha_ndbcluster::set_rec_per_key()
{
  DBUG_ENTER("ha_ndbcluster::set_rec_per_key");
  /*
    Set up the 'rec_per_key[]' for keys which we have good knowledge
    about the distribution. 'rec_per_key[]' is init'ed to '0' by 
    open_binary_frm(), which is interpreted as 'unknown' by optimizer.
    -> Not setting 'rec_per_key[]' will force the optimizer to use
    its own heuristic to estimate 'records pr. key'.
  */
  for (uint i=0 ; i < table_share->keys ; i++)
  {
    switch (get_index_type(i))
    {
    case UNIQUE_ORDERED_INDEX:
    case PRIMARY_KEY_ORDERED_INDEX:
    case UNIQUE_INDEX:
    case PRIMARY_KEY_INDEX:
    {
      // Index is unique when all 'key_parts' are specified,
      // else distribution is unknown and not specified here.
      KEY* key_info= table->key_info + i;
      key_info->rec_per_key[key_info->key_parts-1]= 1;
      break;
    }
    case ORDERED_INDEX:
      // 'Records pr. key' are unknown for non-unique indexes.
      // (May change when we get better index statistics.)
      break;
    default:
      DBUG_ASSERT(false);
    }
  }
  DBUG_VOID_RETURN;
}

ha_rows ha_ndbcluster::records()
{
  DBUG_ENTER("ha_ndbcluster::records");
  DBUG_PRINT("info", ("id=%d, no_uncommitted_rows_count=%d",
                      ((const NDBTAB *)m_table)->getTableId(),
                      m_table_info->no_uncommitted_rows_count));

  if (update_stats(table->in_use, 1) == 0)
  {
    DBUG_RETURN(stats.records);
  }
  else
  {
    DBUG_RETURN(HA_POS_ERROR);
  }
}

void ha_ndbcluster::no_uncommitted_rows_execute_failure()
{
  DBUG_ENTER("ha_ndbcluster::no_uncommitted_rows_execute_failure");
  get_thd_ndb(current_thd)->m_error= TRUE;
  DBUG_VOID_RETURN;
}

void ha_ndbcluster::no_uncommitted_rows_update(int c)
{
  DBUG_ENTER("ha_ndbcluster::no_uncommitted_rows_update");
  struct Ndb_local_table_statistics *local_info= m_table_info;
  local_info->no_uncommitted_rows_count+= c;
  DBUG_PRINT("info", ("id=%d, no_uncommitted_rows_count=%d",
                      ((const NDBTAB *)m_table)->getTableId(),
                      local_info->no_uncommitted_rows_count));
  DBUG_VOID_RETURN;
}

void ha_ndbcluster::no_uncommitted_rows_reset(THD *thd)
{
  DBUG_ENTER("ha_ndbcluster::no_uncommitted_rows_reset");
  Thd_ndb *thd_ndb= get_thd_ndb(thd);
  thd_ndb->count++;
  thd_ndb->m_error= FALSE;
  thd_ndb->m_unsent_bytes= 0;
  DBUG_VOID_RETURN;
}


int ha_ndbcluster::ndb_err(NdbTransaction *trans,
                           bool have_lock)
{
  THD *thd= current_thd;
  int res;
  NdbError err= trans->getNdbError();
  DBUG_ENTER("ndb_err");

  switch (err.classification) {
  case NdbError::SchemaError:
  {
    // TODO perhaps we need to do more here, invalidate also in the cache
    m_table->setStatusInvalid();
    /* Close other open handlers not used by any thread */
    TABLE_LIST table_list;
    bzero((char*) &table_list,sizeof(table_list));
    table_list.db= m_dbname;
    table_list.alias= table_list.table_name= m_tabname;
    close_cached_tables(thd, &table_list, have_lock, FALSE, FALSE);
    break;
  }
  default:
    break;
  }
  res= ndb_to_mysql_error(&err);
  DBUG_PRINT("info", ("transformed ndbcluster error %d to mysql error %d", 
                      err.code, res));
  if (res == HA_ERR_FOUND_DUPP_KEY)
  {
    char *error_data= err.details;
    uint dupkey= MAX_KEY;

    for (uint i= 0; i < MAX_KEY; i++)
    {
      if (m_index[i].type == UNIQUE_INDEX || 
          m_index[i].type == UNIQUE_ORDERED_INDEX)
      {
        const NDBINDEX *unique_index=
          (const NDBINDEX *) m_index[i].unique_index;
        if (unique_index &&
            (char *) unique_index->getObjectId() == error_data)
        {
          dupkey= i;
          break;
        }
      }
    }
    if (m_rows_to_insert == 1)
    {
      /*
	We can only distinguish between primary and non-primary
	violations here, so we need to return MAX_KEY for non-primary
	to signal that key is unknown
      */
      m_dupkey= err.code == 630 ? table_share->primary_key : dupkey; 
    }
    else
    {
      /* We are batching inserts, offending key is not available */
      m_dupkey= (uint) -1;
    }
  }
  DBUG_RETURN(res);
}


/**
  Override the default get_error_message in order to add the 
  error message of NDB .
*/

bool ha_ndbcluster::get_error_message(int error, 
                                      String *buf)
{
  DBUG_ENTER("ha_ndbcluster::get_error_message");
  DBUG_PRINT("enter", ("error: %d", error));

  Ndb *ndb= check_ndb_in_thd(current_thd);
  if (!ndb)
    DBUG_RETURN(FALSE);

  const NdbError err= ndb->getNdbError(error);
  bool temporary= err.status==NdbError::TemporaryError;
  buf->set(err.message, strlen(err.message), &my_charset_bin);
  DBUG_PRINT("exit", ("message: %s, temporary: %d", buf->ptr(), temporary));
  DBUG_RETURN(temporary);
}


/*
  field_used_length() returns the number of bytes actually used to
  store the data of the field. So for a varstring it includes both
  length byte(s) and string data, and anything after data_length()
  bytes are unused.
*/
static
uint32 field_used_length(const Field* field)
{
 if (field->type() == MYSQL_TYPE_VARCHAR)
 {
   const Field_varstring* f = static_cast<const Field_varstring*>(field);
   return f->length_bytes + const_cast<Field_varstring*>(f)->data_length();
                            // ^ no 'data_length() const'
 }
 return field->pack_length();
}


/**
  Check if MySQL field type forces var part in ndb storage
*/
static bool field_type_forces_var_part(enum_field_types type)
{
  switch (type) {
  case MYSQL_TYPE_VAR_STRING:
  case MYSQL_TYPE_VARCHAR:
    return TRUE;
  case MYSQL_TYPE_TINY_BLOB:
  case MYSQL_TYPE_BLOB:
  case MYSQL_TYPE_MEDIUM_BLOB:
  case MYSQL_TYPE_LONG_BLOB:
  case MYSQL_TYPE_GEOMETRY:
    return FALSE;
  default:
    return FALSE;
  }
}

/*
 * This is used for every additional row operation, to update the guesstimate
 * of pending bytes to send, and to check if it is now time to flush a batch.
 */
bool
ha_ndbcluster::add_row_check_if_batch_full_size(Thd_ndb *thd_ndb, uint size)
{
  if (thd_ndb->m_unsent_bytes == 0)
    free_root(&(thd_ndb->m_batch_mem_root), MY_MARK_BLOCKS_FREE);

  uint unsent= thd_ndb->m_unsent_bytes;
  unsent+= size;
  thd_ndb->m_unsent_bytes= unsent;
  return unsent >= thd_ndb->m_batch_size;
}

/*
  Return a generic buffer that will remain valid until after next execute.

  The memory is freed by the first call to add_row_check_if_batch_full_size()
  following any execute() call. The intention is that the memory is associated
  with one batch of operations during batched slave updates.

  Note in particular that using get_buffer() / copy_row_to_buffer() separately
  from add_row_check_if_batch_full_size() could make meory usage grow without
  limit, and that this sequence:

    execute()
    get_buffer() / copy_row_to_buffer()
    add_row_check_if_batch_full_size()
    ...
    execute()

  will free the memory already at add_row_check_if_batch_full_size() time, it
  will not remain valid until the second execute().
*/
uchar *
ha_ndbcluster::get_buffer(Thd_ndb *thd_ndb, uint size)
{
  return (uchar*)alloc_root(&(thd_ndb->m_batch_mem_root), size);
}

uchar *
ha_ndbcluster::copy_row_to_buffer(Thd_ndb *thd_ndb, const uchar *record)
{
  uchar *row= get_buffer(thd_ndb, table->s->reclength);
  if (unlikely(!row))
    return NULL;
  memcpy(row, record, table->s->reclength);
  return row;
}

/**
 * findBlobError
 * This method attempts to find an error in the hierarchy of runtime
 * NDBAPI objects from Blob up to transaction.
 * It will return -1 if no error is found, 0 if an error is found.
 */
int findBlobError(NdbError& error, NdbBlob* pBlob)
{
  error= pBlob->getNdbError();
  if (error.code != 0)
    return 0;
  
  const NdbOperation* pOp= pBlob->getNdbOperation();
  error= pOp->getNdbError();
  if (error.code != 0)
    return 0;
  
  NdbTransaction* pTrans= pOp->getNdbTransaction();
  error= pTrans->getNdbError();
  if (error.code != 0)
    return 0;
  
  /* No error on any of the objects */
  return -1;
}


int g_get_ndb_blobs_value(NdbBlob *ndb_blob, void *arg)
{
  ha_ndbcluster *ha= (ha_ndbcluster *)arg;
  DBUG_ENTER("g_get_ndb_blobs_value");
  DBUG_PRINT("info", ("destination row: %p", ha->m_blob_destination_record));

  if (ha->m_blob_counter == 0)   /* Reset total size at start of row */
    ha->m_blobs_row_total_size= 0;

  /* Count the total length needed for blob data. */
  int isNull;
  if (ndb_blob->getNull(isNull) != 0)
    ERR_RETURN(ndb_blob->getNdbError());
  if (isNull == 0) {
    Uint64 len64= 0;
    if (ndb_blob->getLength(len64) != 0)
      ERR_RETURN(ndb_blob->getNdbError());
    /* Align to Uint64. */
    ha->m_blobs_row_total_size+= (len64 + 7) & ~((Uint64)7);
    if (ha->m_blobs_row_total_size > 0xffffffff)
    {
      DBUG_ASSERT(FALSE);
      DBUG_RETURN(-1);
    }
    DBUG_PRINT("info", ("Blob number %d needs size %llu, total buffer reqt. now %llu",
                        ha->m_blob_counter,
                        len64,
                        ha->m_blobs_row_total_size));
  }
  ha->m_blob_counter++;

  /*
    Wait until all blobs in this row are active, so we can allocate
    and use a common buffer containing all.
  */
  if (ha->m_blob_counter < ha->m_blob_expected_count_per_row)
    DBUG_RETURN(0);

  /* Reset blob counter for next row (scan scenario) */
  ha->m_blob_counter= 0;

  /* Re-allocate bigger blob buffer for this row if necessary. */
  if (ha->m_blobs_row_total_size > ha->m_blobs_buffer_size)
  {
    my_free(ha->m_blobs_buffer, MYF(MY_ALLOW_ZERO_PTR));
    DBUG_PRINT("info", ("allocate blobs buffer size %u",
                        (uint32)(ha->m_blobs_row_total_size)));
    /* Windows compiler complains about my_malloc on non-size_t
     * validate mapping from Uint64 to size_t
     */
    if(((size_t)ha->m_blobs_row_total_size) != ha->m_blobs_row_total_size)
    {
      ha->m_blobs_buffer= NULL;
      ha->m_blobs_buffer_size= 0;
      DBUG_RETURN(-1);
    }

    ha->m_blobs_buffer=
      (uchar*) my_malloc((size_t) ha->m_blobs_row_total_size, MYF(MY_WME));
    if (ha->m_blobs_buffer == NULL)
    {
      ha->m_blobs_buffer_size= 0;
      DBUG_RETURN(-1);
    }
    ha->m_blobs_buffer_size= ha->m_blobs_row_total_size;
  }

  /*
    Now read all blob data.
    If we know the destination mysqld row, we also set the blob null bit and
    pointer/length (if not, it will be done instead in unpack_record()).
  */
  uint32 offset= 0;
  for (uint i= 0; i < ha->table->s->fields; i++)
  {
    Field *field= ha->table->field[i];
    if (! (field->flags & BLOB_FLAG))
      continue;
    NdbValue value= ha->m_value[i];
    if (value.blob == NULL)
    {
      DBUG_PRINT("info",("[%u] skipped", i));
      continue;
    }
    Field_blob *field_blob= (Field_blob *)field;
    NdbBlob *ndb_blob= value.blob;
    int isNull;
    if (ndb_blob->getNull(isNull) != 0)
      ERR_RETURN(ndb_blob->getNdbError());
    if (isNull == 0) {
      Uint64 len64= 0;
      if (ndb_blob->getLength(len64) != 0)
        ERR_RETURN(ndb_blob->getNdbError());
      DBUG_ASSERT(len64 < 0xffffffff);
      uchar *buf= ha->m_blobs_buffer + offset;
	  uint32 len= (uint32)(ha->m_blobs_buffer_size - offset);
      if (ndb_blob->readData(buf, len) != 0)
      {
        NdbError err;
        if (findBlobError(err, ndb_blob) == 0)
        {
          ERR_RETURN(err);
        }
        else
        {
          /* Should always have some error code set */
          assert(err.code != 0);
          ERR_RETURN(err);
        }
      }   
      DBUG_PRINT("info", ("[%u] offset: %u  buf: 0x%lx  len=%u",
                          i, offset, (long) buf, len));
      DBUG_ASSERT(len == len64);
      if (ha->m_blob_destination_record)
      {
        my_ptrdiff_t ptrdiff=
          ha->m_blob_destination_record - ha->table->record[0];
        field_blob->move_field_offset(ptrdiff);
        field_blob->set_ptr(len, buf);
        field_blob->set_notnull();
        field_blob->move_field_offset(-ptrdiff);
      }
      offset+= Uint32((len64 + 7) & ~((Uint64)7));
    }
    else if (ha->m_blob_destination_record)
    {
      /* Have to set length even in this case. */
      my_ptrdiff_t ptrdiff=
        ha->m_blob_destination_record - ha->table->record[0];
      uchar *buf= ha->m_blobs_buffer + offset;
      field_blob->move_field_offset(ptrdiff);
      field_blob->set_ptr((uint32)0, buf);
      field_blob->set_null();
      field_blob->move_field_offset(-ptrdiff);
      DBUG_PRINT("info", ("[%u] isNull=%d", i, isNull));
    }
  }

  if (!ha->m_active_cursor)
  {
    /* Non-scan, Blob reads have been issued
     * execute them and then close the Blob 
     * handles
     */
    for (uint i= 0; i < ha->table->s->fields; i++)
    {
      Field *field= ha->table->field[i];
      if (! (field->flags & BLOB_FLAG))
        continue;
      NdbValue value= ha->m_value[i];
      if (value.blob == NULL)
      {
        DBUG_PRINT("info",("[%u] skipped", i));
        continue;
      }
      NdbBlob *ndb_blob= value.blob;
    
      assert(ndb_blob->getState() == NdbBlob::Active);

      /* Call close() with execPendingBlobOps == true
       * For LM_CommittedRead access, this will enqueue
       * an unlock operation, which the Blob framework 
       * code invoking this callback will execute before
       * returning control to the caller of execute()
       */
      if (ndb_blob->close(true) != 0)
      {
        ERR_RETURN(ndb_blob->getNdbError());
      }
    }
  }

  DBUG_RETURN(0);
}

/*
  Request reading of blob values.

  If dst_record is specified, the blob null bit, pointer, and length will be
  set in that record. Otherwise they must be set later by calling
  unpack_record().
*/
int
ha_ndbcluster::get_blob_values(const NdbOperation *ndb_op, uchar *dst_record,
                               const MY_BITMAP *bitmap)
{
  uint i;
  DBUG_ENTER("ha_ndbcluster::get_blob_values");

  m_blob_counter= 0;
  m_blob_expected_count_per_row= 0;
  m_blob_destination_record= dst_record;
  m_blobs_row_total_size= 0;
  ndb_op->getNdbTransaction()->
    setMaxPendingBlobReadBytes(THDVAR(current_thd, blob_read_batch_bytes));

  for (i= 0; i < table_share->fields; i++) 
  {
    Field *field= table->field[i];
    if (!(field->flags & BLOB_FLAG))
      continue;

    DBUG_PRINT("info", ("fieldnr=%d", i));
    NdbBlob *ndb_blob;
    if (bitmap_is_set(bitmap, i))
    {
      if ((ndb_blob= ndb_op->getBlobHandle(i)) == NULL ||
          ndb_blob->setActiveHook(g_get_ndb_blobs_value, this) != 0)
        DBUG_RETURN(1);
      m_blob_expected_count_per_row++;
    }
    else
      ndb_blob= NULL;

    m_value[i].blob= ndb_blob;
  }

  DBUG_RETURN(0);
}

int
ha_ndbcluster::set_blob_values(const NdbOperation *ndb_op,
                               my_ptrdiff_t row_offset, const MY_BITMAP *bitmap,
                               uint *set_count, bool batch)
{
  uint field_no;
  uint *blob_index, *blob_index_end;
  int res= 0;
  DBUG_ENTER("ha_ndbcluster::set_blob_values");

  *set_count= 0;

  if (table_share->blob_fields == 0)
    DBUG_RETURN(0);

  ndb_op->getNdbTransaction()->
    setMaxPendingBlobWriteBytes(THDVAR(current_thd, blob_write_batch_bytes));
  blob_index= table_share->blob_field;
  blob_index_end= blob_index + table_share->blob_fields;
  do
  {
    field_no= *blob_index;
    /* A NULL bitmap sets all blobs. */
    if (bitmap && !bitmap_is_set(bitmap, field_no))
      continue;
    Field *field= table->field[field_no];

    NdbBlob *ndb_blob= ndb_op->getBlobHandle(field_no);
    if (ndb_blob == NULL)
      ERR_RETURN(ndb_op->getNdbError());
    if (field->is_null_in_record_with_offset(row_offset))
    {
      DBUG_PRINT("info", ("Setting Blob %d to NULL", field_no));
      if (ndb_blob->setNull() != 0)
        ERR_RETURN(ndb_op->getNdbError());
    }
    else
    {
      Field_blob *field_blob= (Field_blob *)field;

      // Get length and pointer to data
      const uchar *field_ptr= field->ptr + row_offset;
      uint32 blob_len= field_blob->get_length(field_ptr);
      uchar* blob_ptr= NULL;
      field_blob->get_ptr(&blob_ptr);

      // Looks like NULL ptr signals length 0 blob
      if (blob_ptr == NULL) {
        DBUG_ASSERT(blob_len == 0);
        blob_ptr= (uchar*)"";
      }

      DBUG_PRINT("value", ("set blob ptr: 0x%lx  len: %u",
                           (long) blob_ptr, blob_len));
      DBUG_DUMP("value", blob_ptr, min(blob_len, 26));

      /*
        NdbBlob requires the data pointer to remain valid until execute() time.
        So when batching, we need to copy the value to a temporary buffer.
      */
      if (batch && blob_len > 0)
      {
        uchar *tmp_buf= get_buffer(m_thd_ndb, blob_len);
        if (!tmp_buf)
          DBUG_RETURN(HA_ERR_OUT_OF_MEM);
        memcpy(tmp_buf, blob_ptr, blob_len);
        blob_ptr= tmp_buf;
      }
      res= ndb_blob->setValue((char*)blob_ptr, blob_len);
      if (res != 0)
        ERR_RETURN(ndb_op->getNdbError());
    }

    ++(*set_count);
  } while (++blob_index != blob_index_end);

  DBUG_RETURN(res);
}

/*
  This routine is shared by injector.  There is no common blobs buffer
  so the buffer and length are passed by reference.  Injector also
  passes a record pointer diff.
 */
int get_ndb_blobs_value(TABLE* table, NdbValue* value_array,
                        uchar*& buffer, uint& buffer_size,
                        my_ptrdiff_t ptrdiff)
{
  DBUG_ENTER("get_ndb_blobs_value");

  // Field has no field number so cannot use TABLE blob_field
  // Loop twice, first only counting total buffer size
  for (int loop= 0; loop <= 1; loop++)
  {
    uint32 offset= 0;
    for (uint i= 0; i < table->s->fields; i++)
    {
      Field *field= table->field[i];
      NdbValue value= value_array[i];
      if (! (field->flags & BLOB_FLAG))
        continue;
      if (value.blob == NULL)
      {
        DBUG_PRINT("info",("[%u] skipped", i));
        continue;
      }
      Field_blob *field_blob= (Field_blob *)field;
      NdbBlob *ndb_blob= value.blob;
      int isNull;
      if (ndb_blob->getNull(isNull) != 0)
        ERR_RETURN(ndb_blob->getNdbError());
      if (isNull == 0) {
        Uint64 len64= 0;
        if (ndb_blob->getLength(len64) != 0)
          ERR_RETURN(ndb_blob->getNdbError());
        // Align to Uint64
        uint32 size= Uint32(len64);
        if (size % 8 != 0)
          size+= 8 - size % 8;
        if (loop == 1)
        {
          uchar *buf= buffer + offset;
          uint32 len= 0xffffffff;  // Max uint32
          if (ndb_blob->readData(buf, len) != 0)
            ERR_RETURN(ndb_blob->getNdbError());
          DBUG_PRINT("info", ("[%u] offset: %u  buf: 0x%lx  len=%u  [ptrdiff=%d]",
                              i, offset, (long) buf, len, (int)ptrdiff));
          DBUG_ASSERT(len == len64);
          // Ugly hack assumes only ptr needs to be changed
          field_blob->set_ptr_offset(ptrdiff, len, buf);
        }
        offset+= size;
      }
      else if (loop == 1) // undefined or null
      {
        // have to set length even in this case
        uchar *buf= buffer + offset; // or maybe NULL
        uint32 len= 0;
	field_blob->set_ptr_offset(ptrdiff, len, buf);
        DBUG_PRINT("info", ("[%u] isNull=%d", i, isNull));
      }
    }
    if (loop == 0 && offset > buffer_size)
    {
      my_free(buffer, MYF(MY_ALLOW_ZERO_PTR));
      buffer_size= 0;
      DBUG_PRINT("info", ("allocate blobs buffer size %u", offset));
      buffer= (uchar*) my_malloc(offset, MYF(MY_WME));
      if (buffer == NULL)
      {
        sql_print_error("ha_ndbcluster::get_ndb_blobs_value: "
                        "my_malloc(%u) failed", offset);
        DBUG_RETURN(-1);
      }
      buffer_size= offset;
    }
  }
  DBUG_RETURN(0);
}


/**
  Check if any set or get of blob value in current query.
*/

bool ha_ndbcluster::uses_blob_value(const MY_BITMAP *bitmap) const
{
  uint *blob_index, *blob_index_end;
  if (table_share->blob_fields == 0)
    return FALSE;

  blob_index=     table_share->blob_field;
  blob_index_end= blob_index + table_share->blob_fields;
  do
  {
    if (bitmap_is_set(bitmap, table->field[*blob_index]->field_index))
      return TRUE;
  } while (++blob_index != blob_index_end);
  return FALSE;
}

void ha_ndbcluster::release_blobs_buffer()
{
  DBUG_ENTER("releaseBlobsBuffer");
  if (m_blobs_buffer_size > 0)
  {
    DBUG_PRINT("info", ("Deleting blobs buffer, size %llu", m_blobs_buffer_size));
    my_free(m_blobs_buffer, MYF(MY_ALLOW_ZERO_PTR));
    m_blobs_buffer= 0;
    m_blobs_row_total_size= 0;
    m_blobs_buffer_size= 0;
  }
  DBUG_VOID_RETURN;
}

/**
  Get metadata for this table from NDB.

  Check that frm-file on disk is equal to frm-file
  of table accessed in NDB.

  @retval
    0    ok
  @retval
    -2   Meta data has changed; Re-read data and try again
*/

int cmp_frm(const NDBTAB *ndbtab, const void *pack_data,
            uint pack_length)
{
  DBUG_ENTER("cmp_frm");
  /*
    Compare FrmData in NDB with frm file from disk.
  */
  if ((pack_length != ndbtab->getFrmLength()) || 
      (memcmp(pack_data, ndbtab->getFrmData(), pack_length)))
    DBUG_RETURN(1);
  DBUG_RETURN(0);
}

/*
  Does type support a default value?
*/
static bool
type_supports_default_value(enum_field_types mysql_type)
{
  bool ret = (mysql_type != MYSQL_TYPE_BLOB &&
              mysql_type != MYSQL_TYPE_TINY_BLOB &&
              mysql_type != MYSQL_TYPE_MEDIUM_BLOB &&
              mysql_type != MYSQL_TYPE_LONG_BLOB &&
              mysql_type != MYSQL_TYPE_GEOMETRY);

  return ret;
}

/**
   Check that Ndb data dictionary has the same default values
   as MySQLD for the current table.
   Called as part of a DBUG check as part of table open
   
   Returns
     0  - Defaults are ok
     -1 - Some default(s) are bad
*/
int ha_ndbcluster::check_default_values(const NDBTAB* ndbtab)
{
  /* Debug only method for checking table defaults aligned
     between MySQLD and Ndb
  */
  bool defaults_aligned= true;

  if (ndbtab->hasDefaultValues())
  {
    /* Ndb supports native defaults for non-pk columns */
    my_bitmap_map *old_map= tmp_use_all_columns(table, table->read_set);

    for (uint f=0; f < table_share->fields; f++)
    {
      Field* field= table->field[f]; // Use Field struct from MySQLD table rep
      const NdbDictionary::Column* ndbCol= ndbtab->getColumn(field->field_index); 
      bool isTimeStampWithAutoValue = ((field->type() == MYSQL_TYPE_TIMESTAMP) &&
                                       (field->table->timestamp_field == field));

      if ((! (field->flags & (PRI_KEY_FLAG |
                              NO_DEFAULT_VALUE_FLAG))) &&
          (type_supports_default_value(field->real_type())) &&
          !isTimeStampWithAutoValue)
      {
        /* We expect Ndb to have a native default for this
         * column
         */
        my_ptrdiff_t src_offset= table_share->default_values - 
          field->table->record[0];

        /* Move field by offset to refer to default value */
        field->move_field_offset(src_offset);
        
        const uchar* ndb_default= (const uchar*) ndbCol->getDefaultValue();

        if (ndb_default == NULL)
          /* MySQLD default must also be NULL */
          defaults_aligned= field->is_null();
        else
        {
          if (field->type() != MYSQL_TYPE_BIT)
          {
            defaults_aligned= (0 == field->cmp(ndb_default));
          }
          else
          {
            longlong value= (static_cast<Field_bit*>(field))->val_int();
            /* Map to NdbApi format - two Uint32s */
            Uint32 out[2];
            out[0] = 0;
            out[1] = 0;
            for (int b=0; b < 64; b++)
            {
              out[b >> 5] |= (value & 1) << (b & 31);
              
              value= value >> 1;
            }
            Uint32 defaultLen = field_used_length(field);
            defaultLen = ((defaultLen + 3) & ~(Uint32)0x7);
            defaults_aligned= (0 == memcmp(ndb_default, 
                                           out, 
                                           defaultLen));
          }
        }
        
        field->move_field_offset(-src_offset);

        if (unlikely(!defaults_aligned))
        {
          DBUG_PRINT("info", ("Default values differ for column %u",
                              field->field_index));
          break;
        }
      }
      else
      {
        /* We don't expect Ndb to have a native default for this column */
        if (unlikely(ndbCol->getDefaultValue() != NULL))
        {
          /* Didn't expect that */
          DBUG_PRINT("info", ("Column %u has native default, but shouldn't."
                              " Flags=%u, type=%u",
                              field->field_index, field->flags, field->real_type()));
          defaults_aligned= false;
          break;
        }
      }
    } 
    tmp_restore_column_map(table->read_set, old_map);
  }

  return (defaults_aligned? 0: -1);
}

int ha_ndbcluster::get_metadata(THD *thd, const char *path)
{
  Ndb *ndb= get_thd_ndb(thd)->ndb;
  NDBDICT *dict= ndb->getDictionary();
  const NDBTAB *tab;
  int error;
  DBUG_ENTER("get_metadata");
  DBUG_PRINT("enter", ("m_tabname: %s, path: %s", m_tabname, path));

  DBUG_ASSERT(m_table == NULL);
  DBUG_ASSERT(m_table_info == NULL);

  uchar *data= NULL, *pack_data= NULL;
  size_t length, pack_length;

  /*
    Compare FrmData in NDB with frm file from disk.
  */
  error= 0;
  if (readfrm(path, &data, &length) ||
      packfrm(data, length, &pack_data, &pack_length))
  {
    my_free(data, MYF(MY_ALLOW_ZERO_PTR));
    my_free(pack_data, MYF(MY_ALLOW_ZERO_PTR));
    DBUG_RETURN(1);
  }
    
  Ndb_table_guard ndbtab_g(dict, m_tabname);
  if (!(tab= ndbtab_g.get_table()))
    ERR_RETURN(dict->getNdbError());

  if (get_ndb_share_state(m_share) != NSS_ALTERED 
      && cmp_frm(tab, pack_data, pack_length))
  {
    DBUG_PRINT("error", 
               ("metadata, pack_length: %lu  getFrmLength: %d  memcmp: %d",
                (ulong) pack_length, tab->getFrmLength(),
                memcmp(pack_data, tab->getFrmData(), pack_length)));
    DBUG_DUMP("pack_data", (uchar*) pack_data, pack_length);
    DBUG_DUMP("frm", (uchar*) tab->getFrmData(), tab->getFrmLength());
    error= HA_ERR_TABLE_DEF_CHANGED;
  }
  my_free((char*)data, MYF(0));
  my_free((char*)pack_data, MYF(0));

  /* Now check that any Ndb native defaults are aligned 
     with MySQLD defaults
  */
  DBUG_ASSERT(check_default_values(tab) == 0);

  if (error)
    goto err;

  DBUG_PRINT("info", ("fetched table %s", tab->getName()));
  m_table= tab;

  if (bitmap_init(&m_bitmap, m_bitmap_buf, table_share->fields, 0))
  {
    error= HA_ERR_OUT_OF_MEM;
    goto err;
  }
  if (table_share->primary_key == MAX_KEY)
  {
    /* Hidden primary key. */
    if ((error= add_hidden_pk_ndb_record(dict)) != 0)
      goto err;
  }

  if ((error= add_table_ndb_record(dict)) != 0)
    goto err;

  /*
    Approx. write size in bytes over transporter
  */
  m_bytes_per_write= 12 + tab->getRowSizeInBytes() + 4 * tab->getNoOfColumns();

  /* Open indexes */
  if ((error= open_indexes(thd, ndb, table, FALSE)) != 0)
    goto err;

  /*
    Backward compatibility for tables created without tablespace
    in .frm => read tablespace setting from engine
  */
  if (table_share->mysql_version < 50120 &&
      !table_share->tablespace /* safety */)
  {
    Uint32 id;
    if (tab->getTablespace(&id))
    {
      NdbDictionary::Tablespace ts= dict->getTablespace(id);
      NdbError ndberr= dict->getNdbError();
      if (ndberr.classification == NdbError::NoError)
      {
        const char *tablespace= ts.getName();
        const size_t tablespace_len= strlen(tablespace);
        if (tablespace_len != 0)
        {
          DBUG_PRINT("info", ("Found tablespace '%s'", tablespace));
          table_share->tablespace= strmake_root(&table_share->mem_root,
                                                tablespace,
                                                tablespace_len);
        }
      }
    }
  }

  ndbtab_g.release();

#ifdef HAVE_NDB_BINLOG
  ndbcluster_read_binlog_replication(thd, ndb, m_share, m_table,
                                     ::server_id, table, FALSE);
#endif

  DBUG_RETURN(0);

err:
  ndbtab_g.invalidate();
  m_table= NULL;
  DBUG_RETURN(error);
}

static int fix_unique_index_attr_order(NDB_INDEX_DATA &data,
                                       const NDBINDEX *index,
                                       KEY *key_info)
{
  DBUG_ENTER("fix_unique_index_attr_order");
  unsigned sz= index->getNoOfIndexColumns();

  if (data.unique_index_attrid_map)
    my_free((char*)data.unique_index_attrid_map, MYF(0));
  data.unique_index_attrid_map= (uchar*)my_malloc(sz,MYF(MY_WME));
  if (data.unique_index_attrid_map == 0)
  {
    sql_print_error("fix_unique_index_attr_order: my_malloc(%u) failure",
                    (unsigned int)sz);
    DBUG_RETURN(HA_ERR_OUT_OF_MEM);
  }

  KEY_PART_INFO* key_part= key_info->key_part;
  KEY_PART_INFO* end= key_part+key_info->key_parts;
  DBUG_ASSERT(key_info->key_parts == sz);
  for (unsigned i= 0; key_part != end; key_part++, i++) 
  {
    const char *field_name= key_part->field->field_name;
#ifndef DBUG_OFF
   data.unique_index_attrid_map[i]= 255;
#endif
    for (unsigned j= 0; j < sz; j++)
    {
      const NDBCOL *c= index->getColumn(j);
      if (strcmp(field_name, c->getName()) == 0)
      {
        data.unique_index_attrid_map[i]= j;
        break;
      }
    }
    DBUG_ASSERT(data.unique_index_attrid_map[i] != 255);
  }
  DBUG_RETURN(0);
}

/*
  Create all the indexes for a table.
  If any index should fail to be created,
  the error is returned immediately
*/
int ha_ndbcluster::create_indexes(THD *thd, Ndb *ndb, TABLE *tab)
{
  uint i;
  int error= 0;
  const char *index_name;
  KEY* key_info= tab->key_info;
  const char **key_name= tab->s->keynames.type_names;
  DBUG_ENTER("ha_ndbcluster::create_indexes");

  for (i= 0; i < tab->s->keys; i++, key_info++, key_name++)
  {
    index_name= *key_name;
    NDB_INDEX_TYPE idx_type= get_index_type_from_table(i);
    error= create_index(thd, index_name, key_info, idx_type, i);
    if (error)
    {
      DBUG_PRINT("error", ("Failed to create index %u", i));
      break;
    }
  }

  DBUG_RETURN(error);
}

static void ndb_init_index(NDB_INDEX_DATA &data)
{
  data.type= UNDEFINED_INDEX;
  data.status= UNDEFINED;
  data.unique_index= NULL;
  data.index= NULL;
  data.unique_index_attrid_map= NULL;
  data.index_stat=NULL;
  data.index_stat_cache_entries=0;
  data.index_stat_update_freq=0;
  data.index_stat_query_count=0;
  data.ndb_record_key= NULL;
  data.ndb_unique_record_key= NULL;
  data.ndb_unique_record_row= NULL;
}

static void ndb_clear_index(NDBDICT *dict, NDB_INDEX_DATA &data)
{
  if (data.unique_index_attrid_map)
  {
    my_free((char*)data.unique_index_attrid_map, MYF(0));
  }
  if (data.index_stat)
  {
    delete data.index_stat;
  }
  if (data.ndb_unique_record_key)
    dict->releaseRecord(data.ndb_unique_record_key);
  if (data.ndb_unique_record_row)
    dict->releaseRecord(data.ndb_unique_record_row);
  if (data.ndb_record_key)
    dict->releaseRecord(data.ndb_record_key);
  ndb_init_index(data);
}

static
void ndb_protect_char(const char* from, char* to, uint to_length, char protect)
{
  uint fpos= 0, tpos= 0;

  while(from[fpos] != '\0' && tpos < to_length - 1)
  {
    if (from[fpos] == protect)
    {
      int len= 0;
      to[tpos++]= '@';
      if(tpos < to_length - 5)
      {
        len= sprintf(to+tpos, "00%u", (uint) protect);
        tpos+= len;
      }
    }
    else
    {
      to[tpos++]= from[fpos];
    }
    fpos++;
  }
  to[tpos]= '\0';
}

/*
  Associate a direct reference to an index handle
  with an index (for faster access)
 */
int ha_ndbcluster::add_index_handle(THD *thd, NDBDICT *dict, KEY *key_info,
                                    const char *key_name, uint index_no)
{
  char index_name[FN_LEN + 1];
  int error= 0;

  NDB_INDEX_TYPE idx_type= get_index_type_from_table(index_no);
  m_index[index_no].type= idx_type;
  DBUG_ENTER("ha_ndbcluster::add_index_handle");
  DBUG_PRINT("enter", ("table %s", m_tabname));
  
  ndb_protect_char(key_name, index_name, sizeof(index_name) - 1, '/');
  if (idx_type != PRIMARY_KEY_INDEX && idx_type != UNIQUE_INDEX)
  {
    DBUG_PRINT("info", ("Get handle to index %s", index_name));
    const NDBINDEX *index;
    do
    {
      index= dict->getIndexGlobal(index_name, *m_table);
      if (!index)
        ERR_RETURN(dict->getNdbError());
      DBUG_PRINT("info", ("index: 0x%lx  id: %d  version: %d.%d  status: %d",
                          (long) index,
                          index->getObjectId(),
                          index->getObjectVersion() & 0xFFFFFF,
                          index->getObjectVersion() >> 24,
                          index->getObjectStatus()));
      DBUG_ASSERT(index->getObjectStatus() ==
                  NdbDictionary::Object::Retrieved);
      break;
    } while (1);
    m_index[index_no].index= index;
    // ordered index - add stats
    NDB_INDEX_DATA& d=m_index[index_no];
    delete d.index_stat;
    d.index_stat=NULL;
    if (THDVAR(thd, index_stat_enable))
    {
      d.index_stat=new NdbIndexStat();
      d.index_stat_cache_entries= THDVAR(thd, index_stat_cache_entries);
      d.index_stat_update_freq= THDVAR(thd, index_stat_update_freq);
      d.index_stat_query_count=0;
      d.index_stat->alloc_cache(d.index_stat_cache_entries);
      DBUG_PRINT("info", ("index %s stat=on cache_entries=%u update_freq=%u",
                          index->getName(),
                          d.index_stat_cache_entries,
                          d.index_stat_update_freq));
    } else
    {
      DBUG_PRINT("info", ("index %s stat=off", index->getName()));
    }
  }
  if (idx_type == UNIQUE_ORDERED_INDEX || idx_type == UNIQUE_INDEX)
  {
    char unique_index_name[FN_LEN + 1];
    static const char* unique_suffix= "$unique";
    m_has_unique_index= TRUE;
    strxnmov(unique_index_name, FN_LEN, index_name, unique_suffix, NullS);
    DBUG_PRINT("info", ("Get handle to unique_index %s", unique_index_name));
    const NDBINDEX *index;
    do
    {
      index= dict->getIndexGlobal(unique_index_name, *m_table);
      if (!index)
        ERR_RETURN(dict->getNdbError());
      DBUG_PRINT("info", ("index: 0x%lx  id: %d  version: %d.%d  status: %d",
                          (long) index,
                          index->getObjectId(),
                          index->getObjectVersion() & 0xFFFFFF,
                          index->getObjectVersion() >> 24,
                          index->getObjectStatus()));
      DBUG_ASSERT(index->getObjectStatus() ==
                  NdbDictionary::Object::Retrieved);
      break;
    } while (1);
    m_index[index_no].unique_index= index;
    error= fix_unique_index_attr_order(m_index[index_no], index, key_info);
  }

  if (!error)
    error= add_index_ndb_record(dict, key_info, index_no);

  if (!error)
    m_index[index_no].status= ACTIVE;
  
  DBUG_RETURN(error);
}

/*
  We use this function to convert null bit masks, as found in class Field,
  to bit numbers, as used in NdbRecord.
*/
static uint
null_bit_mask_to_bit_number(uchar bit_mask)
{
  switch (bit_mask)
  {
    case  0x1: return 0;
    case  0x2: return 1;
    case  0x4: return 2;
    case  0x8: return 3;
    case 0x10: return 4;
    case 0x20: return 5;
    case 0x40: return 6;
    case 0x80: return 7;
    default:
      DBUG_ASSERT(false);
      return 0;
  }
}

static void
ndb_set_record_specification(uint field_no,
                             NdbDictionary::RecordSpecification *spec,
                             const TABLE *table,
                             const NdbDictionary::Table *ndb_table)
{
  spec->column= ndb_table->getColumn(field_no);
  spec->offset= Uint32(table->field[field_no]->ptr - table->record[0]);
  if (table->field[field_no]->null_ptr)
  {
    spec->nullbit_byte_offset=
      Uint32(table->field[field_no]->null_ptr - table->record[0]);
    spec->nullbit_bit_in_byte=
      null_bit_mask_to_bit_number(table->field[field_no]->null_bit);
  }
  else if (table->field[field_no]->type() == MYSQL_TYPE_BIT)
  {
    /* We need to store the position of the overflow bits. */
    const Field_bit* field_bit= static_cast<Field_bit*>(table->field[field_no]);
    spec->nullbit_byte_offset=
      Uint32(field_bit->bit_ptr - table->record[0]);
    spec->nullbit_bit_in_byte= field_bit->bit_ofs;
  }
  else
  {
    spec->nullbit_byte_offset= 0;
    spec->nullbit_bit_in_byte= 0;
  }
}

int
ha_ndbcluster::add_table_ndb_record(NDBDICT *dict)
{
  DBUG_ENTER("ha_ndbcluster::add_table_ndb_record()");
  NdbDictionary::RecordSpecification spec[NDB_MAX_ATTRIBUTES_IN_TABLE + 2];
  NdbRecord *rec;
  uint i;

  for (i= 0; i < table_share->fields; i++)
  {
    ndb_set_record_specification(i, &spec[i], table, m_table);
  }

  rec= dict->createRecord(m_table, spec, i, sizeof(spec[0]),
                          NdbDictionary::RecMysqldBitfield);
  if (! rec)
    ERR_RETURN(dict->getNdbError());
  m_ndb_record= rec;

  DBUG_RETURN(0);
}

/* Create NdbRecord for setting hidden primary key from Uint64. */
int
ha_ndbcluster::add_hidden_pk_ndb_record(NDBDICT *dict)
{
  DBUG_ENTER("ha_ndbcluster::add_hidden_pk_ndb_record");
  NdbDictionary::RecordSpecification spec[1];
  NdbRecord *rec;

  spec[0].column= m_table->getColumn(table_share->fields);
  spec[0].offset= 0;
  spec[0].nullbit_byte_offset= 0;
  spec[0].nullbit_bit_in_byte= 0;

  rec= dict->createRecord(m_table, spec, 1, sizeof(spec[0]));
  if (! rec)
    ERR_RETURN(dict->getNdbError());
  m_ndb_hidden_key_record= rec;

  DBUG_RETURN(0);
}

int
ha_ndbcluster::add_index_ndb_record(NDBDICT *dict, KEY *key_info, uint index_no)
{
  DBUG_ENTER("ha_ndbcluster::add_index_ndb_record");
  NdbDictionary::RecordSpecification spec[NDB_MAX_ATTRIBUTES_IN_TABLE + 2];
  NdbRecord *rec;

  Uint32 offset= 0;
  for (uint i= 0; i < key_info->key_parts; i++)
  {
    KEY_PART_INFO *kp= &key_info->key_part[i];

    spec[i].column= m_table->getColumn(kp->fieldnr - 1);
    if (! spec[i].column)
      ERR_RETURN(dict->getNdbError());
    if (kp->null_bit)
    {
      /* Nullable column. */
      spec[i].offset= offset + 1;           // First byte is NULL flag
      spec[i].nullbit_byte_offset= offset;
      spec[i].nullbit_bit_in_byte= 0;
    }
    else
    {
      /* Not nullable column. */
      spec[i].offset= offset;
      spec[i].nullbit_byte_offset= 0;
      spec[i].nullbit_bit_in_byte= 0;
    }
    offset+= kp->store_length;
  }

  if (m_index[index_no].index)
  {
    /*
      Enable MysqldShrinkVarchar flag so that the two-byte length used by
      mysqld for short varchar keys is correctly converted into a one-byte
      length used by Ndb kernel.
    */
    rec= dict->createRecord(m_index[index_no].index, m_table,
                            spec, key_info->key_parts, sizeof(spec[0]),
                            ( NdbDictionary::RecMysqldShrinkVarchar |
                              NdbDictionary::RecMysqldBitfield ));
    if (! rec)
      ERR_RETURN(dict->getNdbError());
    m_index[index_no].ndb_record_key= rec;
  }
  else
    m_index[index_no].ndb_record_key= NULL;

  if (m_index[index_no].unique_index)
  {
    rec= dict->createRecord(m_index[index_no].unique_index, m_table,
                            spec, key_info->key_parts, sizeof(spec[0]),
                            ( NdbDictionary::RecMysqldShrinkVarchar |
                              NdbDictionary::RecMysqldBitfield ));
    if (! rec)
      ERR_RETURN(dict->getNdbError());
    m_index[index_no].ndb_unique_record_key= rec;
  }
  else if (index_no == table_share->primary_key)
  {
    /* The primary key is special, there is no explicit NDB index associated. */
    rec= dict->createRecord(m_table,
                            spec, key_info->key_parts, sizeof(spec[0]),
                            ( NdbDictionary::RecMysqldShrinkVarchar |
                              NdbDictionary::RecMysqldBitfield ));
    if (! rec)
      ERR_RETURN(dict->getNdbError());
    m_index[index_no].ndb_unique_record_key= rec;
  }
  else
    m_index[index_no].ndb_unique_record_key= NULL;

  /* Now do the same, but this time with offsets from Field, for row access. */
  for (uint i= 0; i < key_info->key_parts; i++)
  {
    const KEY_PART_INFO *kp= &key_info->key_part[i];

    spec[i].offset= kp->offset;
    if (kp->null_bit)
    {
      /* Nullable column. */
      spec[i].nullbit_byte_offset= kp->null_offset;
      spec[i].nullbit_bit_in_byte= null_bit_mask_to_bit_number(kp->null_bit);
    }
    else
    {
      /* Not nullable column. */
      spec[i].nullbit_byte_offset= 0;
      spec[i].nullbit_bit_in_byte= 0;
    }
  }

  if (m_index[index_no].unique_index)
  {
    rec= dict->createRecord(m_index[index_no].unique_index, m_table,
                            spec, key_info->key_parts, sizeof(spec[0]),
                            NdbDictionary::RecMysqldBitfield);
    if (! rec)
      ERR_RETURN(dict->getNdbError());
    m_index[index_no].ndb_unique_record_row= rec;
  }
  else if (index_no == table_share->primary_key)
  {
    rec= dict->createRecord(m_table,
                            spec, key_info->key_parts, sizeof(spec[0]),
                            NdbDictionary::RecMysqldBitfield);
    if (! rec)
      ERR_RETURN(dict->getNdbError());
    m_index[index_no].ndb_unique_record_row= rec;
  }
  else
    m_index[index_no].ndb_unique_record_row= NULL;

  DBUG_RETURN(0);
}

/*
  Associate index handles for each index of a table
*/
int ha_ndbcluster::open_indexes(THD *thd, Ndb *ndb, TABLE *tab,
                                bool ignore_error)
{
  uint i;
  int error= 0;
  NDBDICT *dict= ndb->getDictionary();
  KEY* key_info= tab->key_info;
  const char **key_name= tab->s->keynames.type_names;
  DBUG_ENTER("ha_ndbcluster::open_indexes");
  m_has_unique_index= FALSE;
  btree_keys.clear_all();
  for (i= 0; i < tab->s->keys; i++, key_info++, key_name++)
  {
    if ((error= add_index_handle(thd, dict, key_info, *key_name, i)))
    {
      if (ignore_error)
        m_index[i].index= m_index[i].unique_index= NULL;
      else
        break;
    }
    m_index[i].null_in_unique_index= FALSE;
    if (check_index_fields_not_null(key_info))
      m_index[i].null_in_unique_index= TRUE;

    if (error == 0 && test(index_flags(i, 0, 0) & HA_READ_RANGE))
      btree_keys.set_bit(i);
  }

  if (error && !ignore_error)
  {
    while (i > 0)
    {
      i--;
      if (m_index[i].index)
      {
         dict->removeIndexGlobal(*m_index[i].index, 1);
         m_index[i].index= NULL;
      }
      if (m_index[i].unique_index)
      {
         dict->removeIndexGlobal(*m_index[i].unique_index, 1);
         m_index[i].unique_index= NULL;
      }
    }
  }

  DBUG_ASSERT(error == 0 || error == 4243);

  DBUG_RETURN(error);
}

/*
  Renumber indexes in index list by shifting out
  indexes that are to be dropped
 */
void ha_ndbcluster::renumber_indexes(Ndb *ndb, TABLE *tab)
{
  uint i;
  const char *index_name;
  KEY* key_info= tab->key_info;
  const char **key_name= tab->s->keynames.type_names;
  DBUG_ENTER("ha_ndbcluster::renumber_indexes");
  
  for (i= 0; i < tab->s->keys; i++, key_info++, key_name++)
  {
    index_name= *key_name;
    NDB_INDEX_TYPE idx_type= get_index_type_from_table(i);
    m_index[i].type= idx_type;
    if (m_index[i].status == TO_BE_DROPPED) 
    {
      DBUG_PRINT("info", ("Shifting index %s(%i) out of the list", 
                          index_name, i));
      NDB_INDEX_DATA tmp;
      uint j= i + 1;
      // Shift index out of list
      while(j != MAX_KEY && m_index[j].status != UNDEFINED)
      {
        tmp=  m_index[j - 1];
        m_index[j - 1]= m_index[j];
        m_index[j]= tmp;
        j++;
      }
    }
  }

  DBUG_VOID_RETURN;
}

/*
  Drop all indexes that are marked for deletion
*/
int ha_ndbcluster::drop_indexes(Ndb *ndb, TABLE *tab)
{
  uint i;
  int error= 0;
  const char *index_name;
  KEY* key_info= tab->key_info;
  NDBDICT *dict= ndb->getDictionary();
  DBUG_ENTER("ha_ndbcluster::drop_indexes");
  
  for (i= 0; i < tab->s->keys; i++, key_info++)
  {
    NDB_INDEX_TYPE idx_type= get_index_type_from_table(i);
    m_index[i].type= idx_type;
    if (m_index[i].status == TO_BE_DROPPED)
    {
      const NdbDictionary::Index *index= m_index[i].index;
      const NdbDictionary::Index *unique_index= m_index[i].unique_index;
      
      if (index)
      {
        index_name= index->getName();
        DBUG_PRINT("info", ("Dropping index %u: %s", i, index_name));  
        // Drop ordered index from ndb
        error= dict->dropIndexGlobal(*index);
        if (!error)
        {
          dict->removeIndexGlobal(*index, 1);
          m_index[i].index= NULL;
        }
      }
      if (!error && unique_index)
      {
        index_name= unique_index->getName();
        DBUG_PRINT("info", ("Dropping unique index %u: %s", i, index_name));
        // Drop unique index from ndb
        error= dict->dropIndexGlobal(*unique_index);
        if (!error)
        {
          dict->removeIndexGlobal(*unique_index, 1);
          m_index[i].unique_index= NULL;
        }
      }
      if (error)
        DBUG_RETURN(error);
      ndb_clear_index(dict, m_index[i]);
      continue;
    }
  }
  
  DBUG_RETURN(error);
}

/**
  Decode the type of an index from information 
  provided in table object.
*/
NDB_INDEX_TYPE ha_ndbcluster::get_index_type_from_table(uint inx) const
{
  return get_index_type_from_key(inx, table_share->key_info,
                                 inx == table_share->primary_key);
}

NDB_INDEX_TYPE ha_ndbcluster::get_index_type_from_key(uint inx,
                                                      KEY *key_info,
                                                      bool primary) const
{
  bool is_hash_index=  (key_info[inx].algorithm == 
                        HA_KEY_ALG_HASH);
  if (primary)
    return is_hash_index ? PRIMARY_KEY_INDEX : PRIMARY_KEY_ORDERED_INDEX;
  
  return ((key_info[inx].flags & HA_NOSAME) ? 
          (is_hash_index ? UNIQUE_INDEX : UNIQUE_ORDERED_INDEX) :
          ORDERED_INDEX);
} 

bool ha_ndbcluster::check_index_fields_not_null(KEY* key_info)
{
  KEY_PART_INFO* key_part= key_info->key_part;
  KEY_PART_INFO* end= key_part+key_info->key_parts;
  DBUG_ENTER("ha_ndbcluster::check_index_fields_not_null");
  
  for (; key_part != end; key_part++) 
    {
      Field* field= key_part->field;
      if (field->maybe_null())
	DBUG_RETURN(TRUE);
    }
  
  DBUG_RETURN(FALSE);
}

void ha_ndbcluster::release_metadata(THD *thd, Ndb *ndb)
{
  uint i;

  DBUG_ENTER("release_metadata");
  DBUG_PRINT("enter", ("m_tabname: %s", m_tabname));

  NDBDICT *dict= ndb->getDictionary();
  int invalidate_indexes= 0;
  if (thd && thd->lex && thd->lex->sql_command == SQLCOM_FLUSH)
  {
    invalidate_indexes = 1;
  }
  if (m_table != NULL)
  {
    if (m_ndb_record != NULL)
    {
      dict->releaseRecord(m_ndb_record);
      m_ndb_record= NULL;
    }
    if (m_ndb_hidden_key_record != NULL)
    {
      dict->releaseRecord(m_ndb_hidden_key_record);
      m_ndb_hidden_key_record= NULL;
    }
    if (m_table->getObjectStatus() == NdbDictionary::Object::Invalid)
      invalidate_indexes= 1;
    dict->removeTableGlobal(*m_table, invalidate_indexes);
  }
  // TODO investigate
  DBUG_ASSERT(m_table_info == NULL);
  m_table_info= NULL;

  // Release index list 
  for (i= 0; i < MAX_KEY; i++)
  {
    if (m_index[i].unique_index)
    {
      DBUG_ASSERT(m_table != NULL);
      dict->removeIndexGlobal(*m_index[i].unique_index, invalidate_indexes);
    }
    if (m_index[i].index)
    {
      DBUG_ASSERT(m_table != NULL);
      dict->removeIndexGlobal(*m_index[i].index, invalidate_indexes);
    }
    ndb_clear_index(dict, m_index[i]);
  }

  m_table= NULL;
  DBUG_VOID_RETURN;
}


/*
  Map from thr_lock_type to NdbOperation::LockMode
*/
static inline
NdbOperation::LockMode get_ndb_lock_mode(enum thr_lock_type type)
{
  if (type >= TL_WRITE_ALLOW_WRITE)
    return NdbOperation::LM_Exclusive;
  if (type ==  TL_READ_WITH_SHARED_LOCKS)
    return NdbOperation::LM_Read;
  return NdbOperation::LM_CommittedRead;
}


static const ulong index_type_flags[]=
{
  /* UNDEFINED_INDEX */
  0,                         

  /* PRIMARY_KEY_INDEX */
  HA_ONLY_WHOLE_INDEX, 

  /* PRIMARY_KEY_ORDERED_INDEX */
  /* 
     Enable HA_KEYREAD_ONLY when "sorted" indexes are supported, 
     thus ORDERD BY clauses can be optimized by reading directly 
     through the index.
  */
  // HA_KEYREAD_ONLY | 
  HA_READ_NEXT |
  HA_READ_PREV |
  HA_READ_RANGE |
  HA_READ_ORDER,

  /* UNIQUE_INDEX */
  HA_ONLY_WHOLE_INDEX,

  /* UNIQUE_ORDERED_INDEX */
  HA_READ_NEXT |
  HA_READ_PREV |
  HA_READ_RANGE |
  HA_READ_ORDER,

  /* ORDERED_INDEX */
  HA_READ_NEXT |
  HA_READ_PREV |
  HA_READ_RANGE |
  HA_READ_ORDER
};

static const int index_flags_size= sizeof(index_type_flags)/sizeof(ulong);

inline NDB_INDEX_TYPE ha_ndbcluster::get_index_type(uint idx_no) const
{
  DBUG_ASSERT(idx_no < MAX_KEY);
  return m_index[idx_no].type;
}

inline bool ha_ndbcluster::has_null_in_unique_index(uint idx_no) const
{
  DBUG_ASSERT(idx_no < MAX_KEY);
  return m_index[idx_no].null_in_unique_index;
}


/**
  Get the flags for an index.

  @return
    flags depending on the type of the index.
*/

inline ulong ha_ndbcluster::index_flags(uint idx_no, uint part,
                                        bool all_parts) const 
{ 
  DBUG_ENTER("ha_ndbcluster::index_flags");
  DBUG_PRINT("enter", ("idx_no: %u", idx_no));
  DBUG_ASSERT(get_index_type_from_table(idx_no) < index_flags_size);
  DBUG_RETURN(index_type_flags[get_index_type_from_table(idx_no)] | 
              HA_KEY_SCAN_NOT_ROR);
}

bool ha_ndbcluster::check_index_fields_in_write_set(uint keyno)
{
  KEY* key_info= table->key_info + keyno;
  KEY_PART_INFO* key_part= key_info->key_part;
  KEY_PART_INFO* end= key_part+key_info->key_parts;
  uint i;
  DBUG_ENTER("check_index_fields_in_write_set");

  for (i= 0; key_part != end; key_part++, i++)
  {
    Field* field= key_part->field;
    if (!bitmap_is_set(table->write_set, field->field_index))
    {
      DBUG_RETURN(false);
    }
  }

  DBUG_RETURN(true);
}


/**
  Read one record from NDB using primary key.
*/

int ha_ndbcluster::pk_read(const uchar *key, uint key_len, uchar *buf,
                           uint32 *part_id)
{
  NdbConnection *trans= m_thd_ndb->trans;
  const NdbOperation *op;
  int res;
  DBUG_ENTER("pk_read");
  DBUG_PRINT("enter", ("key_len: %u read_set=%x",
                       key_len, table->read_set->bitmap[0]));
  DBUG_DUMP("key", key, key_len);
  DBUG_ASSERT(trans);

  if (!(op= pk_unique_index_read_key(table->s->primary_key, key, buf,
                                     get_ndb_lock_mode(m_lock.type),
                                     (m_user_defined_partitioning ?
                                      part_id :
                                      NULL))))
    ERR_RETURN(trans->getNdbError());

  if ((res = execute_no_commit_ie(m_thd_ndb, trans)) != 0 ||
      op->getNdbError().code) 
  {
    table->status= STATUS_NOT_FOUND;
    DBUG_RETURN(ndb_err(trans));
  }

  table->status= 0;     
  DBUG_RETURN(0);
}

/**
  Update primary key or part id by doing delete insert.
*/

int ha_ndbcluster::ndb_pk_update_row(THD *thd,
                                     const uchar *old_data, uchar *new_data,
                                     uint32 old_part_id)
{
  NdbTransaction *trans= m_thd_ndb->trans;
  int error;
  const NdbOperation *op;
  DBUG_ENTER("ndb_pk_update_row");
  DBUG_ASSERT(trans);

  NdbOperation::OperationOptions *poptions = NULL;
  NdbOperation::OperationOptions options;
  options.optionsPresent=0;

  DBUG_PRINT("info", ("primary key update or partition change, "
                      "doing read+delete+insert"));
  // Get all old fields, since we optimize away fields not in query

  const NdbRecord *key_rec;
  const uchar *key_row;

  if (m_user_defined_partitioning)
  {
    options.optionsPresent |= NdbOperation::OperationOptions::OO_PARTITION_ID;
    options.partitionId=old_part_id;
    poptions=&options;
  }

  setup_key_ref_for_ndb_record(&key_rec, &key_row, old_data, FALSE);

  if (!bitmap_is_set_all(table->read_set))
  {
    /*
      Need to read rest of columns for later re-insert.

      Use mask only with columns that are not in write_set, not in
      read_set, and not part of the primary key.
    */

    bitmap_copy(&m_bitmap, table->read_set);
    bitmap_union(&m_bitmap, table->write_set);
    bitmap_invert(&m_bitmap);
    if (!(op= trans->readTuple(key_rec, (const char *)key_row,
                               m_ndb_record, (char *)new_data,
                               get_ndb_lock_mode(m_lock.type),
                               (const unsigned char *)(m_bitmap.bitmap),
                               poptions,
                               sizeof(NdbOperation::OperationOptions))))
      ERR_RETURN(trans->getNdbError());

    if (table_share->blob_fields > 0)
    {
      my_bitmap_map *old_map= dbug_tmp_use_all_columns(table, table->read_set);
      error= get_blob_values(op, new_data, &m_bitmap);
      dbug_tmp_restore_column_map(table->read_set, old_map);
      if (error != 0)
        ERR_RETURN(op->getNdbError());
    }
    if (execute_no_commit(m_thd_ndb, trans, m_ignore_no_key) != 0) 
    {
      table->status= STATUS_NOT_FOUND;
      DBUG_RETURN(ndb_err(trans));
    }
  }

  // Delete old row
  error= ndb_delete_row(old_data, TRUE);
  if (error)
  {
    DBUG_PRINT("info", ("delete failed"));
    DBUG_RETURN(error);
  }

  // Insert new row
  DBUG_PRINT("info", ("delete succeded"));
  bool batched_update= (m_active_cursor != 0);
  /*
    If we are updating a primary key with auto_increment
    then we need to update the auto_increment counter
  */
  if (table->found_next_number_field &&
      bitmap_is_set(table->write_set, 
                    table->found_next_number_field->field_index) &&
      (error= set_auto_inc(thd, table->found_next_number_field)))
  {
    DBUG_RETURN(error);
  }

  /*
    We are mapping a MySQLD PK changing update to an NdbApi delete 
    and insert.
    The original PK changing update may not have written new values
    to all columns, so the write set may be partial.
    We set the write set to be all columns so that all values are
    copied from the old row to the new row.
  */
  my_bitmap_map *old_map=
    tmp_use_all_columns(table, table->write_set);
  error= ndb_write_row(new_data, TRUE, batched_update);
  tmp_restore_column_map(table->write_set, old_map);

  if (error)
  {
    DBUG_PRINT("info", ("insert failed"));
    if (trans->commitStatus() == NdbConnection::Started)
    {
      if (thd->slave_thread)
        g_ndb_slave_state.atTransactionAbort();
      m_thd_ndb->m_unsent_bytes= 0;
      m_thd_ndb->m_execute_count++;
      DBUG_PRINT("info", ("execute_count: %u", m_thd_ndb->m_execute_count));
      trans->execute(NdbTransaction::Rollback);
#ifdef FIXED_OLD_DATA_TO_ACTUALLY_CONTAIN_GOOD_DATA
      int undo_res;
      // Undo delete_row(old_data)
      undo_res= ndb_write_row((uchar *)old_data, TRUE, batched_update);
      if (undo_res)
        push_warning(table->in_use,
                     MYSQL_ERROR::WARN_LEVEL_WARN,
                     undo_res,
                     "NDB failed undoing delete at primary key update");
#endif
    }
    DBUG_RETURN(error);
  }
  DBUG_PRINT("info", ("delete+insert succeeded"));

  DBUG_RETURN(0);
}

/**
  Check that all operations between first and last all
  have gotten the errcode
  If checking for HA_ERR_KEY_NOT_FOUND then update m_dupkey
  for all succeeding operations
*/
bool ha_ndbcluster::check_all_operations_for_error(NdbTransaction *trans,
                                                   const NdbOperation *first,
                                                   const NdbOperation *last,
                                                   uint errcode)
{
  const NdbOperation *op= first;
  DBUG_ENTER("ha_ndbcluster::check_all_operations_for_error");

  while(op)
  {
    NdbError err= op->getNdbError();
    if (err.status != NdbError::Success)
    {
      if (ndb_to_mysql_error(&err) != (int) errcode)
        DBUG_RETURN(FALSE);
      if (op == last) break;
      op= trans->getNextCompletedOperation(op);
    }
    else
    {
      // We found a duplicate
      if (op->getType() == NdbOperation::UniqueIndexAccess)
      {
        if (errcode == HA_ERR_KEY_NOT_FOUND)
        {
          NdbIndexOperation *iop= (NdbIndexOperation *) op;
          const NDBINDEX *index= iop->getIndex();
          // Find the key_no of the index
          for(uint i= 0; i<table->s->keys; i++)
          {
            if (m_index[i].unique_index == index)
            {
              m_dupkey= i;
              break;
            }
          }
        }
      }
      else
      {
        // Must have been primary key access
        DBUG_ASSERT(op->getType() == NdbOperation::PrimaryKeyAccess);
        if (errcode == HA_ERR_KEY_NOT_FOUND)
          m_dupkey= table->s->primary_key;
      }
      DBUG_RETURN(FALSE);      
    }
  }
  DBUG_RETURN(TRUE);
}


/**
 * Check if record contains any null valued columns that are part of a key
 */
static
int
check_null_in_record(const KEY* key_info, const uchar *record)
{
  KEY_PART_INFO *curr_part, *end_part;
  curr_part= key_info->key_part;
  end_part= curr_part + key_info->key_parts;

  while (curr_part != end_part)
  {
    if (curr_part->null_bit &&
        (record[curr_part->null_offset] & curr_part->null_bit))
      return 1;
    curr_part++;
  }
  return 0;
  /*
    We could instead pre-compute a bitmask in table_share with one bit for
    every null-bit in the key, and so check this just by OR'ing the bitmask
    with the null bitmap in the record.
    But not sure it's worth it.
  */
}

/* Empty mask and dummy row, for reading no attributes using NdbRecord. */
/* Mask will be initialized to all zeros by linker. */
static unsigned char empty_mask[(NDB_MAX_ATTRIBUTES_IN_TABLE+7)/8];
static char dummy_row[1];

/**
  Peek to check if any rows already exist with conflicting
  primary key or unique index values
*/

int ha_ndbcluster::peek_indexed_rows(const uchar *record, 
                                     NDB_WRITE_OP write_op)
{
  NdbTransaction *trans;
  const NdbOperation *op;
  const NdbOperation *first, *last;
  NdbOperation::OperationOptions options;
  NdbOperation::OperationOptions *poptions=NULL;
  options.optionsPresent = 0;
  uint i;
  int res, error;
  DBUG_ENTER("peek_indexed_rows");
  if (unlikely(!(trans= get_transaction(error))))
  {
    DBUG_RETURN(error);
  }
  const NdbOperation::LockMode lm = get_ndb_lock_mode(m_lock.type);
  first= NULL;
  if (write_op != NDB_UPDATE && table->s->primary_key != MAX_KEY)
  {
    /*
     * Fetch any row with colliding primary key
     */
    const NdbRecord *key_rec=
      m_index[table->s->primary_key].ndb_unique_record_row;

    if (m_user_defined_partitioning)
    {
      uint32 part_id;
      int error;
      longlong func_value;
      my_bitmap_map *old_map= dbug_tmp_use_all_columns(table, table->read_set);
      error= m_part_info->get_partition_id(m_part_info, &part_id, &func_value);
      dbug_tmp_restore_column_map(table->read_set, old_map);
      if (error)
      {
        m_part_info->err_value= func_value;
        DBUG_RETURN(error);
      }
      options.optionsPresent |= NdbOperation::OperationOptions::OO_PARTITION_ID;
      options.partitionId=part_id;
      poptions=&options;
    }    

    if (!(op= trans->readTuple(key_rec, (const char *)record,
                               m_ndb_record, dummy_row, lm, empty_mask,
                               poptions, 
                               sizeof(NdbOperation::OperationOptions))))
      ERR_RETURN(trans->getNdbError());
    
    first= op;
  }
  /*
   * Fetch any rows with colliding unique indexes
   */
  KEY* key_info;
  for (i= 0, key_info= table->key_info; i < table->s->keys; i++, key_info++)
  {
    if (i != table_share->primary_key &&
        key_info->flags & HA_NOSAME &&
        bitmap_is_overlapping(table->write_set, m_key_fields[i]))
    {
      /*
        A unique index is defined on table and it's being updated
        We cannot look up a NULL field value in a unique index. But since
        keys with NULLs are not indexed, such rows cannot conflict anyway, so
        we just skip the index in this case.
      */
      if (check_null_in_record(key_info, record))
      {
        DBUG_PRINT("info", ("skipping check for key with NULL"));
        continue;
      }
      if (write_op != NDB_INSERT && !check_index_fields_in_write_set(i))
      {
        DBUG_PRINT("info", ("skipping check for key %u not in write_set", i));
        continue;
      }

      const NdbOperation *iop;
      const NdbRecord *key_rec= m_index[i].ndb_unique_record_row;
      if (!(iop= trans->readTuple(key_rec, (const char *)record,
                                  m_ndb_record, dummy_row,
                                  lm, empty_mask)))
        ERR_RETURN(trans->getNdbError());

      if (!first)
        first= iop;
    }
  }
  last= trans->getLastDefinedOperation();
  if (first)
    res= execute_no_commit_ie(m_thd_ndb, trans);
  else
  {
    // Table has no keys
    table->status= STATUS_NOT_FOUND;
    DBUG_RETURN(HA_ERR_KEY_NOT_FOUND);
  }
  if (check_all_operations_for_error(trans, first, last, 
                                     HA_ERR_KEY_NOT_FOUND))
  {
    table->status= STATUS_NOT_FOUND;
    DBUG_RETURN(ndb_err(trans));
  } 
  else
  {
    DBUG_PRINT("info", ("m_dupkey %d", m_dupkey));
  }
  DBUG_RETURN(0);
}


/**
  Read one record from NDB using unique secondary index.
*/

int ha_ndbcluster::unique_index_read(const uchar *key,
                                     uint key_len, uchar *buf)
{
  NdbTransaction *trans= m_thd_ndb->trans;
  const NdbOperation *op;
  DBUG_ENTER("ha_ndbcluster::unique_index_read");
  DBUG_PRINT("enter", ("key_len: %u, index: %u", key_len, active_index));
  DBUG_DUMP("key", key, key_len);
  DBUG_ASSERT(trans);

  if (!(op= pk_unique_index_read_key(active_index, key, buf,
                                     get_ndb_lock_mode(m_lock.type),
                                     NULL)))
    ERR_RETURN(trans->getNdbError());
  
  if (execute_no_commit_ie(m_thd_ndb, trans) != 0 ||
      op->getNdbError().code) 
  {
    int err= ndb_err(trans);
    if(err==HA_ERR_KEY_NOT_FOUND)
      table->status= STATUS_NOT_FOUND;
    else
      table->status= STATUS_GARBAGE;

    DBUG_RETURN(err);
  }

  table->status= 0;
  DBUG_RETURN(0);
}

int
ha_ndbcluster::scan_handle_lock_tuple(NdbScanOperation *scanOp,
                                      NdbTransaction *trans)
{
  DBUG_ENTER("ha_ndbcluster::scan_handle_lock_tuple");
  if (m_lock_tuple)
  {
    /*
      Lock level m_lock.type either TL_WRITE_ALLOW_WRITE
      (SELECT FOR UPDATE) or TL_READ_WITH_SHARED_LOCKS (SELECT
      LOCK WITH SHARE MODE) and row was not explictly unlocked 
      with unlock_row() call
    */
    const NdbOperation *op;
    // Lock row
    DBUG_PRINT("info", ("Keeping lock on scanned row"));
      
    if (!(op= scanOp->lockCurrentTuple(trans, m_ndb_record,
                                       dummy_row, empty_mask)))
    {
      /* purecov: begin inspected */
      m_lock_tuple= FALSE;
      ERR_RETURN(trans->getNdbError());
      /* purecov: end */    
    }
    m_thd_ndb->m_unsent_bytes+=12;
  }
  m_lock_tuple= FALSE;
  DBUG_RETURN(0);
}

inline int ha_ndbcluster::fetch_next(NdbScanOperation* cursor)
{
  DBUG_ENTER("fetch_next");
  int local_check;
  int error;
  NdbTransaction *trans= m_thd_ndb->trans;
  
  DBUG_ASSERT(trans);
  if ((error= scan_handle_lock_tuple(cursor, trans)) != 0)
    DBUG_RETURN(error);
  
  bool contact_ndb= m_lock.type < TL_WRITE_ALLOW_WRITE &&
                    m_lock.type != TL_READ_WITH_SHARED_LOCKS;
  do {
    DBUG_PRINT("info", ("Call nextResult, contact_ndb: %d", contact_ndb));
    /*
      We can only handle one tuple with blobs at a time.
    */
    if (m_thd_ndb->m_unsent_bytes && m_blobs_pending)
    {
      if (execute_no_commit(m_thd_ndb, trans, m_ignore_no_key) != 0)
        DBUG_RETURN(ndb_err(trans));
    }
    
    /* Should be no unexamined completed operations
       nextResult() on Blobs generates Blob part read ops,
       so we will free them here
    */
    release_completed_operations(trans);
    
    if ((local_check= cursor->nextResult(&_m_next_row,
                                         contact_ndb,
                                         m_thd_ndb->m_force_send)) == 0)
    {
      /*
	Explicitly lock tuple if "select for update" or
	"select lock in share mode"
      */
      m_lock_tuple= (m_lock.type == TL_WRITE_ALLOW_WRITE
		     || 
		     m_lock.type == TL_READ_WITH_SHARED_LOCKS);
      DBUG_RETURN(0);
    } 
    else if (local_check == 1 || local_check == 2)
    {
      // 1: No more records
      // 2: No more cached records
      
      /*
        Before fetching more rows and releasing lock(s),
        all pending update or delete operations should 
        be sent to NDB
      */
      DBUG_PRINT("info", ("thd_ndb->m_unsent_bytes: %ld",
                          (long) m_thd_ndb->m_unsent_bytes));
      if (m_thd_ndb->m_unsent_bytes)
      {
        if ((error = flush_bulk_insert()) != 0)
          DBUG_RETURN(error);
      }
      contact_ndb= (local_check == 2);
    }
    else
    {
      DBUG_RETURN(ndb_err(trans));
    }
  } while (local_check == 2);

  DBUG_RETURN(1);
}

/**
  Get the next record of a started scan. Try to fetch
  it locally from NdbApi cached records if possible, 
  otherwise ask NDB for more.

  @note
    If this is a update/delete make sure to not contact
    NDB before any pending ops have been sent to NDB.
*/

inline int ha_ndbcluster::next_result(uchar *buf)
{  
  int res;
  DBUG_ENTER("next_result");
    
  if (!m_active_cursor)
    DBUG_RETURN(HA_ERR_END_OF_FILE);
  
  if ((res= fetch_next(m_active_cursor)) == 0)
  {
    DBUG_PRINT("info", ("One more record found"));    

    unpack_record(buf, m_next_row);
    table->status= 0;
    DBUG_RETURN(0);
  }
  else if (res == 1)
  {
    // No more records
    table->status= STATUS_NOT_FOUND;
    
    DBUG_PRINT("info", ("No more records"));
    DBUG_RETURN(HA_ERR_END_OF_FILE);
  }
  else
  {
    DBUG_RETURN(ndb_err(m_thd_ndb->trans));
  }
}

/**
  Do a primary key or unique key index read operation.
  The key value is taken from a buffer in mysqld key format.
*/
const NdbOperation *
ha_ndbcluster::pk_unique_index_read_key(uint idx, const uchar *key, uchar *buf,
                                        NdbOperation::LockMode lm,
                                        Uint32 *ppartition_id)
{
  const NdbOperation *op;
  const NdbRecord *key_rec;
  NdbOperation::OperationOptions options;
  NdbOperation::OperationOptions *poptions = NULL;
  options.optionsPresent= 0;
  NdbOperation::GetValueSpec gets[2];

  DBUG_ASSERT(m_thd_ndb->trans);

  if (idx != MAX_KEY)
    key_rec= m_index[idx].ndb_unique_record_key;
  else
    key_rec= m_ndb_hidden_key_record;

  /* Initialize the null bitmap, setting unused null bits to 1. */
  memset(buf, 0xff, table->s->null_bytes);

  if (table_share->primary_key == MAX_KEY)
  {
    get_hidden_fields_keyop(&options, gets);
    poptions= &options;
  }

  if (ppartition_id != NULL)
  {
    assert(m_user_defined_partitioning);
    options.optionsPresent|= NdbOperation::OperationOptions::OO_PARTITION_ID;
    options.partitionId= *ppartition_id;
    poptions= &options;
  }

  op= m_thd_ndb->trans->readTuple(key_rec, (const char *)key, m_ndb_record,
                                  (char *)buf, lm,
                                  (uchar *)(table->read_set->bitmap), poptions,
                                  sizeof(NdbOperation::OperationOptions));

  if (uses_blob_value(table->read_set) &&
      get_blob_values(op, buf, table->read_set) != 0)
    return NULL;

  return op;
}

/** Count number of columns in key part. */
static uint
count_key_columns(const KEY *key_info, const key_range *key)
{
  KEY_PART_INFO *first_key_part= key_info->key_part;
  KEY_PART_INFO *key_part_end= first_key_part + key_info->key_parts;
  KEY_PART_INFO *key_part;
  uint length= 0;
  for(key_part= first_key_part; key_part < key_part_end; key_part++)
  {
    if (length >= key->length)
      break;
    length+= key_part->store_length;
  }
  return key_part - first_key_part;
}

/* Helper method to compute NDB index bounds. Note: does not set range_no. */
static void
compute_index_bounds(NdbIndexScanOperation::IndexBound & bound,
                     const KEY *key_info,
                     const key_range *start_key, const key_range *end_key)
{
  if (start_key)
  {
    bound.low_key= (const char*)start_key->key;
    bound.low_key_count= count_key_columns(key_info, start_key);
    bound.low_inclusive=
      start_key->flag != HA_READ_AFTER_KEY &&
      start_key->flag != HA_READ_BEFORE_KEY;
  }
  else
  {
    bound.low_key= NULL;
    bound.low_key_count= 0;
  }

  if (start_key &&
      (start_key->flag == HA_READ_KEY_EXACT ||
       start_key->flag == HA_READ_PREFIX_LAST))
  {
    bound.high_key= bound.low_key;
    bound.high_key_count= bound.low_key_count;
    bound.high_inclusive= TRUE;
  }
  else if (end_key)
  {
    bound.high_key= (const char*)end_key->key;
    bound.high_key_count= count_key_columns(key_info, end_key);
    /*
      For some reason, 'where b >= 1 and b <= 3' uses HA_READ_AFTER_KEY for
      the end_key.
      So HA_READ_AFTER_KEY in end_key sets high_inclusive, even though in
      start_key it does not set low_inclusive.
    */
    bound.high_inclusive= end_key->flag != HA_READ_BEFORE_KEY;
    if (end_key->flag == HA_READ_KEY_EXACT ||
        end_key->flag == HA_READ_PREFIX_LAST)
    {
      bound.low_key= bound.high_key;
      bound.low_key_count= bound.high_key_count;
      bound.low_inclusive= TRUE;
    }
  }
  else
  {
    bound.high_key= NULL;
    bound.high_key_count= 0;
  }
}

/**
  Start ordered index scan in NDB
*/

int ha_ndbcluster::ordered_index_scan(const key_range *start_key,
                                      const key_range *end_key,
                                      bool sorted, bool descending,
                                      uchar* buf, part_id_range *part_spec)
{  
  NdbTransaction *trans;
  NdbIndexScanOperation *op;
  int error;

  DBUG_ENTER("ha_ndbcluster::ordered_index_scan");
  DBUG_PRINT("enter", ("index: %u, sorted: %d, descending: %d read_set=0x%x",
             active_index, sorted, descending, table->read_set->bitmap[0]));
  DBUG_PRINT("enter", ("Starting new ordered scan on %s", m_tabname));

  // Check that sorted seems to be initialised
  DBUG_ASSERT(sorted == 0 || sorted == 1);

  if (unlikely(!(trans= get_transaction(error))))
  {
    DBUG_RETURN(error);
  }

  if (m_active_cursor && (error= close_scan()))
    DBUG_RETURN(error);

  const NdbOperation::LockMode lm = get_ndb_lock_mode(m_lock.type);

  NdbScanOperation::ScanOptions options;
  options.optionsPresent=NdbScanOperation::ScanOptions::SO_SCANFLAGS;
  options.scan_flags=0;

  NdbOperation::GetValueSpec gets[2];
  if (table_share->primary_key == MAX_KEY)
    get_hidden_fields_scan(&options, gets);

  if (lm == NdbOperation::LM_Read)
    options.scan_flags|= NdbScanOperation::SF_KeyInfo;
  if (sorted)
    options.scan_flags|= NdbScanOperation::SF_OrderByFull;
  if (descending)
    options.scan_flags|= NdbScanOperation::SF_Descending;
  const NdbRecord *key_rec= m_index[active_index].ndb_record_key;
  const NdbRecord *row_rec= m_ndb_record;

  NdbIndexScanOperation::IndexBound bound;
  NdbIndexScanOperation::IndexBound *pbound = NULL;
  NdbInterpretedCode code(m_table);

  if (start_key != NULL || end_key != NULL)
  {
    /* 
       Compute bounds info, reversing range boundaries
       if descending
     */
    compute_index_bounds(bound, 
                         table->key_info + active_index,
                         (descending?
                          end_key : start_key),
                         (descending?
                          start_key : end_key));
    bound.range_no = 0;
    pbound = &bound;
  }

  /* Partition pruning */
  if (m_use_partition_pruning && 
      m_user_defined_partitioning && part_spec != NULL &&
      part_spec->start_part == part_spec->end_part)
  {
    /* Explicitly set partition id when pruning User-defined partitioned scan */
    options.partitionId = part_spec->start_part;
    options.optionsPresent |= NdbScanOperation::ScanOptions::SO_PARTITION_ID;
  }

  if (m_cond && m_cond->generate_scan_filter(&code, &options))
    ERR_RETURN(code.getNdbError());

  if (!(op= trans->scanIndex(key_rec, row_rec, lm,
                             (uchar *)(table->read_set->bitmap),
                             pbound,
                             &options,
                             sizeof(NdbScanOperation::ScanOptions))))
    ERR_RETURN(trans->getNdbError());

  DBUG_PRINT("info", ("Is scan pruned to 1 partition? : %u", op->getPruned()));
  m_thd_ndb->m_scan_count++;
  m_thd_ndb->m_pruned_scan_count += (op->getPruned()? 1 : 0);

  if (uses_blob_value(table->read_set) &&
      get_blob_values(op, NULL, table->read_set) != 0)
    ERR_RETURN(op->getNdbError());

  m_active_cursor= op;

  if (execute_no_commit(m_thd_ndb, trans, m_ignore_no_key) != 0)
    DBUG_RETURN(ndb_err(trans));
  
  DBUG_RETURN(next_result(buf));
}

static
int
guess_scan_flags(NdbOperation::LockMode lm,
		 const NDBTAB* tab, const MY_BITMAP* readset)
{
  int flags= 0;
  flags|= (lm == NdbOperation::LM_Read) ? NdbScanOperation::SF_KeyInfo : 0;
  if (tab->checkColumns(0, 0) & 2)
  {
    int ret = tab->checkColumns(readset->bitmap, no_bytes_in_map(readset));
    
    if (ret & 2)
    { // If disk columns...use disk scan
      flags |= NdbScanOperation::SF_DiskScan;
    }
    else if ((ret & 4) == 0 && (lm == NdbOperation::LM_Exclusive))
    {
      // If no mem column is set and exclusive...guess disk scan
      flags |= NdbScanOperation::SF_DiskScan;
    }
  }
  return flags;
}

/*
  Start full table scan in NDB or unique index scan
 */

int ha_ndbcluster::full_table_scan(const KEY* key_info, 
                                   const key_range *start_key,
                                   const key_range *end_key,
                                   uchar *buf)
{
  int error;
  NdbScanOperation *op;
  NdbTransaction *trans= m_thd_ndb->trans;
  part_id_range part_spec;
  bool use_set_part_id= FALSE;
  NdbOperation::GetValueSpec gets[2];

  DBUG_ENTER("full_table_scan");  
  DBUG_PRINT("enter", ("Starting new scan on %s", m_tabname));

  if (m_use_partition_pruning && m_user_defined_partitioning)
  {
    part_spec.start_part= 0;
    part_spec.end_part= m_part_info->get_tot_partitions() - 1;
    prune_partition_set(table, &part_spec);
    DBUG_PRINT("info", ("part_spec.start_part: %u  part_spec.end_part: %u",
                        part_spec.start_part, part_spec.end_part));
    /*
      If partition pruning has found no partition in set
      we can return HA_ERR_END_OF_FILE
    */
    if (part_spec.start_part > part_spec.end_part)
    {
      DBUG_RETURN(HA_ERR_END_OF_FILE);
    }

    if (part_spec.start_part == part_spec.end_part)
    {
      /*
       * Only one partition is required to scan, if sorted is required
       * don't need it anymore since output from one ordered partitioned
       * index is always sorted.
       *
       * Note : This table scan pruning currently only occurs for 
       * UserDefined partitioned tables.
       * It could be extended to occur for natively partitioned tables if
       * the Partitioning layer can make a key (e.g. start or end key)
       * available so that we can determine the correct pruning in the 
       * NDBAPI layer.
       */
      use_set_part_id= TRUE;
      if (!trans)
        if (unlikely(!(trans= get_transaction_part_id(part_spec.start_part,
                                                      error))))
          DBUG_RETURN(error);
    }
  }
  if (!trans)
    if (unlikely(!(trans= start_transaction(error))))
      DBUG_RETURN(error);

  const NdbOperation::LockMode lm = get_ndb_lock_mode(m_lock.type);
  NdbScanOperation::ScanOptions options;
  options.optionsPresent = (NdbScanOperation::ScanOptions::SO_SCANFLAGS |
                            NdbScanOperation::ScanOptions::SO_PARALLEL);
  options.scan_flags = guess_scan_flags(lm, m_table, table->read_set);
  options.parallel= DEFAULT_PARALLELISM;

  if (use_set_part_id) {
    assert(m_user_defined_partitioning);
    options.optionsPresent|= NdbScanOperation::ScanOptions::SO_PARTITION_ID;
    options.partitionId = part_spec.start_part;
  };

  if (table_share->primary_key == MAX_KEY)
    get_hidden_fields_scan(&options, gets);

  {
    NdbInterpretedCode code(m_table);

    if (!key_info)
    {
      if (m_cond && m_cond->generate_scan_filter(&code, &options))
        ERR_RETURN(code.getNdbError());
    }
    else
    {
      /* Unique index scan in NDB (full table scan with scan filter) */
      DBUG_PRINT("info", ("Starting unique index scan"));
      if (!m_cond)
        m_cond= new ha_ndbcluster_cond;
      if (!m_cond)
      {
        my_errno= HA_ERR_OUT_OF_MEM;
        DBUG_RETURN(my_errno);
      }       
      if (m_cond->generate_scan_filter_from_key(&code, &options, key_info, start_key, end_key, buf))
        ERR_RETURN(code.getNdbError());
    }

    if (!(op= trans->scanTable(m_ndb_record, lm,
                               (uchar *)(table->read_set->bitmap),
                               &options, sizeof(NdbScanOperation::ScanOptions))))
      ERR_RETURN(trans->getNdbError());

    m_thd_ndb->m_scan_count++;
    m_thd_ndb->m_pruned_scan_count += (op->getPruned()? 1 : 0);
  }
  
  DBUG_ASSERT(m_active_cursor==NULL);
  m_active_cursor= op;

  if (uses_blob_value(table->read_set) &&
      get_blob_values(op, NULL, table->read_set) != 0)
    ERR_RETURN(op->getNdbError());

  if (execute_no_commit(m_thd_ndb, trans, m_ignore_no_key) != 0)
    DBUG_RETURN(ndb_err(trans));
  DBUG_PRINT("exit", ("Scan started successfully"));
  DBUG_RETURN(next_result(buf));
}

int
ha_ndbcluster::set_auto_inc(THD *thd, Field *field)
{
  DBUG_ENTER("ha_ndbcluster::set_auto_inc");
  bool read_bit= bitmap_is_set(table->read_set, field->field_index);
  bitmap_set_bit(table->read_set, field->field_index);
  Uint64 next_val= (Uint64) field->val_int() + 1;
  if (!read_bit)
    bitmap_clear_bit(table->read_set, field->field_index);
  DBUG_RETURN(set_auto_inc_val(thd, next_val));
}

inline
int
ha_ndbcluster::set_auto_inc_val(THD *thd, Uint64 value)
{
  Ndb *ndb= get_ndb(thd);
  DBUG_ENTER("ha_ndbcluster::set_auto_inc_val");
#ifndef DBUG_OFF
  char buff[22];
  DBUG_PRINT("info", 
             ("Trying to set next auto increment value to %s",
              llstr(value, buff)));
#endif
  if (ndb->checkUpdateAutoIncrementValue(m_share->tuple_id_range, value))
  {
    Ndb_tuple_id_range_guard g(m_share);
    if (ndb->setAutoIncrementValue(m_table, g.range, value, TRUE)
        == -1)
      ERR_RETURN(ndb->getNdbError());
  }
  DBUG_RETURN(0);
}

Uint32
ha_ndbcluster::setup_get_hidden_fields(NdbOperation::GetValueSpec gets[2])
{
  Uint32 num_gets= 0;
  /*
    We need to read the hidden primary key, and possibly the FRAGMENT
    pseudo-column.
  */
  gets[num_gets].column= get_hidden_key_column();
  gets[num_gets].appStorage= &m_ref;
  num_gets++;
  if (m_user_defined_partitioning)
  {
    /* Need to read partition id to support ORDER BY columns. */
    gets[num_gets].column= NdbDictionary::Column::FRAGMENT;
    gets[num_gets].appStorage= &m_part_id;
    num_gets++;
  }
  return num_gets;
}

void
ha_ndbcluster::get_hidden_fields_keyop(NdbOperation::OperationOptions *options,
                                       NdbOperation::GetValueSpec gets[2])
{
  Uint32 num_gets= setup_get_hidden_fields(gets);
  options->optionsPresent|= NdbOperation::OperationOptions::OO_GETVALUE;
  options->extraGetValues= gets;
  options->numExtraGetValues= num_gets;
}

void
ha_ndbcluster::get_hidden_fields_scan(NdbScanOperation::ScanOptions *options,
                                      NdbOperation::GetValueSpec gets[2])
{
  Uint32 num_gets= setup_get_hidden_fields(gets);
  options->optionsPresent|= NdbScanOperation::ScanOptions::SO_GETVALUE;
  options->extraGetValues= gets;
  options->numExtraGetValues= num_gets;
}

inline void
ha_ndbcluster::eventSetAnyValue(THD *thd, 
                                NdbOperation::OperationOptions *options) const
{
  options->anyValue= 0;
  if (unlikely(m_slow_path))
  {
    /*
      Ignore TNTO_NO_LOGGING for slave thd.  It is used to indicate
      log-slave-updates option.  This is instead handled in the
      injector thread, by looking explicitly at the
      opt_log_slave_updates flag.
    */
    Thd_ndb *thd_ndb= get_thd_ndb(thd);
    if (thd->slave_thread)
    {
      /*
        Slave-thread, we are applying a replicated event.
        We set the server_id to the value received from the log which
        may be a composite of server_id and other data according
        to the server_id_bits option.
        In future it may be useful to support *not* mapping composite
        AnyValues to/from Binlogged server-ids
      */
      options->optionsPresent |= NdbOperation::OperationOptions::OO_ANYVALUE;
      options->anyValue = thd_unmasked_server_id(thd);
    }
    else if (thd_ndb->trans_options & TNTO_NO_LOGGING)
    {
      options->optionsPresent |= NdbOperation::OperationOptions::OO_ANYVALUE;
      ndbcluster_anyvalue_set_nologging(options->anyValue);
    }
  }
#ifndef DBUG_OFF
  /*
    MySQLD will set the user-portion of AnyValue (if any) to all 1s
    This tests code filtering ServerIds on the value of server-id-bits.
  */
  const char* p = getenv("NDB_TEST_ANYVALUE_USERDATA");
  if (p != 0  && *p != 0 && *p != '0' && *p != 'n' && *p != 'N')
  {
    options->optionsPresent |= NdbOperation::OperationOptions::OO_ANYVALUE;
    dbug_ndbcluster_anyvalue_set_userbits(options->anyValue);
  }
#endif
}

bool ha_ndbcluster::isManualBinlogExec(THD *thd)
{
  /* Are we executing handler methods as part of 
   * a mysql client BINLOG statement?
   */
#ifndef EMBEDDED_LIBRARY
  return thd ? 
    ( thd->rli_fake? 
      thd->rli_fake->get_flag(Relay_log_info::IN_STMT) : false)
    : false;
#else
  /* For Embedded library, we can't determine if we're
   * executing Binlog manually
   * TODO : Find better way to determine whether to use
   *        SQL REPLACE or Write_row semantics
   */
  return false;
#endif

}

static inline bool
thd_allow_batch(const THD* thd)
{
#ifndef OPTION_ALLOW_BATCH
  return false;
#else
  return (thd_options(thd) & OPTION_ALLOW_BATCH);
#endif
}

#ifdef HAVE_NDB_BINLOG
/**
   prepare_conflict_detection

   This method is called during operation definition by the slave,
   when writing to a table with conflict detection defined.

   It is responsible for defining and adding any operation filtering
   required, and for saving any operation definition state required
   for post-execute analysis
*/
int
ha_ndbcluster::prepare_conflict_detection(enum_conflicting_op_type op_type,
                                          const NdbRecord* key_rec,
                                          const uchar* old_data,
                                          const uchar* new_data,
                                          NdbInterpretedCode* code,
                                          NdbOperation::OperationOptions* options)
{
  DBUG_ENTER("prepare_conflict_detection");

  int res = 0;
  const st_conflict_fn_def* conflict_fn = m_share->m_cfn_share->m_conflict_fn;
  assert( conflict_fn != NULL );


  /*
     Prepare interpreted code for operation (update + delete only) according
     to algorithm used
  */
  if (op_type != WRITE_ROW)
  {
    res = conflict_fn->prep_func(m_share->m_cfn_share,
                                 op_type,
                                 old_data,
                                 new_data,
                                 table->write_set,
                                 code);

    if (!res)
    {
      /* Attach conflict detecting filter program to operation */
      options->optionsPresent|=NdbOperation::OperationOptions::OO_INTERPRETED;
      options->interpretedCode= code;
    }
  } // if (op_type != WRITE_ROW)

  g_ndb_slave_state.current_conflict_defined_op_count++;

  /* Now save data for potential insert to exceptions table... */
  const uchar* row_to_save = (op_type == DELETE_ROW)? old_data : new_data;
  Ndb_exceptions_data ex_data;
  ex_data.share= m_share;
  ex_data.key_rec= key_rec;
  ex_data.op_type= op_type;
  /*
    We need to save the row data for possible conflict resolution after
    execute().
  */
  ex_data.row= copy_row_to_buffer(m_thd_ndb, row_to_save);
  uchar* ex_data_buffer= get_buffer(m_thd_ndb, sizeof(ex_data));
  if (ex_data.row == NULL || ex_data_buffer == NULL)
  {
    DBUG_RETURN(HA_ERR_OUT_OF_MEM);
  }
  memcpy(ex_data_buffer, &ex_data, sizeof(ex_data));

  /* Store ptr to exceptions data in operation 'customdata' ptr */
  options->optionsPresent|= NdbOperation::OperationOptions::OO_CUSTOMDATA;
  options->customData= (void*)ex_data_buffer;

  DBUG_RETURN(0);
}

/**
   handle_conflict_op_error

   This method is called when an error is detected after executing an
   operation with conflict detection active.

   If the operation error is related to conflict detection, handling
   starts.

   Handling involves incrementing the relevant counter, and optionally
   refreshing the row and inserting an entry into the exceptions table
*/

int
handle_conflict_op_error(Thd_ndb* thd_ndb,
                         NdbTransaction* trans,
                         const NdbError& err,
                         const NdbOperation* op)
{
  DBUG_ENTER("handle_conflict_op_error");
  DBUG_PRINT("info", ("ndb error: %d", err.code));

  if ((err.code == (int) error_conflict_fn_violation) ||
      (err.classification == NdbError::ConstraintViolation) ||
      (err.classification == NdbError::NoDataFound))
  {
    DBUG_PRINT("info",
               ("err.code %s (int) error_conflict_fn_violation, "
                "err.classification %s",
                err.code == (int) error_conflict_fn_violation ? "==" : "!=",
                err.classification
                == NdbError::ConstraintViolation
                ? "== NdbError::ConstraintViolation"
                : (err.classification == NdbError::NoDataFound
                   ? "== NdbError::NoDataFound" : "!=")));

    enum_conflict_cause conflict_cause;

    if (err.code == (int) error_conflict_fn_violation)
    {
      conflict_cause= ROW_IN_CONFLICT;
    }
    else if (err.classification == NdbError::ConstraintViolation)
    {
      conflict_cause= ROW_ALREADY_EXISTS;
    }
    else
    {
      assert(err.classification == NdbError::NoDataFound);
      conflict_cause= ROW_DOES_NOT_EXIST;
    }

    const void* buffer=op->getCustomData();
    assert(buffer);
    Ndb_exceptions_data ex_data;
    memcpy(&ex_data, buffer, sizeof(ex_data));
    NDB_SHARE *share= ex_data.share;
    const NdbRecord* key_rec= ex_data.key_rec;
    const uchar* row= ex_data.row;
    enum_conflicting_op_type op_type = ex_data.op_type;
    DBUG_ASSERT(share != NULL && row != NULL);

    NDB_CONFLICT_FN_SHARE* cfn_share= share->m_cfn_share;
    if (cfn_share)
    {
      enum_conflict_fn_type cft = cfn_share->m_conflict_fn->type;
      bool haveExTable = cfn_share->m_ex_tab != NULL;

      g_ndb_slave_state.current_violation_count[cft]++;

      {
        NdbError handle_error;
        if (handle_row_conflict(cfn_share,
                                key_rec,
                                row,
                                op_type,
                                conflict_cause,
                                err,
                                trans,
                                handle_error))
        {
          /* Error with handling of row conflict */
          char msg[FN_REFLEN];
          my_snprintf(msg, sizeof(msg), "Row conflict handling "
                      "on table %s hit Ndb error %d '%s'",
                      share->table_name,
                      handle_error.code,
                      handle_error.message);

          if (handle_error.status == NdbError::TemporaryError)
          {
            /* Slave will roll back and retry entire transaction. */
            ERR_RETURN(handle_error);
          }
          else
          {
            push_warning_printf(current_thd, MYSQL_ERROR::WARN_LEVEL_ERROR,
                                ER_EXCEPTIONS_WRITE_ERROR,
                                ER(ER_EXCEPTIONS_WRITE_ERROR), msg);
            /* Slave will stop replication. */
            DBUG_RETURN(ER_EXCEPTIONS_WRITE_ERROR);
          }
        }
      }


      if (haveExTable)
      {
        NdbError ex_err;
        if (write_conflict_row(share, trans, row, ex_err))
        {
          char msg[FN_REFLEN];
          my_snprintf(msg, sizeof(msg), "table %s NDB error %d '%s'",
                      cfn_share->m_ex_tab->getName(),
                      ex_err.code, ex_err.message);

          NdbDictionary::Dictionary* dict= thd_ndb->ndb->getDictionary();

          if (ex_err.classification == NdbError::SchemaError)
          {
            dict->removeTableGlobal(*(cfn_share->m_ex_tab), false);
            cfn_share->m_ex_tab= NULL;
          }
          else if (ex_err.status == NdbError::TemporaryError)
          {
            /* Slave will roll back and retry entire transaction. */
            ERR_RETURN(ex_err);
          }
          else
          {
            push_warning_printf(current_thd, MYSQL_ERROR::WARN_LEVEL_ERROR,
                                ER_EXCEPTIONS_WRITE_ERROR,
                                ER(ER_EXCEPTIONS_WRITE_ERROR), msg);
            /* Slave will stop replication. */
            DBUG_RETURN(ER_EXCEPTIONS_WRITE_ERROR);
          }
        }
      } // if (haveExTable)

      DBUG_RETURN(0);
    }
    else
    {
      DBUG_PRINT("info", ("missing cfn_share"));
      DBUG_RETURN(0); // TODO : Correct?
    }
  }
  else
  {
    /* Non conflict related error */
    DBUG_PRINT("info", ("err.code == %u", err.code));
    DBUG_RETURN(err.code);
  }

  DBUG_RETURN(0); // Reachable?
}
#endif /* HAVE_NDB_BINLOG */


int ha_ndbcluster::write_row(uchar *record)
{
  DBUG_ENTER("ha_ndbcluster::write_row");
#ifdef HAVE_NDB_BINLOG
  if (m_share == ndb_apply_status_share && table->in_use->slave_thread)
  {
    uint32 sid, master_server_id= active_mi->master_id;
    memcpy(&sid, table->field[0]->ptr + (record - table->record[0]), sizeof(sid));
    if (sid == master_server_id)
    {
      uint64 master_epoch;
      memcpy(&master_epoch, table->field[1]->ptr + (record - table->record[0]),
             sizeof(master_epoch));
      active_mi->master_epoch= master_epoch;
    }
  }
#endif /* HAVE_NDB_BINLOG */
  DBUG_RETURN(ndb_write_row(record, FALSE, FALSE));
}

/**
  Insert one record into NDB
*/
int ha_ndbcluster::ndb_write_row(uchar *record,
                                 bool primary_key_update,
                                 bool batched_update)
{
  bool has_auto_increment;
  const NdbOperation *op;
  THD *thd= table->in_use;
  Thd_ndb *thd_ndb= m_thd_ndb;
  NdbTransaction *trans;
  uint32 part_id;
  int error;
  NdbOperation::SetValueSpec sets[2];
  Uint32 num_sets= 0;
  DBUG_ENTER("ha_ndbcluster::ndb_write_row");

  has_auto_increment= (table->next_number_field && record == table->record[0]);

  if (has_auto_increment && table_share->primary_key != MAX_KEY) 
  {
    /*
     * Increase any auto_incremented primary key
     */
    m_skip_auto_increment= FALSE;
    if ((error= update_auto_increment()))
      DBUG_RETURN(error);
    m_skip_auto_increment= (insert_id_for_cur_row == 0);
  }

  /*
   * If IGNORE the ignore constraint violations on primary and unique keys
   */
  if (!m_use_write && m_ignore_dup_key)
  {
    /*
      compare if expression with that in start_bulk_insert()
      start_bulk_insert will set parameters to ensure that each
      write_row is committed individually
    */
    int peek_res= peek_indexed_rows(record, NDB_INSERT);
    
    if (!peek_res) 
    {
      DBUG_RETURN(HA_ERR_FOUND_DUPP_KEY);
    }
    if (peek_res != HA_ERR_KEY_NOT_FOUND)
      DBUG_RETURN(peek_res);
  }

  bool uses_blobs= uses_blob_value(table->write_set);

  Uint64 auto_value;
  const NdbRecord *key_rec;
  const uchar *key_row;
  if (table_share->primary_key == MAX_KEY)
  {
    /* Table has hidden primary key. */
    Ndb *ndb= get_ndb(thd);
    uint retries= NDB_AUTO_INCREMENT_RETRIES;
    int retry_sleep= 30; /* 30 milliseconds, transaction */
    for (;;)
    {
      Ndb_tuple_id_range_guard g(m_share);
      if (ndb->getAutoIncrementValue(m_table, g.range, auto_value, 1000) == -1)
      {
	if (--retries && !thd->killed &&
	    ndb->getNdbError().status == NdbError::TemporaryError)
	{
	  do_retry_sleep(retry_sleep);
	  continue;
	}
	ERR_RETURN(ndb->getNdbError());
      }
      break;
    }
    sets[num_sets].column= get_hidden_key_column();
    sets[num_sets].value= &auto_value;
    num_sets++;
    key_rec= m_ndb_hidden_key_record;
    key_row= (const uchar *)&auto_value;
  }
  else
  {
    key_rec= m_index[table_share->primary_key].ndb_unique_record_row;
    key_row= record;
  }

  trans= thd_ndb->trans;
  if (m_user_defined_partitioning)
  {
    DBUG_ASSERT(m_use_partition_pruning);
    longlong func_value= 0;
    my_bitmap_map *old_map= dbug_tmp_use_all_columns(table, table->read_set);
    error= m_part_info->get_partition_id(m_part_info, &part_id, &func_value);
    dbug_tmp_restore_column_map(table->read_set, old_map);
    if (unlikely(error))
    {
      m_part_info->err_value= func_value;
      DBUG_RETURN(error);
    }
    {
      /*
        We need to set the value of the partition function value in
        NDB since the NDB kernel doesn't have easy access to the function
        to calculate the value.
      */
      if (func_value >= INT_MAX32)
        func_value= INT_MAX32;
      sets[num_sets].column= get_partition_id_column();
      sets[num_sets].value= &func_value;
      num_sets++;
    }
    if (!trans)
      if (unlikely(!(trans= start_transaction_part_id(part_id, error))))
        DBUG_RETURN(error);
  }
  else if (!trans)
  {
    if (unlikely(!(trans= start_transaction_row(key_rec, key_row, error))))
      DBUG_RETURN(error);
  }
  DBUG_ASSERT(trans);

  ha_statistic_increment(&SSV::ha_write_count);
  if (table->timestamp_field_type & TIMESTAMP_AUTO_SET_ON_INSERT)
    table->timestamp_field->set_time();

  /*
     Setup OperationOptions
   */
  NdbOperation::OperationOptions options;
  NdbOperation::OperationOptions *poptions = NULL;
  options.optionsPresent=0;
  
  eventSetAnyValue(thd, &options); 
  bool need_flush= add_row_check_if_batch_full(thd_ndb);

  if (m_user_defined_partitioning)
  {
    options.optionsPresent |= NdbOperation::OperationOptions::OO_PARTITION_ID;
    options.partitionId= part_id;
  }
  if (num_sets)
  {
    options.optionsPresent |= NdbOperation::OperationOptions::OO_SETVALUE;
    options.extraSetValues= sets;
    options.numExtraSetValues= num_sets;
  }
  if (thd->slave_thread || THDVAR(thd, deferred_constraints))
  {
    options.optionsPresent |=
      NdbOperation::OperationOptions::OO_DEFERRED_CONSTAINTS;
  }

  if (options.optionsPresent != 0)
    poptions=&options;

  const Uint32 bitmapSz= (NDB_MAX_ATTRIBUTES_IN_TABLE + 31)/32;
  uint32 tmpBitmapSpace[bitmapSz];
  MY_BITMAP tmpBitmap;
  MY_BITMAP *user_cols_written_bitmap;
#ifdef HAVE_NDB_BINLOG
  bool haveConflictFunction =
    (thd->slave_thread &&
     m_share->m_cfn_share &&
     m_share->m_cfn_share->m_conflict_fn);
#endif
  
  if (m_use_write
#ifdef HAVE_NDB_BINLOG
      /* Conflict detection must use normal Insert */
      && !haveConflictFunction
#endif
      )
  {
    /* Should we use the supplied table writeset or not?
     * For a REPLACE command, we should ignore it, and write
     * all columns to get correct REPLACE behaviour.
     * For applying Binlog events, we need to use the writeset
     * to avoid trampling unchanged columns when an update is
     * logged as a WRITE
     */
    bool useWriteSet= isManualBinlogExec(thd);

#ifdef HAVE_NDB_BINLOG
    /* Slave always uses writeset
     * TODO : What about SBR replicating a
     * REPLACE command?
     */
    useWriteSet |= thd->slave_thread;
#endif
    uchar* mask;

    if (useWriteSet)
    {
      user_cols_written_bitmap= table->write_set;
      mask= (uchar *)(user_cols_written_bitmap->bitmap);
    }
    else
    {
      user_cols_written_bitmap= NULL;
      mask= NULL;
    }
    /* TODO : Add conflict detection etc when interpreted write supported */
    op= trans->writeTuple(key_rec, (const char *)key_row, m_ndb_record,
                          (char *)record, mask,
                          poptions, sizeof(NdbOperation::OperationOptions));
  }
  else
  {
#ifdef HAVE_NDB_BINLOG
    if (haveConflictFunction)
    {
      /* Conflict detection in slave thread */
      if (unlikely((error = prepare_conflict_detection(WRITE_ROW,
                                                       key_rec,
                                                       NULL,    /* old_data */
                                                       record,  /* new_data */
                                                       NULL,    /* code */
                                                       &options))))
        DBUG_RETURN(error);
    }
#endif
    uchar *mask;

    /* Check whether Ndb table definition includes any default values. */
    if (m_table->hasDefaultValues())
    {
      DBUG_PRINT("info", ("Not sending values for native defaulted columns"));

      /*
        If Ndb is unaware of the table's defaults, we must provide all column values to the insert.  
        This is done using a NULL column mask.
        If Ndb is aware of the table's defaults, we only need to provide 
        the columns explicitly mentioned in the write set, 
        plus any extra columns required due to bug#41616. 
        plus the primary key columns required due to bug#42238.
      */
      /*
        The following code for setting user_cols_written_bitmap
        should be removed after BUG#41616 and Bug#42238 are fixed
      */
      /* Copy table write set so that we can add to it */
      user_cols_written_bitmap= &tmpBitmap;
      bitmap_init(user_cols_written_bitmap, tmpBitmapSpace,
                  table->write_set->n_bits, false);
      bitmap_copy(user_cols_written_bitmap, table->write_set);

      for (uint i= 0; i < table->s->fields; i++)
      {
        Field *field= table->field[i];
        DBUG_PRINT("info", ("Field#%u, (%u), Type : %u "
                            "NO_DEFAULT_VALUE_FLAG : %u PRI_KEY_FLAG : %u",
                            i, 
                            field->field_index,
                            field->real_type(),
                            field->flags & NO_DEFAULT_VALUE_FLAG,
                            field->flags & PRI_KEY_FLAG));
        if ((field->flags & (NO_DEFAULT_VALUE_FLAG | // bug 41616
                             PRI_KEY_FLAG)) ||       // bug 42238
            ! type_supports_default_value(field->real_type()))
        {
          bitmap_set_bit(user_cols_written_bitmap, field->field_index);
        }
      }

      mask= (uchar *)(user_cols_written_bitmap->bitmap);
    }
    else
    {
      /* No defaults in kernel, provide all columns ourselves */
      DBUG_PRINT("info", ("No native defaults, sending all values"));
      user_cols_written_bitmap= NULL;
      mask = NULL;
    }
      
    /* Using insert, we write all non default columns */
    op= trans->insertTuple(key_rec, (const char *)key_row, m_ndb_record,
                           (char *)record, mask, // Default value should be masked
                           poptions, sizeof(NdbOperation::OperationOptions));
  }
  if (!(op))
    ERR_RETURN(trans->getNdbError());

  bool do_batch= !need_flush &&
    (batched_update || thd_allow_batch(thd));
  uint blob_count= 0;
  if (table_share->blob_fields > 0)
  {
    my_bitmap_map *old_map= dbug_tmp_use_all_columns(table, table->read_set);
    /* Set Blob values for all columns updated by the operation */
    int res= set_blob_values(op, record - table->record[0],
                             user_cols_written_bitmap, &blob_count, do_batch);
    dbug_tmp_restore_column_map(table->read_set, old_map);
    if (res != 0)
      DBUG_RETURN(res);
  }

  m_rows_changed++;

  /*
    Execute write operation
    NOTE When doing inserts with many values in 
    each INSERT statement it should not be necessary
    to NoCommit the transaction between each row.
    Find out how this is detected!
  */
  m_rows_inserted++;
  no_uncommitted_rows_update(1);
  if (( (m_rows_to_insert == 1 || uses_blobs) && !do_batch ) ||
      primary_key_update ||
      need_flush)
  {
    int res= flush_bulk_insert();
    if (res != 0)
    {
      m_skip_auto_increment= TRUE;
      DBUG_RETURN(res);
    }
  }
  if ((has_auto_increment) && (m_skip_auto_increment))
  {
    int ret_val;
    if ((ret_val= set_auto_inc(thd, table->next_number_field)))
    {
      DBUG_RETURN(ret_val);
    }
  }
  m_skip_auto_increment= TRUE;

  DBUG_PRINT("exit",("ok"));
  DBUG_RETURN(0);
}


/* Compare if an update changes the primary key in a row. */
int ha_ndbcluster::primary_key_cmp(const uchar * old_row, const uchar * new_row)
{
  uint keynr= table_share->primary_key;
  KEY_PART_INFO *key_part=table->key_info[keynr].key_part;
  KEY_PART_INFO *end=key_part+table->key_info[keynr].key_parts;

  for (; key_part != end ; key_part++)
  {
    if (!bitmap_is_set(table->write_set, key_part->fieldnr - 1))
      continue;

    /* The primary key does not allow NULLs. */
    DBUG_ASSERT(!key_part->null_bit);

    if (key_part->key_part_flag & (HA_BLOB_PART | HA_VAR_LENGTH_PART))
    {

      if (key_part->field->cmp_binary((old_row + key_part->offset),
                                      (new_row + key_part->offset),
                                      (ulong) key_part->length))
        return 1;
    }
    else
    {
      if (memcmp(old_row+key_part->offset, new_row+key_part->offset,
                 key_part->length))
        return 1;
    }
  }
  return 0;
}

#ifdef HAVE_NDB_BINLOG

int
handle_row_conflict(NDB_CONFLICT_FN_SHARE* cfn_share,
                    const NdbRecord* key_rec,
                    const uchar* pk_row,
                    enum_conflicting_op_type op_type,
                    enum_conflict_cause conflict_cause,
                    const NdbError& conflict_error,
                    NdbTransaction* conflict_trans,
                    NdbError& err)
{
  DBUG_ENTER("handle_row_conflict");

  DBUG_RETURN(0);
};
#endif /* HAVE_NDB_BINLOG */

/**
  Update one record in NDB using primary key.
*/

bool ha_ndbcluster::start_bulk_update()
{
  DBUG_ENTER("ha_ndbcluster::start_bulk_update");
  if (!m_use_write && m_ignore_dup_key)
  {
    DBUG_PRINT("info", ("Batching turned off as duplicate key is "
                        "ignored by using peek_row"));
    DBUG_RETURN(TRUE);
  }
  DBUG_RETURN(FALSE);
}

int ha_ndbcluster::bulk_update_row(const uchar *old_data, uchar *new_data,
                                   uint *dup_key_found)
{
  DBUG_ENTER("ha_ndbcluster::bulk_update_row");
  *dup_key_found= 0;
  DBUG_RETURN(ndb_update_row(old_data, new_data, 1));
}

int ha_ndbcluster::exec_bulk_update(uint *dup_key_found)
{
  NdbTransaction* trans= m_thd_ndb->trans;
  DBUG_ENTER("ha_ndbcluster::exec_bulk_update");
  *dup_key_found= 0;

  // m_handler must be NULL or point to _this_ handler instance
  assert(m_thd_ndb->m_handler == NULL || m_thd_ndb->m_handler == this);

  if (m_thd_ndb->m_handler &&
      m_read_before_write_removal_possible)
  {
    /*
      This is an autocommit involving only one table and rbwr is on

      Commit the autocommit transaction early(before the usual place
      in ndbcluster_commit) in order to:
      1) save one round trip, "no-commit+commit" converted to "commit"
      2) return the correct number of updated and affected rows
         to the update loop(which will ask handler in rbwr mode)
    */
    DBUG_PRINT("info", ("committing auto-commit+rbwr early"));
    uint ignore_count= 0;
    const int ignore_error= 1;
    if (execute_commit(table->in_use, m_thd_ndb, trans,
                       m_thd_ndb->m_force_send, ignore_error,
                       &ignore_count) != 0)
    {
      no_uncommitted_rows_execute_failure();
      DBUG_RETURN(ndb_err(trans));
    }
    DBUG_PRINT("info", ("ignore_count: %u", ignore_count));
    assert(m_rows_changed >= ignore_count);
    assert(m_rows_updated >= ignore_count);
    m_rows_changed-= ignore_count;
    m_rows_updated-= ignore_count;
    DBUG_RETURN(0);
  }

  if (m_thd_ndb->m_unsent_bytes == 0)
  {
    DBUG_PRINT("exit", ("skip execute - no unsent bytes"));
    DBUG_RETURN(0);
  }

  if (thd_allow_batch(table->in_use))
  {
    /*
      Turned on by @@transaction_allow_batching=ON
      or implicitly by slave exec thread
    */
    DBUG_PRINT("exit", ("skip execute - transaction_allow_batching is ON"));
    DBUG_RETURN(0);
  }

  if (m_thd_ndb->m_handler &&
      !m_blobs_pending)
  {
    // Execute at commit time(in 'ndbcluster_commit') to save a round trip
    DBUG_PRINT("exit", ("skip execute - simple autocommit"));
    DBUG_RETURN(0);
  }

  uint ignore_count= 0;
  if (execute_no_commit(m_thd_ndb, trans,
                        m_ignore_no_key || m_read_before_write_removal_used,
                        &ignore_count) != 0)
  {
    no_uncommitted_rows_execute_failure();
    DBUG_RETURN(ndb_err(trans));
  }
  assert(m_rows_changed >= ignore_count);
  assert(m_rows_updated >= ignore_count);
  m_rows_changed-= ignore_count;
  m_rows_updated-= ignore_count;
  DBUG_RETURN(0);
}

void ha_ndbcluster::end_bulk_update()
{
  DBUG_ENTER("ha_ndbcluster::end_bulk_update");
  DBUG_VOID_RETURN;
}

int ha_ndbcluster::update_row(const uchar *old_data, uchar *new_data)
{
  return ndb_update_row(old_data, new_data, 0);
}

void
ha_ndbcluster::setup_key_ref_for_ndb_record(const NdbRecord **key_rec,
                                            const uchar **key_row,
                                            const uchar *record,
                                            bool use_active_index)
{
  DBUG_ENTER("setup_key_ref_for_ndb_record");
  if (use_active_index)
  {
    /* Use unique key to access table */
    DBUG_PRINT("info", ("Using unique index (%u)", active_index));
    *key_rec= m_index[active_index].ndb_unique_record_row;
    *key_row= record;
  }
  else if (table_share->primary_key != MAX_KEY)
  {
    /* Use primary key to access table */
    DBUG_PRINT("info", ("Using primary key"));
    *key_rec= m_index[table_share->primary_key].ndb_unique_record_row;
    *key_row= record;
  }
  else
  {
    /* Use hidden primary key previously read into m_ref. */
    DBUG_PRINT("info", ("Using hidden primary key (%llu)", m_ref));
    /* Can't use hidden pk if we didn't read it first */
    DBUG_ASSERT(m_read_before_write_removal_used == false);
    *key_rec= m_ndb_hidden_key_record;
    *key_row= (const uchar *)(&m_ref);
  }
  DBUG_VOID_RETURN;
}


/*
  Update one record in NDB using primary key
*/

int ha_ndbcluster::ndb_update_row(const uchar *old_data, uchar *new_data,
                                  int is_bulk_update)
{
  THD *thd= table->in_use;
  Thd_ndb *thd_ndb= m_thd_ndb;
  NdbTransaction *trans= thd_ndb->trans;
  NdbScanOperation* cursor= m_active_cursor;
  const NdbOperation *op;
  uint32 old_part_id= ~uint32(0), new_part_id= ~uint32(0);
  int error;
  longlong func_value;
  Uint32 func_value_uint32;
  bool have_pk= (table_share->primary_key != MAX_KEY);
  bool pk_update= (!m_read_before_write_removal_possible &&
                   have_pk &&
                   bitmap_is_overlapping(table->write_set, m_pk_bitmap_p) &&
                   primary_key_cmp(old_data, new_data));
  bool batch_allowed= !m_update_cannot_batch && 
    (is_bulk_update || thd_allow_batch(thd));
  NdbOperation::SetValueSpec sets[1];

  DBUG_ENTER("ndb_update_row");
  DBUG_ASSERT(trans);
  /*
   * If IGNORE the ignore constraint violations on primary and unique keys,
   * but check that it is not part of INSERT ... ON DUPLICATE KEY UPDATE
   */
  if (m_ignore_dup_key && (thd->lex->sql_command == SQLCOM_UPDATE ||
                           thd->lex->sql_command == SQLCOM_UPDATE_MULTI))
  {
    NDB_WRITE_OP write_op= (pk_update) ? NDB_PK_UPDATE : NDB_UPDATE;
    int peek_res= peek_indexed_rows(new_data, write_op);
    
    if (!peek_res) 
    {
      DBUG_RETURN(HA_ERR_FOUND_DUPP_KEY);
    }
    if (peek_res != HA_ERR_KEY_NOT_FOUND)
      DBUG_RETURN(peek_res);
  }

  ha_statistic_increment(&SSV::ha_update_count);
  if (table->timestamp_field_type & TIMESTAMP_AUTO_SET_ON_UPDATE)
  {
    table->timestamp_field->set_time();
    bitmap_set_bit(table->write_set, table->timestamp_field->field_index);
  }

  bool skip_partition_for_unique_index= FALSE;
  if (m_use_partition_pruning)
  {
    if (!cursor && m_read_before_write_removal_used)
    {
      ndb_index_type type= get_index_type(active_index);
      /*
        Ndb unique indexes are global so when
        m_read_before_write_removal_used is active
        the unique index can be used directly for update
        without finding the partitions
      */
      if (type == UNIQUE_INDEX ||
          type == UNIQUE_ORDERED_INDEX)
      {
        skip_partition_for_unique_index= TRUE;
        goto skip_partition_pruning;
      }
    }
    if ((error= get_parts_for_update(old_data, new_data, table->record[0],
                                     m_part_info, &old_part_id, &new_part_id,
                                     &func_value)))
    {
      m_part_info->err_value= func_value;
      DBUG_RETURN(error);
    }
    DBUG_PRINT("info", ("old_part_id: %u  new_part_id: %u", old_part_id, new_part_id));
  skip_partition_pruning:
    (void)0;
  }

  /*
   * Check for update of primary key or partition change
   * for special handling
   */  
  if (pk_update || old_part_id != new_part_id)
  {
    DBUG_RETURN(ndb_pk_update_row(thd, old_data, new_data, old_part_id));
  }
  /*
    If we are updating a unique key with auto_increment
    then we need to update the auto_increment counter
   */
  if (table->found_next_number_field &&
      bitmap_is_set(table->write_set, 
		    table->found_next_number_field->field_index) &&
      (error= set_auto_inc(thd, table->found_next_number_field)))
  {
    DBUG_RETURN(error);
  }
  /*
    Set only non-primary-key attributes.
    We already checked that any primary key attribute in write_set has no
    real changes.
  */
  bitmap_copy(&m_bitmap, table->write_set);
  bitmap_subtract(&m_bitmap, m_pk_bitmap_p);
  uchar *mask= (uchar *)(m_bitmap.bitmap);
  DBUG_ASSERT(!pk_update);

  NdbOperation::OperationOptions *poptions = NULL;
  NdbOperation::OperationOptions options;
  options.optionsPresent=0;

  /* Need to set the value of any user-defined partitioning function. 
     (excecpt for when using unique index)
  */
  if (m_user_defined_partitioning && !skip_partition_for_unique_index)
  {
    if (func_value >= INT_MAX32)
      func_value_uint32= INT_MAX32;
    else
      func_value_uint32= (uint32)func_value;
    sets[0].column= get_partition_id_column();
    sets[0].value= &func_value_uint32;
    options.optionsPresent|= NdbOperation::OperationOptions::OO_SETVALUE;
    options.extraSetValues= sets;
    options.numExtraSetValues= 1;

    if (!cursor)
    {
      options.optionsPresent|= NdbOperation::OperationOptions::OO_PARTITION_ID;
      options.partitionId= new_part_id;
    }
  }
  
  eventSetAnyValue(thd, &options);
  
  bool need_flush= add_row_check_if_batch_full(thd_ndb);

  if (thd->slave_thread || THDVAR(thd, deferred_constraints))
  {
    options.optionsPresent |=
      NdbOperation::OperationOptions::OO_DEFERRED_CONSTAINTS;
  }

  if (cursor)
  {
    /*
      We are scanning records and want to update the record
      that was just found, call updateCurrentTuple on the cursor 
      to take over the lock to a new update operation
      And thus setting the primary key of the record from 
      the active record in cursor
    */
    DBUG_PRINT("info", ("Calling updateTuple on cursor, write_set=0x%x",
                        table->write_set->bitmap[0]));

    if (options.optionsPresent != 0)
      poptions = &options;

    if (!(op= cursor->updateCurrentTuple(trans, m_ndb_record,
                                         (const char*)new_data, mask,
                                         poptions,
                                         sizeof(NdbOperation::OperationOptions))))
      ERR_RETURN(trans->getNdbError());

    m_lock_tuple= FALSE;
    thd_ndb->m_unsent_bytes+= 12;
  }
  else
  {  
    const NdbRecord *key_rec;
    const uchar *key_row;
    setup_key_ref_for_ndb_record(&key_rec, &key_row, new_data,
				 m_read_before_write_removal_used);

#ifdef HAVE_NDB_BINLOG
    Uint32 buffer[ MAX_CONFLICT_INTERPRETED_PROG_SIZE ];
    NdbInterpretedCode code(m_table, buffer,
                            sizeof(buffer)/sizeof(buffer[0]));

    if (thd->slave_thread && m_share->m_cfn_share &&
        m_share->m_cfn_share->m_conflict_fn)
    {
       /* Conflict resolution in slave thread. */
      if (unlikely((error = prepare_conflict_detection(UPDATE_ROW,
                                                       key_rec,
                                                       old_data,
                                                       new_data,
                                                       &code,
                                                       &options))))
        DBUG_RETURN(error);
    }
#endif /* HAVE_NDB_BINLOG */
    if (options.optionsPresent !=0)
      poptions= &options;

    if (!(op= trans->updateTuple(key_rec, (const char *)key_row,
                                 m_ndb_record, (const char*)new_data, mask,
                                 poptions,
                                 sizeof(NdbOperation::OperationOptions))))
      ERR_RETURN(trans->getNdbError());  
  }

  uint blob_count= 0;
  if (uses_blob_value(table->write_set))
  {
    int row_offset= new_data - table->record[0];
    int res= set_blob_values(op, row_offset, table->write_set, &blob_count,
                             (batch_allowed && !need_flush));
    if (res != 0)
      DBUG_RETURN(res);
  }
  uint ignore_count= 0;
  /*
    Batch update operation if we are doing a scan for update, unless
    there exist UPDATE AFTER triggers
  */
  if (m_update_cannot_batch ||
      !(cursor || (batch_allowed && have_pk)) ||
      need_flush)
  {
    if (execute_no_commit(m_thd_ndb, trans,
                          m_ignore_no_key || m_read_before_write_removal_used,
                          &ignore_count) != 0)
    {
      no_uncommitted_rows_execute_failure();
      DBUG_RETURN(ndb_err(trans));
    }
  }
  else if (blob_count > 0)
    m_blobs_pending= TRUE;

  m_rows_changed++;
  m_rows_updated++;

  assert(m_rows_changed >= ignore_count);
  assert(m_rows_updated >= ignore_count);
  m_rows_changed-= ignore_count;
  m_rows_updated-= ignore_count;

  DBUG_RETURN(0);
}


/*
  handler delete interface
*/

int ha_ndbcluster::delete_row(const uchar *record)
{
  return ndb_delete_row(record, FALSE);
}

bool ha_ndbcluster::start_bulk_delete()
{
  DBUG_ENTER("start_bulk_delete");
  m_is_bulk_delete = true;
  DBUG_RETURN(0); // Bulk delete used by handler
}

int ha_ndbcluster::end_bulk_delete()
{
  NdbTransaction* trans= m_thd_ndb->trans;
  DBUG_ENTER("end_bulk_delete");
  assert(m_is_bulk_delete); // Don't allow end() without start()
  m_is_bulk_delete = false;

  // m_handler must be NULL or point to _this_ handler instance
  assert(m_thd_ndb->m_handler == NULL || m_thd_ndb->m_handler == this);

  if (m_thd_ndb->m_handler &&
      m_read_before_write_removal_possible)
  {
    /*
      This is an autocommit involving only one table and rbwr is on

      Commit the autocommit transaction early(before the usual place
      in ndbcluster_commit) in order to:
      1) save one round trip, "no-commit+commit" converted to "commit"
      2) return the correct number of updated and affected rows
         to the delete loop(which will ask handler in rbwr mode)
    */
    DBUG_PRINT("info", ("committing auto-commit+rbwr early"));
    uint ignore_count= 0;
    const int ignore_error= 1;
    if (execute_commit(table->in_use, m_thd_ndb, trans,
                       m_thd_ndb->m_force_send, ignore_error,
                       &ignore_count) != 0)
    {
      no_uncommitted_rows_execute_failure();
      DBUG_RETURN(ndb_err(trans));
    }
    DBUG_PRINT("info", ("ignore_count: %u", ignore_count));
    assert(m_rows_deleted >= ignore_count);
    m_rows_deleted-= ignore_count;
    DBUG_RETURN(0);
  }

  if (m_thd_ndb->m_unsent_bytes == 0)
  {
    DBUG_PRINT("exit", ("skip execute - no unsent bytes"));
    DBUG_RETURN(0);
  }

  if (thd_allow_batch(table->in_use))
  {
    /*
      Turned on by @@transaction_allow_batching=ON
      or implicitly by slave exec thread
    */
    DBUG_PRINT("exit", ("skip execute - transaction_allow_batching is ON"));
    DBUG_RETURN(0);
  }

  if (m_thd_ndb->m_handler)
  {
    // Execute at commit time(in 'ndbcluster_commit') to save a round trip
    DBUG_PRINT("exit", ("skip execute - simple autocommit"));
    DBUG_RETURN(0);
  }

  uint ignore_count= 0;
  if (execute_no_commit(m_thd_ndb, trans,
                        m_ignore_no_key || m_read_before_write_removal_used,
                        &ignore_count) != 0)
  {
    no_uncommitted_rows_execute_failure();
    DBUG_RETURN(ndb_err(trans));
  }

  assert(m_rows_deleted >= ignore_count);
  m_rows_deleted-= ignore_count;
  DBUG_RETURN(0);
}


/**
  Delete one record from NDB, using primary key .
*/

int ha_ndbcluster::ndb_delete_row(const uchar *record,
                                  bool primary_key_update)
{
  THD *thd= table->in_use;
  Thd_ndb *thd_ndb= get_thd_ndb(thd);
  NdbTransaction *trans= m_thd_ndb->trans;
  NdbScanOperation* cursor= m_active_cursor;
  const NdbOperation *op;
  uint32 part_id= ~uint32(0);
  int error;
  bool allow_batch= !m_delete_cannot_batch &&
    (m_is_bulk_delete || thd_allow_batch(thd));

  DBUG_ENTER("ndb_delete_row");
  DBUG_ASSERT(trans);

  ha_statistic_increment(&SSV::ha_delete_count);
  m_rows_changed++;

  bool skip_partition_for_unique_index= FALSE;
  if (m_use_partition_pruning)
  {
    if (!cursor && m_read_before_write_removal_used)
    {
      ndb_index_type type= get_index_type(active_index);
      /*
        Ndb unique indexes are global so when
        m_read_before_write_removal_used is active
        the unique index can be used directly for deleting
        without finding the partitions
      */
      if (type == UNIQUE_INDEX ||
          type == UNIQUE_ORDERED_INDEX)
      {
        skip_partition_for_unique_index= TRUE;
        goto skip_partition_pruning;
      }
    }
    if ((error= get_part_for_delete(record, table->record[0], m_part_info,
                                    &part_id)))
    {
      DBUG_RETURN(error);
    }
  skip_partition_pruning:
    (void)0;
  }

  NdbOperation::OperationOptions options;
  NdbOperation::OperationOptions *poptions = NULL;
  options.optionsPresent=0;

  eventSetAnyValue(thd, &options);

  /*
    Poor approx. let delete ~ tabsize / 4
  */
  uint delete_size= 12 + (m_bytes_per_write >> 2);
  bool need_flush= add_row_check_if_batch_full_size(thd_ndb, delete_size);

  if (thd->slave_thread || THDVAR(thd, deferred_constraints))
  {
    options.optionsPresent |=
      NdbOperation::OperationOptions::OO_DEFERRED_CONSTAINTS;
  }

  if (cursor)
  {
    if (options.optionsPresent != 0)
      poptions = &options;

    /*
      We are scanning records and want to delete the record
      that was just found, call deleteTuple on the cursor 
      to take over the lock to a new delete operation
      And thus setting the primary key of the record from 
      the active record in cursor
    */
    DBUG_PRINT("info", ("Calling deleteTuple on cursor"));
    if ((op = cursor->deleteCurrentTuple(trans, m_ndb_record,
                                         NULL, // result_row
                                         NULL, // result_mask
                                         poptions, 
                                         sizeof(NdbOperation::OperationOptions))) == 0)
      ERR_RETURN(trans->getNdbError());     
    m_lock_tuple= FALSE;
    thd_ndb->m_unsent_bytes+= 12;

    no_uncommitted_rows_update(-1);
    m_rows_deleted++;

    if (!(primary_key_update || m_delete_cannot_batch))
    {
      // If deleting from cursor, NoCommit will be handled in next_result
      DBUG_RETURN(0);
    }
  }
  else
  {
    const NdbRecord *key_rec;
    const uchar *key_row;

    if (m_user_defined_partitioning && !skip_partition_for_unique_index)
    {
      options.optionsPresent|= NdbOperation::OperationOptions::OO_PARTITION_ID;
      options.partitionId= part_id;
    }

    setup_key_ref_for_ndb_record(&key_rec, &key_row, record,
				 m_read_before_write_removal_used);

#ifdef HAVE_NDB_BINLOG
    Uint32 buffer[ MAX_CONFLICT_INTERPRETED_PROG_SIZE ];
    NdbInterpretedCode code(m_table, buffer,
                            sizeof(buffer)/sizeof(buffer[0]));
    if (thd->slave_thread && m_share->m_cfn_share &&
        m_share->m_cfn_share->m_conflict_fn)
    {
      /* Conflict resolution in slave thread. */
      if (unlikely((error = prepare_conflict_detection(DELETE_ROW,
                                                       key_rec,
                                                       key_row, /* old_data */
                                                       NULL,    /* new_data */
                                                       &code,
                                                       &options))))
        DBUG_RETURN(error);
    }
#endif /* HAVE_NDB_BINLOG */
    if (options.optionsPresent != 0)
      poptions= &options;

    if (!(op=trans->deleteTuple(key_rec, (const char *)key_row,
                                m_ndb_record,
                                NULL, // row
                                NULL, // mask
                                poptions,
                                sizeof(NdbOperation::OperationOptions))))
      ERR_RETURN(trans->getNdbError());

    no_uncommitted_rows_update(-1);
    m_rows_deleted++;

    /*
      Check if we can batch the delete.

      We don't batch deletes as part of primary key updates.
      We do not batch deletes on tables with no primary key. For such tables,
      replication uses full table scan to locate the row to delete. The
      problem is the following scenario when deleting 2 (or more) rows:

       1. Table scan to locate the first row.
       2. Delete the row, batched so no execute.
       3. Table scan to locate the second row is executed, along with the
          batched delete operation from step 2.
       4. The first row is returned from nextResult() (not deleted yet).
       5. The kernel deletes the row (operation from step 2).
       6. lockCurrentTuple() is called on the row returned in step 4. However,
          as that row is now deleted, the operation fails and the transaction
          is aborted.
       7. The delete of the second tuple now fails, as the transaction has
          been aborted.
    */

    if ( allow_batch &&
	 table_share->primary_key != MAX_KEY &&
	 !primary_key_update &&
	 !need_flush)
    {
      DBUG_RETURN(0);
    }
  }

  // Execute delete operation
  uint ignore_count= 0;
  if (execute_no_commit(m_thd_ndb, trans,
                        m_ignore_no_key || m_read_before_write_removal_used,
                        &ignore_count) != 0)
  {
    no_uncommitted_rows_execute_failure();
    DBUG_RETURN(ndb_err(trans));
  }
  if (!primary_key_update)
  {
    assert(m_rows_deleted >= ignore_count);
    m_rows_deleted-= ignore_count;
  }
  DBUG_RETURN(0);
}
  
/**
  Unpack a record returned from a scan.
  We copy field-for-field to
   1. Avoid unnecessary copying for sparse rows.
   2. Properly initialize not used null bits.
  Note that we do not unpack all returned rows; some primary/unique key
  operations can read directly into the destination row.
*/
void ha_ndbcluster::unpack_record(uchar *dst_row, const uchar *src_row)
{
  int res;
  DBUG_ASSERT(src_row != NULL);

  my_ptrdiff_t dst_offset= dst_row - table->record[0];
  my_ptrdiff_t src_offset= src_row - table->record[0];

  /* Initialize the NULL bitmap. */
  memset(dst_row, 0xff, table->s->null_bytes);

  uchar *blob_ptr= m_blobs_buffer;

  for (uint i= 0; i < table_share->fields; i++) 
  {
    Field *field= table->field[i];
    if (bitmap_is_set(table->read_set, i))
    {
      if (field->type() == MYSQL_TYPE_BIT)
      {
        Field_bit *field_bit= static_cast<Field_bit*>(field);
        if (!field->is_null_in_record_with_offset(src_offset))
        {
          field->move_field_offset(src_offset);
          longlong value= field_bit->val_int();
          field->move_field_offset(dst_offset-src_offset);
          field_bit->set_notnull();
          /* Field_bit in DBUG requires the bit set in write_set for store(). */
          my_bitmap_map *old_map=
            dbug_tmp_use_all_columns(table, table->write_set);
          int res = field_bit->store(value, true);
          assert(res == 0);
          dbug_tmp_restore_column_map(table->write_set, old_map);
          field->move_field_offset(-dst_offset);
        }
      }
      else if (field->flags & BLOB_FLAG)
      {
        Field_blob *field_blob= (Field_blob *)field;
        NdbBlob *ndb_blob= m_value[i].blob;
        /* unpack_record *only* called for scan result processing
         * *while* the scan is open and the Blob is active.
         * Verify Blob state to be certain.
         * Accessing PK/UK op Blobs after execute() is unsafe
         */
        DBUG_ASSERT(ndb_blob != 0);
        DBUG_ASSERT(ndb_blob->getState() == NdbBlob::Active);
        int isNull;
        res= ndb_blob->getNull(isNull);
        DBUG_ASSERT(res == 0);                  // Already succeeded once
        Uint64 len64= 0;
        field_blob->move_field_offset(dst_offset);
        if (!isNull)
        {
          res= ndb_blob->getLength(len64);
          DBUG_ASSERT(res == 0 && len64 <= (Uint64)0xffffffff);
          field->set_notnull();
        }
        /* Need not set_null(), as we initialized null bits to 1 above. */
        field_blob->set_ptr((uint32)len64, blob_ptr);
        field_blob->move_field_offset(-dst_offset);
        blob_ptr+= (len64 + 7) & ~((Uint64)7);
      }
      else
      {
        field->move_field_offset(src_offset);
        /* Normal field (not blob or bit type). */
        if (!field->is_null())
        {
          /* Only copy actually used bytes of varstrings. */
          uint32 actual_length= field_used_length(field);
          uchar *src_ptr= field->ptr;
          field->move_field_offset(dst_offset - src_offset);
          field->set_notnull();
          memcpy(field->ptr, src_ptr, actual_length);
#ifdef HAVE_purify
          /*
            We get Valgrind warnings on uninitialised padding bytes in
            varstrings, for example when writing rows to temporary tables.
            So for valgrind builds we pad with zeros, not needed for
            production code.
          */
          if (actual_length < field->pack_length())
            bzero(field->ptr + actual_length,
                  field->pack_length() - actual_length);
#endif
          field->move_field_offset(-dst_offset);
        }
        else
          field->move_field_offset(-src_offset);
        /* No action needed for a NULL field. */
      }
    }
  }
}


/**
  Get the default value of the field from default_values of the table.
*/
static void get_default_value(void *def_val, Field *field)
{
  DBUG_ASSERT(field != NULL);

  my_ptrdiff_t src_offset= field->table->s->default_values - field->table->record[0];

  {
    if (bitmap_is_set(field->table->read_set, field->field_index))
    {
      if (field->type() == MYSQL_TYPE_BIT)
      {
        Field_bit *field_bit= static_cast<Field_bit*>(field);
        if (!field->is_null_in_record_with_offset(src_offset))
        {
          field->move_field_offset(src_offset);
          longlong value= field_bit->val_int();
          /* Map to NdbApi format - two Uint32s */
          Uint32 out[2];
          out[0] = 0;
          out[1] = 0;
          for (int b=0; b < 64; b++)
          {
            out[b >> 5] |= (value & 1) << (b & 31);
            
            value= value >> 1;
          }
          memcpy(def_val, out, sizeof(longlong));
          field->move_field_offset(-src_offset);
        }
      }
      else if (field->flags & BLOB_FLAG)
      {
        assert(false);
      }
      else
      {
        field->move_field_offset(src_offset);
        /* Normal field (not blob or bit type). */
        if (!field->is_null())
        {
          /* Only copy actually used bytes of varstrings. */
          uint32 actual_length= field_used_length(field);
          uchar *src_ptr= field->ptr;
          field->set_notnull();
          memcpy(def_val, src_ptr, actual_length);
#ifdef HAVE_purify
          if (actual_length < field->pack_length())
            bzero(((char*)def_val) + actual_length,
                  field->pack_length() - actual_length);
#endif
        }
        field->move_field_offset(-src_offset);
        /* No action needed for a NULL field. */
      }
    }
  }
}

/*
    DBUG_EXECUTE("value", print_results(););
*/

void ha_ndbcluster::print_results()
{
  DBUG_ENTER("print_results");

#ifndef DBUG_OFF

  char buf_type[MAX_FIELD_WIDTH], buf_val[MAX_FIELD_WIDTH];
  String type(buf_type, sizeof(buf_type), &my_charset_bin);
  String val(buf_val, sizeof(buf_val), &my_charset_bin);
  for (uint f= 0; f < table_share->fields; f++)
  {
    /* Use DBUG_PRINT since DBUG_FILE cannot be filtered out */
    char buf[2000];
    Field *field;
    void* ptr;
    NdbValue value;

    buf[0]= 0;
    field= table->field[f];
    if (!(value= m_value[f]).ptr)
    {
      strmov(buf, "not read");
      goto print_value;
    }

    ptr= field->ptr;

    if (! (field->flags & BLOB_FLAG))
    {
      if (value.rec->isNULL())
      {
        strmov(buf, "NULL");
        goto print_value;
      }
      type.length(0);
      val.length(0);
      field->sql_type(type);
      field->val_str(&val);
      my_snprintf(buf, sizeof(buf), "%s %s", type.c_ptr(), val.c_ptr());
    }
    else
    {
      NdbBlob *ndb_blob= value.blob;
      bool isNull= TRUE;
      assert(ndb_blob->getState() == NdbBlob::Active);
      ndb_blob->getNull(isNull);
      if (isNull)
        strmov(buf, "NULL");
    }

print_value:
    DBUG_PRINT("value", ("%u,%s: %s", f, field->field_name, buf));
  }
#endif
  DBUG_VOID_RETURN;
}


/*
  Set fields in partition functions in read set for underlying handlers

  SYNOPSIS
    include_partition_fields_in_used_fields()

  RETURN VALUE
    NONE

  DESCRIPTION
    Some handlers only read fields as specified by the bitmap for the
    read set. For partitioned handlers we always require that the
    fields of the partition functions are read such that we can
    calculate the partition id to place updated and deleted records.
*/

static void
include_partition_fields_in_used_fields(Field **ptr, MY_BITMAP *read_set)
{
  DBUG_ENTER("include_partition_fields_in_used_fields");
  do
  {
    bitmap_set_bit(read_set, (*ptr)->field_index);
  } while (*(++ptr));
  DBUG_VOID_RETURN;
}


int ha_ndbcluster::index_init(uint index, bool sorted)
{
  DBUG_ENTER("ha_ndbcluster::index_init");
  DBUG_PRINT("enter", ("index: %u  sorted: %d", index, sorted));
  active_index= index;
  m_sorted= sorted;
  /*
    Locks are are explicitly released in scan
    unless m_lock.type == TL_READ_HIGH_PRIORITY
    and no sub-sequent call to unlock_row()
  */
  m_lock_tuple= FALSE;
  if (table_share->primary_key == MAX_KEY &&
      m_use_partition_pruning)
    include_partition_fields_in_used_fields(
      m_part_info->full_part_field_array,
      table->read_set);
  DBUG_RETURN(0);
}


int ha_ndbcluster::index_end()
{
  DBUG_ENTER("ha_ndbcluster::index_end");
  DBUG_RETURN(close_scan());
}

/**
  Check if key contains null.
*/
static
int
check_null_in_key(const KEY* key_info, const uchar *key, uint key_len)
{
  KEY_PART_INFO *curr_part, *end_part;
  const uchar* end_ptr= key + key_len;
  curr_part= key_info->key_part;
  end_part= curr_part + key_info->key_parts;

  for (; curr_part != end_part && key < end_ptr; curr_part++)
  {
    if (curr_part->null_bit && *key)
      return 1;

    key += curr_part->store_length;
  }
  return 0;
}

int ha_ndbcluster::index_read(uchar *buf,
                              const uchar *key, uint key_len, 
                              enum ha_rkey_function find_flag)
{
  key_range start_key;
  bool descending= FALSE;
  DBUG_ENTER("ha_ndbcluster::index_read");
  DBUG_PRINT("enter", ("active_index: %u, key_len: %u, find_flag: %d", 
                       active_index, key_len, find_flag));

  start_key.key= key;
  start_key.length= key_len;
  start_key.flag= find_flag;
  descending= FALSE;
  switch (find_flag) {
  case HA_READ_KEY_OR_PREV:
  case HA_READ_BEFORE_KEY:
  case HA_READ_PREFIX_LAST:
  case HA_READ_PREFIX_LAST_OR_PREV:
    descending= TRUE;
    break;
  default:
    break;
  }
  const int error= read_range_first_to_buf(&start_key, 0, descending,
                                           m_sorted, buf);
  table->status=error ? STATUS_NOT_FOUND: 0;
  DBUG_RETURN(error);
}


int ha_ndbcluster::index_next(uchar *buf)
{
  DBUG_ENTER("ha_ndbcluster::index_next");
  ha_statistic_increment(&SSV::ha_read_next_count);
  const int error= next_result(buf);
  table->status=error ? STATUS_NOT_FOUND: 0;
  DBUG_RETURN(error);
}


int ha_ndbcluster::index_prev(uchar *buf)
{
  DBUG_ENTER("ha_ndbcluster::index_prev");
  ha_statistic_increment(&SSV::ha_read_prev_count);
  const int error= next_result(buf);
  table->status=error ? STATUS_NOT_FOUND: 0;
  DBUG_RETURN(error);
}


int ha_ndbcluster::index_first(uchar *buf)
{
  DBUG_ENTER("ha_ndbcluster::index_first");
  ha_statistic_increment(&SSV::ha_read_first_count);
  // Start the ordered index scan and fetch the first row

  // Only HA_READ_ORDER indexes get called by index_first
#ifdef MCP_BUG11764737
  const int error= ordered_index_scan(0, 0, TRUE, FALSE, buf, NULL);
#else
  const int error= ordered_index_scan(0, 0, m_sorted, FALSE, buf, NULL);
#endif
  table->status=error ? STATUS_NOT_FOUND: 0;
  DBUG_RETURN(error);
}


int ha_ndbcluster::index_last(uchar *buf)
{
  DBUG_ENTER("ha_ndbcluster::index_last");
  ha_statistic_increment(&SSV::ha_read_last_count);
#ifdef MCP_BUG11764737
  const int error= ordered_index_scan(0, 0, TRUE, TRUE, buf, NULL);
#else
  const int error= ordered_index_scan(0, 0, m_sorted, TRUE, buf, NULL);
#endif
  table->status=error ? STATUS_NOT_FOUND: 0;
  DBUG_RETURN(error);
}

int ha_ndbcluster::index_read_last(uchar * buf, const uchar * key, uint key_len)
{
  DBUG_ENTER("ha_ndbcluster::index_read_last");
  DBUG_RETURN(index_read(buf, key, key_len, HA_READ_PREFIX_LAST));
}

int ha_ndbcluster::read_range_first_to_buf(const key_range *start_key,
                                           const key_range *end_key,
                                           bool desc, bool sorted,
                                           uchar* buf)
{
  part_id_range part_spec;
  ndb_index_type type= get_index_type(active_index);
  const KEY* key_info= table->key_info+active_index;
  int error; 
  DBUG_ENTER("ha_ndbcluster::read_range_first_to_buf");
  DBUG_PRINT("info", ("desc: %d, sorted: %d", desc, sorted));

  if (m_active_cursor && (error= close_scan()))
    DBUG_RETURN(error);

  if (m_use_partition_pruning)
  {
    get_partition_set(table, buf, active_index, start_key, &part_spec);
    DBUG_PRINT("info", ("part_spec.start_part: %u  part_spec.end_part: %u",
                        part_spec.start_part, part_spec.end_part));
    /*
      If partition pruning has found no partition in set
      we can return HA_ERR_END_OF_FILE
      If partition pruning has found exactly one partition in set
      we can optimize scan to run towards that partition only.
    */
    if (part_spec.start_part > part_spec.end_part)
    {
      DBUG_RETURN(HA_ERR_END_OF_FILE);
    }

    if (part_spec.start_part == part_spec.end_part)
    {
      /*
        Only one partition is required to scan, if sorted is required we
        don't need it any more since output from one ordered partitioned
        index is always sorted.
      */
      sorted= FALSE;
      if (unlikely(!get_transaction_part_id(part_spec.start_part, error)))
      {
        DBUG_RETURN(error);
      }
    }
  }

  switch (type){
  case PRIMARY_KEY_ORDERED_INDEX:
  case PRIMARY_KEY_INDEX:
    if (start_key && 
        start_key->length == key_info->key_length &&
        start_key->flag == HA_READ_KEY_EXACT)
    {
      if (!m_thd_ndb->trans)
        if (unlikely(!start_transaction_key(active_index,
                                            start_key->key, error)))
          DBUG_RETURN(error);
      error= pk_read(start_key->key, start_key->length, buf,
		  (m_use_partition_pruning)? &(part_spec.start_part) : NULL);
      DBUG_RETURN(error == HA_ERR_KEY_NOT_FOUND ? HA_ERR_END_OF_FILE : error);
    }
    break;
  case UNIQUE_ORDERED_INDEX:
  case UNIQUE_INDEX:
    if (start_key && start_key->length == key_info->key_length &&
        start_key->flag == HA_READ_KEY_EXACT && 
        !check_null_in_key(key_info, start_key->key, start_key->length))
    {
      if (!m_thd_ndb->trans)
        if (unlikely(!start_transaction_key(active_index,
                                            start_key->key, error)))
          DBUG_RETURN(error);
      error= unique_index_read(start_key->key, start_key->length, buf);
      DBUG_RETURN(error == HA_ERR_KEY_NOT_FOUND ? HA_ERR_END_OF_FILE : error);
    }
    else if (type == UNIQUE_INDEX)
      DBUG_RETURN(full_table_scan(key_info, 
                                  start_key,
                                  end_key,
                                  buf));
    break;
  default:
    break;
  }
  if (!m_use_partition_pruning && !m_thd_ndb->trans)
  {
    get_partition_set(table, buf, active_index, start_key, &part_spec);
    if (part_spec.start_part == part_spec.end_part)
      if (unlikely(!start_transaction_part_id(part_spec.start_part, error)))
        DBUG_RETURN(error);
  }
  // Start the ordered index scan and fetch the first row
  DBUG_RETURN(ordered_index_scan(start_key, end_key, sorted, desc, buf,
	  (m_use_partition_pruning)? &part_spec : NULL));
}

int ha_ndbcluster::read_range_first(const key_range *start_key,
                                    const key_range *end_key,
                                    bool eq_r, bool sorted)
{
  uchar* buf= table->record[0];
  DBUG_ENTER("ha_ndbcluster::read_range_first");
  DBUG_RETURN(read_range_first_to_buf(start_key, end_key, FALSE,
                                      sorted, buf));
}

int ha_ndbcluster::read_range_next()
{
  DBUG_ENTER("ha_ndbcluster::read_range_next");
  DBUG_RETURN(next_result(table->record[0]));
}


int ha_ndbcluster::rnd_init(bool scan)
{
  int error;
  DBUG_ENTER("rnd_init");
  DBUG_PRINT("enter", ("scan: %d", scan));

  if (m_active_cursor && (error= close_scan()))
    DBUG_RETURN(error);
  index_init(table_share->primary_key, 0);
  DBUG_RETURN(0);
}

int ha_ndbcluster::close_scan()
{
  /*
    workaround for bug #39872 - explain causes segv
    - rnd_end/close_scan is called on unlocked table
    - should be fixed in server code, but this will
    not be done until 6.0 as it is too intrusive
  */
  if (m_thd_ndb == NULL)
    return 0;
  NdbTransaction *trans= m_thd_ndb->trans;
  int error;
  DBUG_ENTER("close_scan");

  NdbScanOperation *cursor= m_active_cursor;
  
  if (!cursor)
  {
    cursor = m_multi_cursor;
    if (!cursor)
      DBUG_RETURN(0);
  }

  if ((error= scan_handle_lock_tuple(cursor, trans)) != 0)
    DBUG_RETURN(error);

  if (m_thd_ndb->m_unsent_bytes)
  {
    /*
      Take over any pending transactions to the 
      deleteing/updating transaction before closing the scan    
    */
    DBUG_PRINT("info", ("thd_ndb->m_unsent_bytes: %ld",
                        (long) m_thd_ndb->m_unsent_bytes));    
    if (execute_no_commit(m_thd_ndb, trans, m_ignore_no_key) != 0)
    {
      no_uncommitted_rows_execute_failure();
      DBUG_RETURN(ndb_err(trans));
    }
  }
  
  cursor->close(m_thd_ndb->m_force_send, TRUE);
  m_active_cursor= NULL;
  m_multi_cursor= NULL;
  DBUG_RETURN(0);
}

int ha_ndbcluster::rnd_end()
{
  DBUG_ENTER("rnd_end");
  DBUG_RETURN(close_scan());
}


int ha_ndbcluster::rnd_next(uchar *buf)
{
  DBUG_ENTER("rnd_next");
  ha_statistic_increment(&SSV::ha_read_rnd_next_count);

  int error;
  if (m_active_cursor)
    error= next_result(buf);
  else
    error= full_table_scan(NULL, NULL, NULL, buf);
  
  table->status= error ? STATUS_NOT_FOUND: 0;
  DBUG_RETURN(error);
}


/**
  An "interesting" record has been found and it's pk 
  retrieved by calling position. Now it's time to read
  the record from db once again.
*/

int ha_ndbcluster::rnd_pos(uchar *buf, uchar *pos)
{
  DBUG_ENTER("rnd_pos");
  ha_statistic_increment(&SSV::ha_read_rnd_count);
  // The primary key for the record is stored in pos
  // Perform a pk_read using primary key "index"
  {
    part_id_range part_spec;
    uint key_length= ref_length;
    if (m_user_defined_partitioning)
    {
      if (table_share->primary_key == MAX_KEY)
      {
        /*
          The partition id has been fetched from ndb
          and has been stored directly after the hidden key
        */
        DBUG_DUMP("key+part", pos, key_length);
        key_length= ref_length - sizeof(m_part_id);
        part_spec.start_part= part_spec.end_part= *(uint32 *)(pos + key_length);
      }
      else
      {
        key_range key_spec;
        KEY *key_info= table->key_info + table_share->primary_key;
        key_spec.key= pos;
        key_spec.length= key_length;
        key_spec.flag= HA_READ_KEY_EXACT;
        get_full_part_id_from_key(table, buf, key_info, 
                                  &key_spec, &part_spec);
        DBUG_ASSERT(part_spec.start_part == part_spec.end_part);
      }
      DBUG_PRINT("info", ("partition id %u", part_spec.start_part));
    }
    DBUG_DUMP("key", pos, key_length);
    int res= pk_read(pos, key_length, buf, 
                     (m_user_defined_partitioning) ? 
                     &(part_spec.start_part) 
                     : NULL);
    if (res == HA_ERR_KEY_NOT_FOUND)
    {
      /**
       * When using rnd_pos
       *   server first retrives a set of records (typically scans them)
       *   and store a unique identifier (for ndb this is the primary key)
       *   and later retreives the record again using rnd_pos and the
       *   saved primary key. For ndb, since we only support committed read
       *   the record could have been deleted in between the "save" and
       *   the rnd_pos.
       *   Therefor we return HA_ERR_RECORD_DELETED in this case rather than
       *   HA_ERR_KEY_NOT_FOUND (which will cause statment to be aborted)
       *   
       */
      res= HA_ERR_RECORD_DELETED;
    }
    table->status= res ? STATUS_NOT_FOUND: 0;
    DBUG_RETURN(res);
  }
}


/**
  Store the primary key of this record in ref 
  variable, so that the row can be retrieved again later
  using "reference" in rnd_pos.
*/

void ha_ndbcluster::position(const uchar *record)
{
  KEY *key_info;
  KEY_PART_INFO *key_part;
  KEY_PART_INFO *end;
  uchar *buff;
  uint key_length;

  DBUG_ENTER("position");

  if (table_share->primary_key != MAX_KEY) 
  {
    key_length= ref_length;
    key_info= table->key_info + table_share->primary_key;
    key_part= key_info->key_part;
    end= key_part + key_info->key_parts;
    buff= ref;
    
    for (; key_part != end; key_part++) 
    {
      if (key_part->null_bit) {
        /* Store 0 if the key part is a NULL part */      
        if (record[key_part->null_offset]
            & key_part->null_bit) {
          *buff++= 1;
          continue;
        }      
        *buff++= 0;
      }

      size_t len = key_part->length;
      const uchar * ptr = record + key_part->offset;
      Field *field = key_part->field;
      if (field->type() ==  MYSQL_TYPE_VARCHAR)
      {
        if (((Field_varstring*)field)->length_bytes == 1)
        {
          /**
           * Keys always use 2 bytes length
           */
          buff[0] = ptr[0];
          buff[1] = 0;
          memcpy(buff+2, ptr + 1, len);
        }
        else
        {
          memcpy(buff, ptr, len + 2);
        }
        len += 2;
      }
      else
      {
        memcpy(buff, ptr, len);
      }
      buff += len;
    }
  } 
  else 
  {
    // No primary key, get hidden key
    DBUG_PRINT("info", ("Getting hidden key"));
    // If table has user defined partition save the partition id as well
    if (m_user_defined_partitioning)
    {
      DBUG_PRINT("info", ("Saving partition id %u", m_part_id));
      key_length= ref_length - sizeof(m_part_id);
      memcpy(ref+key_length, (void *)&m_part_id, sizeof(m_part_id));
    }
    else
      key_length= ref_length;
#ifndef DBUG_OFF
    int hidden_no= table->s->fields;
    const NDBTAB *tab= m_table;  
    const NDBCOL *hidden_col= tab->getColumn(hidden_no);
    DBUG_ASSERT(hidden_col->getPrimaryKey() && 
                hidden_col->getAutoIncrement() &&
                key_length == NDB_HIDDEN_PRIMARY_KEY_LENGTH);
#endif
    memcpy(ref, &m_ref, key_length);
  }
#ifndef DBUG_OFF
  if (table_share->primary_key == MAX_KEY && m_user_defined_partitioning) 
    DBUG_DUMP("key+part", ref, key_length+sizeof(m_part_id));
#endif
  DBUG_DUMP("ref", ref, key_length);
  DBUG_VOID_RETURN;
}

int
ha_ndbcluster::cmp_ref(const uchar * ref1, const uchar * ref2)
{
  DBUG_ENTER("cmp_ref");

  if (table_share->primary_key != MAX_KEY) 
  {
    KEY *key_info= table->key_info + table_share->primary_key;
    KEY_PART_INFO *key_part= key_info->key_part;
    KEY_PART_INFO *end= key_part + key_info->key_parts;
    
    for (; key_part != end; key_part++) 
    {
      // NOTE: No need to check for null since PK is not-null

      Field *field= key_part->field;
      int result= field->key_cmp(ref1, ref2);
      if (result)
      {
        DBUG_RETURN(result);
      }

      if (field->type() ==  MYSQL_TYPE_VARCHAR)
      {
        ref1+= 2;
        ref2+= 2;
      }
      
      ref1+= key_part->length;
      ref2+= key_part->length;
    }
    DBUG_RETURN(0);
  } 
  else
  {
    DBUG_RETURN(memcmp(ref1, ref2, ref_length));
  }
}

int ha_ndbcluster::info(uint flag)
{
  THD *thd= table->in_use;
  int result= 0;
  DBUG_ENTER("info");
  DBUG_PRINT("enter", ("flag: %d", flag));
  
  if (flag & HA_STATUS_POS)
    DBUG_PRINT("info", ("HA_STATUS_POS"));
  if (flag & HA_STATUS_TIME)
    DBUG_PRINT("info", ("HA_STATUS_TIME"));
  while (flag & HA_STATUS_VARIABLE)
  {
    if (!thd)
      thd= current_thd;
    DBUG_PRINT("info", ("HA_STATUS_VARIABLE"));
    if ((flag & HA_STATUS_NO_LOCK) &&
        !THDVAR(thd, use_exact_count))
    {
      if (thd->lex->sql_command != SQLCOM_SHOW_TABLE_STATUS &&
          thd->lex->sql_command != SQLCOM_SHOW_KEYS)
      {
        /*
          just use whatever stats we have however,
          optimizer behaves strangely if we return few rows
        */
        if (stats.records < 2)
          stats.records= 2;
        break;
      }
    }
    if (!m_table_info)
    {
      if ((my_errno= check_ndb_connection(thd)))
        DBUG_RETURN(my_errno);
    }
    result= update_stats(thd, 1);
    break;
  }
  if (flag & HA_STATUS_CONST)
  {
    DBUG_PRINT("info", ("HA_STATUS_CONST"));
    set_rec_per_key();
  }
  if (flag & HA_STATUS_ERRKEY)
  {
    DBUG_PRINT("info", ("HA_STATUS_ERRKEY"));
    errkey= m_dupkey;
  }
  if (flag & HA_STATUS_AUTO)
  {
    DBUG_PRINT("info", ("HA_STATUS_AUTO"));
    if (m_table && table->found_next_number_field)
    {
      if (!thd)
        thd= current_thd;
      if ((my_errno= check_ndb_connection(thd)))
        DBUG_RETURN(my_errno);
      Ndb *ndb= get_ndb(thd);
      Ndb_tuple_id_range_guard g(m_share);
      
      Uint64 auto_increment_value64;
      if (ndb->readAutoIncrementValue(m_table, g.range,
                                      auto_increment_value64) == -1)
      {
        const NdbError err= ndb->getNdbError();
        sql_print_error("Error %lu in readAutoIncrementValue(): %s",
                        (ulong) err.code, err.message);
        stats.auto_increment_value= ~(ulonglong)0;
      }
      else
        stats.auto_increment_value= (ulonglong)auto_increment_value64;
    }
  }

  if(result == -1)
    result= HA_ERR_NO_CONNECTION;

  DBUG_RETURN(result);
}


void ha_ndbcluster::get_dynamic_partition_info(PARTITION_STATS *stat_info,
                                               uint part_id)
{
  DBUG_PRINT("info", ("ha_ndbcluster::get_dynamic_partition_info"));

  bzero((char*) stat_info, sizeof(PARTITION_STATS));
  int error = 0;
  THD *thd = table->in_use;

  if (!thd)
    thd = current_thd;
  if (!m_table_info)
  {
    if ((error = check_ndb_connection(thd)))
      goto err;
  }
  error = update_stats(thd, 1, false, part_id);

  if (error == 0)
  {
    stat_info->records = stats.records;
    stat_info->mean_rec_length = stats.mean_rec_length;
    stat_info->data_file_length = stats.data_file_length;
    stat_info->delete_length = stats.delete_length;
    stat_info->max_data_file_length = stats.max_data_file_length;
    return;
  }

err: 

  DBUG_PRINT("warning", 
    ("ha_ndbcluster::get_dynamic_partition_info failed with error code %u", 
     error));
}


int ha_ndbcluster::extra(enum ha_extra_function operation)
{
  DBUG_ENTER("extra");
  switch (operation) {
  case HA_EXTRA_IGNORE_DUP_KEY:       /* Dup keys don't rollback everything*/
    DBUG_PRINT("info", ("HA_EXTRA_IGNORE_DUP_KEY"));
    DBUG_PRINT("info", ("Ignoring duplicate key"));
    m_ignore_dup_key= TRUE;
    break;
  case HA_EXTRA_NO_IGNORE_DUP_KEY:
    DBUG_PRINT("info", ("HA_EXTRA_NO_IGNORE_DUP_KEY"));
    m_ignore_dup_key= FALSE;
    break;
  case HA_EXTRA_IGNORE_NO_KEY:
    DBUG_PRINT("info", ("HA_EXTRA_IGNORE_NO_KEY"));
    DBUG_PRINT("info", ("Turning on AO_IgnoreError at Commit/NoCommit"));
    m_ignore_no_key= TRUE;
    break;
  case HA_EXTRA_NO_IGNORE_NO_KEY:
    DBUG_PRINT("info", ("HA_EXTRA_NO_IGNORE_NO_KEY"));
    DBUG_PRINT("info", ("Turning on AO_IgnoreError at Commit/NoCommit"));
    m_ignore_no_key= FALSE;
    break;
  case HA_EXTRA_WRITE_CAN_REPLACE:
    DBUG_PRINT("info", ("HA_EXTRA_WRITE_CAN_REPLACE"));
    if (!m_has_unique_index ||
        current_thd->slave_thread || /* always set if slave, quick fix for bug 27378 */
        isManualBinlogExec(current_thd)) /* or if manual binlog application, for bug 46662 */
    {
      DBUG_PRINT("info", ("Turning ON use of write instead of insert"));
      m_use_write= TRUE;
    }
    break;
  case HA_EXTRA_WRITE_CANNOT_REPLACE:
    DBUG_PRINT("info", ("HA_EXTRA_WRITE_CANNOT_REPLACE"));
    DBUG_PRINT("info", ("Turning OFF use of write instead of insert"));
    m_use_write= FALSE;
    break;
  case HA_EXTRA_DELETE_CANNOT_BATCH:
    DBUG_PRINT("info", ("HA_EXTRA_DELETE_CANNOT_BATCH"));
    m_delete_cannot_batch= TRUE;
    break;
  case HA_EXTRA_UPDATE_CANNOT_BATCH:
    DBUG_PRINT("info", ("HA_EXTRA_UPDATE_CANNOT_BATCH"));
    m_update_cannot_batch= TRUE;
    break;
  default:
    break;
  }
  
  DBUG_RETURN(0);
}


bool ha_ndbcluster::read_before_write_removal_possible()
{
  THD *thd= table->in_use;
  DBUG_ENTER("read_before_write_removal_possible");

  if (uses_blob_value(table->write_set))
  {
    DBUG_PRINT("exit", ("No! Blob field in write_set"));
    DBUG_RETURN(false);
  }

  if (thd->lex->sql_command == SQLCOM_DELETE &&
      table_share->blob_fields)
  {
    DBUG_PRINT("exit", ("No! DELETE from table with blob(s)"));
    DBUG_RETURN(false);
  }

  if (table_share->primary_key == MAX_KEY)
  {
    DBUG_PRINT("exit", ("No! Table with hidden key"));
    DBUG_RETURN(false);
  }

  if (bitmap_is_overlapping(table->write_set, m_pk_bitmap_p))
  {
    DBUG_PRINT("exit", ("No! Updating primary key"));
    DBUG_RETURN(false);
  }

  if (m_has_unique_index)
  {
    for (uint i= 0; i < table_share->keys; i++)
    {
      const KEY* key= table->key_info + i;
      if ((key->flags & HA_NOSAME) &&
          bitmap_is_overlapping(table->write_set,
                                m_key_fields[i]))
      {
        DBUG_PRINT("exit", ("No! Unique key %d is updated", i));
        DBUG_RETURN(false);
      }
    }
  }
  m_read_before_write_removal_possible= TRUE;
  DBUG_PRINT("exit", ("Yes, rbwr is possible!"));
  DBUG_RETURN(true);
}


ha_rows ha_ndbcluster::read_before_write_removal_rows_written(void) const
{
  DBUG_ENTER("read_before_write_removal_rows_written");
  DBUG_PRINT("info", ("updated: %llu, deleted: %llu",
                      m_rows_updated, m_rows_deleted));
  DBUG_RETURN(m_rows_updated + m_rows_deleted);
}


int ha_ndbcluster::reset()
{
  DBUG_ENTER("ha_ndbcluster::reset");
  if (m_cond)
  {
    m_cond->cond_clear();
  }

  /*
    Regular partition pruning will set the bitmap appropriately.
    Some queries like ALTER TABLE doesn't use partition pruning and
    thus the 'used_partitions' bitmap needs to be initialized
  */
  if (m_part_info)
    bitmap_set_all(&m_part_info->used_partitions);

  /* reset flags set by extra calls */
  m_read_before_write_removal_possible= FALSE;
  m_read_before_write_removal_used= FALSE;
  m_rows_updated= m_rows_deleted= 0;
  m_ignore_dup_key= FALSE;
  m_use_write= FALSE;
  m_ignore_no_key= FALSE;
  m_rows_inserted= (ha_rows) 0;
  m_rows_to_insert= (ha_rows) 1;
  m_delete_cannot_batch= FALSE;
  m_update_cannot_batch= FALSE;

  assert(m_is_bulk_delete == false);
  m_is_bulk_delete = false;
  DBUG_RETURN(0);
}


/**
  Start of an insert, remember number of rows to be inserted, it will
  be used in write_row and get_autoincrement to send an optimal number
  of rows in each roundtrip to the server.

  @param
   rows     number of rows to insert, 0 if unknown
*/

int
ha_ndbcluster::flush_bulk_insert(bool allow_batch)
{
  NdbTransaction *trans= m_thd_ndb->trans;
  DBUG_ENTER("ha_ndbcluster::flush_bulk_insert");
  DBUG_PRINT("info", ("Sending inserts to NDB, rows_inserted: %d", 
                      (int)m_rows_inserted));
  DBUG_ASSERT(trans);

  
  if (! (m_thd_ndb->trans_options & TNTO_TRANSACTIONS_OFF))
  {
    if (!allow_batch &&
        execute_no_commit(m_thd_ndb, trans, m_ignore_no_key) != 0)
    {
      no_uncommitted_rows_execute_failure();
      DBUG_RETURN(ndb_err(trans));
    }
  }
  else
  {
    /*
      signal that transaction has been broken up and hence cannot
      be rolled back
    */
    THD *thd= table->in_use;
    thd->transaction.all.modified_non_trans_table=
      thd->transaction.stmt.modified_non_trans_table= TRUE;
    if (execute_commit(thd, m_thd_ndb, trans, m_thd_ndb->m_force_send,
                       m_ignore_no_key) != 0)
    {
      no_uncommitted_rows_execute_failure();
      DBUG_RETURN(ndb_err(trans));
    }
    if (trans->restart() != 0)
    {
      DBUG_ASSERT(0);
      DBUG_RETURN(-1);
    }
  }
  DBUG_RETURN(0);
}

void ha_ndbcluster::start_bulk_insert(ha_rows rows)
{
  DBUG_ENTER("start_bulk_insert");
  DBUG_PRINT("enter", ("rows: %d", (int)rows));
  
  m_rows_inserted= (ha_rows) 0;
  if (!m_use_write && m_ignore_dup_key)
  {
    /*
      compare if expression with that in write_row
      we have a situation where peek_indexed_rows() will be called
      so we cannot batch
    */
    DBUG_PRINT("info", ("Batching turned off as duplicate key is "
                        "ignored by using peek_row"));
    m_rows_to_insert= 1;
    DBUG_VOID_RETURN;
  }
  if (rows == (ha_rows) 0)
  {
    /* We don't know how many will be inserted, guess */
    m_rows_to_insert=
      (m_autoincrement_prefetch > DEFAULT_AUTO_PREFETCH)
      ? m_autoincrement_prefetch
      : DEFAULT_AUTO_PREFETCH;
    m_autoincrement_prefetch= m_rows_to_insert;
  }
  else
  {
    m_rows_to_insert= rows;
    if (m_autoincrement_prefetch < m_rows_to_insert)
      m_autoincrement_prefetch= m_rows_to_insert;
  }

  DBUG_VOID_RETURN;
}

/**
  End of an insert.
*/
int ha_ndbcluster::end_bulk_insert()
{
  int error= 0;

  DBUG_ENTER("end_bulk_insert");
  // Check if last inserts need to be flushed

  THD *thd= table->in_use;
  Thd_ndb *thd_ndb= m_thd_ndb;
  
  if (!thd_allow_batch(thd) && thd_ndb->m_unsent_bytes)
  {
    bool allow_batch= (thd_ndb->m_handler != 0);
    error= flush_bulk_insert(allow_batch);
    if (error != 0)
      my_errno= error;
  }

  m_rows_inserted= (ha_rows) 0;
  m_rows_to_insert= (ha_rows) 1;
  DBUG_RETURN(error);
}


int ha_ndbcluster::extra_opt(enum ha_extra_function operation, ulong cache_size)
{
  DBUG_ENTER("extra_opt");
  DBUG_PRINT("enter", ("cache_size: %lu", cache_size));
  DBUG_RETURN(extra(operation));
}

static const char *ha_ndbcluster_exts[] = {
 ha_ndb_ext,
 NullS
};

const char** ha_ndbcluster::bas_ext() const
{
  return ha_ndbcluster_exts;
}

/**
  How many seeks it will take to read through the table.

  This is to be comparable to the number returned by records_in_range so
  that we can decide if we should scan the table or use keys.
*/

double ha_ndbcluster::scan_time()
{
  DBUG_ENTER("ha_ndbcluster::scan_time()");
  double res= rows2double(stats.records*1000);
  DBUG_PRINT("exit", ("table: %s value: %f", 
                      m_tabname, res));
  DBUG_RETURN(res);
}

/*
  Convert MySQL table locks into locks supported by Ndb Cluster.
  Note that MySQL Cluster does currently not support distributed
  table locks, so to be safe one should set cluster in Single
  User Mode, before relying on table locks when updating tables
  from several MySQL servers
*/

THR_LOCK_DATA **ha_ndbcluster::store_lock(THD *thd,
                                          THR_LOCK_DATA **to,
                                          enum thr_lock_type lock_type)
{
  DBUG_ENTER("store_lock");
  if (lock_type != TL_IGNORE && m_lock.type == TL_UNLOCK) 
  {

    /* If we are not doing a LOCK TABLE, then allow multiple
       writers */
    
    /* Since NDB does not currently have table locks
       this is treated as a ordinary lock */

    const bool in_lock_tables = thd_in_lock_tables(thd);
    const uint sql_command = thd_sql_command(thd);
    if ((lock_type >= TL_WRITE_CONCURRENT_INSERT &&
         lock_type <= TL_WRITE) &&
        !(in_lock_tables && sql_command == SQLCOM_LOCK_TABLES))
      lock_type= TL_WRITE_ALLOW_WRITE;
    
    /* In queries of type INSERT INTO t1 SELECT ... FROM t2 ...
       MySQL would use the lock TL_READ_NO_INSERT on t2, and that
       would conflict with TL_WRITE_ALLOW_WRITE, blocking all inserts
       to t2. Convert the lock to a normal read lock to allow
       concurrent inserts to t2. */
    
    if (lock_type == TL_READ_NO_INSERT && !thd->in_lock_tables)
      lock_type= TL_READ;
    
    m_lock.type=lock_type;
  }
  *to++= &m_lock;

  DBUG_PRINT("exit", ("lock_type: %d", lock_type));
  
  DBUG_RETURN(to);
}

/*
  As MySQL will execute an external lock for every new table it uses
  we can use this to start the transactions.
  If we are in auto_commit mode we just need to start a transaction
  for the statement, this will be stored in thd_ndb.stmt.
  If not, we have to start a master transaction if there doesn't exist
  one from before, this will be stored in thd_ndb.all
 
  When a table lock is held one transaction will be started which holds
  the table lock and for each statement a hupp transaction will be started  
  If we are locking the table then:
  - save the NdbDictionary::Table for easy access
  - save reference to table statistics
  - refresh list of the indexes for the table if needed (if altered)
 */

#ifdef HAVE_NDB_BINLOG
static int ndbcluster_update_apply_status(THD *thd, int do_update)
{
  Thd_ndb *thd_ndb= get_thd_ndb(thd);
  Ndb *ndb= thd_ndb->ndb;
  NDBDICT *dict= ndb->getDictionary();
  const NDBTAB *ndbtab;
  NdbTransaction *trans= thd_ndb->trans;
  ndb->setDatabaseName(NDB_REP_DB);
  Ndb_table_guard ndbtab_g(dict, NDB_APPLY_TABLE);
  if (!(ndbtab= ndbtab_g.get_table()))
  {
    return -1;
  }
  NdbOperation *op= 0;
  int r= 0;
  r|= (op= trans->getNdbOperation(ndbtab)) == 0;
  DBUG_ASSERT(r == 0);
  if (do_update)
    r|= op->updateTuple();
  else
    r|= op->writeTuple();
  DBUG_ASSERT(r == 0);
  // server_id
  r|= op->equal(0u, (Uint32)thd->server_id);
  DBUG_ASSERT(r == 0);
  if (!do_update)
  {
    // epoch
    r|= op->setValue(1u, (Uint64)0);
    DBUG_ASSERT(r == 0);
  }
#if MYSQL_VERSION_ID < 50600
  const char* group_master_log_name =
    active_mi->rli.group_master_log_name;
  const Uint64 group_master_log_pos =
    (Uint64)active_mi->rli.group_master_log_pos;
  const Uint64 future_event_relay_log_pos =
    (Uint64)active_mi->rli.future_event_relay_log_pos;
  const Uint64 group_relay_log_pos =
    (Uint64)active_mi->rli.group_relay_log_pos;
#else
  /*
    - Master_info's rli member returns Relay_log_info*
    - Relay_log_info members are protected and must be accessed
      using accessor functions
  */
  const char* group_master_log_name =
    active_mi->rli->get_group_master_log_name();
  const Uint64 group_master_log_pos =
    (Uint64)active_mi->rli->get_group_master_log_pos();
  const Uint64 future_event_relay_log_pos =
    (Uint64)active_mi->rli->get_future_event_relay_log_pos();
  const Uint64 group_relay_log_pos =
    (Uint64)active_mi->rli->get_group_relay_log_pos();
#endif
  // log_name
  char tmp_buf[FN_REFLEN];
  ndb_pack_varchar(ndbtab->getColumn(2u), tmp_buf,
                   group_master_log_name, strlen(group_master_log_name));
  r|= op->setValue(2u, tmp_buf);
  DBUG_ASSERT(r == 0);
  // start_pos
  r|= op->setValue(3u, group_master_log_pos);
  DBUG_ASSERT(r == 0);
  // end_pos
  r|= op->setValue(4u, group_master_log_pos +
                   (future_event_relay_log_pos - group_relay_log_pos));
  DBUG_ASSERT(r == 0);
  return 0;
}
#endif /* HAVE_NDB_BINLOG */

static void transaction_checks(THD *thd, Thd_ndb *thd_ndb)
{
  if (thd->lex->sql_command == SQLCOM_LOAD)
    thd_ndb->trans_options|= TNTO_TRANSACTIONS_OFF;
  else if (!thd->transaction.on)
    thd_ndb->trans_options|= TNTO_TRANSACTIONS_OFF;
  else if (!THDVAR(thd, use_transactions))
    thd_ndb->trans_options|= TNTO_TRANSACTIONS_OFF;
  thd_ndb->m_force_send= THDVAR(thd, force_send);
  if (!thd->slave_thread)
    thd_ndb->m_batch_size= THDVAR(thd, batch_size);
  else
  {
    thd_ndb->m_batch_size= THDVAR(NULL, batch_size); /* using global value */
    /* Do not use hinted TC selection in slave thread */
    THDVAR(thd, optimized_node_selection)=
      THDVAR(NULL, optimized_node_selection) & 1; /* using global value */
  }
}

int ha_ndbcluster::start_statement(THD *thd,
                                   Thd_ndb *thd_ndb,
                                   uint table_count)
{
  NdbTransaction *trans= thd_ndb->trans;
  int error;
  DBUG_ENTER("ha_ndbcluster::start_statement");

  m_thd_ndb= thd_ndb;
  transaction_checks(thd, m_thd_ndb);

  if (table_count == 0)
  {
    trans_register_ha(thd, FALSE, ndbcluster_hton);
    if (thd_options(thd) & (OPTION_NOT_AUTOCOMMIT | OPTION_BEGIN))
    {
      if (!trans)
        trans_register_ha(thd, TRUE, ndbcluster_hton);
      thd_ndb->m_handler= NULL;
    }
    else
    {
      /*
        this is an autocommit, we may keep a reference to the
        handler to be used in the commit phase for optimization
        reasons, defering execute
      */
      thd_ndb->m_handler= this;
    }
  }
  else
  {
    /*
      there is more than one handler involved, execute deferal
      not possible
    */
    thd_ndb->m_handler= NULL;
  }
  if (!trans && table_count == 0)
  {
    DBUG_ASSERT(thd_ndb->changed_tables.is_empty() == TRUE);
    thd_ndb->trans_options= 0;

    DBUG_PRINT("trans",("Possibly starting transaction"));
    const uint opti_node_select = THDVAR(thd, optimized_node_selection);
    DBUG_PRINT("enter", ("optimized_node_selection: %u", opti_node_select));
    if (!(opti_node_select & 2) ||
        thd->lex->sql_command == SQLCOM_LOAD)
      if (unlikely(!start_transaction(error)))
        DBUG_RETURN(error);

    thd_ndb->init_open_tables();
    thd_ndb->m_slow_path= FALSE;
    if (!(thd_options(thd) & OPTION_BIN_LOG) ||
        thd->variables.binlog_format == BINLOG_FORMAT_STMT)
    {
      thd_ndb->trans_options|= TNTO_NO_LOGGING;
      thd_ndb->m_slow_path= TRUE;
    }
    else if (thd->slave_thread)
      thd_ndb->m_slow_path= TRUE;
  }
  /*
    If this is the start of a LOCK TABLE, a table look 
    should be taken on the table in NDB
       
    Check if it should be read or write lock
  */
  if (thd_options(thd) & (OPTION_TABLE_LOCK))
  {
    /* This is currently dead code in wait for implementation in NDB */
    /* lockThisTable(); */
    DBUG_PRINT("info", ("Locking the table..." ));
#ifdef NOT_YET
    push_warning_printf(current_thd, MYSQL_ERROR::WARN_LEVEL_WARN,
                        ER_GET_ERRMSG, ER(ER_GET_ERRMSG), 0,
                        "Table only locked locally in this mysqld", "NDB");
#endif
  }
  DBUG_RETURN(0);
}

int ha_ndbcluster::init_handler_for_statement(THD *thd)
{
  /*
    This is the place to make sure this handler instance
    has a started transaction.
     
    The transaction is started by the first handler on which 
    MySQL Server calls external lock
   
    Other handlers in the same stmt or transaction should use 
    the same NDB transaction. This is done by setting up the m_thd_ndb
    pointer to point to the NDB transaction object. 
   */

  DBUG_ENTER("ha_ndbcluster::init_handler_for_statement");
  Thd_ndb *thd_ndb= m_thd_ndb;
  DBUG_ASSERT(thd_ndb);

  // store thread specific data first to set the right context
  m_autoincrement_prefetch= THDVAR(thd, autoincrement_prefetch_sz);
  // Start of transaction
  m_rows_changed= 0;
  m_blobs_pending= FALSE;
  release_blobs_buffer();
  m_slow_path= m_thd_ndb->m_slow_path;
#ifdef HAVE_NDB_BINLOG
  if (unlikely(m_slow_path))
  {
    if (m_share == ndb_apply_status_share && thd->slave_thread)
        m_thd_ndb->trans_options|= TNTO_INJECTED_APPLY_STATUS;
  }
#endif

  if (thd_options(thd) & (OPTION_NOT_AUTOCOMMIT | OPTION_BEGIN))
  {
    const void *key= m_table;
    HASH_SEARCH_STATE state;
    THD_NDB_SHARE *thd_ndb_share=
      (THD_NDB_SHARE*)my_hash_first(&thd_ndb->open_tables,
                                    (const uchar *)&key, sizeof(key),
                                    &state);
    while (thd_ndb_share && thd_ndb_share->key != key)
    {
      thd_ndb_share=
        (THD_NDB_SHARE*)my_hash_next(&thd_ndb->open_tables,
                                     (const uchar *)&key, sizeof(key),
                                     &state);
    }
    if (thd_ndb_share == 0)
    {
      thd_ndb_share= (THD_NDB_SHARE *) alloc_root(&thd->transaction.mem_root,
                                                  sizeof(THD_NDB_SHARE));
      if (!thd_ndb_share)
      {
        mem_alloc_error(sizeof(THD_NDB_SHARE));
        DBUG_RETURN(1);
      }
      thd_ndb_share->key= key;
      thd_ndb_share->stat.last_count= thd_ndb->count;
      thd_ndb_share->stat.no_uncommitted_rows_count= 0;
      thd_ndb_share->stat.records= ~(ha_rows)0;
      my_hash_insert(&thd_ndb->open_tables, (uchar *)thd_ndb_share);
    }
    else if (thd_ndb_share->stat.last_count != thd_ndb->count)
    {
      thd_ndb_share->stat.last_count= thd_ndb->count;
      thd_ndb_share->stat.no_uncommitted_rows_count= 0;
      thd_ndb_share->stat.records= ~(ha_rows)0;
    }
    DBUG_PRINT("exit", ("thd_ndb_share: 0x%lx  key: 0x%lx",
                        (long) thd_ndb_share, (long) key));
    m_table_info= &thd_ndb_share->stat;
  }
  else
  {
    struct Ndb_local_table_statistics &stat= m_table_info_instance;
    stat.last_count= thd_ndb->count;
    stat.no_uncommitted_rows_count= 0;
    stat.records= ~(ha_rows)0;
    m_table_info= &stat;
  }
  DBUG_RETURN(0);
}

int ha_ndbcluster::external_lock(THD *thd, int lock_type)
{
  DBUG_ENTER("external_lock");
  if (lock_type != F_UNLCK)
  {
    int error;
    /*
      Check that this handler instance has a connection
      set up to the Ndb object of thd
    */
    if (check_ndb_connection(thd))
      DBUG_RETURN(1);
    Thd_ndb *thd_ndb= get_thd_ndb(thd);

    DBUG_PRINT("enter", ("lock_type != F_UNLCK "
                         "this: 0x%lx  thd: 0x%lx  thd_ndb: %lx  "
                         "thd_ndb->lock_count: %d",
                         (long) this, (long) thd, (long) thd_ndb,
                         thd_ndb->lock_count));

    if ((error= start_statement(thd, thd_ndb,
                                thd_ndb->lock_count++)))
    {
      thd_ndb->lock_count--;
      DBUG_RETURN(error);
    }
    if ((error= init_handler_for_statement(thd)))
    {
      thd_ndb->lock_count--;
      DBUG_RETURN(error);
    }
    DBUG_RETURN(0);
  }
  else
  {
    Thd_ndb *thd_ndb= m_thd_ndb;
    DBUG_ASSERT(thd_ndb);

    DBUG_PRINT("enter", ("lock_type == F_UNLCK "
                         "this: 0x%lx  thd: 0x%lx  thd_ndb: %lx  "
                         "thd_ndb->lock_count: %d",
                         (long) this, (long) thd, (long) thd_ndb,
                         thd_ndb->lock_count));

    if (m_rows_changed && global_system_variables.query_cache_type)
    {
      DBUG_PRINT("info", ("Rows has changed"));

      if (thd_ndb->trans &&
          thd_options(thd) & (OPTION_NOT_AUTOCOMMIT | OPTION_BEGIN))
      {
        DBUG_PRINT("info", ("Add share to list of changed tables, %p",
                            m_share));
        /* NOTE push_back allocates memory using transactions mem_root! */
        thd_ndb->changed_tables.push_back(get_share(m_share),
                                          &thd->transaction.mem_root);
      }

      if (opt_ndb_cache_check_time)
      {
        pthread_mutex_lock(&m_share->mutex);
        DBUG_PRINT("info", ("Invalidating commit_count"));
        m_share->commit_count= 0;
        m_share->commit_count_lock++;
        pthread_mutex_unlock(&m_share->mutex);
      }
    }

    if (!--thd_ndb->lock_count)
    {
      DBUG_PRINT("trans", ("Last external_lock"));

      if ((!(thd_options(thd) & (OPTION_NOT_AUTOCOMMIT | OPTION_BEGIN))) &&
          thd_ndb->trans)
      {
        if (thd_ndb->trans)
        {
          /*
            Unlock is done without a transaction commit / rollback.
            This happens if the thread didn't update any rows
            We must in this case close the transaction to release resources
          */
          DBUG_PRINT("trans",("ending non-updating transaction"));
          thd_ndb->ndb->closeTransaction(thd_ndb->trans);
          thd_ndb->trans= NULL;
          thd_ndb->m_handler= NULL;
        }
      }
    }
    m_table_info= NULL;

    /*
      This is the place to make sure this handler instance
      no longer are connected to the active transaction.

      And since the handler is no longer part of the transaction 
      it can't have open cursors, ops or blobs pending.
    */
    m_thd_ndb= NULL;    

    if (m_active_cursor)
      DBUG_PRINT("warning", ("m_active_cursor != NULL"));
    m_active_cursor= NULL;

    if (m_multi_cursor)
      DBUG_PRINT("warning", ("m_multi_cursor != NULL"));
    m_multi_cursor= NULL;

    if (m_blobs_pending)
      DBUG_PRINT("warning", ("blobs_pending != 0"));
    m_blobs_pending= 0;
    
    DBUG_RETURN(0);
  }
}

/**
  Unlock the last row read in an open scan.
  Rows are unlocked by default in ndb, but
  for SELECT FOR UPDATE and SELECT LOCK WIT SHARE MODE
  locks are kept if unlock_row() is not called.
*/

void ha_ndbcluster::unlock_row() 
{
  DBUG_ENTER("unlock_row");

  DBUG_PRINT("info", ("Unlocking row"));
  m_lock_tuple= FALSE;
  DBUG_VOID_RETURN;
}

/**
  Start statement, used when one of the tables are locked and also when
  a stored function is executed.

  start_stmt()
    thd                    Thd object
    lock_type              Lock type on table

  RETURN VALUE
    0                      Success
    >0                     Error code

  DESCRIPTION
    This call indicates the start of a statement when one of the tables in
    the statement are locked. In this case we cannot call external_lock.
    It also implies that external_lock is not called at end of statement.
    Rather the handlerton call commit (ndbcluster_commit) is called to
    indicate end of transaction. There are cases thus when the commit call
    actually doesn't refer to a commit but only to and end of statement.

    In the case of stored functions, one stored function is treated as one
    statement and the call to commit comes at the end of the stored function.
*/

int ha_ndbcluster::start_stmt(THD *thd, thr_lock_type lock_type)
{
  int error=0;
  Thd_ndb *thd_ndb;
  DBUG_ENTER("start_stmt");
  DBUG_ASSERT(thd == table->in_use);

  thd_ndb= get_thd_ndb(thd);
  if ((error= start_statement(thd, thd_ndb, thd_ndb->start_stmt_count++)))
    goto error;
  if ((error= init_handler_for_statement(thd)))
    goto error;
  DBUG_RETURN(0);
error:
  thd_ndb->start_stmt_count--;
  DBUG_RETURN(error);
}

NdbTransaction *
ha_ndbcluster::start_transaction_row(const NdbRecord *ndb_record,
                                     const uchar *record,
                                     int &error)
{
  NdbTransaction *trans;
  DBUG_ENTER("ha_ndbcluster::start_transaction_row");
  DBUG_ASSERT(m_thd_ndb);
  DBUG_ASSERT(m_thd_ndb->trans == NULL);

  transaction_checks(table->in_use, m_thd_ndb);

  Ndb *ndb= m_thd_ndb->ndb;

  Uint64 tmp[(MAX_KEY_SIZE_IN_WORDS*MAX_XFRM_MULTIPLY) >> 1];
  char *buf= (char*)&tmp[0];
  trans= ndb->startTransaction(ndb_record,
                               (const char*)record,
                               buf, sizeof(tmp));

  if (trans)
  {
    m_thd_ndb->m_transaction_hint_count[trans->getConnectedNodeId()]++;
    DBUG_PRINT("info", ("Delayed allocation of TC"));
    DBUG_RETURN(m_thd_ndb->trans= trans);
  }

  ERR_SET(m_thd_ndb->ndb->getNdbError(), error);
  DBUG_RETURN(NULL);
}

NdbTransaction *
ha_ndbcluster::start_transaction_key(uint inx_no,
                                     const uchar *key_data,
                                     int &error)
{
  NdbTransaction *trans;
  DBUG_ENTER("ha_ndbcluster::start_transaction_key");
  DBUG_ASSERT(m_thd_ndb);
  DBUG_ASSERT(m_thd_ndb->trans == NULL);

  transaction_checks(table->in_use, m_thd_ndb);

  Ndb *ndb= m_thd_ndb->ndb;
  const NdbRecord *key_rec= m_index[inx_no].ndb_unique_record_key;

  Uint64 tmp[(MAX_KEY_SIZE_IN_WORDS*MAX_XFRM_MULTIPLY) >> 1];
  char *buf= (char*)&tmp[0];
  trans= ndb->startTransaction(key_rec,
                               (const char*)key_data,
                               buf, sizeof(tmp));

  if (trans)
  {
    m_thd_ndb->m_transaction_hint_count[trans->getConnectedNodeId()]++;
    DBUG_PRINT("info", ("Delayed allocation of TC"));
    DBUG_RETURN(m_thd_ndb->trans= trans);
  }

  ERR_SET(m_thd_ndb->ndb->getNdbError(), error);
  DBUG_RETURN(NULL);
}

NdbTransaction *
ha_ndbcluster::start_transaction(int &error)
{
  NdbTransaction *trans;
  DBUG_ENTER("ha_ndbcluster::start_transaction");

  DBUG_ASSERT(m_thd_ndb);
  DBUG_ASSERT(m_thd_ndb->trans == NULL);

  transaction_checks(table->in_use, m_thd_ndb);
  const uint opti_node_select= THDVAR(table->in_use, optimized_node_selection);
  m_thd_ndb->connection->set_optimized_node_selection(opti_node_select & 1);
  if ((trans= m_thd_ndb->ndb->startTransaction()))
  {
    m_thd_ndb->m_transaction_no_hint_count[trans->getConnectedNodeId()]++;
    DBUG_PRINT("info", ("Delayed allocation of TC"));
    DBUG_RETURN(m_thd_ndb->trans= trans);
  }

  ERR_SET(m_thd_ndb->ndb->getNdbError(), error);
  DBUG_RETURN(NULL);
}
   
NdbTransaction *
ha_ndbcluster::start_transaction_part_id(Uint32 part_id, int &error)
{
  NdbTransaction *trans;
  DBUG_ENTER("ha_ndbcluster::start_transaction_part_id");

  DBUG_ASSERT(m_thd_ndb);
  DBUG_ASSERT(m_thd_ndb->trans == NULL);

  transaction_checks(table->in_use, m_thd_ndb);
  if ((trans= m_thd_ndb->ndb->startTransaction(m_table, part_id)))
  {
    m_thd_ndb->m_transaction_hint_count[trans->getConnectedNodeId()]++;
    DBUG_PRINT("info", ("Delayed allocation of TC"));
    DBUG_RETURN(m_thd_ndb->trans= trans);
  }

  ERR_SET(m_thd_ndb->ndb->getNdbError(), error);
  DBUG_RETURN(NULL);
}
   

/**
  Commit a transaction started in NDB.
*/

int ndbcluster_commit(handlerton *hton, THD *thd, bool all)
{
  int res= 0;
  Thd_ndb *thd_ndb= get_thd_ndb(thd);
  Ndb *ndb= thd_ndb->ndb;
  NdbTransaction *trans= thd_ndb->trans;

  DBUG_ENTER("ndbcluster_commit");
  DBUG_ASSERT(ndb);
  DBUG_PRINT("enter", ("Commit %s", (all ? "all" : "stmt")));
  thd_ndb->start_stmt_count= 0;
  if (trans == NULL)
  {
    DBUG_PRINT("info", ("trans == NULL"));
    DBUG_RETURN(0);
  }
  if (!all && (thd_options(thd) & (OPTION_NOT_AUTOCOMMIT | OPTION_BEGIN)))
  {
    /*
      An odditity in the handler interface is that commit on handlerton
      is called to indicate end of statement only in cases where 
      autocommit isn't used and the all flag isn't set.
   
      We also leave quickly when a transaction haven't even been started,
      in this case we are safe that no clean up is needed. In this case
      the MySQL Server could handle the query without contacting the
      NDB kernel.
    */
    thd_ndb->save_point_count++;
    DBUG_PRINT("info", ("Commit before start or end-of-statement only"));
    DBUG_RETURN(0);
  }
  thd_ndb->save_point_count= 0;

#ifdef HAVE_NDB_BINLOG
  if (unlikely(thd_ndb->m_slow_path))
  {
    if (thd->slave_thread)
      ndbcluster_update_apply_status
        (thd, thd_ndb->trans_options & TNTO_INJECTED_APPLY_STATUS);
  }
#endif /* HAVE_NDB_BINLOG */

  if (thd->slave_thread)
  {
    if (!g_ndb_slave_state.current_conflict_defined_op_count ||
        !thd_ndb->m_unsent_bytes ||
        !(res= execute_no_commit(thd_ndb, trans, TRUE)))
      res= execute_commit(thd, thd_ndb, trans, 1, TRUE);

    update_slave_api_stats(thd_ndb->ndb);
  }
  else
  {
    if (thd_ndb->m_handler &&
        thd_ndb->m_handler->m_read_before_write_removal_possible)
    {
      /*
        This is an autocommit involving only one table and
        rbwr is on, thus the transaction has already been
        committed in exec_bulk_update() or end_bulk_delete()
      */
      DBUG_PRINT("info", ("autocommit+rbwr, transaction already comitted"));
      if (trans->commitStatus() != NdbTransaction::Committed)
      {
        sql_print_error("found uncomitted autocommit+rbwr transaction, "
                        "commit status: %d", trans->commitStatus());
        abort();
      }
    }
    else
      res= execute_commit(thd, thd_ndb, trans, THDVAR(thd, force_send), FALSE);
  }

  if (res != 0)
  {
    const NdbError err= trans->getNdbError();
    const NdbOperation *error_op= trans->getNdbErrorOperation();
    res= ndb_to_mysql_error(&err);
    if (res != -1)
      ndbcluster_print_error(res, error_op);
  }
  ndb->closeTransaction(trans);
  thd_ndb->trans= NULL;
  thd_ndb->m_handler= NULL;

  /* Clear commit_count for tables changed by transaction */
  NDB_SHARE* share;
  List_iterator_fast<NDB_SHARE> it(thd_ndb->changed_tables);
  while ((share= it++))
  {
    DBUG_PRINT("info", ("Remove share to list of changed tables, %p",
                        share));
    pthread_mutex_lock(&share->mutex);
    DBUG_PRINT("info", ("Invalidate commit_count for %s, share->commit_count: %lu",
                        share->table_name, (ulong) share->commit_count));
    share->commit_count= 0;
    share->commit_count_lock++;
    pthread_mutex_unlock(&share->mutex);
    free_share(&share);
  }
  thd_ndb->changed_tables.empty();

  DBUG_RETURN(res);
}


/**
  Rollback a transaction started in NDB.
*/

static int ndbcluster_rollback(handlerton *hton, THD *thd, bool all)
{
  int res= 0;
  Thd_ndb *thd_ndb= get_thd_ndb(thd);
  Ndb *ndb= thd_ndb->ndb;
  NdbTransaction *trans= thd_ndb->trans;

  DBUG_ENTER("ndbcluster_rollback");
  DBUG_PRINT("enter", ("all: %d  thd_ndb->save_point_count: %d",
                       all, thd_ndb->save_point_count));
  DBUG_ASSERT(ndb);
  thd_ndb->start_stmt_count= 0;
  if (trans == NULL)
  {
    /* Ignore end-of-statement until real rollback or commit is called */
    DBUG_PRINT("info", ("trans == NULL"));
    DBUG_RETURN(0);
  }
  if (!all && (thd_options(thd) & (OPTION_NOT_AUTOCOMMIT | OPTION_BEGIN)) &&
      (thd_ndb->save_point_count > 0))
  {
    /*
      Ignore end-of-statement until real rollback or commit is called
      as ndb does not support rollback statement
      - mark that rollback was unsuccessful, this will cause full rollback
      of the transaction
    */
    DBUG_PRINT("info", ("Rollback before start or end-of-statement only"));
    mark_transaction_to_rollback(thd, 1);
    my_error(ER_WARN_ENGINE_TRANSACTION_ROLLBACK, MYF(0), "NDB");
    DBUG_RETURN(0);
  }
  thd_ndb->save_point_count= 0;
  if (thd->slave_thread)
    g_ndb_slave_state.atTransactionAbort();
  thd_ndb->m_unsent_bytes= 0;
  thd_ndb->m_execute_count++;
  DBUG_PRINT("info", ("execute_count: %u", thd_ndb->m_execute_count));
  if (trans->execute(NdbTransaction::Rollback) != 0)
  {
    const NdbError err= trans->getNdbError();
    const NdbOperation *error_op= trans->getNdbErrorOperation();
    res= ndb_to_mysql_error(&err);
    if (res != -1) 
      ndbcluster_print_error(res, error_op);
  }
  ndb->closeTransaction(trans);
  thd_ndb->trans= NULL;
  thd_ndb->m_handler= NULL;

  /* Clear list of tables changed by transaction */
  NDB_SHARE* share;
  List_iterator_fast<NDB_SHARE> it(thd_ndb->changed_tables);
  while ((share= it++))
  {
    DBUG_PRINT("info", ("Remove share to list of changed tables, %p",
                        share));
    free_share(&share);
  }
  thd_ndb->changed_tables.empty();

  if (thd->slave_thread)
    update_slave_api_stats(thd_ndb->ndb);

  DBUG_RETURN(res);
}

/**
 * Support for create table/column modifiers
 *   by exploiting the comment field
 */
struct NDB_Modifier
{
  enum { M_BOOL } m_type;
  const char * m_name;
  size_t m_name_len;
  bool m_found;
  union {
    bool m_val_bool;
#ifdef TODO__
    int m_val_int;
    struct {
      const char * str;
      size_t len;
    } m_val_str;
#endif
  };
};

static const
struct NDB_Modifier ndb_table_modifiers[] =
{
  { NDB_Modifier::M_BOOL, STRING_WITH_LEN("NOLOGGING"), 0, {0} },
  { NDB_Modifier::M_BOOL, 0, 0, 0, {0} }
};

static const
struct NDB_Modifier ndb_column_modifiers[] =
{
  { NDB_Modifier::M_BOOL, STRING_WITH_LEN("MAX_BLOB_PART_SIZE"), 0, {0} },
  { NDB_Modifier::M_BOOL, 0, 0, 0, {0} }
};

/**
 * NDB_Modifiers
 *
 * This class implements a simple parser for getting modifiers out
 *   of a string (e.g a comment field)
 */
class NDB_Modifiers
{
public:
  NDB_Modifiers(const NDB_Modifier modifiers[]);
  ~NDB_Modifiers();

  /**
   * parse string-with length (not necessarily NULL terminated)
   */
  int parse(THD* thd, const char * prefix, const char * str, size_t strlen);

  /**
   * Get modifier...returns NULL if unknown
   */
  const NDB_Modifier * get(const char * name) const;
private:
  uint m_len;
  struct NDB_Modifier * m_modifiers;

  int parse_modifier(THD *thd, const char * prefix,
                     struct NDB_Modifier* m, const char * str);
};

static
bool
end_of_token(const char * str)
{
  return str[0] == 0 || str[0] == ' ' || str[0] == ',';
}

NDB_Modifiers::NDB_Modifiers(const NDB_Modifier modifiers[])
{
  for (m_len = 0; modifiers[m_len].m_name != 0; m_len++)
  {}
  m_modifiers = new NDB_Modifier[m_len];
  memcpy(m_modifiers, modifiers, m_len * sizeof(NDB_Modifier));
}

NDB_Modifiers::~NDB_Modifiers()
{
  delete [] m_modifiers;
}

int
NDB_Modifiers::parse_modifier(THD *thd,
                              const char * prefix,
                              struct NDB_Modifier* m,
                              const char * str)
{
  if (m->m_found)
  {
    push_warning_printf(thd, MYSQL_ERROR::WARN_LEVEL_WARN,
                        ER_ILLEGAL_HA_CREATE_OPTION,
                        "%s : modifier %s specified twice",
                        prefix, m->m_name);
  }

  switch(m->m_type){
  case NDB_Modifier::M_BOOL:
    if (end_of_token(str))
    {
      m->m_val_bool = true;
      goto found;
    }
    if (str[0] != '=')
      break;

    str++;
    if (str[0] == '1' && end_of_token(str+1))
    {
      m->m_val_bool = true;
      goto found;
    }

    if (str[0] == '0' && end_of_token(str+1))
    {
      m->m_val_bool = false;
      goto found;
    }
  }

  {
    const char * end = strpbrk(str, " ,");
    if (end)
    {
      push_warning_printf(thd, MYSQL_ERROR::WARN_LEVEL_WARN,
                          ER_ILLEGAL_HA_CREATE_OPTION,
                          "%s : invalid value '%.*s' for %s",
                          prefix, (int)(end - str), str, m->m_name);
    }
    else
    {
      push_warning_printf(thd, MYSQL_ERROR::WARN_LEVEL_WARN,
                          ER_ILLEGAL_HA_CREATE_OPTION,
                          "%s : invalid value '%s' for %s",
                          prefix, str, m->m_name);
    }
  }
  return -1;
found:
  m->m_found = true;
  return 0;
}

int
NDB_Modifiers::parse(THD *thd,
                     const char * prefix,
                     const char * _source,
                     size_t _source_len)
{
  if (_source == 0 || _source_len == 0)
    return 0;

  const char * source = 0;

  /**
   * Check if _source is NULL-terminated
   */
  for (size_t i = 0; i<_source_len; i++)
  {
    if (_source[i] == 0)
    {
      source = _source;
      break;
    }
  }

  if (source == 0)
  {
    /**
     * Make NULL terminated string so that strXXX-functions are safe
     */
    char * tmp = new char[_source_len+1];
    if (tmp == 0)
    {
      push_warning_printf(thd, MYSQL_ERROR::WARN_LEVEL_WARN,
                          ER_ILLEGAL_HA_CREATE_OPTION,
                          "%s : unable to parse due to out of memory",
                          prefix);
      return -1;
    }
    memcpy(tmp, _source, _source_len);
    tmp[_source_len] = 0;
    source = tmp;
  }

  const char * pos = source;
  if ((pos = strstr(pos, prefix)) == 0)
  {
    if (source != _source)
      delete [] source;
    return 0;
  }

  pos += strlen(prefix);

  while (pos && pos[0] != 0 && pos[0] != ' ')
  {
    const char * end = strpbrk(pos, " ,"); // end of current modifier

    for (uint i = 0; i < m_len; i++)
    {
      size_t l = m_modifiers[i].m_name_len;
      if (strncmp(pos, m_modifiers[i].m_name, l) == 0)
      {
        /**
         * Found modifier...
         */

        if (! (end_of_token(pos + l) || pos[l] == '='))
          goto unknown;

        pos += l;
        int res = parse_modifier(thd, prefix, m_modifiers+i, pos);

        if (res == -1)
        {
          /**
           * We continue parsing even if modifier had error
           */
        }

        goto next;
      }
    }

    {
  unknown:
      if (end)
      {
        push_warning_printf(thd, MYSQL_ERROR::WARN_LEVEL_WARN,
                            ER_ILLEGAL_HA_CREATE_OPTION,
                            "%s : unknown modifier: %.*s",
                            prefix, (int)(end - pos), pos);
      }
      else
      {
        push_warning_printf(thd, MYSQL_ERROR::WARN_LEVEL_WARN,
                            ER_ILLEGAL_HA_CREATE_OPTION,
                            "%s : unknown modifier: %s",
                            prefix, pos);
      }
    }

next:
    pos = end;
    if (pos && pos[0] == ',')
      pos++;
  }

  if (source != _source)
    delete [] source;

  return 0;
}

const NDB_Modifier *
NDB_Modifiers::get(const char * name) const
{
  for (uint i = 0; i < m_len; i++)
  {
    if (strcmp(name, m_modifiers[i].m_name) == 0)
    {
      return m_modifiers + i;
    }
  }
  return 0;
}

/**
  Define NDB column based on Field.

  Not member of ha_ndbcluster because NDBCOL cannot be declared.

  MySQL text types with character set "binary" are mapped to true
  NDB binary types without a character set.

  Blobs are V2 and striping from mysql level is not supported
  due to lack of syntax and lack of support for partitioning.

  @return
    Returns 0 or mysql error code.
*/

static bool
ndb_blob_striping()
{
#ifndef DBUG_OFF
  const char* p= getenv("NDB_BLOB_STRIPING");
  if (p != 0 && *p != 0 && *p != '0' && *p != 'n' && *p != 'N')
    return true;
#endif
  return false;
}

#if NDB_VERSION_D < NDB_MAKE_VERSION(7,2,0)
const Uint32 OLD_NDB_MAX_TUPLE_SIZE_IN_WORDS = 2013;
#else
const Uint32 OLD_NDB_MAX_TUPLE_SIZE_IN_WORDS = NDB_MAX_TUPLE_SIZE_IN_WORDS;
#endif

static int create_ndb_column(THD *thd,
                             NDBCOL &col,
                             Field *field,
                             HA_CREATE_INFO *create_info,
                             column_format_type
                               default_format= COLUMN_FORMAT_TYPE_DEFAULT)
{
  NDBCOL::StorageType type= NDBCOL::StorageTypeMemory;
  bool dynamic= FALSE;

  char buf[MAX_ATTR_DEFAULT_VALUE_SIZE];
  DBUG_ENTER("create_ndb_column");
  // Set name
  if (col.setName(field->field_name))
  {
    DBUG_RETURN(my_errno= errno);
  }
  // Get char set
  CHARSET_INFO *cs= field->charset();
  // Set type and sizes
  const enum enum_field_types mysql_type= field->real_type();

  NDB_Modifiers column_modifiers(ndb_column_modifiers);
  column_modifiers.parse(thd, "NDB_COLUMN=",
                         field->comment.str,
                         field->comment.length);

  const NDB_Modifier * mod_maxblob = column_modifiers.get("MAX_BLOB_PART_SIZE");

  {
    /* Clear default value (col obj is reused for whole table def) */
    col.setDefaultValue(NULL, 0); 

    /* If the data nodes are capable then set native 
     * default.
     */
    bool nativeDefaults =
      ! (thd &&
         (! ndb_native_default_support(get_thd_ndb(thd)->
                                       ndb->getMinDbNodeVersion())));

    if (likely( nativeDefaults ))
    {
      /* Ndb does not support auto-set Timestamp default values natively */
      bool isTimeStampWithAutoValue = ((mysql_type == MYSQL_TYPE_TIMESTAMP) &&
                                       (field->table->timestamp_field == field));

      if ((!(field->flags & PRI_KEY_FLAG) ) &&
          type_supports_default_value(mysql_type) &&
          !isTimeStampWithAutoValue)
      {
        if (!(field->flags & NO_DEFAULT_VALUE_FLAG))
        {
          my_ptrdiff_t src_offset= field->table->s->default_values 
            - field->table->record[0];
          if ((! field->is_null_in_record_with_offset(src_offset)) ||
              ((field->flags & NOT_NULL_FLAG)))
          {
            /* Set a non-null native default */
            memset(buf, 0, MAX_ATTR_DEFAULT_VALUE_SIZE);
            get_default_value(buf, field);

            /* For bit columns, default length is rounded up to 
               nearest word, ensuring all data sent
            */
            Uint32 defaultLen = field_used_length(field);
            if(field->type() == MYSQL_TYPE_BIT)
              defaultLen = ((defaultLen + 3) /4) * 4;
            col.setDefaultValue(buf, defaultLen);
          }
        }
      }
    }
  }
  switch (mysql_type) {
  // Numeric types
  case MYSQL_TYPE_TINY:        
    if (field->flags & UNSIGNED_FLAG)
      col.setType(NDBCOL::Tinyunsigned);
    else
      col.setType(NDBCOL::Tinyint);
    col.setLength(1);
    break;
  case MYSQL_TYPE_SHORT:
    if (field->flags & UNSIGNED_FLAG)
      col.setType(NDBCOL::Smallunsigned);
    else
      col.setType(NDBCOL::Smallint);
    col.setLength(1);
    break;
  case MYSQL_TYPE_LONG:
    if (field->flags & UNSIGNED_FLAG)
      col.setType(NDBCOL::Unsigned);
    else
      col.setType(NDBCOL::Int);
    col.setLength(1);
    break;
  case MYSQL_TYPE_INT24:       
    if (field->flags & UNSIGNED_FLAG)
      col.setType(NDBCOL::Mediumunsigned);
    else
      col.setType(NDBCOL::Mediumint);
    col.setLength(1);
    break;
  case MYSQL_TYPE_LONGLONG:
    if (field->flags & UNSIGNED_FLAG)
      col.setType(NDBCOL::Bigunsigned);
    else
      col.setType(NDBCOL::Bigint);
    col.setLength(1);
    break;
  case MYSQL_TYPE_FLOAT:
    col.setType(NDBCOL::Float);
    col.setLength(1);
    break;
  case MYSQL_TYPE_DOUBLE:
    col.setType(NDBCOL::Double);
    col.setLength(1);
    break;
  case MYSQL_TYPE_DECIMAL:    
    {
      Field_decimal *f= (Field_decimal*)field;
      uint precision= f->pack_length();
      uint scale= f->decimals();
      if (field->flags & UNSIGNED_FLAG)
      {
        col.setType(NDBCOL::Olddecimalunsigned);
        precision-= (scale > 0);
      }
      else
      {
        col.setType(NDBCOL::Olddecimal);
        precision-= 1 + (scale > 0);
      }
      col.setPrecision(precision);
      col.setScale(scale);
      col.setLength(1);
    }
    break;
  case MYSQL_TYPE_NEWDECIMAL:    
    {
      Field_new_decimal *f= (Field_new_decimal*)field;
      uint precision= f->precision;
      uint scale= f->decimals();
      if (field->flags & UNSIGNED_FLAG)
      {
        col.setType(NDBCOL::Decimalunsigned);
      }
      else
      {
        col.setType(NDBCOL::Decimal);
      }
      col.setPrecision(precision);
      col.setScale(scale);
      col.setLength(1);
    }
    break;
  // Date types
  case MYSQL_TYPE_DATETIME:    
    col.setType(NDBCOL::Datetime);
    col.setLength(1);
    break;
  case MYSQL_TYPE_DATE: // ?
    col.setType(NDBCOL::Char);
    col.setLength(field->pack_length());
    break;
  case MYSQL_TYPE_NEWDATE:
    col.setType(NDBCOL::Date);
    col.setLength(1);
    break;
  case MYSQL_TYPE_TIME:        
    col.setType(NDBCOL::Time);
    col.setLength(1);
    break;
  case MYSQL_TYPE_YEAR:
    col.setType(NDBCOL::Year);
    col.setLength(1);
    break;
  case MYSQL_TYPE_TIMESTAMP:
    col.setType(NDBCOL::Timestamp);
    col.setLength(1);
    break;
  // Char types
  case MYSQL_TYPE_STRING:      
    if (field->pack_length() == 0)
    {
      col.setType(NDBCOL::Bit);
      col.setLength(1);
    }
    else if ((field->flags & BINARY_FLAG) && cs == &my_charset_bin)
    {
      col.setType(NDBCOL::Binary);
      col.setLength(field->pack_length());
    }
    else
    {
      col.setType(NDBCOL::Char);
      col.setCharset(cs);
      col.setLength(field->pack_length());
    }
    break;
  case MYSQL_TYPE_VAR_STRING: // ?
  case MYSQL_TYPE_VARCHAR:
    {
      Field_varstring* f= (Field_varstring*)field;
      if (f->length_bytes == 1)
      {
        if ((field->flags & BINARY_FLAG) && cs == &my_charset_bin)
          col.setType(NDBCOL::Varbinary);
        else {
          col.setType(NDBCOL::Varchar);
          col.setCharset(cs);
        }
      }
      else if (f->length_bytes == 2)
      {
        if ((field->flags & BINARY_FLAG) && cs == &my_charset_bin)
          col.setType(NDBCOL::Longvarbinary);
        else {
          col.setType(NDBCOL::Longvarchar);
          col.setCharset(cs);
        }
      }
      else
      {
        DBUG_RETURN(HA_ERR_UNSUPPORTED);
      }
      col.setLength(field->field_length);
    }
    break;
  // Blob types (all come in as MYSQL_TYPE_BLOB)
  mysql_type_tiny_blob:
  case MYSQL_TYPE_TINY_BLOB:
    if ((field->flags & BINARY_FLAG) && cs == &my_charset_bin)
      col.setType(NDBCOL::Blob);
    else {
      col.setType(NDBCOL::Text);
      col.setCharset(cs);
    }
    col.setInlineSize(256);
    // No parts
    col.setPartSize(0);
    col.setStripeSize(ndb_blob_striping() ? 0 : 0);
    break;
  //mysql_type_blob:
  case MYSQL_TYPE_GEOMETRY:
  case MYSQL_TYPE_BLOB:    
    if ((field->flags & BINARY_FLAG) && cs == &my_charset_bin)
      col.setType(NDBCOL::Blob);
    else {
      col.setType(NDBCOL::Text);
      col.setCharset(cs);
    }
    {
      Field_blob *field_blob= (Field_blob *)field;
      /*
       * max_data_length is 2^8-1, 2^16-1, 2^24-1 for tiny, blob, medium.
       * Tinyblob gets no blob parts.  The other cases are just a crude
       * way to control part size and striping.
       *
       * In mysql blob(256) is promoted to blob(65535) so it does not
       * in fact fit "inline" in NDB.
       */
      if (field_blob->max_data_length() < (1 << 8))
        goto mysql_type_tiny_blob;
      else if (field_blob->max_data_length() < (1 << 16))
      {
        col.setInlineSize(256);
        col.setPartSize(2000);
        col.setStripeSize(ndb_blob_striping() ? 16 : 0);
        if (mod_maxblob->m_found)
        {
          col.setPartSize(4 * (NDB_MAX_TUPLE_SIZE_IN_WORDS - /* safty */ 13));
        }
      }
      else if (field_blob->max_data_length() < (1 << 24))
        goto mysql_type_medium_blob;
      else
        goto mysql_type_long_blob;
    }
    break;
  mysql_type_medium_blob:
  case MYSQL_TYPE_MEDIUM_BLOB:   
    if ((field->flags & BINARY_FLAG) && cs == &my_charset_bin)
      col.setType(NDBCOL::Blob);
    else {
      col.setType(NDBCOL::Text);
      col.setCharset(cs);
    }
    col.setInlineSize(256);
    col.setPartSize(4000);
    col.setStripeSize(ndb_blob_striping() ? 8 : 0);
    if (mod_maxblob->m_found)
    {
      col.setPartSize(4 * (NDB_MAX_TUPLE_SIZE_IN_WORDS - /* safty */ 13));
    }
    break;
  mysql_type_long_blob:
  case MYSQL_TYPE_LONG_BLOB:  
    if ((field->flags & BINARY_FLAG) && cs == &my_charset_bin)
      col.setType(NDBCOL::Blob);
    else {
      col.setType(NDBCOL::Text);
      col.setCharset(cs);
    }
    col.setInlineSize(256);
    col.setPartSize(4 * (OLD_NDB_MAX_TUPLE_SIZE_IN_WORDS - /* safty */ 13));
    col.setStripeSize(ndb_blob_striping() ? 4 : 0);
    if (mod_maxblob->m_found)
    {
      col.setPartSize(4 * (NDB_MAX_TUPLE_SIZE_IN_WORDS - /* safty */ 13));
    }
    break;
  // Other types
  case MYSQL_TYPE_ENUM:
    col.setType(NDBCOL::Char);
    col.setLength(field->pack_length());
    break;
  case MYSQL_TYPE_SET:         
    col.setType(NDBCOL::Char);
    col.setLength(field->pack_length());
    break;
  case MYSQL_TYPE_BIT:
  {
    int no_of_bits= field->field_length;
    col.setType(NDBCOL::Bit);
    if (!no_of_bits)
      col.setLength(1);
      else
        col.setLength(no_of_bits);
    break;
  }
  case MYSQL_TYPE_NULL:        
    goto mysql_type_unsupported;
  mysql_type_unsupported:
  default:
    DBUG_RETURN(HA_ERR_UNSUPPORTED);
  }
  // Set nullable and pk
  col.setNullable(field->maybe_null());
  col.setPrimaryKey(field->flags & PRI_KEY_FLAG);
  if ((field->flags & FIELD_IN_PART_FUNC_FLAG) != 0)
  {
    col.setPartitionKey(TRUE);
  }

  // Set autoincrement
  if (field->flags & AUTO_INCREMENT_FLAG) 
  {
#ifndef DBUG_OFF
    char buff[22];
#endif
    col.setAutoIncrement(TRUE);
    ulonglong value= create_info->auto_increment_value ?
      create_info->auto_increment_value : (ulonglong) 1;
    DBUG_PRINT("info", ("Autoincrement key, initial: %s", llstr(value, buff)));
    col.setAutoIncrementInitialValue(value);
  }
  else
    col.setAutoIncrement(FALSE);
 
#ifndef NDB_WITHOUT_COLUMN_FORMAT
  DBUG_PRINT("info", ("storage: %u  format: %u  ",
                      field->field_storage_type(),
                      field->column_format()));
  switch (field->field_storage_type()) {
  case(HA_SM_DEFAULT):
  default:
    if (create_info->storage_media == HA_SM_DISK)
      type= NDBCOL::StorageTypeDisk;
    else
      type= NDBCOL::StorageTypeMemory;
    break;
  case(HA_SM_DISK):
    type= NDBCOL::StorageTypeDisk;
    break;
  case(HA_SM_MEMORY):
    type= NDBCOL::StorageTypeMemory;
    break;
  }

  switch (field->column_format()) {
  case(COLUMN_FORMAT_TYPE_FIXED):
    dynamic= FALSE;
    break;
  case(COLUMN_FORMAT_TYPE_DYNAMIC):
    dynamic= TRUE;
    break;
  case(COLUMN_FORMAT_TYPE_DEFAULT):
  default:
    if (create_info->row_type == ROW_TYPE_DEFAULT)
      dynamic= default_format;
    else
      dynamic= (create_info->row_type == ROW_TYPE_DYNAMIC);
    break;
  }
#endif
  DBUG_PRINT("info", ("Column %s is declared %s", field->field_name,
                      (dynamic) ? "dynamic" : "static"));
  if (type == NDBCOL::StorageTypeDisk)
  {
    if (dynamic)
    {
      DBUG_PRINT("info", ("Dynamic disk stored column %s changed to static",
                          field->field_name));
      dynamic= false;
    }

#ifndef NDB_WITHOUT_COLUMN_FORMAT
    if (thd && field->column_format() == COLUMN_FORMAT_TYPE_DYNAMIC)
    {
      push_warning_printf(thd, MYSQL_ERROR::WARN_LEVEL_WARN,
                          ER_ILLEGAL_HA_CREATE_OPTION,
                          "DYNAMIC column %s with "
                          "STORAGE DISK is not supported, "
                          "column will become FIXED",
                          field->field_name);
    }
#endif
  }

  switch (create_info->row_type) {
  case ROW_TYPE_FIXED:
    if (thd && (dynamic || field_type_forces_var_part(field->type())))
    {
      push_warning_printf(thd, MYSQL_ERROR::WARN_LEVEL_WARN,
                          ER_ILLEGAL_HA_CREATE_OPTION,
                          "Row format FIXED incompatible with "
                          "dynamic attribute %s",
                          field->field_name);
    }
    break;
  case ROW_TYPE_DYNAMIC:
    /*
      Future: make columns dynamic in this case
    */
    break;
  default:
    break;
  }

  DBUG_PRINT("info", ("Format %s, Storage %s", (dynamic)?"dynamic":"fixed",(type == NDBCOL::StorageTypeDisk)?"disk":"memory"));
  col.setStorageType(type);
  col.setDynamic(dynamic);

  DBUG_RETURN(0);
}

void ha_ndbcluster::update_create_info(HA_CREATE_INFO *create_info)
{
  DBUG_ENTER("ha_ndbcluster::update_create_info");
  THD *thd= current_thd;
  const NDBTAB *ndbtab= m_table;
  Ndb *ndb= check_ndb_in_thd(thd);

  if (!(create_info->used_fields & HA_CREATE_USED_AUTO))
  {
    /*
      Find any initial auto_increment value
    */
    for (uint i= 0; i < table->s->fields; i++) 
    {
      Field *field= table->field[i];
      if (field->flags & AUTO_INCREMENT_FLAG)
      {
        ulonglong auto_value;
        uint retries= NDB_AUTO_INCREMENT_RETRIES;
        int retry_sleep= 30; /* 30 milliseconds, transaction */
        for (;;)
        {
          Ndb_tuple_id_range_guard g(m_share);
          if (ndb->readAutoIncrementValue(ndbtab, g.range, auto_value))
          {
            if (--retries && !thd->killed &&
                ndb->getNdbError().status == NdbError::TemporaryError)
            {
              do_retry_sleep(retry_sleep);
              continue;
            }
            const NdbError err= ndb->getNdbError();
            sql_print_error("Error %lu in ::update_create_info(): %s",
                            (ulong) err.code, err.message);
            DBUG_VOID_RETURN;
          }
          break;
        }
        if (auto_value > 1)
        {
          create_info->auto_increment_value= auto_value;
        }
        break;
      }
    }
  }

  DBUG_VOID_RETURN;
}

/*
  Create a table in NDB Cluster
 */
static uint get_no_fragments(ulonglong max_rows)
{
  ulonglong acc_row_size= 25 + /*safety margin*/ 2;
  ulonglong acc_fragment_size= 512*1024*1024;
  return uint((max_rows*acc_row_size)/acc_fragment_size)+1;
}


/*
  Routine to adjust default number of partitions to always be a multiple
  of number of nodes and never more than 4 times the number of nodes.

*/
static
bool
adjusted_frag_count(Ndb* ndb,
                    uint requested_frags,
                    uint &reported_frags)
{
  unsigned no_nodes= g_ndb_cluster_connection->no_db_nodes();
  unsigned no_replicas= no_nodes == 1 ? 1 : 2;

  unsigned no_threads= 1;
  const unsigned no_nodegroups= g_ndb_cluster_connection->max_nodegroup() + 1;

  {
    /**
     * Use SYSTAB_0 to get #replicas, and to guess #threads
     */
    char dbname[FN_HEADLEN+1];
    dbname[FN_HEADLEN]= 0;
    strnmov(dbname, ndb->getDatabaseName(), sizeof(dbname) - 1);
    ndb->setDatabaseName("sys");
    Ndb_table_guard ndbtab_g(ndb->getDictionary(), "SYSTAB_0");
    const NdbDictionary::Table * tab = ndbtab_g.get_table();
    if (tab)
    {
      no_replicas= ndbtab_g.get_table()->getReplicaCount();

      /**
       * Guess #threads
       */
      {
        const Uint32 frags = tab->getFragmentCount();
        Uint32 node = 0;
        Uint32 cnt = 0;
        for (Uint32 i = 0; i<frags; i++)
        {
          Uint32 replicas[4];
          if (tab->getFragmentNodes(i, replicas, NDB_ARRAY_SIZE(replicas)))
          {
            if (node == replicas[0] || node == 0)
            {
              node = replicas[0];
              cnt ++;
            }
          }
        }
        no_threads = cnt; // No of primary replica on 1-node
      }
    }
    ndb->setDatabaseName(dbname);
  }

  const unsigned usable_nodes = no_replicas * no_nodegroups;
  const uint max_replicas = 8 * usable_nodes * no_threads;

  reported_frags = usable_nodes * no_threads; // Start with 1 frag per threads
  Uint32 replicas = reported_frags * no_replicas;

  /**
   * Loop until requested replicas, and not exceed max-replicas
   */
  while (reported_frags < requested_frags &&
         (replicas + usable_nodes * no_threads * no_replicas) <= max_replicas)
  {
    reported_frags += usable_nodes * no_threads;
    replicas += usable_nodes * no_threads * no_replicas;
  }

  return (reported_frags < requested_frags);
}


/**
  Create a table in NDB Cluster
*/

int ha_ndbcluster::create(const char *name, 
                          TABLE *form, 
                          HA_CREATE_INFO *create_info)
{
  THD *thd= current_thd;
  NDBTAB tab;
  NDBCOL col;
  size_t pack_length, length;
  uint i, pk_length= 0;
  uchar *data= NULL, *pack_data= NULL;
  bool create_temporary= (create_info->options & HA_LEX_CREATE_TMP_TABLE);
  bool create_from_engine= (create_info->table_options & HA_OPTION_CREATE_FROM_ENGINE);
  bool is_truncate= (thd->lex->sql_command == SQLCOM_TRUNCATE);
  bool use_disk= FALSE;
  NdbDictionary::Table::SingleUserMode single_user_mode= NdbDictionary::Table::SingleUserModeLocked;
  bool ndb_sys_table= FALSE;
  int result= 0;
  NdbDictionary::ObjectId objId;

  DBUG_ENTER("ha_ndbcluster::create");
  DBUG_PRINT("enter", ("name: %s", name));

  if (create_temporary)
  {
    /*
      Ndb does not support temporary tables
     */
    my_errno= ER_ILLEGAL_HA_CREATE_OPTION;
    DBUG_PRINT("info", ("Ndb doesn't support temporary tables"));
    push_warning_printf(thd, MYSQL_ERROR::WARN_LEVEL_WARN,
                        ER_ILLEGAL_HA_CREATE_OPTION,
                        "Ndb doesn't support temporary tables");
    DBUG_RETURN(my_errno);
  }

  DBUG_ASSERT(*fn_rext((char*)name) == 0);
  set_dbname(name);
  set_tabname(name);

  if ((my_errno= check_ndb_connection(thd)))
    DBUG_RETURN(my_errno);
  
  Ndb *ndb= get_ndb(thd);
  NDBDICT *dict= ndb->getDictionary();

  table= form;
  if (create_from_engine)
  {
    /*
      Table already exists in NDB and frm file has been created by 
      caller.
      Do Ndb specific stuff, such as create a .ndb file
    */
    if ((my_errno= write_ndb_file(name)))
      DBUG_RETURN(my_errno);
    ndbcluster_create_binlog_setup(thd, ndb, name, strlen(name),
                                   m_dbname, m_tabname, FALSE);
    DBUG_RETURN(my_errno);
  }

  Thd_ndb *thd_ndb= get_thd_ndb(thd);

  if (!((thd_ndb->options & TNO_NO_LOCK_SCHEMA_OP) ||
        thd_ndb->has_required_global_schema_lock("ha_ndbcluster::create")))
  
    DBUG_RETURN(HA_ERR_NO_CONNECTION);

  /*
    Don't allow table creation unless
    schema distribution table is setup
    ( unless it is a creation of the schema dist table itself )
  */
  if (!ndb_schema_share)
  {
    if (!(strcmp(m_dbname, NDB_REP_DB) == 0 &&
          strcmp(m_tabname, NDB_SCHEMA_TABLE) == 0))
    {
      DBUG_PRINT("info", ("Schema distribution table not setup"));
      DBUG_RETURN(HA_ERR_NO_CONNECTION);
    }
    single_user_mode = NdbDictionary::Table::SingleUserModeReadWrite;
    ndb_sys_table= TRUE;
  }

  if (!ndb_apply_status_share)
  {
    if ((strcmp(m_dbname, NDB_REP_DB) == 0 &&
         strcmp(m_tabname, NDB_APPLY_TABLE) == 0))
    {
      ndb_sys_table= TRUE;
    }
  }

  if (is_truncate)
  {
    Ndb_table_guard ndbtab_g(dict);
    ndbtab_g.init(m_tabname);
    if (!(m_table= ndbtab_g.get_table()))
      ERR_RETURN(dict->getNdbError());
    m_table= NULL;
    DBUG_PRINT("info", ("Dropping and re-creating table for TRUNCATE"));
    if ((my_errno= delete_table(name)))
      DBUG_RETURN(my_errno);
    ndbtab_g.reinit();
  }

  NDB_Modifiers table_modifiers(ndb_table_modifiers);
  table_modifiers.parse(thd, "NDB_TABLE=", create_info->comment.str,
                        create_info->comment.length);
  const NDB_Modifier * mod_nologging = table_modifiers.get("NOLOGGING");

#ifdef HAVE_NDB_BINLOG
  /* Read ndb_replication entry for this table, if any */
  Uint32 binlog_flags;
  const st_conflict_fn_def* conflict_fn= NULL;
  st_conflict_fn_arg args[MAX_CONFLICT_ARGS];
  Uint32 num_args = MAX_CONFLICT_ARGS;

  int rep_read_rc= ndbcluster_get_binlog_replication_info(thd,
                                                          ndb,
                                                          m_dbname,
                                                          m_tabname,
                                                          ::server_id,
                                                          form,
                                                          &binlog_flags,
                                                          &conflict_fn,
                                                          args,
                                                          &num_args);
  if (rep_read_rc != 0)
  {
    DBUG_RETURN(rep_read_rc);
  }

  /* Reset database name */
  ndb->setDatabaseName(m_dbname);

  /* Use ndb_replication information as required */
#endif

  if ((dict->beginSchemaTrans() == -1))
  {
    DBUG_PRINT("info", ("Failed to start schema transaction"));
    goto err_return;
  }
  DBUG_PRINT("info", ("Started schema transaction"));

  DBUG_PRINT("table", ("name: %s", m_tabname));  
  if (tab.setName(m_tabname))
  {
    my_errno= errno;
    goto abort;
  }
  if (!ndb_sys_table)
  {
    if (THDVAR(thd, table_temporary))
    {
#ifdef DOES_NOT_WORK_CURRENTLY
      tab.setTemporary(TRUE);
#endif
      tab.setLogging(FALSE);
    }
    else if (THDVAR(thd, table_no_logging))
    {
      tab.setLogging(FALSE);
    }

    if (mod_nologging->m_found)
    {
      tab.setLogging(!mod_nologging->m_val_bool);
    }
  }
  tab.setSingleUserMode(single_user_mode);

  // Save frm data for this table
  if (readfrm(name, &data, &length))
  {
    result= 1;
    goto abort_return;
  }
  if (packfrm(data, length, &pack_data, &pack_length))
  {
    my_free((char*)data, MYF(0));
    result= 2;
    goto abort_return;
  }
  DBUG_PRINT("info",
             ("setFrm data: 0x%lx  len: %lu", (long) pack_data,
              (ulong) pack_length));
  tab.setFrm(pack_data, Uint32(pack_length));      
  my_free((char*)data, MYF(0));
  my_free((char*)pack_data, MYF(0));
  
  /*
    Handle table row type

    Default is to let table rows have var part reference so that online 
    add column can be performed in the future.  Explicitly setting row 
    type to fixed will omit var part reference, which will save data 
    memory in ndb, but at the cost of not being able to online add 
    column to this table
  */
  switch (create_info->row_type) {
  case ROW_TYPE_FIXED:
    tab.setForceVarPart(FALSE);
    break;
  case ROW_TYPE_DYNAMIC:
    /* fall through, treat as default */
  default:
    /* fall through, treat as default */
  case ROW_TYPE_DEFAULT:
    tab.setForceVarPart(TRUE);
    break;
  }

  /*
    Setup columns
  */
  my_bitmap_map *old_map;
  {
    restore_record(form, s->default_values);
    old_map= tmp_use_all_columns(form, form->read_set);
  }

  for (i= 0; i < form->s->fields; i++) 
  {
    Field *field= form->field[i];
    DBUG_PRINT("info", ("name: %s, type: %u, pack_length: %d",
                        field->field_name, field->real_type(),
                        field->pack_length()));
    if ((my_errno= create_ndb_column(thd, col, field, create_info)))
      goto abort;

    if (!use_disk &&
        col.getStorageType() == NDBCOL::StorageTypeDisk)
      use_disk= TRUE;

    if (tab.addColumn(col))
    {
      my_errno= errno;
      goto abort;
    }
    if (col.getPrimaryKey())
      pk_length += (field->pack_length() + 3) / 4;
  }

  tmp_restore_column_map(form->read_set, old_map);
  if (use_disk)
  { 
    tab.setLogging(TRUE);
    tab.setTemporary(FALSE);
    if (create_info->tablespace)
      tab.setTablespaceName(create_info->tablespace);
    else
      tab.setTablespaceName("DEFAULT-TS");
  }
  else if (create_info->tablespace && 
           create_info->storage_media == HA_SM_MEMORY)
  {
    push_warning_printf(thd, MYSQL_ERROR::WARN_LEVEL_WARN,
                        ER_ILLEGAL_HA_CREATE_OPTION,
                        ER(ER_ILLEGAL_HA_CREATE_OPTION),
                        ndbcluster_hton_name,
                        "TABLESPACE currently only supported for "
                        "STORAGE DISK"); 
    result= HA_ERR_UNSUPPORTED;
    goto abort_return;
  }

  // Save the table level storage media setting
  switch(create_info->storage_media)
  {
    case HA_SM_DISK:
      tab.setStorageType(NdbDictionary::Column::StorageTypeDisk);
      break;
    case HA_SM_DEFAULT:
      tab.setStorageType(NdbDictionary::Column::StorageTypeDefault);
      break;
    case HA_SM_MEMORY:
      tab.setStorageType(NdbDictionary::Column::StorageTypeMemory);
      break;
  }

  DBUG_PRINT("info", ("Table %s is %s stored with tablespace %s",
                      m_tabname,
                      (use_disk) ? "disk" : "memory",
                      (use_disk) ? tab.getTablespaceName() : "N/A"));
 
  KEY* key_info;
  for (i= 0, key_info= form->key_info; i < form->s->keys; i++, key_info++)
  {
    KEY_PART_INFO *key_part= key_info->key_part;
    KEY_PART_INFO *end= key_part + key_info->key_parts;
    for (; key_part != end; key_part++)
    {
#ifndef NDB_WITHOUT_COLUMN_FORMAT
      if (key_part->field->field_storage_type() == HA_SM_DISK)
      {
        push_warning_printf(thd, MYSQL_ERROR::WARN_LEVEL_WARN,
                            ER_ILLEGAL_HA_CREATE_OPTION,
                            ER(ER_ILLEGAL_HA_CREATE_OPTION),
                            ndbcluster_hton_name,
                            "Index on field "
                            "declared with "
                            "STORAGE DISK is not supported");
        result= HA_ERR_UNSUPPORTED;
        goto abort_return;
      }
#endif
      tab.getColumn(key_part->fieldnr-1)->setStorageType(
                             NdbDictionary::Column::StorageTypeMemory);
    }
  }

  // No primary key, create shadow key as 64 bit, auto increment  
  if (form->s->primary_key == MAX_KEY) 
  {
    DBUG_PRINT("info", ("Generating shadow key"));
    if (col.setName("$PK"))
    {
      my_errno= errno;
      goto abort;
    }
    col.setType(NdbDictionary::Column::Bigunsigned);
    col.setLength(1);
    col.setNullable(FALSE);
    col.setPrimaryKey(TRUE);
    col.setAutoIncrement(TRUE);
    col.setDefaultValue(NULL, 0);
    if (tab.addColumn(col))
    {
      my_errno= errno;
      goto abort;
    }
    pk_length += 2;
  }
 
  // Make sure that blob tables don't have too big part size
  for (i= 0; i < form->s->fields; i++) 
  {
    /**
     * The extra +7 concists
     * 2 - words from pk in blob table
     * 5 - from extra words added by tup/dict??
     */

    // To be upgrade/downgrade safe...we currently use
    // old NDB_MAX_TUPLE_SIZE_IN_WORDS, unless MAX_BLOB_PART_SIZE is set
    switch (form->field[i]->real_type()) {
    case MYSQL_TYPE_GEOMETRY:
    case MYSQL_TYPE_BLOB:    
    case MYSQL_TYPE_MEDIUM_BLOB:   
    case MYSQL_TYPE_LONG_BLOB: 
    {
      NdbDictionary::Column * column= tab.getColumn(i);
      unsigned size= pk_length + (column->getPartSize()+3)/4 + 7;
      unsigned ndb_max= OLD_NDB_MAX_TUPLE_SIZE_IN_WORDS;
      if (column->getPartSize() > (int)(4 * ndb_max))
        ndb_max= NDB_MAX_TUPLE_SIZE_IN_WORDS; // MAX_BLOB_PART_SIZE

      if (size > ndb_max &&
          (pk_length+7) < ndb_max)
      {
        size= ndb_max - pk_length - 7;
        column->setPartSize(4*size);
      }
      /**
       * If size > NDB_MAX and pk_length+7 >= NDB_MAX
       *   then the table can't be created anyway, so skip
       *   changing part size, and have error later
       */ 
    }
    default:
      break;
    }
  }

  // Check partition info
  if ((my_errno= set_up_partition_info(form->part_info, tab)))
    goto abort;

  if (tab.getFragmentType() == NDBTAB::HashMapPartition && 
      tab.getDefaultNoPartitionsFlag() &&
      (create_info->max_rows != 0 || create_info->min_rows != 0))
  {
    ulonglong rows= create_info->max_rows >= create_info->min_rows ? 
      create_info->max_rows : 
      create_info->min_rows;
    uint no_fragments= get_no_fragments(rows);
    uint reported_frags= no_fragments;
    if (adjusted_frag_count(ndb, no_fragments, reported_frags))
    {
      push_warning(current_thd,
                   MYSQL_ERROR::WARN_LEVEL_WARN, ER_UNKNOWN_ERROR,
                   "Ndb might have problems storing the max amount "
                   "of rows specified");
    }
    tab.setFragmentCount(reported_frags);
    tab.setDefaultNoPartitionsFlag(false);
    tab.setFragmentData(0, 0);
  }

  // Check for HashMap
  if (tab.getFragmentType() == NDBTAB::HashMapPartition && 
      tab.getDefaultNoPartitionsFlag())
  {
    tab.setFragmentCount(0);
    tab.setFragmentData(0, 0);
  }
  else if (tab.getFragmentType() == NDBTAB::HashMapPartition)
  {
    NdbDictionary::HashMap hm;
    int res= dict->getDefaultHashMap(hm, tab.getFragmentCount());
    if (res == -1)
    {
      res= dict->initDefaultHashMap(hm, tab.getFragmentCount());
      if (res == -1)
      {
        const NdbError err= dict->getNdbError();
        my_errno= ndb_to_mysql_error(&err);
        goto abort;
      }

      res= dict->createHashMap(hm);
      if (res == -1)
      {
        const NdbError err= dict->getNdbError();
        my_errno= ndb_to_mysql_error(&err);
        goto abort;
      }
    }
  }

  // Create the table in NDB     
  if (dict->createTable(tab, &objId) != 0)
  {
    const NdbError err= dict->getNdbError();
    my_errno= ndb_to_mysql_error(&err);
    goto abort;
  }

  DBUG_PRINT("info", ("Table %s/%s created successfully", 
                      m_dbname, m_tabname));

  // Create secondary indexes
  tab.assignObjId(objId);
  m_table= &tab;
  my_errno= create_indexes(thd, ndb, form);
  m_table= 0;

  if (!my_errno)
  {
    /*
     * All steps have succeeded, try and commit schema transaction
     */
    if (dict->endSchemaTrans() == -1)
      goto err_return;
    my_errno= write_ndb_file(name);
  }
  else
  {
abort:
/*
 *  Some step during table creation failed, abort schema transaction
 */
    DBUG_PRINT("info", ("Aborting schema transaction due to error %i",
                        my_errno));
    if (dict->endSchemaTrans(NdbDictionary::Dictionary::SchemaTransAbort)
        == -1)
      DBUG_PRINT("info", ("Failed to abort schema transaction, %i",
                          dict->getNdbError().code));
    m_table= 0;
    DBUG_RETURN(my_errno);
abort_return:
    DBUG_PRINT("info", ("Aborting schema transaction"));
    if (dict->endSchemaTrans(NdbDictionary::Dictionary::SchemaTransAbort)
        == -1)
      DBUG_PRINT("info", ("Failed to abort schema transaction, %i",
                          dict->getNdbError().code));
    DBUG_RETURN(result);
err_return:
    m_table= 0;
    ERR_RETURN(dict->getNdbError());
  }

  /**
   * createTable/index schema transaction OK
   */
  Ndb_table_guard ndbtab_g(dict, m_tabname);
  m_table= ndbtab_g.get_table();

  if (my_errno)
  {
    /*
      Failed to create an index,
      drop the table (and all it's indexes)
    */
    while (!thd->killed)
    {
      if (dict->beginSchemaTrans() == -1)
        goto cleanup_failed;
      if (dict->dropTableGlobal(*m_table))
      {
        switch (dict->getNdbError().status)
        {
        case NdbError::TemporaryError:
          if (!thd->killed) 
          {
            if (dict->endSchemaTrans(NdbDictionary::Dictionary::SchemaTransAbort)
                == -1)
              DBUG_PRINT("info", ("Failed to abort schema transaction, %i",
                                  dict->getNdbError().code));
            goto cleanup_failed;
          }
          break;
        default:
          break;
        }
      }
      if (dict->endSchemaTrans() == -1)
      {
cleanup_failed:
        DBUG_PRINT("info", ("Could not cleanup failed create %i",
                          dict->getNdbError().code));
        continue; // retry indefinitly
      }
      break;
    }
    m_table = 0;
    DBUG_RETURN(my_errno);
  }
  else // if (!my_errno)
  {
    NDB_SHARE *share= 0;
    pthread_mutex_lock(&ndbcluster_mutex);
    /*
      First make sure we get a "fresh" share here, not an old trailing one...
    */
    {
      uint length= (uint) strlen(name);
      if ((share= (NDB_SHARE*) my_hash_search(&ndbcluster_open_tables,
                                              (const uchar*) name, length)))
        handle_trailing_share(thd, share);
    }
    /*
      get a new share
    */

    /* ndb_share reference create */
    if (!(share= get_share(name, form, TRUE, TRUE)))
    {
      sql_print_error("NDB: allocating table share for %s failed", name);
      /* my_errno is set */
    }
    else
    {
      DBUG_PRINT("NDB_SHARE", ("%s binlog create  use_count: %u",
                               share->key, share->use_count));
    }
    pthread_mutex_unlock(&ndbcluster_mutex);

    while (!IS_TMP_PREFIX(m_tabname))
    {
#ifdef HAVE_NDB_BINLOG
      if (share)
      {
        /* Set the Binlogging information we retrieved above */
        ndbcluster_apply_binlog_replication_info(thd,
                                                 share,
                                                 m_table,
                                                 form,
                                                 conflict_fn,
                                                 args,
                                                 num_args,
                                                 TRUE, /* Do set binlog flags */
                                                 binlog_flags);
      }
#endif
      String event_name(INJECTOR_EVENT_LEN);
      ndb_rep_event_name(&event_name, m_dbname, m_tabname,
                         get_binlog_full(share));
      int do_event_op= ndb_binlog_running;

      if (!ndb_schema_share &&
          strcmp(share->db, NDB_REP_DB) == 0 &&
          strcmp(share->table_name, NDB_SCHEMA_TABLE) == 0)
        do_event_op= 1;

      /*
        Always create an event for the table, as other mysql servers
        expect it to be there.
      */
      if (!ndbcluster_create_event(thd, ndb, m_table, event_name.c_ptr(), share,
                                   share && do_event_op ? 2 : 1/* push warning */))
      {
        if (opt_ndb_extra_logging)
          sql_print_information("NDB Binlog: CREATE TABLE Event: %s",
                                event_name.c_ptr());
        if (share && 
            ndbcluster_create_event_ops(thd, share,
                                        m_table, event_name.c_ptr()))
        {
          sql_print_error("NDB Binlog: FAILED CREATE TABLE event operations."
                          " Event: %s", name);
          /* a warning has been issued to the client */
        }
      }
      /*
        warning has been issued if ndbcluster_create_event failed
        and (share && do_event_op)
      */
      if (share && !do_event_op)
        set_binlog_nologging(share);
      ndbcluster_log_schema_op(thd,
                               thd->query(), thd->query_length(),
                               share->db, share->table_name,
                               m_table->getObjectId(),
                               m_table->getObjectVersion(),
                               (is_truncate) ?
			       SOT_TRUNCATE_TABLE : SOT_CREATE_TABLE, 
			       NULL, NULL);
      break;
    }
  }

  m_table= 0;
  DBUG_RETURN(my_errno);
}


int ha_ndbcluster::create_index(THD *thd, const char *name, KEY *key_info, 
                                NDB_INDEX_TYPE idx_type, uint idx_no)
{
  int error= 0;
  char unique_name[FN_LEN + 1];
  static const char* unique_suffix= "$unique";
  DBUG_ENTER("ha_ndbcluster::create_ordered_index");
  DBUG_PRINT("info", ("Creating index %u: %s", idx_no, name));  

  if (idx_type == UNIQUE_ORDERED_INDEX || idx_type == UNIQUE_INDEX)
  {
    strxnmov(unique_name, FN_LEN, name, unique_suffix, NullS);
    DBUG_PRINT("info", ("Created unique index name \'%s\' for index %d",
                        unique_name, idx_no));
  }
    
  switch (idx_type){
  case PRIMARY_KEY_INDEX:
    // Do nothing, already created
    break;
  case PRIMARY_KEY_ORDERED_INDEX:
    error= create_ordered_index(thd, name, key_info);
    break;
  case UNIQUE_ORDERED_INDEX:
    if (!(error= create_ordered_index(thd, name, key_info)))
      error= create_unique_index(thd, unique_name, key_info);
    break;
  case UNIQUE_INDEX:
    if (check_index_fields_not_null(key_info))
    {
      push_warning_printf(thd, MYSQL_ERROR::WARN_LEVEL_WARN,
			  ER_NULL_COLUMN_IN_INDEX,
			  "Ndb does not support unique index on NULL valued attributes, index access with NULL value will become full table scan");
    }
    error= create_unique_index(thd, unique_name, key_info);
    break;
  case ORDERED_INDEX:
    if (key_info->algorithm == HA_KEY_ALG_HASH)
    {
      push_warning_printf(thd, MYSQL_ERROR::WARN_LEVEL_WARN,
			  ER_ILLEGAL_HA_CREATE_OPTION,
			  ER(ER_ILLEGAL_HA_CREATE_OPTION),
			  ndbcluster_hton_name,
			  "Ndb does not support non-unique "
			  "hash based indexes");
      error= HA_ERR_UNSUPPORTED;
      break;
    }
    error= create_ordered_index(thd, name, key_info);
    break;
  default:
    DBUG_ASSERT(FALSE);
    break;
  }
  
  DBUG_RETURN(error);
}

int ha_ndbcluster::create_ordered_index(THD *thd, const char *name, 
                                        KEY *key_info)
{
  DBUG_ENTER("ha_ndbcluster::create_ordered_index");
  DBUG_RETURN(create_ndb_index(thd, name, key_info, FALSE));
}

int ha_ndbcluster::create_unique_index(THD *thd, const char *name, 
                                       KEY *key_info)
{

  DBUG_ENTER("ha_ndbcluster::create_unique_index");
  DBUG_RETURN(create_ndb_index(thd, name, key_info, TRUE));
}


/**
  Create an index in NDB Cluster.

  @todo
    Only temporary ordered indexes supported
*/

int ha_ndbcluster::create_ndb_index(THD *thd, const char *name, 
                                    KEY *key_info,
                                    bool unique)
{
  char index_name[FN_LEN + 1];
  Ndb *ndb= get_ndb(thd);
  NdbDictionary::Dictionary *dict= ndb->getDictionary();
  KEY_PART_INFO *key_part= key_info->key_part;
  KEY_PART_INFO *end= key_part + key_info->key_parts;
  
  DBUG_ENTER("ha_ndbcluster::create_index");
  DBUG_PRINT("enter", ("name: %s ", name));

  ndb_protect_char(name, index_name, sizeof(index_name) - 1, '/');
  DBUG_PRINT("info", ("index name: %s ", index_name));

  NdbDictionary::Index ndb_index(index_name);
  if (unique)
    ndb_index.setType(NdbDictionary::Index::UniqueHashIndex);
  else 
  {
    ndb_index.setType(NdbDictionary::Index::OrderedIndex);
    // TODO Only temporary ordered indexes supported
    ndb_index.setLogging(FALSE); 
  }
  if (!m_table->getLogging())
    ndb_index.setLogging(FALSE); 
  if (((NDBTAB*)m_table)->getTemporary())
    ndb_index.setTemporary(TRUE); 
  if (ndb_index.setTable(m_tabname))
  {
    DBUG_RETURN(my_errno= errno);
  }

  for (; key_part != end; key_part++) 
  {
    Field *field= key_part->field;
#ifndef NDB_WITHOUT_COLUMN_FORMAT
    if (field->field_storage_type() == HA_SM_DISK)
    {
      push_warning_printf(thd, MYSQL_ERROR::WARN_LEVEL_WARN,
                          ER_ILLEGAL_HA_CREATE_OPTION,
                          ER(ER_ILLEGAL_HA_CREATE_OPTION),
                          ndbcluster_hton_name,
                          "Index on field "
                          "declared with "
                          "STORAGE DISK is not supported");
      DBUG_RETURN(HA_ERR_UNSUPPORTED);
    }
#endif
    DBUG_PRINT("info", ("attr: %s", field->field_name));
    if (ndb_index.addColumnName(field->field_name))
    {
      DBUG_RETURN(my_errno= errno);
    }
  }
  
  if (dict->createIndex(ndb_index, *m_table))
    ERR_RETURN(dict->getNdbError());

  // Success
  DBUG_PRINT("info", ("Created index %s", name));
  DBUG_RETURN(0);  
}

/*
 Prepare for an on-line alter table
*/ 
void ha_ndbcluster::prepare_for_alter()
{
  /* ndb_share reference schema */
  ndbcluster_get_share(m_share); // Increase ref_count
  DBUG_PRINT("NDB_SHARE", ("%s binlog schema  use_count: %u",
                           m_share->key, m_share->use_count));
  set_ndb_share_state(m_share, NSS_ALTERED);
}

/*
  Add an index on-line to a table
*/
int ha_ndbcluster::add_index(TABLE *table_arg, 
                             KEY *key_info, uint num_of_keys)
{
  return add_index_impl(current_thd, table_arg, key_info, num_of_keys);
}

int ha_ndbcluster::add_index_impl(THD *thd, TABLE *table_arg, 
                                  KEY *key_info, uint num_of_keys)
{
  int error= 0;
  uint idx;
  DBUG_ENTER("ha_ndbcluster::add_index");
  DBUG_PRINT("enter", ("table %s", table_arg->s->table_name.str));
  DBUG_ASSERT(m_share->state == NSS_ALTERED);

  for (idx= 0; idx < num_of_keys; idx++)
  {
    KEY *key= key_info + idx;
    KEY_PART_INFO *key_part= key->key_part;
    KEY_PART_INFO *end= key_part + key->key_parts;
    NDB_INDEX_TYPE idx_type= get_index_type_from_key(idx, key_info, false);
    DBUG_PRINT("info", ("Adding index: '%s'", key_info[idx].name));
    // Add fields to key_part struct
    for (; key_part != end; key_part++)
      key_part->field= table->field[key_part->fieldnr];
    // Check index type
    // Create index in ndb
    if((error= create_index(thd, key_info[idx].name, key, idx_type, idx)))
      break;
  }
  DBUG_RETURN(error);  
}

/*
  Mark one or several indexes for deletion. and
  renumber the remaining indexes
*/
int ha_ndbcluster::prepare_drop_index(TABLE *table_arg, 
                                      uint *key_num, uint num_of_keys)
{
  DBUG_ENTER("ha_ndbcluster::prepare_drop_index");
  DBUG_ASSERT(m_share->state == NSS_ALTERED);
  // Mark indexes for deletion
  uint idx;
  for (idx= 0; idx < num_of_keys; idx++)
  {
    DBUG_PRINT("info", ("ha_ndbcluster::prepare_drop_index %u", *key_num));
    m_index[*key_num++].status= TO_BE_DROPPED;
  }
  // Renumber indexes
  THD *thd= current_thd;
  Thd_ndb *thd_ndb= get_thd_ndb(thd);
  Ndb *ndb= thd_ndb->ndb;
  renumber_indexes(ndb, table_arg);
  DBUG_RETURN(0);
}
 
/*
  Really drop all indexes marked for deletion
*/
int ha_ndbcluster::final_drop_index(TABLE *table_arg)
{
  int error;
  DBUG_ENTER("ha_ndbcluster::final_drop_index");
  DBUG_PRINT("info", ("ha_ndbcluster::final_drop_index"));
  // Really drop indexes
  THD *thd= current_thd;
  Thd_ndb *thd_ndb= get_thd_ndb(thd);
  Ndb *ndb= thd_ndb->ndb;
  error= drop_indexes(ndb, table_arg);
  DBUG_RETURN(error);
}

/**
  Rename a table in NDB Cluster.
*/

int ha_ndbcluster::rename_table(const char *from, const char *to)
{
  THD *thd= current_thd;
  NDBDICT *dict;
  char old_dbname[FN_HEADLEN];
  char new_dbname[FN_HEADLEN];
  char new_tabname[FN_HEADLEN];
  const NDBTAB *orig_tab;
  int result;
  bool recreate_indexes= FALSE;
  NDBDICT::List index_list;

  DBUG_ENTER("ha_ndbcluster::rename_table");
  DBUG_PRINT("info", ("Renaming %s to %s", from, to));

  if (thd == injector_thd)
  {
    /*
      Table was renamed remotely is already
      renamed inside ndb.
      Just rename .ndb file.
     */
    DBUG_RETURN(handler::rename_table(from, to));
  }

  set_dbname(from, old_dbname);
  set_dbname(to, new_dbname);
  set_tabname(from);
  set_tabname(to, new_tabname);

  if (check_ndb_connection(thd))
    DBUG_RETURN(my_errno= HA_ERR_NO_CONNECTION);

  Thd_ndb *thd_ndb= thd_get_thd_ndb(thd);
  if (!thd_ndb->has_required_global_schema_lock("ha_ndbcluster::rename_table"))
    DBUG_RETURN(HA_ERR_NO_CONNECTION);

  Ndb *ndb= get_ndb(thd);
  ndb->setDatabaseName(old_dbname);
  dict= ndb->getDictionary();
  Ndb_table_guard ndbtab_g(dict, m_tabname);
  if (!(orig_tab= ndbtab_g.get_table()))
    ERR_RETURN(dict->getNdbError());

  if (my_strcasecmp(system_charset_info, new_dbname, old_dbname))
  {
    dict->listIndexes(index_list, *orig_tab);    
    recreate_indexes= TRUE;
  }
  // Change current database to that of target table
  set_dbname(to);
  if (ndb->setDatabaseName(m_dbname))
  {
    ERR_RETURN(ndb->getNdbError());
  }

  int ndb_table_id= orig_tab->getObjectId();
  int ndb_table_version= orig_tab->getObjectVersion();
  /* ndb_share reference temporary */
  NDB_SHARE *share= get_share(from, 0, FALSE);
  int is_old_table_tmpfile= IS_TMP_PREFIX(m_tabname);
  int is_new_table_tmpfile= IS_TMP_PREFIX(new_tabname);
  if (!is_new_table_tmpfile && !is_old_table_tmpfile)
  {
    /*
      this is a "real" rename table, i.e. not tied to an offline alter table
      - send new name == "to" in query field
    */
    ndbcluster_log_schema_op(thd, to, strlen(to),
                             old_dbname, m_tabname,
                             ndb_table_id, ndb_table_version,
                             SOT_RENAME_TABLE_PREPARE,
                             m_dbname, new_tabname);
  }
  if (share)
  {
    DBUG_PRINT("NDB_SHARE", ("%s temporary  use_count: %u",
                             share->key, share->use_count));
    ndbcluster_prepare_rename_share(share, to);
    int ret = ndbcluster_rename_share(thd, share);
    assert(ret == 0);
  }

  NdbDictionary::Table new_tab= *orig_tab;
  new_tab.setName(new_tabname);
  if (dict->alterTableGlobal(*orig_tab, new_tab) != 0)
  {
    NdbError ndb_error= dict->getNdbError();
    if (share)
    {
      int ret = ndbcluster_undo_rename_share(thd, share);
      assert(ret == 0);
      /* ndb_share reference temporary free */
      DBUG_PRINT("NDB_SHARE", ("%s temporary free  use_count: %u",
                               share->key, share->use_count));
      free_share(&share);
    }
    ERR_RETURN(ndb_error);
  }

  // Rename .ndb file
  if ((result= handler::rename_table(from, to)))
  {
    // ToDo in 4.1 should rollback alter table...
    if (share)
    {
      /* ndb_share reference temporary free */
      DBUG_PRINT("NDB_SHARE", ("%s temporary  use_count: %u",
                               share->key, share->use_count));
      free_share(&share);
    }
    DBUG_RETURN(result);
  }

  /* handle old table */
  if (!is_old_table_tmpfile)
  {
    ndbcluster_drop_event(thd, ndb, share, "rename table", 
                          old_dbname, m_tabname);
  }

  if (!result && !is_new_table_tmpfile)
  {
    Ndb_table_guard ndbtab_g2(dict, new_tabname);
    const NDBTAB *ndbtab= ndbtab_g2.get_table();
#ifdef HAVE_NDB_BINLOG
    if (share)
      ndbcluster_read_binlog_replication(thd, ndb, share, ndbtab,
                                         ::server_id, NULL, TRUE);
#endif
    /* always create an event for the table */
    String event_name(INJECTOR_EVENT_LEN);
    ndb_rep_event_name(&event_name, new_dbname, new_tabname, 
                       get_binlog_full(share));

    if (!ndbcluster_create_event(thd, ndb, ndbtab, event_name.c_ptr(), share,
                                 share && ndb_binlog_running ? 2 : 1/* push warning */))
    {
      if (opt_ndb_extra_logging)
        sql_print_information("NDB Binlog: RENAME Event: %s",
                              event_name.c_ptr());
      if (share && (share->op == 0) &&
          ndbcluster_create_event_ops(thd, share, ndbtab, event_name.c_ptr()))
      {
        sql_print_error("NDB Binlog: FAILED create event operations "
                        "during RENAME. Event %s", event_name.c_ptr());
        /* a warning has been issued to the client */
      }
    }
    /*
      warning has been issued if ndbcluster_create_event failed
      and (share && ndb_binlog_running)
    */
    if (!is_old_table_tmpfile)
    {
      /* "real" rename table */
      ndbcluster_log_schema_op(thd, thd->query(), thd->query_length(),
                               old_dbname, m_tabname,
                               ndb_table_id, ndb_table_version,
                               SOT_RENAME_TABLE,
                               m_dbname, new_tabname);
    }
    else
    {
      /* final phase of offline alter table */
      ndbcluster_log_schema_op(thd, thd->query(), thd->query_length(),
                               m_dbname, new_tabname,
                               ndb_table_id, ndb_table_version,
                               SOT_ALTER_TABLE_COMMIT,
                               NULL, NULL);

    }
  }

  // If we are moving tables between databases, we need to recreate
  // indexes
  if (recreate_indexes)
  {
    for (unsigned i = 0; i < index_list.count; i++) 
    {
        NDBDICT::List::Element& index_el = index_list.elements[i];
	// Recreate any indexes not stored in the system database
	if (my_strcasecmp(system_charset_info, 
			  index_el.database, NDB_SYSTEM_DATABASE))
	{
	  set_dbname(from);
	  ndb->setDatabaseName(m_dbname);
	  const NDBINDEX * index= dict->getIndexGlobal(index_el.name,  new_tab);
	  DBUG_PRINT("info", ("Creating index %s/%s",
			      index_el.database, index->getName()));
	  dict->createIndex(*index, new_tab);
	  DBUG_PRINT("info", ("Dropping index %s/%s",
			      index_el.database, index->getName()));
	  set_dbname(from);
	  ndb->setDatabaseName(m_dbname);
	  dict->dropIndexGlobal(*index);
	}
    }
  }
  if (share)
  {
    /* ndb_share reference temporary free */
    DBUG_PRINT("NDB_SHARE", ("%s temporary free  use_count: %u",
                             share->key, share->use_count));
    free_share(&share);
  }

  DBUG_RETURN(result);
}


/**
  Delete table from NDB Cluster.
*/

/* static version which does not need a handler */

int
ha_ndbcluster::delete_table(THD *thd, ha_ndbcluster *h, Ndb *ndb,
                            const char *path,
                            const char *db,
                            const char *table_name)
{
  DBUG_ENTER("ha_ndbcluster::ndbcluster_delete_table");
  NDBDICT *dict= ndb->getDictionary();
  int ndb_table_id= 0;
  int ndb_table_version= 0;
  /*
    Don't allow drop table unless
    schema distribution table is setup
  */
  if (!ndb_schema_share)
  {
    DBUG_PRINT("info", ("Schema distribution table not setup"));
    DBUG_RETURN(HA_ERR_NO_CONNECTION);
  }
  /* ndb_share reference temporary */
  NDB_SHARE *share= get_share(path, 0, FALSE);
  if (share)
  {
    DBUG_PRINT("NDB_SHARE", ("%s temporary  use_count: %u",
                             share->key, share->use_count));
  }

  /* Drop the table from NDB */
  
  int res= 0;
  if (h && h->m_table)
  {
retry_temporary_error1:
    if (dict->dropTableGlobal(*h->m_table) == 0)
    {
      ndb_table_id= h->m_table->getObjectId();
      ndb_table_version= h->m_table->getObjectVersion();
      DBUG_PRINT("info", ("success 1"));
    }
    else
    {
      switch (dict->getNdbError().status)
      {
        case NdbError::TemporaryError:
          if (!thd->killed) 
            goto retry_temporary_error1; // retry indefinitly
          break;
        default:
          break;
      }
      res= ndb_to_mysql_error(&dict->getNdbError());
      DBUG_PRINT("info", ("error(1) %u", res));
    }
    h->release_metadata(thd, ndb);
  }
  else
  {
    ndb->setDatabaseName(db);
    while (1)
    {
      Ndb_table_guard ndbtab_g(dict, table_name);
      if (ndbtab_g.get_table())
      {
    retry_temporary_error2:
        if (dict->dropTableGlobal(*ndbtab_g.get_table()) == 0)
        {
          ndb_table_id= ndbtab_g.get_table()->getObjectId();
          ndb_table_version= ndbtab_g.get_table()->getObjectVersion();
          DBUG_PRINT("info", ("success 2"));
          break;
        }
        else
        {
          switch (dict->getNdbError().status)
          {
            case NdbError::TemporaryError:
              if (!thd->killed) 
                goto retry_temporary_error2; // retry indefinitly
              break;
            default:
              if (dict->getNdbError().code == NDB_INVALID_SCHEMA_OBJECT)
              {
                ndbtab_g.invalidate();
                continue;
              }
              break;
          }
        }
      }
      res= ndb_to_mysql_error(&dict->getNdbError());
      DBUG_PRINT("info", ("error(2) %u", res));
      break;
    }
  }

  if (res)
  {
    /* the drop table failed for some reason, drop the share anyways */
    if (share)
    {
      pthread_mutex_lock(&ndbcluster_mutex);
      if (share->state != NSS_DROPPED)
      {
        /*
          The share kept by the server has not been freed, free it
        */
        share->state= NSS_DROPPED;
        /* ndb_share reference create free */
        DBUG_PRINT("NDB_SHARE", ("%s create free  use_count: %u",
                                 share->key, share->use_count));
        free_share(&share, TRUE);
      }
      /* ndb_share reference temporary free */
      DBUG_PRINT("NDB_SHARE", ("%s temporary free  use_count: %u",
                               share->key, share->use_count));
      free_share(&share, TRUE);
      pthread_mutex_unlock(&ndbcluster_mutex);
    }
    DBUG_RETURN(res);
  }

  /* stop the logging of the dropped table, and cleanup */

  /*
    drop table is successful even if table does not exist in ndb
    and in case table was actually not dropped, there is no need
    to force a gcp, and setting the event_name to null will indicate
    that there is no event to be dropped
  */
  int table_dropped= dict->getNdbError().code != 709;

  {
    if (table_dropped)
    {
      ndbcluster_handle_drop_table(thd, ndb, share, "delete table", 
                                   db, table_name);
    }
    else
    {
      /**
       * Setting 0,0 will cause ndbcluster_drop_event *not* to be called
       */
      ndbcluster_handle_drop_table(thd, ndb, share, "delete table", 
                                   0, 0);
    }
  }

  if (!IS_TMP_PREFIX(table_name) && share &&
      thd->lex->sql_command != SQLCOM_TRUNCATE)
  {
    ndbcluster_log_schema_op(thd,
                             thd->query(), thd->query_length(),
                             share->db, share->table_name,
                             ndb_table_id, ndb_table_version,
                             SOT_DROP_TABLE, NULL, NULL);
  }

  if (share)
  {
    pthread_mutex_lock(&ndbcluster_mutex);
    if (share->state != NSS_DROPPED)
    {
      /*
        The share kept by the server has not been freed, free it
      */
      share->state= NSS_DROPPED;
      /* ndb_share reference create free */
      DBUG_PRINT("NDB_SHARE", ("%s create free  use_count: %u",
                               share->key, share->use_count));
      free_share(&share, TRUE);
    }
    /* ndb_share reference temporary free */
    DBUG_PRINT("NDB_SHARE", ("%s temporary free  use_count: %u",
                             share->key, share->use_count));
    free_share(&share, TRUE);
    pthread_mutex_unlock(&ndbcluster_mutex);
  }
  DBUG_RETURN(0);
}

int ha_ndbcluster::delete_table(const char *name)
{
  THD *thd= current_thd;
  Thd_ndb *thd_ndb= get_thd_ndb(thd);
  Ndb *ndb;
  int error= 0;
  DBUG_ENTER("ha_ndbcluster::delete_table");
  DBUG_PRINT("enter", ("name: %s", name));

  if ((thd == injector_thd) ||
      (thd_ndb->options & TNO_NO_NDB_DROP_TABLE))
  {
    /*
      Table was dropped remotely is already
      dropped inside ndb.
      Just drop local files.
    */
    DBUG_RETURN(handler::delete_table(name));
  }

  set_dbname(name);
  set_tabname(name);

  /*
    Don't allow drop table unless
    schema distribution table is setup
  */
  if (!ndb_schema_share)
  {
    DBUG_PRINT("info", ("Schema distribution table not setup"));
    error= HA_ERR_NO_CONNECTION;
    goto err;
  }

  if (check_ndb_connection(thd))
  {
    error= HA_ERR_NO_CONNECTION;
    goto err;
  }

  ndb= thd_ndb->ndb;

  if (!thd_ndb->has_required_global_schema_lock("ha_ndbcluster::delete_table"))
  {
    error= HA_ERR_NO_CONNECTION;
    goto err;
  }

  /*
    Drop table in ndb.
    If it was already gone it might have been dropped
    remotely, give a warning and then drop .ndb file.
   */
  if (!(error= delete_table(thd, this, ndb, name,
                            m_dbname, m_tabname)) ||
      error == HA_ERR_NO_SUCH_TABLE)
  {
    /* Call ancestor function to delete .ndb file */
    int error1= handler::delete_table(name);
    if (!error)
      error= error1;
  }

err:
  DBUG_RETURN(error);
}


void ha_ndbcluster::get_auto_increment(ulonglong offset, ulonglong increment,
                                       ulonglong nb_desired_values,
                                       ulonglong *first_value,
                                       ulonglong *nb_reserved_values)
{
  Uint64 auto_value;
  THD *thd= current_thd;
  DBUG_ENTER("get_auto_increment");
  DBUG_PRINT("enter", ("m_tabname: %s", m_tabname));
  Ndb *ndb= get_ndb(table->in_use);
  uint retries= NDB_AUTO_INCREMENT_RETRIES;
  int retry_sleep= 30; /* 30 milliseconds, transaction */
  for (;;)
  {
    Ndb_tuple_id_range_guard g(m_share);
    if ((m_skip_auto_increment &&
         ndb->readAutoIncrementValue(m_table, g.range, auto_value)) ||
        ndb->getAutoIncrementValue(m_table, g.range, auto_value, 
                                   Uint32(m_autoincrement_prefetch), 
                                   increment, offset))
    {
      if (--retries && !thd->killed &&
          ndb->getNdbError().status == NdbError::TemporaryError)
      {
        do_retry_sleep(retry_sleep);
        continue;
      }
      const NdbError err= ndb->getNdbError();
      sql_print_error("Error %lu in ::get_auto_increment(): %s",
                      (ulong) err.code, err.message);
      *first_value= ~(ulonglong) 0;
      DBUG_VOID_RETURN;
    }
    break;
  }
  *first_value= (longlong)auto_value;
  /* From the point of view of MySQL, NDB reserves one row at a time */
  *nb_reserved_values= 1;
  DBUG_VOID_RETURN;
}


/**
  Constructor for the NDB Cluster table handler .
*/

ha_ndbcluster::ha_ndbcluster(handlerton *hton, TABLE_SHARE *table_arg):
  handler(hton, table_arg),
  m_thd_ndb(NULL),
  m_active_cursor(NULL),
  m_table(NULL),
  m_ndb_record(0),
  m_ndb_hidden_key_record(0),
  m_table_info(NULL),
  m_share(0),
  m_key_fields(NULL),
  m_part_info(NULL),
  m_user_defined_partitioning(FALSE),
  m_use_partition_pruning(FALSE),
  m_sorted(FALSE),
  m_use_write(FALSE),
  m_ignore_dup_key(FALSE),
  m_has_unique_index(FALSE),
  m_ignore_no_key(FALSE),
  m_read_before_write_removal_possible(FALSE),
  m_read_before_write_removal_used(FALSE),
  m_rows_updated(0),
  m_rows_deleted(0),
  m_rows_to_insert((ha_rows) 1),
  m_rows_inserted((ha_rows) 0),
  m_rows_changed((ha_rows) 0),
  m_delete_cannot_batch(FALSE),
  m_update_cannot_batch(FALSE),
  m_skip_auto_increment(TRUE),
  m_blobs_pending(0),
  m_is_bulk_delete(false),
  m_blobs_row_total_size(0),
  m_blobs_buffer(0),
  m_blobs_buffer_size(0),
  m_dupkey((uint) -1),
  m_autoincrement_prefetch(DEFAULT_AUTO_PREFETCH),
  m_cond(NULL),
  m_multi_cursor(NULL)
{
  int i;
 
  DBUG_ENTER("ha_ndbcluster");

  m_tabname[0]= '\0';
  m_dbname[0]= '\0';

  stats.records= ~(ha_rows)0; // uninitialized
  stats.block_size= 1024;

  for (i= 0; i < MAX_KEY; i++)
    ndb_init_index(m_index[i]);

  DBUG_VOID_RETURN;
}


/**
  Destructor for NDB Cluster table handler.
*/

ha_ndbcluster::~ha_ndbcluster() 
{
  THD *thd= current_thd;
  Ndb *ndb= thd ? check_ndb_in_thd(thd) : g_ndb;
  DBUG_ENTER("~ha_ndbcluster");

  if (m_share)
  {
    /* ndb_share reference handler free */
    DBUG_PRINT("NDB_SHARE", ("%s handler free  use_count: %u",
                             m_share->key, m_share->use_count));
    free_share(&m_share);
  }
  release_metadata(thd, ndb);
  release_blobs_buffer();

  // Check for open cursor/transaction
  DBUG_ASSERT(m_active_cursor == NULL);
  DBUG_ASSERT(m_thd_ndb == NULL);

  // Discard any generated condition
  DBUG_PRINT("info", ("Deleting generated condition"));
  if (m_cond)
  {
    delete m_cond;
    m_cond= NULL;
  }

  DBUG_VOID_RETURN;
}


/**
  Open a table for further use
  - fetch metadata for this table from NDB
  - check that table exists

  @retval
    0    ok
  @retval
    < 0  Table has changed
*/

int ha_ndbcluster::open(const char *name, int mode, uint test_if_locked)
{
  THD *thd= current_thd;
  int res;
  KEY *key;
  KEY_PART_INFO *key_part_info;
  uint key_parts, i, j;
  DBUG_ENTER("ha_ndbcluster::open");
  DBUG_PRINT("enter", ("name: %s  mode: %d  test_if_locked: %d",
                       name, mode, test_if_locked));

  if (table_share->primary_key != MAX_KEY)
  {
    /*
      Setup ref_length to make room for the whole
      primary key to be written in the ref variable
    */
    key= table->key_info+table_share->primary_key;
    ref_length= key->key_length;
  }
  else
  {
    if (m_user_defined_partitioning)
    {
      /* Add space for partid in ref */
      ref_length+= sizeof(m_part_id);
    }
  }
  DBUG_PRINT("info", ("ref_length: %d", ref_length));

  {
    char* bitmap_array;
    uint extra_hidden_keys= table_share->primary_key != MAX_KEY ? 0 : 1;
    uint n_keys= table_share->keys + extra_hidden_keys;
    uint ptr_size= sizeof(MY_BITMAP*) * (n_keys + 1 /* null termination */);
    uint map_size= sizeof(MY_BITMAP) * n_keys;
    m_key_fields= (MY_BITMAP**)my_malloc(ptr_size + map_size,
                                         MYF(MY_WME + MY_ZEROFILL));
    if (!m_key_fields)
    {
      local_close(thd, FALSE);
      DBUG_RETURN(1);
    } 
    bitmap_array= ((char*)m_key_fields) + ptr_size;
    for (i= 0; i < n_keys; i++)
    {
      my_bitmap_map *bitbuf= NULL;
      bool is_hidden_key= (i == table_share->keys);
      m_key_fields[i]= (MY_BITMAP*)bitmap_array;
      if (is_hidden_key || (i == table_share->primary_key))
      {
        m_pk_bitmap_p= m_key_fields[i];
        bitbuf= m_pk_bitmap_buf;
      }
      if (bitmap_init(m_key_fields[i], bitbuf,
                      table_share->fields, FALSE))
      {
        m_key_fields[i]= NULL;
        local_close(thd, FALSE);
        DBUG_RETURN(1);
      }
      if (!is_hidden_key)
      {
        key= table->key_info + i;
        key_part_info= key->key_part;
        key_parts= key->key_parts;
        for (j= 0; j < key_parts; j++, key_part_info++)
          bitmap_set_bit(m_key_fields[i], key_part_info->fieldnr-1);
      }
      else
      {
        uint field_no= table_share->fields;
        ((uchar *)m_pk_bitmap_buf)[field_no>>3]|= (1 << (field_no & 7));
      }
      bitmap_array+= sizeof(MY_BITMAP);
    }
    m_key_fields[i]= NULL;
  }

  // Init table lock structure 
  /* ndb_share reference handler */
  if (!(m_share=get_share(name, table)))
  {
    local_close(thd, FALSE);
    DBUG_RETURN(1);
  }
  DBUG_PRINT("NDB_SHARE", ("%s handler  use_count: %u",
                           m_share->key, m_share->use_count));
  thr_lock_data_init(&m_share->lock,&m_lock,(void*) 0);
  
  set_dbname(name);
  set_tabname(name);
  
  if ((res= check_ndb_connection(thd)) ||
      (res= get_metadata(thd, name)))
  {
    local_close(thd, FALSE);
    DBUG_RETURN(res);
  }
  if ((res= update_stats(thd, 1, true)) ||
      (res= info(HA_STATUS_CONST)))
  {
    local_close(thd, TRUE);
    DBUG_RETURN(res);
  }
  if (ndb_binlog_is_read_only())
  {
    table->db_stat|= HA_READ_ONLY;
    sql_print_information("table '%s' opened read only", name);
  }
  DBUG_RETURN(0);
}

/*
 * Support for OPTIMIZE TABLE
 * reclaims unused space of deleted rows
 * and updates index statistics
 */
int ha_ndbcluster::optimize(THD* thd, HA_CHECK_OPT* check_opt)
{
  ulong error, stats_error= 0;
  const uint delay= (uint)THDVAR(thd, optimization_delay);

  error= ndb_optimize_table(thd, delay);
  stats_error= update_stats(thd, 1);
  return (error) ? error : stats_error;
}

int ha_ndbcluster::ndb_optimize_table(THD* thd, uint delay)
{
  Thd_ndb *thd_ndb= get_thd_ndb(thd);
  Ndb *ndb= thd_ndb->ndb;
  NDBDICT *dict= ndb->getDictionary();
  int result=0, error= 0;
  uint i;
  NdbDictionary::OptimizeTableHandle th;
  NdbDictionary::OptimizeIndexHandle ih;

  DBUG_ENTER("ndb_optimize_table");
  if ((error= dict->optimizeTable(*m_table, th)))
  {
    DBUG_PRINT("info",
               ("Optimze table %s returned %d", m_tabname, error));
    ERR_RETURN(ndb->getNdbError());
  }
  while((result= th.next()) == 1)
  {
    if (thd->killed)
      DBUG_RETURN(-1);
    my_sleep(1000*delay);
  }
  if (result == -1 || th.close() == -1)
  {
    DBUG_PRINT("info",
               ("Optimize table %s did not complete", m_tabname));
    ERR_RETURN(ndb->getNdbError());
  };
  for (i= 0; i < MAX_KEY; i++)
  {
    if (thd->killed)
      DBUG_RETURN(-1);
    if (m_index[i].status == ACTIVE)
    {
      const NdbDictionary::Index *index= m_index[i].index;
      const NdbDictionary::Index *unique_index= m_index[i].unique_index;
      
      if (index)
      {
        if ((error= dict->optimizeIndex(*index, ih)))
        {
          DBUG_PRINT("info",
                     ("Optimze index %s returned %d", 
                      index->getName(), error));
          ERR_RETURN(ndb->getNdbError());
          
        }
        while((result= ih.next()) == 1)
        {
          if (thd->killed)
            DBUG_RETURN(-1);
          my_sleep(1000*delay);        
        }
        if (result == -1 || ih.close() == -1)
        {
          DBUG_PRINT("info",
                     ("Optimize index %s did not complete", index->getName()));
          ERR_RETURN(ndb->getNdbError());
        }          
      }
      if (unique_index)
      {
        if ((error= dict->optimizeIndex(*unique_index, ih)))
        {
          DBUG_PRINT("info",
                     ("Optimze unique index %s returned %d", 
                      unique_index->getName(), error));
          ERR_RETURN(ndb->getNdbError());
        } 
        while((result= ih.next()) == 1)
        {
          if (thd->killed)
            DBUG_RETURN(-1);
          my_sleep(1000*delay);
        }
        if (result == -1 || ih.close() == -1)
        {
          DBUG_PRINT("info",
                     ("Optimize index %s did not complete", index->getName()));
          ERR_RETURN(ndb->getNdbError());
        }
      }
    }
  }
  DBUG_RETURN(0);
}

int ha_ndbcluster::analyze(THD* thd, HA_CHECK_OPT* check_opt)
{
  return update_stats(thd, 1);
}

/*
  Set partition info

  SYNOPSIS
    set_part_info()
    part_info

  RETURN VALUE
    NONE

  DESCRIPTION
    Set up partition info when handler object created
*/

void ha_ndbcluster::set_part_info(partition_info *part_info, bool early)
{
  DBUG_ENTER("ha_ndbcluster::set_part_info");
  m_part_info= part_info;
  if (!early)
  {
    m_use_partition_pruning= FALSE;
    if (!(m_part_info->part_type == HASH_PARTITION &&
          m_part_info->list_of_part_fields &&
          !m_part_info->is_sub_partitioned()))
    {
      /*
        PARTITION BY HASH, RANGE and LIST plus all subpartitioning variants
        all use MySQL defined partitioning. PARTITION BY KEY uses NDB native
        partitioning scheme.
      */
      m_use_partition_pruning= TRUE;
      m_user_defined_partitioning= TRUE;
    }
    if (m_part_info->part_type == HASH_PARTITION &&
        m_part_info->list_of_part_fields &&
        partition_info_num_full_part_fields(m_part_info) == 0)
    {
      /*
        CREATE TABLE t (....) ENGINE NDB PARTITON BY KEY();
        where no primary key is defined uses a hidden key as partition field
        and this makes it impossible to use any partition pruning. Partition
        pruning requires partitioning based on real fields, also the lack of
        a primary key means that all accesses to tables are based on either
        full table scans or index scans and they can never be pruned those
        scans given that the hidden key is unknown. In write_row, update_row,
        and delete_row the normal hidden key handling will fix things.
      */
      m_use_partition_pruning= FALSE;
    }
    DBUG_PRINT("info", ("m_use_partition_pruning = %d",
                         m_use_partition_pruning));
  }
  DBUG_VOID_RETURN;
}

/**
  Close the table
  - release resources setup by open()
 */

void ha_ndbcluster::local_close(THD *thd, bool release_metadata_flag)
{
  Ndb *ndb;
  DBUG_ENTER("ha_ndbcluster::local_close");
  if (m_key_fields)
  {
    MY_BITMAP **inx_bitmap;
    for (inx_bitmap= m_key_fields;
         (inx_bitmap != NULL) && ((*inx_bitmap) != NULL);
         inx_bitmap++)
      if ((*inx_bitmap)->bitmap != m_pk_bitmap_buf)
        bitmap_free(*inx_bitmap);
    my_free((char*)m_key_fields, MYF(0));
    m_key_fields= NULL;
  }
  if (m_share)
  {
    /* ndb_share reference handler free */
    DBUG_PRINT("NDB_SHARE", ("%s handler free  use_count: %u",
                             m_share->key, m_share->use_count));
    free_share(&m_share);
  }
  m_share= 0;
  if (release_metadata_flag)
  {
    ndb= thd ? check_ndb_in_thd(thd) : g_ndb;
    release_metadata(thd, ndb);
  }
  DBUG_VOID_RETURN;
}

int ha_ndbcluster::close(void)
{
  DBUG_ENTER("close");
  THD *thd= table->in_use;
  local_close(thd, TRUE);
  DBUG_RETURN(0);
}


int ha_ndbcluster::check_ndb_connection(THD* thd)
{
  Ndb *ndb;
  DBUG_ENTER("check_ndb_connection");
  
  if (!(ndb= check_ndb_in_thd(thd, true)))
    DBUG_RETURN(HA_ERR_NO_CONNECTION);
  if (ndb->setDatabaseName(m_dbname))
  {
    ERR_RETURN(ndb->getNdbError());
  }
  DBUG_RETURN(0);
}


static int ndbcluster_close_connection(handlerton *hton, THD *thd)
{
  Thd_ndb *thd_ndb= get_thd_ndb(thd);
  DBUG_ENTER("ndbcluster_close_connection");
  if (thd_ndb)
  {
    Thd_ndb::release(thd_ndb);
    thd_set_thd_ndb(thd, NULL);
  }
  DBUG_RETURN(0);
}


/**
  Try to discover one table from NDB.
*/

int ndbcluster_discover(handlerton *hton, THD* thd, const char *db, 
                        const char *name,
                        uchar **frmblob, 
                        size_t *frmlen)
{
  int error= 0;
  NdbError ndb_error;
  size_t len;
  uchar* data= NULL;
  Ndb* ndb;
  char key[FN_REFLEN + 1];
  DBUG_ENTER("ndbcluster_discover");
  DBUG_PRINT("enter", ("db: %s, name: %s", db, name)); 

  if (!(ndb= check_ndb_in_thd(thd)))
    DBUG_RETURN(HA_ERR_NO_CONNECTION);  
  if (ndb->setDatabaseName(db))
  {
    ERR_RETURN(ndb->getNdbError());
  }
  NDBDICT* dict= ndb->getDictionary();
  build_table_filename(key, sizeof(key) - 1, db, name, "", 0);
  /* ndb_share reference temporary */
  NDB_SHARE *share= get_share(key, 0, FALSE);
  if (share)
  {
    DBUG_PRINT("NDB_SHARE", ("%s temporary  use_count: %u",
                             share->key, share->use_count));
  }
  if (share && get_ndb_share_state(share) == NSS_ALTERED)
  {
    // Frm has been altered on disk, but not yet written to ndb
    if (readfrm(key, &data, &len))
    {
      DBUG_PRINT("error", ("Could not read frm"));
      error= 1;
      goto err;
    }
  }
  else
  {
    Ndb_table_guard ndbtab_g(dict, name);
    const NDBTAB *tab= ndbtab_g.get_table();
    if (!tab)
    {
      const NdbError err= dict->getNdbError();
      if (err.code == 709 || err.code == 723)
      {
        error= -1;
        DBUG_PRINT("info", ("ndb_error.code: %u", ndb_error.code));
      }
      else
      {
        error= -1;
        ndb_error= err;
        DBUG_PRINT("info", ("ndb_error.code: %u", ndb_error.code));
      }
      goto err;
    }
    DBUG_PRINT("info", ("Found table %s", tab->getName()));
    
    len= tab->getFrmLength();  
    if (len == 0 || tab->getFrmData() == NULL)
    {
      DBUG_PRINT("error", ("No frm data found."));
      error= 1;
      goto err;
    }
    
    if (unpackfrm(&data, &len, (uchar*) tab->getFrmData()))
    {
      DBUG_PRINT("error", ("Could not unpack table"));
      error= 1;
      goto err;
    }
  }
#ifdef HAVE_NDB_BINLOG
  if (ndbcluster_check_if_local_table(db, name))
  {
    DBUG_PRINT("info", ("ndbcluster_discover: Skipping locally defined table '%s.%s'",
                        db, name));
    sql_print_error("ndbcluster_discover: Skipping locally defined table '%s.%s'",
                    db, name);
    error= 1;
    goto err;
  }
#endif
  *frmlen= len;
  *frmblob= data;
  
  if (share)
  {
    /* ndb_share reference temporary free */
    DBUG_PRINT("NDB_SHARE", ("%s temporary free  use_count: %u",
                             share->key, share->use_count));
    free_share(&share);
  }

  DBUG_RETURN(0);
err:
  my_free((char*)data, MYF(MY_ALLOW_ZERO_PTR));
  if (share)
  {
    /* ndb_share reference temporary free */
    DBUG_PRINT("NDB_SHARE", ("%s temporary free  use_count: %u",
                             share->key, share->use_count));
    free_share(&share);
  }

  if (ndb_error.code)
  {
    ERR_RETURN(ndb_error);
  }
  DBUG_RETURN(error);
}

/**
  Check if a table exists in NDB.
*/

int ndbcluster_table_exists_in_engine(handlerton *hton, THD* thd, 
                                      const char *db,
                                      const char *name)
{
  Ndb* ndb;
  DBUG_ENTER("ndbcluster_table_exists_in_engine");
  DBUG_PRINT("enter", ("db: %s  name: %s", db, name));

  if (!(ndb= check_ndb_in_thd(thd)))
    DBUG_RETURN(HA_ERR_NO_CONNECTION);
  NDBDICT* dict= ndb->getDictionary();
  NdbDictionary::Dictionary::List list;
  if (dict->listObjects(list, NdbDictionary::Object::UserTable) != 0)
  {
    ERR_RETURN(dict->getNdbError());
  }
  for (uint i= 0 ; i < list.count ; i++)
  {
    NdbDictionary::Dictionary::List::Element& elmt= list.elements[i];
    if (my_strcasecmp(table_alias_charset, elmt.database, db))
      continue;
    if (my_strcasecmp(table_alias_charset, elmt.name, name))
      continue;
    DBUG_PRINT("info", ("Found table"));
    DBUG_RETURN(HA_ERR_TABLE_EXIST);
  }
  DBUG_RETURN(HA_ERR_NO_SUCH_TABLE);
}



extern "C" uchar* tables_get_key(const char *entry, size_t *length,
                                my_bool not_used __attribute__((unused)))
{
  *length= strlen(entry);
  return (uchar*) entry;
}


/**
  Drop a database in NDB Cluster

  @note
    add a dummy void function, since stupid handlerton is returning void instead of int...
*/
int ndbcluster_drop_database_impl(THD *thd, const char *path)
{
  DBUG_ENTER("ndbcluster_drop_database");
  char dbname[FN_HEADLEN];
  Ndb* ndb;
  NdbDictionary::Dictionary::List list;
  uint i;
  char *tabname;
  List<char> drop_list;
  int ret= 0;
  ha_ndbcluster::set_dbname(path, (char *)&dbname);
  DBUG_PRINT("enter", ("db: %s", dbname));
  
  if (!(ndb= check_ndb_in_thd(thd)))
    DBUG_RETURN(-1);
  
  // List tables in NDB
  NDBDICT *dict= ndb->getDictionary();
  if (dict->listObjects(list, 
                        NdbDictionary::Object::UserTable) != 0)
    DBUG_RETURN(-1);
  for (i= 0 ; i < list.count ; i++)
  {
    NdbDictionary::Dictionary::List::Element& elmt= list.elements[i];
    DBUG_PRINT("info", ("Found %s/%s in NDB", elmt.database, elmt.name));     
    
    // Add only tables that belongs to db
    // Ignore Blob part tables - they are deleted when their table
    // is deleted.
    if (my_strcasecmp(system_charset_info, elmt.database, dbname) ||
        IS_NDB_BLOB_PREFIX(elmt.name))
      continue;
    DBUG_PRINT("info", ("%s must be dropped", elmt.name));     
    drop_list.push_back(thd->strdup(elmt.name));
  }
  // Drop any tables belonging to database
  char full_path[FN_REFLEN + 1];
  char *tmp= full_path +
    build_table_filename(full_path, sizeof(full_path) - 1, dbname, "", "", 0);
  if (ndb->setDatabaseName(dbname))
  {
    ERR_RETURN(ndb->getNdbError());
  }
  List_iterator_fast<char> it(drop_list);
  while ((tabname=it++))
  {
    tablename_to_filename(tabname, tmp, FN_REFLEN - (tmp - full_path)-1);
    if (ha_ndbcluster::delete_table(thd, 0, ndb, full_path, dbname, tabname))
    {
      const NdbError err= dict->getNdbError();
      if (err.code != 709 && err.code != 723)
      {
        ret= ndb_to_mysql_error(&err);
      }
    }
  }

  dict->invalidateDbGlobal(dbname);
  DBUG_RETURN(ret);
}

static void ndbcluster_drop_database(handlerton *hton, char *path)
{
  THD *thd= current_thd;
  DBUG_ENTER("ndbcluster_drop_database");
  /*
    Don't allow drop database unless
    schema distribution table is setup
  */
  if (!ndb_schema_share)
  {
    DBUG_PRINT("info", ("Schema distribution table not setup"));
    DBUG_VOID_RETURN;
  }
  ndbcluster_drop_database_impl(thd, path);
  char db[FN_REFLEN];
  ha_ndbcluster::set_dbname(path, db);
  uint32 table_id= 0, table_version= 0;
  /*
    Since databases aren't real ndb schema object
    they don't have any id/version

    But since that id/version is used to make sure that event's on SCHEMA_TABLE
    is correct, we set random numbers
  */
  table_id = (uint32)rand();
  table_version = (uint32)rand();
  ndbcluster_log_schema_op(thd,
                           thd->query(), thd->query_length(),
                           db, "", table_id, table_version,
                           SOT_DROP_DB, NULL, NULL);
  DBUG_VOID_RETURN;
}

int ndb_create_table_from_engine(THD *thd, const char *db,
                                 const char *table_name)
{
  // Copy db and table_name to stack buffers since functions used by
  // ha_create_table_from_engine may convert to lowercase on some platforms
  char db_buf[FN_REFLEN + 1];
  char table_name_buf[FN_REFLEN + 1];
  strnmov(db_buf, db, sizeof(db_buf));
  strnmov(table_name_buf, table_name, sizeof(table_name_buf));

  LEX *old_lex= thd->lex, newlex;
  thd->lex= &newlex;
  newlex.current_select= NULL;
  lex_start(thd);
  int res= ha_create_table_from_engine(thd, db_buf, table_name_buf);
  thd->lex= old_lex;
  return res;
}

/*
  find all tables in ndb and discover those needed
*/
int ndbcluster_find_all_files(THD *thd)
{
  Ndb* ndb;
  char key[FN_REFLEN + 1];
  NDBDICT *dict;
  int unhandled, retries= 5, skipped;
  DBUG_ENTER("ndbcluster_find_all_files");

  if (!(ndb= check_ndb_in_thd(thd)))
    DBUG_RETURN(HA_ERR_NO_CONNECTION);

  dict= ndb->getDictionary();

  LINT_INIT(unhandled);
  LINT_INIT(skipped);
  do
  {
    NdbDictionary::Dictionary::List list;
    if (dict->listObjects(list, NdbDictionary::Object::UserTable) != 0)
      ERR_RETURN(dict->getNdbError());
    unhandled= 0;
    skipped= 0;
    retries--;
    for (uint i= 0 ; i < list.count ; i++)
    {
      NDBDICT::List::Element& elmt= list.elements[i];
      if (IS_TMP_PREFIX(elmt.name) || IS_NDB_BLOB_PREFIX(elmt.name))
      {
        DBUG_PRINT("info", ("Skipping %s.%s in NDB", elmt.database, elmt.name));
        continue;
      }
      DBUG_PRINT("info", ("Found %s.%s in NDB", elmt.database, elmt.name));
      if (elmt.state != NDBOBJ::StateOnline &&
          elmt.state != NDBOBJ::StateBackup &&
          elmt.state != NDBOBJ::StateBuilding)
      {
        sql_print_information("NDB: skipping setup table %s.%s, in state %d",
                              elmt.database, elmt.name, elmt.state);
        skipped++;
        continue;
      }

      ndb->setDatabaseName(elmt.database);
      Ndb_table_guard ndbtab_g(dict, elmt.name);
      const NDBTAB *ndbtab= ndbtab_g.get_table();
      if (!ndbtab)
      {
        if (retries == 0)
          sql_print_error("NDB: failed to setup table %s.%s, error: %d, %s",
                          elmt.database, elmt.name,
                          dict->getNdbError().code,
                          dict->getNdbError().message);
        unhandled++;
        continue;
      }

      if (ndbtab->getFrmLength() == 0)
        continue;
    
      /* check if database exists */
      char *end= key +
        build_table_filename(key, sizeof(key) - 1, elmt.database, "", "", 0);
      if (my_access(key, F_OK))
      {
        /* no such database defined, skip table */
        continue;
      }
      /* finalize construction of path */
      end+= tablename_to_filename(elmt.name, end,
                                  sizeof(key)-(end-key));
      uchar *data= 0, *pack_data= 0;
      size_t length, pack_length;
      int discover= 0;
      if (readfrm(key, &data, &length) ||
          packfrm(data, length, &pack_data, &pack_length))
      {
        discover= 1;
        sql_print_information("NDB: missing frm for %s.%s, discovering...",
                              elmt.database, elmt.name);
      }
      else if (cmp_frm(ndbtab, pack_data, pack_length))
      {
        /* ndb_share reference temporary */
        NDB_SHARE *share= get_share(key, 0, FALSE);
        if (share)
        {
          DBUG_PRINT("NDB_SHARE", ("%s temporary  use_count: %u",
                                   share->key, share->use_count));
        }
        if (!share || get_ndb_share_state(share) != NSS_ALTERED)
        {
          discover= 1;
          sql_print_information("NDB: mismatch in frm for %s.%s, discovering...",
                                elmt.database, elmt.name);
        }
        if (share)
        {
          /* ndb_share reference temporary free */
          DBUG_PRINT("NDB_SHARE", ("%s temporary free  use_count: %u",
                                   share->key, share->use_count));
          free_share(&share);
        }
      }
      my_free((char*) data, MYF(MY_ALLOW_ZERO_PTR));
      my_free((char*) pack_data, MYF(MY_ALLOW_ZERO_PTR));

      if (discover)
      {
        /* ToDo 4.1 database needs to be created if missing */
        if (ndb_create_table_from_engine(thd, elmt.database, elmt.name))
        {
          /* ToDo 4.1 handle error */
        }
      }
      else
      {
        /* set up replication for this table */
        ndbcluster_create_binlog_setup(thd, ndb, key, end-key,
                                       elmt.database, elmt.name,
                                       TRUE);
      }
    }
  }
  while (unhandled && retries);

  DBUG_RETURN(-(skipped + unhandled));
}


static int
ndbcluster_find_files(handlerton *hton, THD *thd,
                      const char *db, const char *path,
                      const char *wild, bool dir, List<LEX_STRING> *files)
{
  DBUG_ENTER("ndbcluster_find_files");
  DBUG_PRINT("enter", ("db: %s", db));
  { // extra bracket to avoid gcc 2.95.3 warning
  uint i;
  Thd_ndb *thd_ndb;
  Ndb* ndb;
  char name[FN_REFLEN + 1];
  HASH ndb_tables, ok_tables;
  NDBDICT::List list;

  if (!(ndb= check_ndb_in_thd(thd)))
    DBUG_RETURN(HA_ERR_NO_CONNECTION);
  thd_ndb= get_thd_ndb(thd);

  if (dir)
    DBUG_RETURN(0); // Discover of databases not yet supported

  Ndb_global_schema_lock_guard ndb_global_schema_lock_guard(thd);
  if (ndb_global_schema_lock_guard.lock())
    DBUG_RETURN(HA_ERR_NO_CONNECTION);

  // List tables in NDB
  NDBDICT *dict= ndb->getDictionary();
  if (dict->listObjects(list, 
                        NdbDictionary::Object::UserTable) != 0)
    ERR_RETURN(dict->getNdbError());

  if (my_hash_init(&ndb_tables, table_alias_charset,list.count,0,0,
                   (my_hash_get_key)tables_get_key,0,0))
  {
    DBUG_PRINT("error", ("Failed to init HASH ndb_tables"));
    DBUG_RETURN(-1);
  }

  if (my_hash_init(&ok_tables, system_charset_info,32,0,0,
                   (my_hash_get_key)tables_get_key,0,0))
  {
    DBUG_PRINT("error", ("Failed to init HASH ok_tables"));
    my_hash_free(&ndb_tables);
    DBUG_RETURN(-1);
  }  

  for (i= 0 ; i < list.count ; i++)
  {
    NDBDICT::List::Element& elmt= list.elements[i];
    if (IS_TMP_PREFIX(elmt.name) || IS_NDB_BLOB_PREFIX(elmt.name))
    {
      DBUG_PRINT("info", ("Skipping %s.%s in NDB", elmt.database, elmt.name));
      continue;
    }
    DBUG_PRINT("info", ("Found %s/%s in NDB", elmt.database, elmt.name));

    // Add only tables that belongs to db
    if (my_strcasecmp(system_charset_info, elmt.database, db))
      continue;

    // Apply wildcard to list of tables in NDB
    if (wild)
    {
      if (lower_case_table_names)
      {
        if (wild_case_compare(files_charset_info, elmt.name, wild))
          continue;
      }
      else if (wild_compare(elmt.name,wild,0))
        continue;
    }
    DBUG_PRINT("info", ("Inserting %s into ndb_tables hash", elmt.name));     
    my_hash_insert(&ndb_tables, (uchar*)thd->strdup(elmt.name));
  }

  LEX_STRING *file_name;
  List_iterator<LEX_STRING> it(*files);
  List<char> delete_list;
  char *file_name_str;
  while ((file_name=it++))
  {
    bool file_on_disk= FALSE;
    DBUG_PRINT("info", ("%s", file_name->str));
    if (my_hash_search(&ndb_tables,
                       (const uchar*)file_name->str, file_name->length))
    {
      build_table_filename(name, sizeof(name) - 1, db,
                           file_name->str, reg_ext, 0);
      if (my_access(name, F_OK))
      {
        DBUG_PRINT("info", ("Table %s listed and need discovery",
                            file_name->str));
        if (ndb_create_table_from_engine(thd, db, file_name->str))
        {
          push_warning_printf(thd, MYSQL_ERROR::WARN_LEVEL_WARN,
                              ER_TABLE_EXISTS_ERROR,
                              "Discover of table %s.%s failed",
                              db, file_name->str);
          continue;
        }
      }
      DBUG_PRINT("info", ("%s existed in NDB _and_ on disk ", file_name->str));
      file_on_disk= TRUE;
    }
    
    // Check for .ndb file with this name
    build_table_filename(name, sizeof(name) - 1, db,
                         file_name->str, ha_ndb_ext, 0);
    DBUG_PRINT("info", ("Check access for %s", name));
    if (my_access(name, F_OK))
    {
      DBUG_PRINT("info", ("%s did not exist on disk", name));     
      // .ndb file did not exist on disk, another table type
      if (file_on_disk)
      {
	// Ignore this ndb table 
 	uchar *record= my_hash_search(&ndb_tables,
                                      (const uchar*) file_name->str,
                                      file_name->length);
	DBUG_ASSERT(record);
	my_hash_delete(&ndb_tables, record);
	push_warning_printf(thd, MYSQL_ERROR::WARN_LEVEL_WARN,
			    ER_TABLE_EXISTS_ERROR,
			    "Local table %s.%s shadows ndb table",
			    db, file_name->str);
      }
      continue;
    }
    if (file_on_disk) 
    {
      // File existed in NDB and as frm file, put in ok_tables list
      my_hash_insert(&ok_tables, (uchar*) file_name->str);
      continue;
    }
    DBUG_PRINT("info", ("%s existed on disk", name));     
    // The .ndb file exists on disk, but it's not in list of tables in ndb
    // Verify that handler agrees table is gone.
    if (ndbcluster_table_exists_in_engine(hton, thd, db, file_name->str) ==
        HA_ERR_NO_SUCH_TABLE)
    {
      DBUG_PRINT("info", ("NDB says %s does not exists", file_name->str));
      it.remove();
      // Put in list of tables to remove from disk
      delete_list.push_back(thd->strdup(file_name->str));
    }
  }

  /* setup logging to binlog for all discovered tables */
  {
    char *end, *end1= name +
      build_table_filename(name, sizeof(name) - 1, db, "", "", 0);
    for (i= 0; i < ok_tables.records; i++)
    {
      file_name_str= (char*)my_hash_element(&ok_tables, i);
      end= end1 +
        tablename_to_filename(file_name_str, end1, sizeof(name) - (end1 - name));
      ndbcluster_create_binlog_setup(thd, ndb, name, end-name,
                                     db, file_name_str, TRUE);
    }
  }

  // Check for new files to discover
  DBUG_PRINT("info", ("Checking for new files to discover"));       
  List<char> create_list;
  for (i= 0 ; i < ndb_tables.records ; i++)
  {
    file_name_str= (char*) my_hash_element(&ndb_tables, i);
    if (!my_hash_search(&ok_tables,
                        (const uchar*) file_name_str, strlen(file_name_str)))
    {
      build_table_filename(name, sizeof(name) - 1,
                           db, file_name_str, reg_ext, 0);
      if (my_access(name, F_OK))
      {
        DBUG_PRINT("info", ("%s must be discovered", file_name_str));
        // File is in list of ndb tables and not in ok_tables
        // This table need to be created
        create_list.push_back(thd->strdup(file_name_str));
      }
    }
  }

#ifndef NDB_NO_MYSQL_RM_TABLE_PART2
  /*
    Delete old files

    ndbcluster_find_files() may be called from I_S code and ndbcluster_binlog
    thread in situations when some tables are already open. This means that
    code below will try to obtain exclusive metadata lock on some table
    while holding shared meta-data lock on other tables. This might lead to a
    deadlock but such a deadlock should be detected by MDL deadlock detector.
  */
  List_iterator_fast<char> it3(delete_list);
  while ((file_name_str= it3++))
  {
    DBUG_PRINT("info", ("Removing table %s/%s", db, file_name_str));
    // Delete the table and all related files
    TABLE_LIST table_list;
    table_list.init_one_table(db, strlen(db),
                              file_name_str, strlen(file_name_str),
                              file_name_str,
                              TL_WRITE);
    table_list.mdl_request.set_type(MDL_EXCLUSIVE);
    /*
      set TNO_NO_NDB_DROP_TABLE flag to not drop ndb table.
      it should not exist anyways
    */
    thd_ndb->options|= TNO_NO_NDB_DROP_TABLE;
    (void)mysql_rm_table_part2(thd, &table_list,
                               false,   /* if_exists */
                               false,   /* drop_temporary */
                               false,   /* drop_view */
                               true     /* dont_log_query*/);
    thd_ndb->options&= ~TNO_NO_NDB_DROP_TABLE;
    trans_commit_implicit(thd); /* Safety, should be unnecessary. */
    thd->mdl_context.release_transactional_locks();
    /* Clear error message that is returned when table is deleted */
    thd->clear_error();
  }
#endif

  // Create new files
  List_iterator_fast<char> it2(create_list);
  while ((file_name_str=it2++))
  {  
    DBUG_PRINT("info", ("Table %s need discovery", file_name_str));
    if (ndb_create_table_from_engine(thd, db, file_name_str) == 0)
    {
      LEX_STRING *tmp_file_name= 0;
      tmp_file_name= thd->make_lex_string(tmp_file_name, file_name_str,
                                          strlen(file_name_str), TRUE);
      files->push_back(tmp_file_name); 
    }
  }

  my_hash_free(&ok_tables);
  my_hash_free(&ndb_tables);

  // Delete schema file from files
  if (!strcmp(db, NDB_REP_DB))
  {
    uint count = 0;
    while (count++ < files->elements)
    {
      file_name = (LEX_STRING *)files->pop();
      if (!strcmp(file_name->str, NDB_SCHEMA_TABLE))
      {
        DBUG_PRINT("info", ("skip %s.%s table, it should be hidden to user",
                   NDB_REP_DB, NDB_SCHEMA_TABLE));
        continue;
      }
      files->push_back(file_name); 
    }
  }
  } // extra bracket to avoid gcc 2.95.3 warning
  DBUG_RETURN(0);    
}


/*
  Initialise all gloal variables before creating 
  a NDB Cluster table handler
 */

/* Call back after cluster connect */
static int connect_callback()
{
  pthread_mutex_lock(&LOCK_ndb_util_thread);
  update_status_variables(NULL, &g_ndb_status,
                          g_ndb_cluster_connection);

  uint node_id, i= 0;
  Ndb_cluster_connection_node_iter node_iter;
  memset((void *)g_node_id_map, 0xFFFF, sizeof(g_node_id_map));
  while ((node_id= g_ndb_cluster_connection->get_next_node(node_iter)))
    g_node_id_map[node_id]= i++;

  pthread_cond_signal(&COND_ndb_util_thread);
  pthread_mutex_unlock(&LOCK_ndb_util_thread);
  return 0;
}

#ifndef NDB_NO_WAIT_SETUP
static int ndb_wait_setup_func_impl(ulong max_wait)
{
  DBUG_ENTER("ndb_wait_setup_func_impl");

  pthread_mutex_lock(&ndbcluster_mutex);

  struct timespec abstime;
  set_timespec(abstime, 1);
  
  while (!ndb_setup_complete && max_wait)
  {
    int rc= pthread_cond_timedwait(&COND_ndb_setup_complete, 
                                   &ndbcluster_mutex,
                                   &abstime);
    if (rc)
    {
      if (rc == ETIMEDOUT)
      {
        DBUG_PRINT("info", ("1s elapsed waiting"));
        max_wait--;
        set_timespec(abstime, 1); /* 1 second from now*/
      }
      else
      {
        DBUG_PRINT("info", ("Bad pthread_cond_timedwait rc : %u",
                            rc));
        assert(false);
        break;
      }
    }
  }

  pthread_mutex_unlock(&ndbcluster_mutex);

  DBUG_RETURN((ndb_setup_complete == 1)? 0 : 1);
}

int(*ndb_wait_setup_func)(ulong) = 0;
#endif
extern int ndb_dictionary_is_mysqld;

static int ndbcluster_init(void *p)
{
  DBUG_ENTER("ndbcluster_init");

  if (ndbcluster_inited)
    DBUG_RETURN(FALSE);

  pthread_mutex_init(&ndbcluster_mutex,MY_MUTEX_INIT_FAST);
  pthread_mutex_init(&LOCK_ndb_util_thread, MY_MUTEX_INIT_FAST);
  pthread_cond_init(&COND_ndb_util_thread, NULL);
  pthread_cond_init(&COND_ndb_util_ready, NULL);
  pthread_cond_init(&COND_ndb_setup_complete, NULL);
  ndb_util_thread_running= -1;
  ndbcluster_terminating= 0;
  ndb_dictionary_is_mysqld= 1;
  ndb_setup_complete= 0;
  ndbcluster_hton= (handlerton *)p;
  ndbcluster_global_schema_lock_init();

  {
    handlerton *h= ndbcluster_hton;
    h->state=            SHOW_OPTION_YES;
    h->db_type=          DB_TYPE_NDBCLUSTER;
    h->close_connection= ndbcluster_close_connection;
    h->commit=           ndbcluster_commit;
    h->rollback=         ndbcluster_rollback;
    h->create=           ndbcluster_create_handler; /* Create a new handler */
    h->drop_database=    ndbcluster_drop_database;  /* Drop a database */
    h->panic=            ndbcluster_end;            /* Panic call */
    h->show_status=      ndbcluster_show_status;    /* Show status */
    h->alter_tablespace= ndbcluster_alter_tablespace;    /* Show status */
    h->partition_flags=  ndbcluster_partition_flags; /* Partition flags */
#ifndef NDB_WITHOUT_ONLINE_ALTER
    h->alter_partition_flags=
      ndbcluster_alter_partition_flags;             /* Alter partition flags */
#else
    h->alter_table_flags=
      ndbcluster_alter_table_flags;                 /* Alter table flags */
#endif
#if MYSQL_VERSION_ID >= 50501
    h->fill_is_table=    ndbcluster_fill_is_table;
#else
    h->fill_files_table= ndbcluster_fill_files_table;
#endif
    ndbcluster_binlog_init_handlerton();
    h->flags=            HTON_CAN_RECREATE | HTON_TEMPORARY_NOT_SUPPORTED;
    h->discover=         ndbcluster_discover;
    h->find_files=       ndbcluster_find_files;
    h->table_exists_in_engine= ndbcluster_table_exists_in_engine;
  }

  // Initialize ndb interface
  ndb_init_internal();

  /* allocate connection resources and connect to cluster */
  const uint global_opti_node_select= THDVAR(NULL, optimized_node_selection);
  if (ndbcluster_connect(connect_callback, opt_ndb_wait_connected,
                         opt_ndb_cluster_connection_pool,
                         (global_opti_node_select & 1),
                         opt_ndb_connectstring,
                         opt_ndb_nodeid))
  {
    DBUG_PRINT("error", ("Could not initiate connection to cluster"));
    goto ndbcluster_init_error;
  }

  (void) my_hash_init(&ndbcluster_open_tables,table_alias_charset,32,0,0,
                      (my_hash_get_key) ndbcluster_get_key,0,0);
  /* start the ndb injector thread */
  if (ndbcluster_binlog_start())
  {
    DBUG_PRINT("error", ("Could start the injector thread"));
    goto ndbcluster_init_error;
  }

  // Create utility thread
  pthread_t tmp;
  if (pthread_create(&tmp, &connection_attrib, ndb_util_thread_func, 0))
  {
    DBUG_PRINT("error", ("Could not create ndb utility thread"));
    my_hash_free(&ndbcluster_open_tables);
    pthread_mutex_destroy(&ndbcluster_mutex);
    pthread_mutex_destroy(&LOCK_ndb_util_thread);
    pthread_cond_destroy(&COND_ndb_util_thread);
    pthread_cond_destroy(&COND_ndb_util_ready);
    pthread_cond_destroy(&COND_ndb_setup_complete);
    goto ndbcluster_init_error;
  }

  /* Wait for the util thread to start */
  pthread_mutex_lock(&LOCK_ndb_util_thread);
  while (ndb_util_thread_running < 0)
    pthread_cond_wait(&COND_ndb_util_ready, &LOCK_ndb_util_thread);
  pthread_mutex_unlock(&LOCK_ndb_util_thread);
  
  if (!ndb_util_thread_running)
  {
    DBUG_PRINT("error", ("ndb utility thread exited prematurely"));
    my_hash_free(&ndbcluster_open_tables);
    pthread_mutex_destroy(&ndbcluster_mutex);
    pthread_mutex_destroy(&LOCK_ndb_util_thread);
    pthread_cond_destroy(&COND_ndb_util_thread);
    pthread_cond_destroy(&COND_ndb_util_ready);
    pthread_cond_destroy(&COND_ndb_setup_complete);
    goto ndbcluster_init_error;
  }

#ifndef NDB_NO_WAIT_SETUP
  ndb_wait_setup_func= ndb_wait_setup_func_impl;
#endif

  memset(&g_slave_api_client_stats, 0, sizeof(g_slave_api_client_stats));

  ndbcluster_inited= 1;
  DBUG_RETURN(FALSE);

ndbcluster_init_error:
  /* disconnect from cluster and free connection resources */
  ndbcluster_disconnect();
  ndbcluster_hton->state= SHOW_OPTION_DISABLED;               // If we couldn't use handler

  ndbcluster_global_schema_lock_deinit();

  DBUG_RETURN(TRUE);
}

int ndbcluster_binlog_end(THD *thd);

static int ndbcluster_end(handlerton *hton, ha_panic_function type)
{
  DBUG_ENTER("ndbcluster_end");

  if (!ndbcluster_inited)
    DBUG_RETURN(0);
  ndbcluster_inited= 0;

  /* wait for util and binlog thread to finish */
  ndbcluster_binlog_end(NULL);

  {
    pthread_mutex_lock(&ndbcluster_mutex);
    while (ndbcluster_open_tables.records)
    {
      NDB_SHARE *share=
        (NDB_SHARE*) my_hash_element(&ndbcluster_open_tables, 0);
#ifndef DBUG_OFF
      fprintf(stderr, "NDB: table share %s with use_count %d not freed\n",
              share->key, share->use_count);
#endif
      ndbcluster_real_free_share(&share);
    }
    pthread_mutex_unlock(&ndbcluster_mutex);
  }
  my_hash_free(&ndbcluster_open_tables);

  ndbcluster_disconnect();

  ndbcluster_global_schema_lock_deinit();

  // cleanup ndb interface
  ndb_end_internal();

  pthread_mutex_destroy(&ndbcluster_mutex);
  pthread_mutex_destroy(&LOCK_ndb_util_thread);
  pthread_cond_destroy(&COND_ndb_util_thread);
  pthread_cond_destroy(&COND_ndb_util_ready);
  pthread_cond_destroy(&COND_ndb_setup_complete);
  DBUG_RETURN(0);
}

void ha_ndbcluster::print_error(int error, myf errflag)
{
  DBUG_ENTER("ha_ndbcluster::print_error");
  DBUG_PRINT("enter", ("error: %d", error));

  if (error == HA_ERR_NO_PARTITION_FOUND)
    m_part_info->print_no_partition_found(table);
  else
    handler::print_error(error, errflag);
  DBUG_VOID_RETURN;
}


/**
  Static error print function called from static handler method
  ndbcluster_commit and ndbcluster_rollback.
*/

void ndbcluster_print_error(int error, const NdbOperation *error_op)
{
  DBUG_ENTER("ndbcluster_print_error");
  TABLE_SHARE share;
  const char *tab_name= (error_op) ? error_op->getTableName() : "";
  if (tab_name == NULL) 
  {
    DBUG_ASSERT(tab_name != NULL);
    tab_name= "";
  }
  share.db.str= (char*) "";
  share.db.length= 0;
  share.table_name.str= (char *) tab_name;
  share.table_name.length= strlen(tab_name);
  ha_ndbcluster error_handler(ndbcluster_hton, &share);
  error_handler.print_error(error, MYF(0));
  DBUG_VOID_RETURN;
}

/**
  Set a given location from full pathname to database name.
*/

void ha_ndbcluster::set_dbname(const char *path_name, char *dbname)
{
  char *end, *ptr, *tmp_name;
  char tmp_buff[FN_REFLEN + 1];
 
  tmp_name= tmp_buff;
  /* Scan name from the end */
  ptr= strend(path_name)-1;
  while (ptr >= path_name && *ptr != '\\' && *ptr != '/') {
    ptr--;
  }
  ptr--;
  end= ptr;
  while (ptr >= path_name && *ptr != '\\' && *ptr != '/') {
    ptr--;
  }
  uint name_len= end - ptr;
  memcpy(tmp_name, ptr + 1, name_len);
  tmp_name[name_len]= '\0';
  filename_to_tablename(tmp_name, dbname, sizeof(tmp_buff) - 1);
}

/**
  Set m_dbname from full pathname to table file.
*/

void ha_ndbcluster::set_dbname(const char *path_name)
{
  set_dbname(path_name, m_dbname);
}

/**
  Set a given location from full pathname to table file.
*/

void
ha_ndbcluster::set_tabname(const char *path_name, char * tabname)
{
  char *end, *ptr, *tmp_name;
  char tmp_buff[FN_REFLEN + 1];

  tmp_name= tmp_buff;
  /* Scan name from the end */
  end= strend(path_name)-1;
  ptr= end;
  while (ptr >= path_name && *ptr != '\\' && *ptr != '/') {
    ptr--;
  }
  uint name_len= end - ptr;
  memcpy(tmp_name, ptr + 1, end - ptr);
  tmp_name[name_len]= '\0';
  filename_to_tablename(tmp_name, tabname, sizeof(tmp_buff) - 1);
}

/**
  Set m_tabname from full pathname to table file.
*/

void ha_ndbcluster::set_tabname(const char *path_name)
{
  set_tabname(path_name, m_tabname);
}


/* Determine roughly how many records are in the range specified */
ha_rows 
ha_ndbcluster::records_in_range(uint inx, key_range *min_key,
                                key_range *max_key)
{
  KEY *key_info= table->key_info + inx;
  uint key_length= key_info->key_length;
  NDB_INDEX_TYPE idx_type= get_index_type(inx);  

  DBUG_ENTER("records_in_range");
  // Prevent partial read of hash indexes by returning HA_POS_ERROR
  if ((idx_type == UNIQUE_INDEX || idx_type == PRIMARY_KEY_INDEX) &&
      ((min_key && min_key->length < key_length) ||
       (max_key && max_key->length < key_length)))
    DBUG_RETURN(HA_POS_ERROR);
  
  // Read from hash index with full key
  // This is a "const" table which returns only one record!      
  if ((idx_type != ORDERED_INDEX) &&
      ((min_key && min_key->length == key_length) &&
       (max_key && max_key->length == key_length) &&
       (min_key->key==max_key->key ||
        memcmp(min_key->key, max_key->key, key_length)==0)))
    DBUG_RETURN(1);
  
  if ((idx_type == PRIMARY_KEY_ORDERED_INDEX ||
       idx_type == UNIQUE_ORDERED_INDEX ||
       idx_type == ORDERED_INDEX) &&
      m_index[inx].index_stat != NULL) // --ndb-index-stat-enable=1
  {
    THD *thd= current_thd;
    NDB_INDEX_DATA& d=m_index[inx];
    const NDBINDEX* index= d.index;
    Ndb *ndb= get_ndb(thd);
    NdbTransaction* active_trans= m_thd_ndb ? m_thd_ndb->trans : 0;
    NdbTransaction* trans=NULL;
    int res=0;
    Uint64 rows;

    do
    {
      // We must provide approx table rows
      Uint64 table_rows=0;
      if (stats.records != ~(ha_rows)0 && stats.records != 0)
      {
        table_rows = stats.records;
        DBUG_PRINT("info", ("use info->records: %lu", (ulong) table_rows));
      }
      else
      {
        if (update_stats(thd, 1))
          break;
        table_rows= stats.records;
        DBUG_PRINT("info", ("use db row_count: %lu", (ulong) table_rows));
        if (table_rows == 0) {
          // Problem if autocommit=0
#ifdef ndb_get_table_statistics_uses_active_trans
          rows=0;
          break;
#endif
        }
      }

      /*
        Query the index statistics for our range.
      */
      if ((trans=active_trans) == NULL || 
	  trans->commitStatus() != NdbTransaction::Started)
      {
        DBUG_PRINT("info", ("no active trans"));
        if (! (trans=ndb->startTransaction()))
          ERR_BREAK(ndb->getNdbError(), res);
      }
      
      /* Create an IndexBound struct for the keys */
      NdbIndexScanOperation::IndexBound ib;
      compute_index_bounds(ib,
                           key_info,
                           min_key, 
                           max_key);

      ib.range_no= 0;

      // Decide if db should be contacted
      int flags=0;
      if (d.index_stat_query_count < d.index_stat_cache_entries ||
          (d.index_stat_update_freq != 0 &&
           d.index_stat_query_count % d.index_stat_update_freq == 0))
      {
        DBUG_PRINT("info", ("force stat from db"));
        flags|=NdbIndexStat::RR_UseDb;
      }
      if (d.index_stat->records_in_range(index, 
                                         trans, 
                                         d.ndb_record_key,
                                         m_ndb_record,
                                         &ib, 
                                         table_rows, 
                                         &rows, 
                                         flags) == -1)
        ERR_BREAK(d.index_stat->getNdbError(), res);
      d.index_stat_query_count++;
    } while (0);

    if (trans != active_trans && rows == 0)
      rows = 1;
    if (trans != active_trans && trans != NULL)
      ndb->closeTransaction(trans);
    if (res != 0)
      DBUG_RETURN(HA_POS_ERROR);
    DBUG_RETURN(rows);
  }

  /* Use simple heuristics to estimate fraction
     of 'stats.record' returned from range.
  */
  do
  {
    if (stats.records == ~(ha_rows)0 || stats.records == 0)
    {
      /* Refresh statistics, only read from datanodes if 'use_exact_count' */
      THD *thd= current_thd;
      if (update_stats(thd, THDVAR(thd, use_exact_count)))
        break;
    }

    Uint64 rows;
    Uint64 table_rows= stats.records;
    size_t eq_bound_len= 0;
    size_t min_key_length= (min_key) ? min_key->length : 0;
    size_t max_key_length= (max_key) ? max_key->length : 0; 

    // Might have an closed/open range bound:
    // Low range open
    if (!min_key_length)
    {
      rows= (!max_key_length) 
           ? table_rows             // No range was specified
           : table_rows/10;         // -oo .. <high range> -> 10% selectivity
    }
    // High range open
    else if (!max_key_length)
    {
      rows= table_rows/10;          // <low range>..oo -> 10% selectivity
    }
    else
    {
      size_t bounds_len= min(min_key_length,max_key_length);
      uint eq_bound_len= 0;
      uint eq_bound_offs= 0;

      KEY_PART_INFO* key_part= key_info->key_part;
      KEY_PART_INFO* end= key_part+key_info->key_parts;
      for (; key_part != end; key_part++) 
      {
        uint part_length= key_part->store_length;
        if (eq_bound_offs+part_length > bounds_len ||
            memcmp(&min_key->key[eq_bound_offs],
                   &max_key->key[eq_bound_offs],
                   part_length))
        {
          break;
        }
        eq_bound_len+= key_part->length;
        eq_bound_offs+= part_length;
      }

      if (!eq_bound_len)
      {
        rows= table_rows/20;        // <low range>..<high range> -> 5% 
      }
      else
      {
        // Has an equality range on a leading part of 'key_length':
        // - Null indicator, and HA_KEY_BLOB_LENGTH bytes in
        //   'extra_length' are removed from key_fraction calculations.
        // - Assume reduced selectivity for non-unique indexes
        //   by decreasing 'eq_fraction' by 20%
        // - Assume equal selectivity for all eq_parts in key.

        double eq_fraction = (double)(eq_bound_len) / 
                                     (key_length - key_info->extra_length);
        if (idx_type == ORDERED_INDEX) // Non-unique index -> less selectivity
          eq_fraction/= 1.20;
        if (eq_fraction >= 1.0)        // Exact match -> 1 row
          DBUG_RETURN(1);

        rows = (Uint64)((double)table_rows / pow((double)table_rows, eq_fraction));
        if (rows > (table_rows/50))    // EQ-range: Max 2% of rows
          rows= (table_rows/50);

        if (min_key_length > eq_bound_offs)
          rows/= 2;
        if (max_key_length > eq_bound_offs)
          rows/= 2;
      }
    }

    // Make sure that EQ is preferred even if row-count is low
    if (eq_bound_len && rows < 2)      // At least 2 rows as not exact
      rows= 2;
    else if (rows < 3)
      rows= 3;
    DBUG_RETURN(min(rows,table_rows));
  } while (0);

  DBUG_RETURN(10); /* Poor guess when you don't know anything */
}

ulonglong ha_ndbcluster::table_flags(void) const
{
  THD *thd= current_thd;
  ulonglong f=
    HA_REC_NOT_IN_SEQ |
    HA_NULL_IN_KEY |
    HA_AUTO_PART_KEY |
    HA_NO_PREFIX_CHAR_KEYS |
#ifndef NDB_WITH_NEW_MRR_INTERFACE
    HA_NEED_READ_RANGE_BUFFER |
#endif
    HA_CAN_GEOMETRY |
    HA_CAN_BIT_FIELD |
    HA_PRIMARY_KEY_REQUIRED_FOR_POSITION |
    HA_PRIMARY_KEY_REQUIRED_FOR_DELETE |
    HA_PARTIAL_COLUMN_READ |
    HA_HAS_OWN_BINLOGGING |
    HA_BINLOG_ROW_CAPABLE |
    HA_HAS_RECORDS |
#ifndef NDB_WITHOUT_ONLINE_ALTER
    HA_ONLINE_ALTER |
#endif
    0;

  /*
    To allow for logging of ndb tables during stmt based logging;
    flag cabablity, but also turn off flag for OWN_BINLOGGING
  */
  if (thd->variables.binlog_format == BINLOG_FORMAT_STMT)
    f= (f | HA_BINLOG_STMT_CAPABLE) & ~HA_HAS_OWN_BINLOGGING;
  return f;
}

const char * ha_ndbcluster::table_type() const 
{
  return("NDBCLUSTER");
}
uint ha_ndbcluster::max_supported_record_length() const
{ 
  return NDB_MAX_TUPLE_SIZE;
}
uint ha_ndbcluster::max_supported_keys() const
{
  return MAX_KEY;
}
uint ha_ndbcluster::max_supported_key_parts() const 
{
  return NDB_MAX_NO_OF_ATTRIBUTES_IN_KEY;
}
uint ha_ndbcluster::max_supported_key_length() const
{
  return NDB_MAX_KEY_SIZE;
}
uint ha_ndbcluster::max_supported_key_part_length() const
{
  return NDB_MAX_KEY_SIZE;
}
bool ha_ndbcluster::low_byte_first() const
{ 
#ifdef WORDS_BIGENDIAN
  return FALSE;
#else
  return TRUE;
#endif
}
const char* ha_ndbcluster::index_type(uint key_number)
{
  switch (get_index_type(key_number)) {
  case ORDERED_INDEX:
  case UNIQUE_ORDERED_INDEX:
  case PRIMARY_KEY_ORDERED_INDEX:
    return "BTREE";
  case UNIQUE_INDEX:
  case PRIMARY_KEY_INDEX:
  default:
    return "HASH";
  }
}

uint8 ha_ndbcluster::table_cache_type()
{
  DBUG_ENTER("ha_ndbcluster::table_cache_type=HA_CACHE_TBL_ASKTRANSACT");
  DBUG_RETURN(HA_CACHE_TBL_ASKTRANSACT);
}


uint ndb_get_commitcount(THD *thd, char *dbname, char *tabname,
                         Uint64 *commit_count)
{
  char name[FN_REFLEN + 1];
  NDB_SHARE *share;
  DBUG_ENTER("ndb_get_commitcount");

  build_table_filename(name, sizeof(name) - 1,
                       dbname, tabname, "", 0);
  DBUG_PRINT("enter", ("name: %s", name));
  pthread_mutex_lock(&ndbcluster_mutex);
  if (!(share=(NDB_SHARE*) my_hash_search(&ndbcluster_open_tables,
                                          (const uchar*) name,
                                          strlen(name))))
  {
    pthread_mutex_unlock(&ndbcluster_mutex);
    DBUG_PRINT("info", ("Table %s not found in ndbcluster_open_tables", name));
    DBUG_RETURN(1);
  }
  /* ndb_share reference temporary, free below */
  share->use_count++;
  DBUG_PRINT("NDB_SHARE", ("%s temporary  use_count: %u",
                           share->key, share->use_count));
  pthread_mutex_unlock(&ndbcluster_mutex);

  pthread_mutex_lock(&share->mutex);
  if (opt_ndb_cache_check_time > 0)
  {
    if (share->commit_count != 0)
    {
      *commit_count= share->commit_count;
#ifndef DBUG_OFF
      char buff[22];
#endif
      DBUG_PRINT("info", ("Getting commit_count: %s from share",
                          llstr(share->commit_count, buff)));
      pthread_mutex_unlock(&share->mutex);
      /* ndb_share reference temporary free */
      DBUG_PRINT("NDB_SHARE", ("%s temporary free  use_count: %u",
                               share->key, share->use_count));
      free_share(&share);
      DBUG_RETURN(0);
    }
  }
  DBUG_PRINT("info", ("Get commit_count from NDB"));
  Ndb *ndb;
  if (!(ndb= check_ndb_in_thd(thd)))
    DBUG_RETURN(1);
  if (ndb->setDatabaseName(dbname))
  {
    ERR_RETURN(ndb->getNdbError());
  }
  uint lock= share->commit_count_lock;
  pthread_mutex_unlock(&share->mutex);

  struct Ndb_statistics stat;
  {
    Ndb_table_guard ndbtab_g(ndb->getDictionary(), tabname);
    if (ndbtab_g.get_table() == 0
        || ndb_get_table_statistics(thd, NULL, 
                                    FALSE, 
                                    ndb, 
                                    ndbtab_g.get_table()->getDefaultRecord(),
                                    &stat))
    {
      /* ndb_share reference temporary free */
      DBUG_PRINT("NDB_SHARE", ("%s temporary free  use_count: %u",
                               share->key, share->use_count));
      free_share(&share);
      DBUG_RETURN(1);
    }
  }

  pthread_mutex_lock(&share->mutex);
  if (share->commit_count_lock == lock)
  {
#ifndef DBUG_OFF
    char buff[22];
#endif
    DBUG_PRINT("info", ("Setting commit_count to %s",
                        llstr(stat.commit_count, buff)));
    share->commit_count= stat.commit_count;
    *commit_count= stat.commit_count;
  }
  else
  {
    DBUG_PRINT("info", ("Discarding commit_count, comit_count_lock changed"));
    *commit_count= 0;
  }
  pthread_mutex_unlock(&share->mutex);
  /* ndb_share reference temporary free */
  DBUG_PRINT("NDB_SHARE", ("%s temporary free  use_count: %u",
                           share->key, share->use_count));
  free_share(&share);
  DBUG_RETURN(0);
}


/**
  Check if a cached query can be used.

  This is done by comparing the supplied engine_data to commit_count of
  the table.

  The commit_count is either retrieved from the share for the table, where
  it has been cached by the util thread. If the util thread is not started,
  NDB has to be contacetd to retrieve the commit_count, this will introduce
  a small delay while waiting for NDB to answer.


  @param thd            thread handle
  @param full_name      concatenation of database name,
                        the null character '\\0', and the table name
  @param full_name_len  length of the full name,
                        i.e. len(dbname) + len(tablename) + 1
  @param engine_data    parameter retrieved when query was first inserted into
                        the cache. If the value of engine_data is changed,
                        all queries for this table should be invalidated.

  @retval
    TRUE  Yes, use the query from cache
  @retval
    FALSE No, don't use the cached query, and if engine_data
          has changed, all queries for this table should be invalidated

*/

static my_bool
ndbcluster_cache_retrieval_allowed(THD *thd,
                                   char *full_name, uint full_name_len,
                                   ulonglong *engine_data)
{
  Uint64 commit_count;
  char *dbname= full_name;
  char *tabname= dbname+strlen(dbname)+1;
#ifndef DBUG_OFF
  char buff[22], buff2[22];
#endif
  DBUG_ENTER("ndbcluster_cache_retrieval_allowed");
  DBUG_PRINT("enter", ("dbname: %s, tabname: %s",
                       dbname, tabname));

  if (thd_options(thd) & (OPTION_NOT_AUTOCOMMIT | OPTION_BEGIN))
  {
    /* Don't allow qc to be used if table has been previously
       modified in transaction */
    if (!check_ndb_in_thd(thd))
      DBUG_RETURN(FALSE);
   Thd_ndb *thd_ndb= get_thd_ndb(thd);
    if (!thd_ndb->changed_tables.is_empty())
    {
      NDB_SHARE* share;
      List_iterator_fast<NDB_SHARE> it(thd_ndb->changed_tables);
      while ((share= it++))
      {
        if (strcmp(share->table_name, tabname) == 0 &&
            strcmp(share->db, dbname) == 0)
        {
          DBUG_PRINT("exit", ("No, transaction has changed table"));
          DBUG_RETURN(FALSE);
        }
      }
    }
  }

  if (ndb_get_commitcount(thd, dbname, tabname, &commit_count))
  {
    *engine_data= 0; /* invalidate */
    DBUG_PRINT("exit", ("No, could not retrieve commit_count"));
    DBUG_RETURN(FALSE);
  }
  DBUG_PRINT("info", ("*engine_data: %s, commit_count: %s",
                      llstr(*engine_data, buff), llstr(commit_count, buff2)));
  if (commit_count == 0)
  {
    *engine_data= 0; /* invalidate */
    DBUG_PRINT("exit", ("No, local commit has been performed"));
    DBUG_RETURN(FALSE);
  }
  else if (*engine_data != commit_count)
  {
    *engine_data= commit_count; /* invalidate */
     DBUG_PRINT("exit", ("No, commit_count has changed"));
     DBUG_RETURN(FALSE);
   }

  DBUG_PRINT("exit", ("OK to use cache, engine_data: %s",
                      llstr(*engine_data, buff)));
  DBUG_RETURN(TRUE);
}


/**
  Register a table for use in the query cache.

  Fetch the commit_count for the table and return it in engine_data,
  this will later be used to check if the table has changed, before
  the cached query is reused.

  @param thd            thread handle
  @param full_name      concatenation of database name,
                        the null character '\\0', and the table name
  @param full_name_len  length of the full name,
                        i.e. len(dbname) + len(tablename) + 1
  @param engine_callback  function to be called before using cache on
                          this table
  @param[out] engine_data    commit_count for this table

  @retval
    TRUE  Yes, it's ok to cahce this query
  @retval
    FALSE No, don't cach the query
*/

my_bool
ha_ndbcluster::register_query_cache_table(THD *thd,
                                          char *full_name, uint full_name_len,
                                          qc_engine_callback *engine_callback,
                                          ulonglong *engine_data)
{
  Uint64 commit_count;
#ifndef DBUG_OFF
  char buff[22];
#endif
  DBUG_ENTER("ha_ndbcluster::register_query_cache_table");
  DBUG_PRINT("enter",("dbname: %s, tabname: %s",
		      m_dbname, m_tabname));

  if (thd_options(thd) & (OPTION_NOT_AUTOCOMMIT | OPTION_BEGIN))
  {
    /* Don't allow qc to be used if table has been previously
       modified in transaction */
    Thd_ndb *thd_ndb= get_thd_ndb(thd);
    if (!thd_ndb->changed_tables.is_empty())
    {
      DBUG_ASSERT(m_share);
      NDB_SHARE* share;
      List_iterator_fast<NDB_SHARE> it(thd_ndb->changed_tables);
      while ((share= it++))
      {
        if (m_share == share)
        {
          DBUG_PRINT("exit", ("No, transaction has changed table"));
          DBUG_RETURN(FALSE);
        }
      }
    }
  }

  if (ndb_get_commitcount(thd, m_dbname, m_tabname, &commit_count))
  {
    *engine_data= 0;
    DBUG_PRINT("exit", ("Error, could not get commitcount"));
    DBUG_RETURN(FALSE);
  }
  *engine_data= commit_count;
  *engine_callback= ndbcluster_cache_retrieval_allowed;
  DBUG_PRINT("exit", ("commit_count: %s", llstr(commit_count, buff)));
  DBUG_RETURN(commit_count > 0);
}


/**
  Handling the shared NDB_SHARE structure that is needed to
  provide table locking.

  It's also used for sharing data with other NDB handlers
  in the same MySQL Server. There is currently not much
  data we want to or can share.
*/

static uchar *ndbcluster_get_key(NDB_SHARE *share, size_t *length,
                                my_bool not_used __attribute__((unused)))
{
  *length= share->key_length;
  return (uchar*) share->key;
}


#ifndef DBUG_OFF

static void print_share(const char* where, NDB_SHARE* share)
{
  fprintf(DBUG_FILE,
          "%s %s.%s: use_count: %u, commit_count: %lu\n",
          where, share->db, share->table_name, share->use_count,
          (ulong) share->commit_count);
  fprintf(DBUG_FILE,
          "  - key: %s, key_length: %d\n",
          share->key, share->key_length);

  Ndb_event_data *event_data= 0;
  if (share->event_data)
    event_data= share->event_data;
  else if (share->op)
    event_data= (Ndb_event_data *) share->op->getCustomData();
  if (event_data)
  {
    fprintf(DBUG_FILE,
            "  - event_data->shadow_table: %p %s.%s\n",
            event_data->shadow_table, event_data->shadow_table->s->db.str,
            event_data->shadow_table->s->table_name.str);
  }
}


static void print_ndbcluster_open_tables()
{
  DBUG_LOCK_FILE;
  fprintf(DBUG_FILE, ">ndbcluster_open_tables\n");
  for (uint i= 0; i < ndbcluster_open_tables.records; i++)
    print_share("",
                (NDB_SHARE*)my_hash_element(&ndbcluster_open_tables, i));
  fprintf(DBUG_FILE, "<ndbcluster_open_tables\n");
  DBUG_UNLOCK_FILE;
}

#endif


#define dbug_print_open_tables()                \
  DBUG_EXECUTE("info",                          \
               print_ndbcluster_open_tables(););

#define dbug_print_share(t, s)                  \
  DBUG_LOCK_FILE;                               \
  DBUG_EXECUTE("info",                          \
               print_share((t), (s)););         \
  DBUG_UNLOCK_FILE;


/*
  For some reason a share is still around, try to salvage the situation
  by closing all cached tables. If the share still exists, there is an
  error somewhere but only report this to the error log.  Keep this
  "trailing share" but rename it since there are still references to it
  to avoid segmentation faults.  There is a risk that the memory for
  this trailing share leaks.
  
  Must be called with previous pthread_mutex_lock(&ndbcluster_mutex)
*/
int handle_trailing_share(THD *thd, NDB_SHARE *share)
{
  static ulong trailing_share_id= 0;
  DBUG_ENTER("handle_trailing_share");

  /* ndb_share reference temporary, free below */
  ++share->use_count;
  if (opt_ndb_extra_logging > 9)
    sql_print_information ("handle_trailing_share: %s use_count: %u", share->key, share->use_count);
  DBUG_PRINT("NDB_SHARE", ("%s temporary  use_count: %u",
                           share->key, share->use_count));
  pthread_mutex_unlock(&ndbcluster_mutex);

  TABLE_LIST table_list;
  bzero((char*) &table_list,sizeof(table_list));
  table_list.db= share->db;
  table_list.alias= table_list.table_name= share->table_name;
  close_cached_tables(thd, &table_list, TRUE, FALSE, FALSE);

  pthread_mutex_lock(&ndbcluster_mutex);
  /* ndb_share reference temporary free */
  DBUG_PRINT("NDB_SHARE", ("%s temporary free  use_count: %u",
                           share->key, share->use_count));
  if (!--share->use_count)
  {
    if (opt_ndb_extra_logging > 9)
      sql_print_information ("handle_trailing_share: %s use_count: %u", share->key, share->use_count);
    if (opt_ndb_extra_logging)
      sql_print_information("NDB_SHARE: trailing share "
                            "%s(connect_count: %u) "
                            "released by close_cached_tables at "
                            "connect_count: %u",
                            share->key,
                            share->connect_count,
                            g_ndb_cluster_connection->get_connect_count());
    ndbcluster_real_free_share(&share);
    DBUG_RETURN(0);
  }
  if (opt_ndb_extra_logging > 9)
    sql_print_information ("handle_trailing_share: %s use_count: %u", share->key, share->use_count);

  /*
    share still exists, if share has not been dropped by server
    release that share
  */
  if (share->state != NSS_DROPPED)
  {
    share->state= NSS_DROPPED;
    /* ndb_share reference create free */
    DBUG_PRINT("NDB_SHARE", ("%s create free  use_count: %u",
                             share->key, share->use_count));
    --share->use_count;
    if (opt_ndb_extra_logging > 9)
      sql_print_information ("handle_trailing_share: %s use_count: %u", share->key, share->use_count);

    if (share->use_count == 0)
    {
      if (opt_ndb_extra_logging)
        sql_print_information("NDB_SHARE: trailing share "
                              "%s(connect_count: %u) "
                              "released after NSS_DROPPED check "
                              "at connect_count: %u",
                              share->key,
                              share->connect_count,
                              g_ndb_cluster_connection->get_connect_count());
      ndbcluster_real_free_share(&share);
      DBUG_RETURN(0);
    }
  }

  DBUG_PRINT("info", ("NDB_SHARE: %s already exists use_count=%d, op=0x%lx.",
                      share->key, share->use_count, (long) share->op));
  /* 
     Ignore table shares only opened by util thread
   */
  if (!((share->use_count == 1) && share->util_thread))
  {
#ifdef NDB_LOG_TRAILING_SHARE_ERRORS
    sql_print_warning("NDB_SHARE: %s already exists use_count=%d."
                      " Moving away for safety, but possible memleak.",
                      share->key, share->use_count);
#endif
  }
  dbug_print_open_tables();

  /*
    Ndb share has not been released as it should
  */
#ifdef NOT_YET
  DBUG_ASSERT(FALSE);
#endif

  /*
    This is probably an error.  We can however save the situation
    at the cost of a possible mem leak, by "renaming" the share
    - First remove from hash
  */
  my_hash_delete(&ndbcluster_open_tables, (uchar*) share);

  /*
    now give it a new name, just a running number
    if space is not enough allocate some more
  */
  {
    const uint min_key_length= 10;
    if (share->key_length < min_key_length)
    {
      share->key= (char*) alloc_root(&share->mem_root, min_key_length + 1);
      share->key_length= min_key_length;
    }
    share->key_length=
      my_snprintf(share->key, min_key_length + 1, "#leak%lu",
                  trailing_share_id++);
  }
  /* Keep it for possible the future trailing free */
  my_hash_insert(&ndbcluster_open_tables, (uchar*) share);

  DBUG_RETURN(0);
}

/*
  Rename share is used during rename table.
*/
int ndbcluster_prepare_rename_share(NDB_SHARE *share, const char *new_key)
{
  /*
    allocate and set the new key, db etc
    enough space for key, db, and table_name
  */
  uint new_length= (uint) strlen(new_key);
  share->new_key= (char*) alloc_root(&share->mem_root, 2 * (new_length + 1));
  strmov(share->new_key, new_key);
  return 0;
}

int ndbcluster_undo_rename_share(THD *thd, NDB_SHARE *share)
{
  share->new_key= share->old_names;
  ndbcluster_rename_share(thd, share);
  return 0;
}

int ndbcluster_rename_share(THD *thd, NDB_SHARE *share)
{
  NDB_SHARE *tmp;
  pthread_mutex_lock(&ndbcluster_mutex);
  uint new_length= (uint) strlen(share->new_key);
  DBUG_PRINT("ndbcluster_rename_share", ("old_key: %s  old__length: %d",
                              share->key, share->key_length));
  if ((tmp= (NDB_SHARE*) my_hash_search(&ndbcluster_open_tables,
                                        (const uchar*) share->new_key,
                                        new_length)))
    handle_trailing_share(thd, tmp);

  /* remove the share from hash */
  my_hash_delete(&ndbcluster_open_tables, (uchar*) share);
  dbug_print_open_tables();

  /* save old stuff if insert should fail */
  uint old_length= share->key_length;
  char *old_key= share->key;

  share->key= share->new_key;
  share->key_length= new_length;

  if (my_hash_insert(&ndbcluster_open_tables, (uchar*) share))
  {
    // ToDo free the allocated stuff above?
    DBUG_PRINT("error", ("ndbcluster_rename_share: my_hash_insert %s failed",
                         share->key));
    share->key= old_key;
    share->key_length= old_length;
    if (my_hash_insert(&ndbcluster_open_tables, (uchar*) share))
    {
      sql_print_error("ndbcluster_rename_share: failed to recover %s", share->key);
      DBUG_PRINT("error", ("ndbcluster_rename_share: my_hash_insert %s failed",
                           share->key));
    }
    dbug_print_open_tables();
    pthread_mutex_unlock(&ndbcluster_mutex);
    return -1;
  }
  dbug_print_open_tables();

  share->db= share->key + new_length + 1;
  ha_ndbcluster::set_dbname(share->new_key, share->db);
  share->table_name= share->db + strlen(share->db) + 1;
  ha_ndbcluster::set_tabname(share->new_key, share->table_name);

  dbug_print_share("ndbcluster_rename_share:", share);
  Ndb_event_data *event_data= 0;
  if (share->event_data)
    event_data= share->event_data;
  else if (share->op)
    event_data= (Ndb_event_data *) share->op->getCustomData();
  if (event_data && event_data->shadow_table)
  {
    if (!IS_TMP_PREFIX(share->table_name))
    {
      event_data->shadow_table->s->db.str= share->db;
      event_data->shadow_table->s->db.length= strlen(share->db);
      event_data->shadow_table->s->table_name.str= share->table_name;
      event_data->shadow_table->s->table_name.length= strlen(share->table_name);
    }
    else
    {
      /**
       * we don't rename the table->s here 
       *   that is used by injector
       *   as we don't know if all events has been processed
       * This will be dropped anyway
       */
    }
  }
  /* else rename will be handled when the ALTER event comes */
  share->old_names= old_key;
  // ToDo free old_names after ALTER EVENT

  if (opt_ndb_extra_logging > 9)
    sql_print_information ("ndbcluster_rename_share: %s-%s use_count: %u", old_key, share->key, share->use_count);

  pthread_mutex_unlock(&ndbcluster_mutex);
  return 0;
}

/*
  Increase refcount on existing share.
  Always returns share and cannot fail.
*/
NDB_SHARE *ndbcluster_get_share(NDB_SHARE *share)
{
  pthread_mutex_lock(&ndbcluster_mutex);
  share->use_count++;

  dbug_print_open_tables();
  dbug_print_share("ndbcluster_get_share:", share);
  if (opt_ndb_extra_logging > 9)
    sql_print_information ("ndbcluster_get_share: %s use_count: %u", share->key, share->use_count);
  pthread_mutex_unlock(&ndbcluster_mutex);
  return share;
}


/*
  Get a share object for key

  Returns share for key, and increases the refcount on the share.

  create_if_not_exists == TRUE:
    creates share if it does not alreade exist
    returns 0 only due to out of memory, and then sets my_error

  create_if_not_exists == FALSE:
    returns 0 if share does not exist

  have_lock == TRUE, pthread_mutex_lock(&ndbcluster_mutex) already taken
*/

NDB_SHARE *ndbcluster_get_share(const char *key, TABLE *table,
                                bool create_if_not_exists,
                                bool have_lock)
{
  NDB_SHARE *share;
  uint length= (uint) strlen(key);
  DBUG_ENTER("ndbcluster_get_share");
  DBUG_PRINT("enter", ("key: '%s'", key));

  if (!have_lock)
    pthread_mutex_lock(&ndbcluster_mutex);
  if (!(share= (NDB_SHARE*) my_hash_search(&ndbcluster_open_tables,
                                           (const uchar*) key,
                                           length)))
  {
    if (!create_if_not_exists)
    {
      DBUG_PRINT("error", ("get_share: %s does not exist", key));
      if (!have_lock)
        pthread_mutex_unlock(&ndbcluster_mutex);
      DBUG_RETURN(0);
    }
    if ((share= (NDB_SHARE*) my_malloc(sizeof(*share),
                                       MYF(MY_WME | MY_ZEROFILL))))
    {
      MEM_ROOT **root_ptr=
        my_pthread_getspecific_ptr(MEM_ROOT**, THR_MALLOC);
      MEM_ROOT *old_root= *root_ptr;
      init_sql_alloc(&share->mem_root, 1024, 0);
      *root_ptr= &share->mem_root; // remember to reset before return
      share->state= NSS_INITIAL;
      /* enough space for key, db, and table_name */
      share->key= (char*) alloc_root(*root_ptr, 2 * (length + 1));
      share->key_length= length;
      strmov(share->key, key);
      if (my_hash_insert(&ndbcluster_open_tables, (uchar*) share))
      {
        free_root(&share->mem_root, MYF(0));
        my_free((uchar*) share, 0);
        *root_ptr= old_root;
        if (!have_lock)
          pthread_mutex_unlock(&ndbcluster_mutex);
        DBUG_RETURN(0);
      }
      thr_lock_init(&share->lock);
      pthread_mutex_init(&share->mutex, MY_MUTEX_INIT_FAST);
      share->commit_count= 0;
      share->commit_count_lock= 0;
      share->db= share->key + length + 1;
      ha_ndbcluster::set_dbname(key, share->db);
      share->table_name= share->db + strlen(share->db) + 1;
      ha_ndbcluster::set_tabname(key, share->table_name);
      if (ndbcluster_binlog_init_share(current_thd, share, table))
      {
        DBUG_PRINT("error", ("get_share: %s could not init share", key));
        ndbcluster_real_free_share(&share);
        *root_ptr= old_root;
        if (!have_lock)
          pthread_mutex_unlock(&ndbcluster_mutex);
        DBUG_RETURN(0);
      }
      *root_ptr= old_root;
    }
    else
    {
      DBUG_PRINT("error", ("get_share: failed to alloc share"));
      if (!have_lock)
        pthread_mutex_unlock(&ndbcluster_mutex);
      my_error(ER_OUTOFMEMORY, MYF(0), sizeof(*share));
      DBUG_RETURN(0);
    }
  }
  share->use_count++;
  if (opt_ndb_extra_logging > 9)
    sql_print_information ("ndbcluster_get_share: %s use_count: %u", share->key, share->use_count);

  dbug_print_open_tables();
  dbug_print_share("ndbcluster_get_share:", share);
  if (!have_lock)
    pthread_mutex_unlock(&ndbcluster_mutex);
  DBUG_RETURN(share);
}


void ndbcluster_real_free_share(NDB_SHARE **share)
{
  DBUG_ENTER("ndbcluster_real_free_share");
  dbug_print_share("ndbcluster_real_free_share:", *share);

  if (opt_ndb_extra_logging > 9)
    sql_print_information ("ndbcluster_real_free_share: %s use_count: %u", (*share)->key, (*share)->use_count);

  my_hash_delete(&ndbcluster_open_tables, (uchar*) *share);
  thr_lock_delete(&(*share)->lock);
  pthread_mutex_destroy(&(*share)->mutex);

#ifdef HAVE_NDB_BINLOG
  if ((*share)->m_cfn_share && (*share)->m_cfn_share->m_ex_tab && g_ndb)
  {
    NDBDICT *dict= g_ndb->getDictionary();
    dict->removeTableGlobal(*(*share)->m_cfn_share->m_ex_tab, 0);
    (*share)->m_cfn_share->m_ex_tab= 0;
  }
#endif
  (*share)->new_op= 0;
  if ((*share)->event_data)
  {
    delete (*share)->event_data;
    (*share)->event_data= 0;
  }
  free_root(&(*share)->mem_root, MYF(0));
  my_free((uchar*) *share, MYF(0));
  *share= 0;

  dbug_print_open_tables();
  DBUG_VOID_RETURN;
}


void ndbcluster_free_share(NDB_SHARE **share, bool have_lock)
{
  if (!have_lock)
    pthread_mutex_lock(&ndbcluster_mutex);
  if (!--(*share)->use_count)
  {
    if (opt_ndb_extra_logging > 9)
      sql_print_information ("ndbcluster_free_share: %s use_count: %u", (*share)->key, (*share)->use_count);
    ndbcluster_real_free_share(share);
  }
  else
  {
    if (opt_ndb_extra_logging > 9)
      sql_print_information ("ndbcluster_free_share: %s use_count: %u", (*share)->key, (*share)->use_count);
    dbug_print_open_tables();
    dbug_print_share("ndbcluster_free_share:", *share);
  }
  if (!have_lock)
    pthread_mutex_unlock(&ndbcluster_mutex);
}


struct ndb_table_statistics_row {
  Uint64 rows;
  Uint64 commits;
  Uint32 size;
  Uint64 fixed_mem;
  Uint64 var_mem;
};

int ha_ndbcluster::update_stats(THD *thd,
                                bool do_read_stat,
                                bool have_lock,
                                uint part_id)
{
  struct Ndb_statistics stat;
  Thd_ndb *thd_ndb= get_thd_ndb(thd);
  DBUG_ENTER("ha_ndbcluster::update_stats");
  if (do_read_stat || !m_share)
  {
    Ndb *ndb= thd_ndb->ndb;
    if (ndb->setDatabaseName(m_dbname))
    {
      DBUG_RETURN(my_errno= HA_ERR_OUT_OF_MEM);
    }
    if (int err= ndb_get_table_statistics(thd, this, TRUE, ndb,
                                          m_ndb_record, &stat,
                                          have_lock, part_id))
    {
      DBUG_RETURN(err);
    }
    if (m_share)
    {
      pthread_mutex_lock(&m_share->mutex);
      m_share->stat= stat;
      pthread_mutex_unlock(&m_share->mutex);
    }
  }
  else
  {
    pthread_mutex_lock(&m_share->mutex);
    stat= m_share->stat;
    pthread_mutex_unlock(&m_share->mutex);
  }
  struct Ndb_local_table_statistics *local_info= m_table_info;
  int no_uncommitted_rows_count;
  if (thd_ndb->m_error || !local_info)
    no_uncommitted_rows_count= 0;
  else
    no_uncommitted_rows_count= local_info->no_uncommitted_rows_count;
  stats.mean_rec_length= stat.row_size;
  stats.data_file_length= stat.fragment_memory;
  stats.records= stat.row_count + no_uncommitted_rows_count;
  stats.max_data_file_length= stat.fragment_extent_space;
  stats.delete_length= stat.fragment_extent_free_space;

  DBUG_PRINT("exit", ("stats.records: %d  "
                      "stat->row_count: %d  "
                      "no_uncommitted_rows_count: %d"
                      "stat->fragment_extent_space: %u  "
                      "stat->fragment_extent_free_space: %u",
                      (int)stats.records,
                      (int)stat.row_count,
                      (int)no_uncommitted_rows_count,
                      (uint)stat.fragment_extent_space,
                      (uint)stat.fragment_extent_free_space));
  DBUG_RETURN(0);
}

/* If part_id contains a legal partition id, ndbstat returns the
   partition-statistics pertaining to that partition only.
   Otherwise, it returns the table-statistics,
   which is an aggregate over all partitions of that table.
 */
static 
int
ndb_get_table_statistics(THD *thd, ha_ndbcluster* file, bool report_error, Ndb* ndb,
                         const NdbRecord *record,
                         struct Ndb_statistics * ndbstat,
                         bool have_lock,
                         uint part_id)
{
  Thd_ndb *thd_ndb= get_thd_ndb(current_thd);
  NdbTransaction* pTrans;
  NdbError error;
  int retries= 100;
  int reterr= 0;
  int retry_sleep= 30; /* 30 milliseconds */
  const char *dummyRowPtr;
  NdbOperation::GetValueSpec extraGets[8];
  Uint64 rows, commits, fixed_mem, var_mem, ext_space, free_ext_space;
  Uint32 size, fragid;
#ifndef DBUG_OFF
  char buff[22], buff2[22], buff3[22], buff4[22], buff5[22], buff6[22];
#endif
  DBUG_ENTER("ndb_get_table_statistics");

  DBUG_ASSERT(record != 0);
  
  /* We use the passed in NdbRecord just to get access to the
     table, we mask out any/all columns it may have and add
     our reads as extraGets.  This is necessary as they are
     all pseudo-columns
  */
  extraGets[0].column= NdbDictionary::Column::ROW_COUNT;
  extraGets[0].appStorage= &rows;
  extraGets[1].column= NdbDictionary::Column::COMMIT_COUNT;
  extraGets[1].appStorage= &commits;
  extraGets[2].column= NdbDictionary::Column::ROW_SIZE;
  extraGets[2].appStorage= &size;
  extraGets[3].column= NdbDictionary::Column::FRAGMENT_FIXED_MEMORY;
  extraGets[3].appStorage= &fixed_mem;
  extraGets[4].column= NdbDictionary::Column::FRAGMENT_VARSIZED_MEMORY;
  extraGets[4].appStorage= &var_mem;
  extraGets[5].column= NdbDictionary::Column::FRAGMENT_EXTENT_SPACE;
  extraGets[5].appStorage= &ext_space;
  extraGets[6].column= NdbDictionary::Column::FRAGMENT_FREE_EXTENT_SPACE;
  extraGets[6].appStorage= &free_ext_space;
  extraGets[7].column= NdbDictionary::Column::FRAGMENT;
  extraGets[7].appStorage= &fragid;

  const Uint32 codeWords= 1;
  Uint32 codeSpace[ codeWords ];
  NdbInterpretedCode code(NULL, // Table is irrelevant
                          &codeSpace[0],
                          codeWords);
  if ((code.interpret_exit_last_row() != 0) ||
      (code.finalise() != 0))
  {
    reterr= code.getNdbError().code;
    DBUG_PRINT("exit", ("failed, reterr: %u, NdbError %u(%s)", reterr,
                        error.code, error.message));
    DBUG_RETURN(reterr);
  }

  do
  {
    Uint32 count= 0;
    Uint64 sum_rows= 0;
    Uint64 sum_commits= 0;
    Uint64 sum_row_size= 0;
    Uint64 sum_mem= 0;
    Uint64 sum_ext_space= 0;
    Uint64 sum_free_ext_space= 0;
    NdbScanOperation*pOp;
    int check;

    if ((pTrans= ndb->startTransaction()) == NULL)
    {
      error= ndb->getNdbError();
      goto retry;
    }

    NdbScanOperation::ScanOptions options;
    options.optionsPresent= NdbScanOperation::ScanOptions::SO_BATCH |
                            NdbScanOperation::ScanOptions::SO_GETVALUE |
                            NdbScanOperation::ScanOptions::SO_INTERPRETED;
    /* Set batch_size=1, as we need only one row per fragment. */
    options.batch= 1;
    options.extraGetValues= &extraGets[0];
    options.numExtraGetValues= sizeof(extraGets)/sizeof(extraGets[0]); 
    options.interpretedCode= &code;

    if ((pOp= pTrans->scanTable(record, NdbOperation::LM_CommittedRead,
                                empty_mask,
                                &options,
                                sizeof(NdbScanOperation::ScanOptions))) == NULL)
    {
      error= pTrans->getNdbError();
      goto retry;
    }
    thd_ndb->m_scan_count++;
    thd_ndb->m_pruned_scan_count += (pOp->getPruned()? 1 : 0);
    
    thd_ndb->m_execute_count++;
    DBUG_PRINT("info", ("execute_count: %u", thd_ndb->m_execute_count));
    if (pTrans->execute(NdbTransaction::NoCommit,
                        NdbOperation::AbortOnError,
                        TRUE) == -1)
    {
      error= pTrans->getNdbError();
      goto retry;
    }
    
    while ((check= pOp->nextResult(&dummyRowPtr, TRUE, TRUE)) == 0)
    {
      DBUG_PRINT("info", ("nextResult rows: %d  commits: %d"
                          "fixed_mem_size %d var_mem_size %d "
                          "fragmentid %d extent_space %d free_extent_space %d",
                          (int)rows, (int)commits, (int)fixed_mem,
                          (int)var_mem, (int)fragid, (int)ext_space,
                          (int)free_ext_space));

      if ((part_id != ~(uint)0) && fragid != part_id)
      {
        continue;
      }

      sum_rows+= rows;
      sum_commits+= commits;
      if (sum_row_size < size)
        sum_row_size= size;
      sum_mem+= fixed_mem + var_mem;
      count++;
      sum_ext_space += ext_space;
      sum_free_ext_space += free_ext_space;

      if ((part_id != ~(uint)0) && fragid == part_id)
      {
        break;
      }
    }
    
    if (check == -1)
    {
      error= pOp->getNdbError();
      goto retry;
    }

    pOp->close(TRUE);

    ndb->closeTransaction(pTrans);

    ndbstat->row_count= sum_rows;
    ndbstat->commit_count= sum_commits;
    ndbstat->row_size= (ulong)sum_row_size;
    ndbstat->fragment_memory= sum_mem;
    ndbstat->fragment_extent_space= sum_ext_space;
    ndbstat->fragment_extent_free_space= sum_free_ext_space;

    DBUG_PRINT("exit", ("records: %s  commits: %s "
                        "row_size: %s  mem: %s "
                        "allocated: %s  free: %s "
                        "count: %u",
			llstr(sum_rows, buff),
                        llstr(sum_commits, buff2),
                        llstr(sum_row_size, buff3),
                        llstr(sum_mem, buff4),
                        llstr(sum_ext_space, buff5),
                        llstr(sum_free_ext_space, buff6),
                        count));

    DBUG_RETURN(0);
retry:
    if(report_error)
    {
      if (file && pTrans)
      {
        reterr= file->ndb_err(pTrans, have_lock);
      }
      else
      {
        const NdbError& tmp= error;
        ERR_PRINT(tmp);
        reterr= ndb_to_mysql_error(&tmp);
      }
    }
    else
      reterr= error.code;

    if (pTrans)
    {
      ndb->closeTransaction(pTrans);
      pTrans= NULL;
    }
    if (error.status == NdbError::TemporaryError &&
        retries-- && !thd->killed)
    {
      do_retry_sleep(retry_sleep);
      continue;
    }
    break;
  } while(1);
  DBUG_PRINT("exit", ("failed, reterr: %u, NdbError %u(%s)", reterr,
                      error.code, error.message));
  DBUG_RETURN(reterr);
}

/**
  Create a .ndb file to serve as a placeholder indicating 
  that the table with this name is a ndb table.
*/

int ha_ndbcluster::write_ndb_file(const char *name)
{
  File file;
  bool error=1;
  char path[FN_REFLEN];
  
  DBUG_ENTER("write_ndb_file");
  DBUG_PRINT("enter", ("name: %s", name));

#ifndef EMBEDDED_LIBRARY
  (void)strxnmov(path, FN_REFLEN-1, 
                 mysql_data_home,"/",name,ha_ndb_ext,NullS);
#else
  (void)strxnmov(path, FN_REFLEN-1, name,ha_ndb_ext, NullS);
#endif

  if ((file=my_create(path, CREATE_MODE,O_RDWR | O_TRUNC,MYF(MY_WME))) >= 0)
  {
    // It's an empty file
    error=0;
    my_close(file,MYF(0));
  }
  DBUG_RETURN(error);
}

#ifndef NDB_WITH_NEW_MRR_INTERFACE
bool 
ha_ndbcluster::null_value_index_search(KEY_MULTI_RANGE *ranges,
				       KEY_MULTI_RANGE *end_range,
				       HANDLER_BUFFER *buffer)
{
  DBUG_ENTER("null_value_index_search");
  KEY* key_info= table->key_info + active_index;
  KEY_MULTI_RANGE *range= ranges;
  ulong reclength= table->s->reclength;
  uchar *curr= (uchar*)buffer->buffer;
  uchar *end_of_buffer= (uchar*)buffer->buffer_end;

  /* All passed ranges whose results could fit into the 
   * buffer are examined, although some may later be
   * marked for skipping, wasting buffer space.
   */
  assert(!(range->range_flag & SKIP_RANGE));
  
  for (; range<end_range && curr+reclength <= end_of_buffer; 
       range++)
  {
    const uchar *key= range->start_key.key;
    uint key_len= range->start_key.length;
    if (check_null_in_key(key_info, key, key_len))
      DBUG_RETURN(TRUE);
    curr += reclength;
  }
  DBUG_RETURN(FALSE);
}
#endif

void ha_ndbcluster::check_read_before_write_removal()
{
  DBUG_ENTER("check_read_before_write_removal");

  /* Must have determined that rbwr is possible */
  assert(m_read_before_write_removal_possible);
  m_read_before_write_removal_used= true;

  /* Can't use on table with hidden primary key */
  assert(table_share->primary_key != MAX_KEY);

  /* Index must be unique */
  DBUG_PRINT("info", ("using index %d", active_index));
  const KEY *key= table->key_info + active_index;
  assert((key->flags & HA_NOSAME));

  DBUG_VOID_RETURN;
}

#ifndef NDB_WITH_NEW_MRR_INTERFACE
/*
  This is used to check if an ordered index scan is needed for a range in
  a multi range read.
  If a scan is not needed, we use a faster primary/unique key operation
  instead.
*/
static my_bool
read_multi_needs_scan(NDB_INDEX_TYPE cur_index_type, const KEY *key_info,
                      const KEY_MULTI_RANGE *r)
{
  if (cur_index_type == ORDERED_INDEX)
    return TRUE;
  if (cur_index_type == PRIMARY_KEY_INDEX ||
      cur_index_type == UNIQUE_INDEX)
    return FALSE;
  DBUG_ASSERT(cur_index_type == PRIMARY_KEY_ORDERED_INDEX ||
              cur_index_type == UNIQUE_ORDERED_INDEX);
  if (r->start_key.length != key_info->key_length ||
      r->start_key.flag != HA_READ_KEY_EXACT)
    return TRUE;                                // Not exact match, need scan
  if (cur_index_type == UNIQUE_ORDERED_INDEX &&
      check_null_in_key(key_info, r->start_key.key,r->start_key.length))
    return TRUE;                                // Can't use for NULL values
  return FALSE;
}

int
ha_ndbcluster::read_multi_range_first(KEY_MULTI_RANGE **found_range_p,
                                      KEY_MULTI_RANGE *ranges, 
                                      uint range_count,
                                      bool sorted, 
                                      HANDLER_BUFFER *buffer)
{
  KEY* key_info= table->key_info + active_index;
  NDB_INDEX_TYPE cur_index_type= get_index_type(active_index);
  ulong reclength= table_share->reclength;
  const NdbOperation* op;
  NdbTransaction *trans= m_thd_ndb->trans;
  int error;

  DBUG_ENTER("ha_ndbcluster::read_multi_range_first");
  DBUG_PRINT("info", ("blob fields=%d read_set=0x%x", table_share->blob_fields, table->read_set->bitmap[0]));

  /**
   * blobs and unique hash index with NULL can't be batched currently
   */
  if (uses_blob_value(table->read_set) ||
      (cur_index_type ==  UNIQUE_INDEX &&
       has_null_in_unique_index(active_index) &&
       null_value_index_search(ranges, ranges+range_count, buffer))
      || m_delete_cannot_batch || m_update_cannot_batch)
  {
    DBUG_PRINT("info", ("read_multi_range not possible, falling back to default handler implementation"));
    m_disable_multi_read= TRUE;
    DBUG_RETURN(handler::read_multi_range_first(found_range_p, 
                                                ranges, 
                                                range_count,
                                                sorted, 
                                                buffer));
  }

  /**
   * There may still be an open m_multi_cursor from the previous mrr access on this handler.
   * Close it now to free up resources for this NdbScanOperation.
   */ 
  if (unlikely((error= close_scan())))
    DBUG_RETURN(error);

  m_disable_multi_read= FALSE;

  /*
   * Copy arguments into member variables
   */
  m_multi_ranges= ranges;
  multi_range_curr= ranges;
  multi_range_end= ranges+range_count;
  multi_range_sorted= sorted;
  multi_range_buffer= buffer;

  /*
   * read multi range will read ranges as follows (if not ordered)
   *
   * input    read order
   * ======   ==========
   * pk-op 1  pk-op 1
   * pk-op 2  pk-op 2
   * range 3  range (3,5) NOTE result rows will be intermixed
   * pk-op 4  pk-op 4
   * range 5
   * pk-op 6  pk-op 6
   */   

  /*
    We first loop over all ranges, converting into primary/unique key
    operations if possible, and counting ranges that require an
    ordered index scan. If the supplied HANDLER_BUFFER is too small, we
    may also need to do only part of the multi read at once.

    Afterwards, we create the ordered index scan cursor (if needed).
  */

  DBUG_ASSERT(cur_index_type != UNDEFINED_INDEX);
  DBUG_ASSERT(m_multi_cursor==NULL);

  const NdbOperation* lastOp= trans ? trans->getLastDefinedOperation() : 0;
  const NdbOperation::LockMode lm = get_ndb_lock_mode(m_lock.type);
  uchar *row_buf= (uchar *)buffer->buffer;
  const uchar *end_of_buffer= buffer->buffer_end;
  uint num_scan_ranges= 0;
  uint i;
  bool any_real_read= FALSE;

  if (m_read_before_write_removal_possible)
    check_read_before_write_removal();
  for (i= 0; i < range_count; i++)
  {
    KEY_MULTI_RANGE *r= &ranges[i];

    part_id_range part_spec;
    if (m_use_partition_pruning)
    {
      get_partition_set(table, table->record[0], active_index, &r->start_key,
                        &part_spec);
      DBUG_PRINT("info", ("part_spec.start_part: %u  part_spec.end_part: %u",
                          part_spec.start_part, part_spec.end_part));
      /*
        If partition pruning has found no partition in set
        we can skip this scan
      */
      if (part_spec.start_part > part_spec.end_part)
      {
        /*
          We can skip this partition since the key won't fit into any
          partition
        */
        r->range_flag|= SKIP_RANGE;
        row_buf += reclength;
        continue;
      }
      if (!trans &&
          (part_spec.start_part == part_spec.end_part))
        if (unlikely(!(trans= start_transaction_part_id(part_spec.start_part,
                                                        error))))
          DBUG_RETURN(error);
    }
    r->range_flag&= ~(uint)SKIP_RANGE;

    if (read_multi_needs_scan(cur_index_type, key_info, r))
    {
      if (!trans)
      {
        // ToDo see if we can use start_transaction_key here instead
        if (!m_use_partition_pruning)
        {
          get_partition_set(table, table->record[0], active_index, &r->start_key,
                            &part_spec);
          if (part_spec.start_part == part_spec.end_part)
          {
            if (unlikely(!(trans= start_transaction_part_id(part_spec.start_part,
                                                            error))))
              DBUG_RETURN(error);
          }
          else if (unlikely(!(trans= start_transaction(error))))
            DBUG_RETURN(error);
        }
        else if (unlikely(!(trans= start_transaction(error))))
          DBUG_RETURN(error);
      }

      any_real_read= TRUE;
      DBUG_PRINT("info", ("any_real_read= TRUE"));
      
      /*
        If we reach the limit of ranges allowed in a single scan: stop
        here, send what we have so far, and continue when done with that.
      */
      if (i > NdbIndexScanOperation::MaxRangeNo)
      {
        DBUG_PRINT("info", ("Reached the limit of ranges allowed in a single"
                            "scan"));
        break;
      }

      /* Create the scan operation for the first scan range. */
      if (!m_multi_cursor)
      {
        /* Do a multi-range index scan for ranges not done by primary/unique key. */
        NdbScanOperation::ScanOptions options;
        NdbInterpretedCode code(m_table);

        options.optionsPresent=
          NdbScanOperation::ScanOptions::SO_SCANFLAGS |
          NdbScanOperation::ScanOptions::SO_PARALLEL;

        options.scan_flags= 
          NdbScanOperation::SF_ReadRangeNo |
          NdbScanOperation::SF_MultiRange;

        if (lm == NdbOperation::LM_Read)
          options.scan_flags|= NdbScanOperation::SF_KeyInfo;
        if (sorted)
          options.scan_flags|= NdbScanOperation::SF_OrderByFull;

        options.parallel= DEFAULT_PARALLELISM;

        NdbOperation::GetValueSpec gets[2];
        if (table_share->primary_key == MAX_KEY)
          get_hidden_fields_scan(&options, gets);

        if (m_cond && m_cond->generate_scan_filter(&code, &options))
          ERR_RETURN(code.getNdbError());

        /* Define scan */
        NdbIndexScanOperation *scanOp= trans->scanIndex
          (m_index[active_index].ndb_record_key,
           m_ndb_record, 
           lm,
           (uchar *)(table->read_set->bitmap),
           NULL, /* All bounds specified below */
           &options,
           sizeof(NdbScanOperation::ScanOptions));

        if (!scanOp)
          ERR_RETURN(trans->getNdbError());

        m_multi_cursor= scanOp;

        /*
          We do not get_blob_values() here, as when using blobs we always
          fallback to non-batched multi range read (see if statement at
          top of this function).
        */

        /* We set m_next_row=0 to say that no row was fetched from the scan yet. */
        m_next_row= 0;
      }

      Ndb::PartitionSpec ndbPartitionSpec;
      const Ndb::PartitionSpec* ndbPartSpecPtr= NULL;

      /* If this table uses user-defined partitioning, use MySQLD provided
       * partition info as pruning info
       * Otherwise, scan range pruning is performed automatically by
       * NDBAPI based on distribution key values.
       */
      if (m_use_partition_pruning && 
          m_user_defined_partitioning &&
          (part_spec.start_part == part_spec.end_part))
      {
        DBUG_PRINT("info", ("Range on user-def-partitioned table can be pruned to part %u",
                            part_spec.start_part));
        ndbPartitionSpec.type= Ndb::PartitionSpec::PS_USER_DEFINED;
        ndbPartitionSpec.UserDefined.partitionId= part_spec.start_part;
        ndbPartSpecPtr= &ndbPartitionSpec;
      }

      /* Include this range in the ordered index scan. */
      NdbIndexScanOperation::IndexBound bound;
      compute_index_bounds(bound, key_info, &r->start_key, &r->end_key);
      bound.range_no= i;

      if (m_multi_cursor->setBound(m_index[active_index].ndb_record_key,
                                   bound,
                                   ndbPartSpecPtr, // Only for user-def tables
                                   sizeof(Ndb::PartitionSpec)))
      {
        ERR_RETURN(trans->getNdbError());
      }

      r->range_flag&= ~(uint)UNIQUE_RANGE;
      num_scan_ranges++;
    }
    else
    {
      if (!trans)
      {
        DBUG_ASSERT(active_index != MAX_KEY);
        if (unlikely(!(trans= start_transaction_key(active_index,
                                                    r->start_key.key,
                                                    error))))
          DBUG_RETURN(error);
      }
      /*
        Convert to primary/unique key operation.

        If there is not enough buffer for reading the row: stop here, send
        what we have so far, and continue when done with that.
      */
      if (row_buf + reclength > end_of_buffer)
        break;

      if (m_read_before_write_removal_used)
      {
        r->range_flag|= READ_KEY_FROM_RANGE;
        continue;
      }
      else
      {
        any_real_read= TRUE;
        DBUG_PRINT("info", ("m_read_before_write_removal_used == FALSE, "
                            "any_real_read= TRUE"));
      }
      r->range_flag|= UNIQUE_RANGE;

      Uint32 partitionId;
      Uint32* ppartitionId = NULL;

      if (m_user_defined_partitioning &&
          (cur_index_type == PRIMARY_KEY_ORDERED_INDEX ||
           cur_index_type == PRIMARY_KEY_INDEX))
      {
        partitionId=part_spec.start_part;
        ppartitionId=&partitionId;
      }

      DBUG_PRINT("info", ("Generating Pk/Unique key read for range %u",
                          i));
      if (!(op= pk_unique_index_read_key(active_index,
                                         r->start_key.key,
                                         row_buf, lm,
                                         ppartitionId)))
        ERR_RETURN(trans->getNdbError());

      row_buf+= reclength;
    }
  }
  DBUG_ASSERT(i > 0 || i == range_count);       // Require progress
  m_multi_range_defined_end= ranges + i;

  buffer->end_of_used_area= row_buf;

  if (m_multi_cursor)
  {
    DBUG_PRINT("info", ("Is MRR scan pruned to 1 partition? :%u",
                        m_multi_cursor->getPruned()));
    m_thd_ndb->m_scan_count++;
    m_thd_ndb->m_pruned_scan_count += (m_multi_cursor->getPruned()? 1 : 0);
  };

  if (any_real_read)
  {
    /* Get pointer to first range key operation (not scans) */
    const NdbOperation* rangeOp= lastOp ? lastOp->next() : 
      trans->getFirstDefinedOperation();
    
    DBUG_PRINT("info", ("Executing reads"));

    if (execute_no_commit_ie(m_thd_ndb, trans) == 0)
    {
      m_multi_range_result_ptr= buffer->buffer;
      
      /* We must check the result of any primary or unique key
       * ranges now, as these operations may be invalidated by 
       * further execute+releaseOperations calls on this transaction by 
       * different handler objects.
       */
      KEY_MULTI_RANGE* rangeInfo= multi_range_curr;
      
      for (;rangeInfo < m_multi_range_defined_end; rangeInfo++)
      {
        DBUG_PRINT("info", ("range flag is %u", rangeInfo->range_flag));
        if (rangeInfo->range_flag & SKIP_RANGE)
          continue; 
        
        if ((rangeInfo->range_flag & UNIQUE_RANGE) &&
            (!(rangeInfo->range_flag & READ_KEY_FROM_RANGE)))
        {
          assert(rangeOp != NULL);
          if (rangeOp->getNdbError().code == 0)
          {
            /* Successful read, results are in buffer.
             */
            rangeInfo->range_flag &= ~(uint)EMPTY_RANGE;
            
            DBUG_PRINT("info", ("Unique range op has result"));
          }
          else
          {
            NdbError err= rangeOp->getNdbError();
            
            if (err.classification !=
                NdbError::NoDataFound)
              DBUG_RETURN(ndb_err(trans));
            
            DBUG_PRINT("info", ("Unique range op has no result"));
            /* Indicate to read_multi_range_next that this
             * result is empty
             */
            rangeInfo->range_flag |= EMPTY_RANGE;
          }
          
          /* Move to next completed operation */
          rangeOp= trans->getNextCompletedOperation(rangeOp);
        }
        
        /* For scan ranges, do nothing here */
      }
    }
    else
      ERR_RETURN(trans->getNdbError());
  }
  
  DBUG_RETURN(read_multi_range_next(found_range_p));
}

int
ha_ndbcluster::read_multi_range_next(KEY_MULTI_RANGE ** multi_range_found_p)
{
  DBUG_ENTER("ha_ndbcluster::read_multi_range_next");
  if (m_disable_multi_read)
  {
    DBUG_RETURN(handler::read_multi_range_next(multi_range_found_p));
  }

  const ulong reclength= table_share->reclength;

  while (multi_range_curr < m_multi_range_defined_end)
  {
    if (multi_range_curr->range_flag & SKIP_RANGE)
    {
      /* Nothing in this range, move to next one, skipping a buffer
       'slot'
      */
      m_multi_range_result_ptr += reclength;
      multi_range_curr++;
    }
    else if (multi_range_curr->range_flag & READ_KEY_FROM_RANGE)
    {
      DBUG_PRINT("info", ("using read before write removal optimisation"));
      KEY* key_info= table->key_info + active_index;
      key_restore(table->record[0], (uchar*)multi_range_curr->start_key.key,
                  key_info, key_info->key_length);
      table->status= 0;
      multi_range_curr++;
      DBUG_RETURN(0);
    }
    else if (multi_range_curr->range_flag & UNIQUE_RANGE)
    {
      /*
        Move to next range; we can have at most one record from a unique range.
      */
      KEY_MULTI_RANGE *old_multi_range_curr= multi_range_curr;
      multi_range_curr= old_multi_range_curr + 1;
      /*
        Clear m_active_cursor; it is used as a flag in update_row() /
        delete_row() to know whether the current tuple is from a scan
        or pk operation.
      */
      m_active_cursor= NULL;
      const uchar *src_row= m_multi_range_result_ptr;
      m_multi_range_result_ptr= src_row + table_share->reclength;

      if (!(old_multi_range_curr->range_flag & EMPTY_RANGE))
      {
        *multi_range_found_p= old_multi_range_curr;
        memcpy(table->record[0], src_row, table_share->reclength);
        DBUG_RETURN(0);
      }

      /* No row found, so fall through to try the next range. */
    }
    else
    {
      /* An index scan range. */
      {
        int res;
        if ((res= read_multi_range_fetch_next()) != 0)
          DBUG_RETURN(res);
      }
      if (!m_next_row)
      {
        /*
          The whole scan is done, and the cursor has been closed.
          So nothing more for this range. Move to next.
        */
        multi_range_curr++;
      }
      else
      {
        int current_range_no= m_current_range_no;
        int expected_range_no;
        /*
          For a sorted index scan, we will receive rows in increasing range_no
          order, so we can return ranges in order, pausing when range_no
          indicate that the currently processed range (multi_range_curr) is
          done.

          But for unsorted scan, we may receive a high range_no from one
          fragment followed by a low range_no from another fragment. So we
          need to process all index scan ranges together.
        */
        if (!multi_range_sorted ||
            (expected_range_no= multi_range_curr - m_multi_ranges)
                == current_range_no)
        {
          *multi_range_found_p= m_multi_ranges + current_range_no;
          /* Copy out data from the new row. */
          unpack_record(table->record[0], m_next_row);
          table->status= 0;
          /*
            Mark that we have used this row, so we need to fetch a new
            one on the next call.
          */
          m_next_row= 0;
          /*
            Set m_active_cursor; it is used as a flag in update_row() /
            delete_row() to know whether the current tuple is from a scan or
            pk operation.
          */
          m_active_cursor= m_multi_cursor;

          DBUG_RETURN(0);
        }
        else if (current_range_no > expected_range_no)
        {
          /* Nothing more in scan for this range. Move to next. */
          multi_range_curr++;
        }
        else
        {
          /*
            Should not happen. Ranges should be returned from NDB API in
            the order we requested them.
          */
          DBUG_ASSERT(0);
          multi_range_curr++;                     // Attempt to carry on
        }
      }
    }
  }

  if (multi_range_curr == multi_range_end)
  {
    DBUG_RETURN(HA_ERR_END_OF_FILE);
  }

  /*
    Read remaining ranges
  */
  DBUG_RETURN(read_multi_range_first(multi_range_found_p, 
                                     multi_range_curr,
                                     multi_range_end - multi_range_curr, 
                                     multi_range_sorted,
                                     multi_range_buffer));
}

/*
  Fetch next row from the ordered index cursor in multi range scan.

  We keep the next row in m_next_row, and the range_no of the
  next row in m_current_range_no. This is used in sorted index scan
  to correctly interleave rows from primary/unique key operations with
  rows from the scan.
*/
int
ha_ndbcluster::read_multi_range_fetch_next()
{
  NdbIndexScanOperation *cursor= (NdbIndexScanOperation *)m_multi_cursor;

  if (!cursor)
    return 0;                                   // Scan already done.

  if (!m_next_row)
  {
    int res= fetch_next(cursor);
    if (res == 0)
    {
      m_current_range_no= cursor->get_range_no();
    }
    else if (res == 1)
    {
      /* We have fetched the last row from the scan. */
      cursor->close(FALSE, TRUE);
      m_active_cursor= 0;
      m_multi_cursor= 0;
      m_next_row= 0;
      return 0;
    }
    else
    {
      /* An error. */
      return res;
    }
  }
  return 0;
}
#endif

/**
  @param[in] comment  table comment defined by user

  @return
    table comment + additional
*/
char*
ha_ndbcluster::update_table_comment(
                                /* out: table comment + additional */
        const char*     comment)/* in:  table comment defined by user */
{
  THD *thd= current_thd;
  uint length= strlen(comment);
  if (length > 64000 - 3)
  {
    return((char*)comment); /* string too long */
  }

  Ndb* ndb;
  if (!(ndb= get_ndb(thd)))
  {
    return((char*)comment);
  }

  if (ndb->setDatabaseName(m_dbname))
  {
    return((char*)comment);
  }
  const NDBTAB* tab= m_table;
  DBUG_ASSERT(tab != NULL);

  char *str;
  const char *fmt="%s%snumber_of_replicas: %d";
  const unsigned fmt_len_plus_extra= length + strlen(fmt);
  if ((str= (char*) my_malloc(fmt_len_plus_extra, MYF(0))) == NULL)
  {
    sql_print_error("ha_ndbcluster::update_table_comment: "
                    "my_malloc(%u) failed", (unsigned int)fmt_len_plus_extra);
    return (char*)comment;
  }

  my_snprintf(str,fmt_len_plus_extra,fmt,comment,
              length > 0 ? " ":"",
              tab->getReplicaCount());
  return str;
}


/**
  Utility thread main loop.
*/
pthread_handler_t ndb_util_thread_func(void *arg __attribute__((unused)))
{
  THD *thd; /* needs to be first for thread_stack */
  struct timespec abstime;
  Thd_ndb *thd_ndb= NULL;
  uint share_list_size= 0;
  NDB_SHARE **share_list= NULL;

  my_thread_init();
  DBUG_ENTER("ndb_util_thread");
  DBUG_PRINT("enter", ("cache_check_time: %lu", opt_ndb_cache_check_time));
 
   pthread_mutex_lock(&LOCK_ndb_util_thread);

  thd= new THD; /* note that contructor of THD uses DBUG_ */
  if (thd == NULL)
  {
    my_errno= HA_ERR_OUT_OF_MEM;
    DBUG_RETURN(NULL);
  }
  THD_CHECK_SENTRY(thd);
  pthread_detach_this_thread();
  ndb_util_thread= pthread_self();

  thd->thread_stack= (char*)&thd; /* remember where our stack is */
  if (thd->store_globals())
    goto ndb_util_thread_fail;
  lex_start(thd);
  thd->init_for_queries();
  thd_set_command(thd, COM_DAEMON);
#ifndef NDB_THD_HAS_NO_VERSION
  thd->version=refresh_version;
#endif
  thd->client_capabilities = 0;
  thd->security_ctx->skip_grants();
  my_net_init(&thd->net, 0);

  CHARSET_INFO *charset_connection;
  charset_connection= get_charset_by_csname("utf8",
                                            MY_CS_PRIMARY, MYF(MY_WME));
  thd->variables.character_set_client= charset_connection;
  thd->variables.character_set_results= charset_connection;
  thd->variables.collation_connection= charset_connection;
  thd->update_charset();

  /* Signal successful initialization */
  ndb_util_thread_running= 1;
  pthread_cond_signal(&COND_ndb_util_ready);
  pthread_mutex_unlock(&LOCK_ndb_util_thread);

  /*
    wait for mysql server to start
  */
  mysql_mutex_lock(&LOCK_server_started);
  while (!mysqld_server_started)
  {
    set_timespec(abstime, 1);
    mysql_cond_timedwait(&COND_server_started, &LOCK_server_started,
                         &abstime);
    if (ndbcluster_terminating)
    {
      mysql_mutex_unlock(&LOCK_server_started);
      pthread_mutex_lock(&LOCK_ndb_util_thread);
      goto ndb_util_thread_end;
    }
  }
  mysql_mutex_unlock(&LOCK_server_started);

  /*
    Wait for cluster to start
  */
  pthread_mutex_lock(&LOCK_ndb_util_thread);
  while (!g_ndb_status.cluster_node_id && (ndbcluster_hton->slot != ~(uint)0))
  {
    /* ndb not connected yet */
    pthread_cond_wait(&COND_ndb_util_thread, &LOCK_ndb_util_thread);
    if (ndbcluster_terminating)
      goto ndb_util_thread_end;
  }
  pthread_mutex_unlock(&LOCK_ndb_util_thread);

  /* Get thd_ndb for this thread */
  if (!(thd_ndb= Thd_ndb::seize(thd)))
  {
    sql_print_error("Could not allocate Thd_ndb object");
    pthread_mutex_lock(&LOCK_ndb_util_thread);
    goto ndb_util_thread_end;
  }
  thd_set_thd_ndb(thd, thd_ndb);
  thd_ndb->options|= TNO_NO_LOG_SCHEMA_OP;

  if (opt_ndb_extra_logging && ndb_binlog_running)
    sql_print_information("NDB Binlog: Ndb tables initially read only.");

  set_timespec(abstime, 0);
  for (;;)
  {
    pthread_mutex_lock(&LOCK_ndb_util_thread);
    if (!ndbcluster_terminating)
      pthread_cond_timedwait(&COND_ndb_util_thread,
                             &LOCK_ndb_util_thread,
                             &abstime);
    if (ndbcluster_terminating) /* Shutting down server */
      goto ndb_util_thread_end;
    pthread_mutex_unlock(&LOCK_ndb_util_thread);
#ifdef NDB_EXTRA_DEBUG_UTIL_THREAD
    DBUG_PRINT("ndb_util_thread", ("Started, cache_check_time: %lu",
                                   opt_ndb_cache_check_time));
#endif

    /*
      Check if the Ndb object in thd_ndb is still valid(it will be
      invalid if connection to cluster has been lost) and recycle
      it if necessary.
    */
    if (!check_ndb_in_thd(thd, false))
    {
      set_timespec(abstime, 1);
      continue;
    }

    /*
      Regularly give the ndb_binlog component chance to set it self up
      i.e at first start it needs to create the ndb_* system tables
      and setup event operations on those. In case of lost connection
      to cluster, the ndb_* system tables are hopefully still there
      but the event operations need to be recreated.
    */
    if (!ndb_binlog_setup(thd))
    {
      /* Failed to setup binlog, try again in 1 second */
      set_timespec(abstime, 1);
      continue;
    }

    if (opt_ndb_cache_check_time == 0)
    {
      /* Wake up in 1 second to check if value has changed */
      set_timespec(abstime, 1);
      continue;
    }

    /* Lock mutex and fill list with pointers to all open tables */
    NDB_SHARE *share;
    pthread_mutex_lock(&ndbcluster_mutex);
    uint i, open_count, record_count= ndbcluster_open_tables.records;
    if (share_list_size < record_count)
    {
      NDB_SHARE ** new_share_list= new NDB_SHARE * [record_count];
      if (!new_share_list)
      {
        sql_print_warning("ndb util thread: malloc failure, "
                          "query cache not maintained properly");
        pthread_mutex_unlock(&ndbcluster_mutex);
        goto next;                               // At least do not crash
      }
      delete [] share_list;
      share_list_size= record_count;
      share_list= new_share_list;
    }
    for (i= 0, open_count= 0; i < record_count; i++)
    {
      share= (NDB_SHARE *)my_hash_element(&ndbcluster_open_tables, i);
      if ((share->use_count - (int) (share->op != 0) - (int) (share->op != 0))
          <= 0)
        continue; // injector thread is the only user, skip statistics
      /* ndb_share reference temporary, free below */
      share->use_count++; /* Make sure the table can't be closed */
      share->util_thread= true;
      DBUG_PRINT("NDB_SHARE", ("%s temporary  use_count: %u",
                               share->key, share->use_count));
      DBUG_PRINT("ndb_util_thread",
                 ("Found open table[%d]: %s, use_count: %d",
                  i, share->table_name, share->use_count));

      /* Store pointer to table */
      share_list[open_count++]= share;
    }
    pthread_mutex_unlock(&ndbcluster_mutex);

    /* Iterate through the open files list */
    for (i= 0; i < open_count; i++)
    {
      share= share_list[i];
      if ((share->use_count - (int) (share->op != 0) - (int) (share->op != 0))
          <= 1)
      {
        /*
          Util thread and injector thread is the only user, skip statistics
	*/
        /* ndb_share reference temporary free */
        DBUG_PRINT("NDB_SHARE", ("%s temporary free  use_count: %u",
                                 share->key, share->use_count));
        
        pthread_mutex_lock(&ndbcluster_mutex);
        share->util_thread= false;
        free_share(&share, true);
        pthread_mutex_unlock(&ndbcluster_mutex);
        continue;
      }
      DBUG_PRINT("ndb_util_thread",
                 ("Fetching commit count for: %s", share->key));

      struct Ndb_statistics stat;
      uint lock;
      pthread_mutex_lock(&share->mutex);
      lock= share->commit_count_lock;
      pthread_mutex_unlock(&share->mutex);
      {
        /* Contact NDB to get commit count for table */
        Ndb* ndb= thd_ndb->ndb;
        if (ndb->setDatabaseName(share->db))
        {
          goto loop_next;
        }
        Ndb_table_guard ndbtab_g(ndb->getDictionary(), share->table_name);
        if (ndbtab_g.get_table() &&
            ndb_get_table_statistics(thd, NULL, FALSE, ndb,
                                     ndbtab_g.get_table()->getDefaultRecord(), 
                                     &stat) == 0)
        {
#ifndef DBUG_OFF
          char buff[22], buff2[22];
#endif
          DBUG_PRINT("info",
                     ("Table: %s  commit_count: %s  rows: %s",
                      share->key,
                      llstr(stat.commit_count, buff),
                      llstr(stat.row_count, buff2)));
        }
        else
        {
          DBUG_PRINT("ndb_util_thread",
                     ("Error: Could not get commit count for table %s",
                      share->key));
          stat.commit_count= 0;
        }
      }
  loop_next:
      pthread_mutex_lock(&share->mutex);
      if (share->commit_count_lock == lock)
        share->commit_count= stat.commit_count;
      pthread_mutex_unlock(&share->mutex);

      /* ndb_share reference temporary free */
      DBUG_PRINT("NDB_SHARE", ("%s temporary free  use_count: %u",
                               share->key, share->use_count));
      pthread_mutex_lock(&ndbcluster_mutex);
      share->util_thread= false;
      free_share(&share, true);
      pthread_mutex_unlock(&ndbcluster_mutex);
    }
next:
    /* Calculate new time to wake up */
    set_timespec_nsec(abstime, opt_ndb_cache_check_time * 1000000ULL);
  }

  pthread_mutex_lock(&LOCK_ndb_util_thread);

ndb_util_thread_end:
  net_end(&thd->net);
ndb_util_thread_fail:
  if (share_list)
    delete [] share_list;
  if (thd_ndb)
  {
    Thd_ndb::release(thd_ndb);
    thd_set_thd_ndb(thd, NULL);
  }
  thd->cleanup();
  delete thd;
  
  /* signal termination */
  ndb_util_thread_running= 0;
  pthread_cond_signal(&COND_ndb_util_ready);
  pthread_mutex_unlock(&LOCK_ndb_util_thread);
  DBUG_PRINT("exit", ("ndb_util_thread"));

  DBUG_LEAVE;                               // Must match DBUG_ENTER()
  my_thread_end();
  pthread_exit(0);
  return NULL;                              // Avoid compiler warnings
}

/*
  Condition pushdown
*/
/**
  Push a condition to ndbcluster storage engine for evaluation 
  during table   and index scans. The conditions will be stored on a stack
  for possibly storing several conditions. The stack can be popped
  by calling cond_pop, handler::extra(HA_EXTRA_RESET) (handler::reset())
  will clear the stack.
  The current implementation supports arbitrary AND/OR nested conditions
  with comparisons between columns and constants (including constant
  expressions and function calls) and the following comparison operators:
  =, !=, >, >=, <, <=, "is null", and "is not null".
  
  @retval
    NULL The condition was supported and will be evaluated for each 
         row found during the scan
  @retval
    cond The condition was not supported and all rows will be returned from
         the scan for evaluation (and thus not saved on stack)
*/
const 
Item* 
ha_ndbcluster::cond_push(const Item *cond) 
{ 
  DBUG_ENTER("cond_push");

  if (cond->used_tables() & ~table->map)
  {
    /**
     * 'cond' refers fields from other tables, or other instances 
     * of this table, -> reject it.
     * (Optimizer need to have a better understanding of what is 
     *  pushable by each handler.)
     */
    DBUG_EXECUTE("where",print_where((Item *)cond, "Rejected cond_push", QT_ORDINARY););
    DBUG_RETURN(cond);
  }
  if (!m_cond) 
    m_cond= new ha_ndbcluster_cond;
  if (!m_cond)
  {
    my_errno= HA_ERR_OUT_OF_MEM;
    DBUG_RETURN(cond);
  }
  DBUG_EXECUTE("where",print_where((Item *)cond, m_tabname, QT_ORDINARY););
  DBUG_RETURN(m_cond->cond_push(cond, table, (NDBTAB *)m_table));
}

/**
  Pop the top condition from the condition stack of the handler instance.
*/
void 
ha_ndbcluster::cond_pop() 
{ 
  if (m_cond)
    m_cond->cond_pop();
}


/*
  Implements the SHOW NDB STATUS command.
*/
bool
ndbcluster_show_status(handlerton *hton, THD* thd, stat_print_fn *stat_print,
                       enum ha_stat_type stat_type)
{
  char name[16];
  char buf[IO_SIZE];
  uint buflen;
  DBUG_ENTER("ndbcluster_show_status");
  
  if (stat_type != HA_ENGINE_STATUS)
  {
    DBUG_RETURN(FALSE);
  }

  Ndb* ndb= check_ndb_in_thd(thd);
  Thd_ndb *thd_ndb= get_thd_ndb(thd);
  struct st_ndb_status ns;
  if (ndb)
    update_status_variables(thd_ndb, &ns, thd_ndb->connection);
  else
    update_status_variables(NULL, &ns, g_ndb_cluster_connection);

  buflen=
    my_snprintf(buf, sizeof(buf),
                "cluster_node_id=%ld, "
                "connected_host=%s, "
                "connected_port=%ld, "
                "number_of_data_nodes=%ld, "
                "number_of_ready_data_nodes=%ld, "
                "connect_count=%ld",
                ns.cluster_node_id,
                ns.connected_host,
                ns.connected_port,
                ns.number_of_data_nodes,
                ns.number_of_ready_data_nodes,
                ns.connect_count);
  if (stat_print(thd, ndbcluster_hton_name, ndbcluster_hton_name_length,
                 STRING_WITH_LEN("connection"), buf, buflen))
    DBUG_RETURN(TRUE);

  for (int i= 0; i < MAX_NDB_NODES; i++)
  {
    if (ns.transaction_hint_count[i] > 0 ||
        ns.transaction_no_hint_count[i] > 0)
    {
      uint namelen= my_snprintf(name, sizeof(name), "node[%d]", i);
      buflen= my_snprintf(buf, sizeof(buf),
                          "transaction_hint=%ld, transaction_no_hint=%ld",
                          ns.transaction_hint_count[i],
                          ns.transaction_no_hint_count[i]);
      if (stat_print(thd, ndbcluster_hton_name, ndbcluster_hton_name_length,
                     name, namelen, buf, buflen))
        DBUG_RETURN(TRUE);
    }
  }

  if (ndb)
  {
    Ndb::Free_list_usage tmp;
    tmp.m_name= 0;
    while (ndb->get_free_list_usage(&tmp))
    {
      buflen=
        my_snprintf(buf, sizeof(buf),
                  "created=%u, free=%u, sizeof=%u",
                  tmp.m_created, tmp.m_free, tmp.m_sizeof);
      if (stat_print(thd, ndbcluster_hton_name, ndbcluster_hton_name_length,
                     tmp.m_name, strlen(tmp.m_name), buf, buflen))
        DBUG_RETURN(TRUE);
    }
  }
  ndbcluster_show_status_binlog(thd, stat_print, stat_type);

  DBUG_RETURN(FALSE);
}


int ha_ndbcluster::get_default_no_partitions(HA_CREATE_INFO *create_info)
{
  if (unlikely(g_ndb_cluster_connection->get_no_ready() <= 0))
  {
err:
    my_error(HA_ERR_NO_CONNECTION, MYF(0));
    return -1;
  }

  THD* thd = current_thd;
  if (thd == 0)
    goto err;
  Thd_ndb * thd_ndb = get_thd_ndb(thd);
  if (thd_ndb == 0)
    goto err;

  ha_rows max_rows, min_rows;
  if (create_info)
  {
    max_rows= create_info->max_rows;
    min_rows= create_info->min_rows;
  }
  else
  {
    max_rows= table_share->max_rows;
    min_rows= table_share->min_rows;
  }
  uint no_fragments= get_no_fragments(max_rows >= min_rows ?
                                      max_rows : min_rows);
  uint reported_frags;
  adjusted_frag_count(thd_ndb->ndb,
                      no_fragments,
                      reported_frags);
  return reported_frags;
}

uint32 ha_ndbcluster::calculate_key_hash_value(Field **field_array)
{
  Uint32 hash_value;
  struct Ndb::Key_part_ptr key_data[MAX_REF_PARTS];
  struct Ndb::Key_part_ptr *key_data_ptr= &key_data[0];
  Uint32 i= 0;
  int ret_val;
  Uint64 tmp[(MAX_KEY_SIZE_IN_WORDS*MAX_XFRM_MULTIPLY) >> 1];
  void *buf= (void*)&tmp[0];
  Ndb *ndb= m_thd_ndb->ndb;
  DBUG_ENTER("ha_ndbcluster::calculate_key_hash_value");

  do
  {
    Field *field= *field_array;
    uint len= field->data_length();
    DBUG_ASSERT(!field->is_real_null());
    if (field->real_type() == MYSQL_TYPE_VARCHAR)
      len+= ((Field_varstring*)field)->length_bytes;
    key_data[i].ptr= field->ptr;
    key_data[i++].len= len;
  } while (*(++field_array));
  key_data[i].ptr= 0;
  if ((ret_val= ndb->computeHash(&hash_value, m_table,
                                 key_data_ptr, buf, sizeof(tmp))))
  {
    DBUG_PRINT("info", ("ret_val = %d", ret_val));
    DBUG_ASSERT(FALSE);
    abort();
  }
  DBUG_RETURN(hash_value);
}


/*
  Set-up auto-partitioning for NDB Cluster

  SYNOPSIS
    set_auto_partitions()
    part_info                  Partition info struct to set-up
 
  RETURN VALUE
    NONE

  DESCRIPTION
    Set-up auto partitioning scheme for tables that didn't define any
    partitioning. We'll use PARTITION BY KEY() in this case which
    translates into partition by primary key if a primary key exists
    and partition by hidden key otherwise.
*/

enum ndb_distribution_enum {
  NDB_DISTRIBUTION_KEYHASH= 0,
  NDB_DISTRIBUTION_LINHASH= 1
};
static const char* distribution_names[]= { "KEYHASH", "LINHASH", NullS };
static ulong opt_ndb_distribution;
static TYPELIB distribution_typelib= {
  array_elements(distribution_names) - 1,
  "",
  distribution_names,
  NULL
};
static MYSQL_SYSVAR_ENUM(
  distribution,                      /* name */
  opt_ndb_distribution,              /* var */
  PLUGIN_VAR_RQCMDARG,
  "Default distribution for new tables in ndb",
  NULL,                              /* check func. */
  NULL,                              /* update func. */
  NDB_DISTRIBUTION_KEYHASH,          /* default */
  &distribution_typelib              /* typelib */
);


void ha_ndbcluster::set_auto_partitions(partition_info *part_info)
{
  DBUG_ENTER("ha_ndbcluster::set_auto_partitions");
  part_info->list_of_part_fields= TRUE;
  part_info->part_type= HASH_PARTITION;
  switch (opt_ndb_distribution)
  {
  case NDB_DISTRIBUTION_KEYHASH:
    part_info->linear_hash_ind= FALSE;
    break;
  case NDB_DISTRIBUTION_LINHASH:
    part_info->linear_hash_ind= TRUE;
    break;
  default:
    DBUG_ASSERT(false);
    break;
  }
  DBUG_VOID_RETURN;
}


int
ha_ndbcluster::set_range_data(const partition_info *part_info,
                              NdbDictionary::Table& ndbtab) const
{
  const uint num_parts = partition_info_num_parts(part_info);
  int error= 0;
  bool unsigned_flag= part_info->part_expr->unsigned_flag;
  DBUG_ENTER("set_range_data");

  int32 *range_data= (int32*)my_malloc(num_parts*sizeof(int32), MYF(0));
  if (!range_data)
  {
    mem_alloc_error(num_parts*sizeof(int32));
    DBUG_RETURN(1);
  }
  for (uint i= 0; i < num_parts; i++)
  {
    longlong range_val= part_info->range_int_array[i];
    if (unsigned_flag)
      range_val-= 0x8000000000000000ULL;
    if (range_val < INT_MIN32 || range_val >= INT_MAX32)
    {
      if ((i != num_parts - 1) ||
          (range_val != LONGLONG_MAX))
      {
        my_error(ER_LIMITED_PART_RANGE, MYF(0), "NDB");
        error= 1;
        goto error;
      }
      range_val= INT_MAX32;
    }
    range_data[i]= (int32)range_val;
  }
  ndbtab.setRangeListData(range_data, num_parts);
error:
  my_free((char*)range_data, MYF(0));
  DBUG_RETURN(error);
}


int
ha_ndbcluster::set_list_data(const partition_info *part_info,
                             NdbDictionary::Table& ndbtab) const
{
  const uint num_list_values = partition_info_num_list_values(part_info);
  int32 *list_data= (int32*)my_malloc(num_list_values*2*sizeof(int32), MYF(0));
  int error= 0;
  bool unsigned_flag= part_info->part_expr->unsigned_flag;
  DBUG_ENTER("set_list_data");

  if (!list_data)
  {
    mem_alloc_error(num_list_values*2*sizeof(int32));
    DBUG_RETURN(1);
  }
  for (uint i= 0; i < num_list_values; i++)
  {
    LIST_PART_ENTRY *list_entry= &part_info->list_array[i];
    longlong list_val= list_entry->list_value;
    if (unsigned_flag)
      list_val-= 0x8000000000000000ULL;
    if (list_val < INT_MIN32 || list_val > INT_MAX32)
    {
      my_error(ER_LIMITED_PART_RANGE, MYF(0), "NDB");
      error= 1;
      goto error;
    }
    list_data[2*i]= (int32)list_val;
    list_data[2*i+1]= list_entry->partition_id;
  }
  ndbtab.setRangeListData(list_data, 2*num_list_values);
error:
  my_free((char*)list_data, MYF(0));
  DBUG_RETURN(error);
}

/*
  User defined partitioning set-up. We need to check how many fragments the
  user wants defined and which node groups to put those into. Later we also
  want to attach those partitions to a tablespace.

  All the functionality of the partition function, partition limits and so
  forth are entirely handled by the MySQL Server. There is one exception to
  this rule for PARTITION BY KEY where NDB handles the hash function and
  this type can thus be handled transparently also by NDB API program.
  For RANGE, HASH and LIST and subpartitioning the NDB API programs must
  implement the function to map to a partition.
*/

int
ha_ndbcluster::set_up_partition_info(partition_info *part_info,
                                     NdbDictionary::Table& ndbtab) const
{
  uint32 frag_data[MAX_PARTITIONS];
  char *ts_names[MAX_PARTITIONS];
  ulong fd_index= 0, i, j;
  NDBTAB::FragmentType ftype= NDBTAB::UserDefined;
  partition_element *part_elem;
  List_iterator<partition_element> part_it(part_info->partitions);
  int error;
  DBUG_ENTER("ha_ndbcluster::set_up_partition_info");

  if (part_info->part_type == HASH_PARTITION &&
      part_info->list_of_part_fields == TRUE)
  {
    Field **fields= part_info->part_field_array;

    ftype= NDBTAB::HashMapPartition;

    for (i= 0; i < part_info->part_field_list.elements; i++)
    {
      NDBCOL *col= ndbtab.getColumn(fields[i]->field_index);
      DBUG_PRINT("info",("setting dist key on %s", col->getName()));
      col->setPartitionKey(TRUE);
    }
  }
  else 
  {
    if (!current_thd->variables.new_mode)
    {
      push_warning_printf(current_thd, MYSQL_ERROR::WARN_LEVEL_WARN,
                          ER_ILLEGAL_HA_CREATE_OPTION,
                          ER(ER_ILLEGAL_HA_CREATE_OPTION),
                          ndbcluster_hton_name,
                          "LIST, RANGE and HASH partition disabled by default,"
                          " use --new option to enable");
      DBUG_RETURN(HA_ERR_UNSUPPORTED);
    }
   /*
      Create a shadow field for those tables that have user defined
      partitioning. This field stores the value of the partition
      function such that NDB can handle reorganisations of the data
      even when the MySQL Server isn't available to assist with
      calculation of the partition function value.
    */
    NDBCOL col;
    DBUG_PRINT("info", ("Generating partition func value field"));
    col.setName("$PART_FUNC_VALUE");
    col.setType(NdbDictionary::Column::Int);
    col.setLength(1);
    col.setNullable(FALSE);
    col.setPrimaryKey(FALSE);
    col.setAutoIncrement(FALSE);
    ndbtab.addColumn(col);
    if (part_info->part_type == RANGE_PARTITION)
    {
      if ((error= set_range_data(part_info, ndbtab)))
      {
        DBUG_RETURN(error);
      }
    }
    else if (part_info->part_type == LIST_PARTITION)
    {
      if ((error= set_list_data(part_info, ndbtab)))
      {
        DBUG_RETURN(error);
      }
    }
  }
  ndbtab.setFragmentType(ftype);
  i= 0;
  do
  {
    uint ng;
    part_elem= part_it++;
    if (!part_info->is_sub_partitioned())
    {
      ng= part_elem->nodegroup_id;
      ts_names[fd_index]= part_elem->tablespace_name;
      frag_data[fd_index++]= ng;
    }
    else
    {
      List_iterator<partition_element> sub_it(part_elem->subpartitions);
      j= 0;
      do
      {
        part_elem= sub_it++;
        ng= part_elem->nodegroup_id;
        ts_names[fd_index]= part_elem->tablespace_name;
        frag_data[fd_index++]= ng;
      } while (++j < partition_info_num_subparts(part_info));
    }
  } while (++i < partition_info_num_parts(part_info));

  const bool use_default_num_parts =
    partition_info_use_default_num_partitions(part_info);
  ndbtab.setDefaultNoPartitionsFlag(use_default_num_parts);
  ndbtab.setLinearFlag(part_info->linear_hash_ind);
  {
    ha_rows max_rows= table_share->max_rows;
    ha_rows min_rows= table_share->min_rows;
    if (max_rows < min_rows)
      max_rows= min_rows;
    if (max_rows != (ha_rows)0) /* default setting, don't set fragmentation */
    {
      ndbtab.setMaxRows(max_rows);
      ndbtab.setMinRows(min_rows);
    }
  }
  ndbtab.setFragmentCount(fd_index);
  ndbtab.setFragmentData(frag_data, fd_index);
  DBUG_RETURN(0);
}

#ifndef NDB_WITHOUT_ONLINE_ALTER
static
HA_ALTER_FLAGS supported_alter_operations()
{
  HA_ALTER_FLAGS alter_flags;
  return alter_flags |
    HA_ADD_INDEX |
    HA_DROP_INDEX |
    HA_ADD_UNIQUE_INDEX |
    HA_DROP_UNIQUE_INDEX |
    HA_ADD_COLUMN |
    HA_COLUMN_STORAGE |
    HA_COLUMN_FORMAT |
    HA_ADD_PARTITION |
    HA_ALTER_TABLE_REORG |
    HA_CHANGE_AUTOINCREMENT_VALUE;
}

int ha_ndbcluster::check_if_supported_alter(TABLE *altered_table,
                                            HA_CREATE_INFO *create_info,
                                            HA_ALTER_FLAGS *alter_flags,
                                            uint table_changes)
{
  THD *thd= current_thd;
  HA_ALTER_FLAGS not_supported= ~(supported_alter_operations());
  uint i;
  const NDBTAB *tab= (const NDBTAB *) m_table;
  HA_ALTER_FLAGS add_column;
  HA_ALTER_FLAGS adding;
  HA_ALTER_FLAGS dropping;

  DBUG_ENTER("ha_ndbcluster::check_if_supported_alter");
  add_column= add_column | HA_ADD_COLUMN;
  adding= adding | HA_ADD_INDEX | HA_ADD_UNIQUE_INDEX;
  dropping= dropping | HA_DROP_INDEX | HA_DROP_UNIQUE_INDEX;
  partition_info *part_info= table->part_info;
  const NDBTAB *old_tab= m_table;

  if (THDVAR(thd, use_copying_alter_table))
  {
    DBUG_PRINT("info", ("On-line alter table disabled"));
    DBUG_RETURN(HA_ALTER_NOT_SUPPORTED);
  }
#ifndef DBUG_OFF
  {
    char dbug_string[HA_MAX_ALTER_FLAGS+1];
    alter_flags->print(dbug_string);
    DBUG_PRINT("info", ("Not supported %s", dbug_string));
  }
#endif

  if (alter_flags->is_set(HA_ALTER_TABLE_REORG))
  {
    /*
      sql_partition.cc tries to compute what is going on
      and sets flags...that we clear
    */
    if (part_info->use_default_no_partitions)
    {
      alter_flags->clear_bit(HA_COALESCE_PARTITION);
      alter_flags->clear_bit(HA_ADD_PARTITION);
    }
  }

  if ((*alter_flags & not_supported).is_set())
  {
#ifndef DBUG_OFF
    HA_ALTER_FLAGS tmp = *alter_flags;
    tmp&= not_supported;
    char dbug_string[HA_MAX_ALTER_FLAGS+1];
    tmp.print(dbug_string);
    DBUG_PRINT("info", ("Detected unsupported change: %s", dbug_string));
#endif
    DBUG_RETURN(HA_ALTER_NOT_SUPPORTED);
  }

  if (alter_flags->is_set(HA_ADD_COLUMN) ||
      alter_flags->is_set(HA_ADD_PARTITION) ||
      alter_flags->is_set(HA_ALTER_TABLE_REORG))
  {
     Ndb *ndb= get_ndb(thd);
     NDBDICT *dict= ndb->getDictionary();
     ndb->setDatabaseName(m_dbname);
     NdbDictionary::Table new_tab= *old_tab;

     if (alter_flags->is_set(HA_ADD_COLUMN))
     {
       NDBCOL col;

       /*
         Check that we are only adding columns
       */
       /*
         HA_COLUMN_STORAGE & HA_COLUMN_FORMAT
         are set if they are specified in an later cmd
         even if they're no change. This is probably a bug
         conclusion: add them to add_column-mask, so that we silently "accept" them
         In case of someone trying to change a column, the HA_CHANGE_COLUMN would be set
         which we don't support, so we will still return HA_ALTER_NOT_SUPPORTED in those cases
       */
       add_column.set_bit(HA_COLUMN_STORAGE);
       add_column.set_bit(HA_COLUMN_FORMAT);
       if ((*alter_flags & ~add_column).is_set())
       {
         DBUG_PRINT("info", ("Only add column exclusively can be performed on-line"));
         DBUG_RETURN(HA_ALTER_NOT_SUPPORTED);
       }
       /*
         Check for extra fields for hidden primary key
         or user defined partitioning
       */
       if (table_share->primary_key == MAX_KEY ||
           part_info->part_type != HASH_PARTITION ||
           !part_info->list_of_part_fields)
         DBUG_RETURN(HA_ALTER_NOT_SUPPORTED);

       /* Find the new fields */
       for (uint i= table->s->fields; i < altered_table->s->fields; i++)
       {
         Field *field= altered_table->field[i];
         DBUG_PRINT("info", ("Found new field %s", field->field_name));
         DBUG_PRINT("info", ("storage_type %i, column_format %i",
                             (uint) field->field_storage_type(),
                             (uint) field->column_format()));
         /* Create new field to check if it can be added */
         if ((my_errno= create_ndb_column(0, col, field, create_info,
                                          COLUMN_FORMAT_TYPE_DYNAMIC)))
         {
           DBUG_PRINT("info", ("create_ndb_column returned %u", my_errno));
           DBUG_RETURN(my_errno);
         }
         new_tab.addColumn(col);
       }
     }

     if (alter_flags->is_set(HA_ALTER_TABLE_REORG))
     {
       new_tab.setFragmentCount(0);
       new_tab.setFragmentData(0, 0);
     }
     else if (alter_flags->is_set(HA_ADD_PARTITION))
     {
       new_tab.setFragmentCount(part_info->no_parts);
     }

     NDB_Modifiers table_modifiers(ndb_table_modifiers);
     table_modifiers.parse(thd, "NDB_TABLE=", create_info->comment.str,
                           create_info->comment.length);
     const NDB_Modifier* mod_nologging = table_modifiers.get("NOLOGGING");

     if (mod_nologging->m_found)
     {
       new_tab.setLogging(!mod_nologging->m_val_bool);
     }
     
     if (dict->supportedAlterTable(*old_tab, new_tab))
     {
       DBUG_PRINT("info", ("Adding column(s) supported on-line"));
     }
     else
     {
       DBUG_PRINT("info",("Adding column not supported on-line"));
       DBUG_RETURN(HA_ALTER_NOT_SUPPORTED);
     }
  }

  /*
    Check that we are not adding multiple indexes
  */
  if ((*alter_flags & adding).is_set())
  {
    if (((altered_table->s->keys - table->s->keys) != 1) ||
        (*alter_flags & dropping).is_set())
    {
       DBUG_PRINT("info",("Only one index can be added on-line"));
       DBUG_RETURN(HA_ALTER_NOT_SUPPORTED);
    }
  }

  /*
    Check that we are not dropping multiple indexes
  */
  if ((*alter_flags & dropping).is_set())
  {
    if (((table->s->keys - altered_table->s->keys) != 1) ||
        (*alter_flags & adding).is_set())
    {
       DBUG_PRINT("info",("Only one index can be dropped on-line"));
       DBUG_RETURN(HA_ALTER_NOT_SUPPORTED);
    }
  }

  for (i= 0; i < table->s->fields; i++)
  {
    Field *field= table->field[i];
    const NDBCOL *col= tab->getColumn(i);

    NDBCOL new_col;
    create_ndb_column(0, new_col, field, create_info);

    bool index_on_column = false;
    /**
     * Check all indexes to determine if column has index instead of checking
     *   field->flags (PRI_KEY_FLAG | UNIQUE_KEY_FLAG | MULTIPLE_KEY_FLAG
     *   since field->flags appears to only be set on first column in
     *   multi-part index
     */
    for (uint j= 0; j<table->s->keys; j++)
    {
      KEY* key_info= table->key_info + j;
      KEY_PART_INFO* key_part= key_info->key_part;
      KEY_PART_INFO* end= key_part+key_info->key_parts;
      for (; key_part != end; key_part++)
      {
        if (key_part->field->field_index == i)
        {
          index_on_column= true;
          j= table->s->keys; // break outer loop
          break;
        }
      }
    }

    if (index_on_column == false && (*alter_flags & adding).is_set())
    {
      for (uint j= table->s->keys; j<altered_table->s->keys; j++)
      {
        KEY* key_info= altered_table->key_info + j;
        KEY_PART_INFO* key_part= key_info->key_part;
        KEY_PART_INFO* end= key_part+key_info->key_parts;
        for (; key_part != end; key_part++)
        {
          if (key_part->field->field_index == i)
          {
            index_on_column= true;
            j= altered_table->s->keys; // break outer loop
            break;
          }
        }
      }
    }

    /**
     * This is a "copy" of code in ::create()
     *   that "auto-converts" columns with keys into memory
     *   (unless storage disk is explicitly added)
     * This is needed to check if getStorageType() == getStorageType() 
     * further down
     */
    if (index_on_column)
    {
      if (field->field_storage_type() == HA_SM_DISK)
      {
        DBUG_RETURN(HA_ALTER_NOT_SUPPORTED);
      }
      new_col.setStorageType(NdbDictionary::Column::StorageTypeMemory);
    }
    else if (field->field_storage_type() == HA_SM_DEFAULT)
    {
      /**
       * If user didn't specify any column format, keep old
       *   to make as many alter's as possible online
       */
      new_col.setStorageType(col->getStorageType());
    }

    if (col->getStorageType() != new_col.getStorageType())
    {
      DBUG_PRINT("info", ("Column storage media is changed"));
      DBUG_RETURN(HA_ALTER_NOT_SUPPORTED);
    }

    if (field->flags & FIELD_IS_RENAMED)
    {
      DBUG_PRINT("info", ("Field has been renamed, copy table"));
      DBUG_RETURN(HA_ALTER_NOT_SUPPORTED);
    }

    if ((field->flags & FIELD_IN_ADD_INDEX) &&
        (col->getStorageType() == NdbDictionary::Column::StorageTypeDisk))
    {
      DBUG_PRINT("info", ("add/drop index not supported for disk stored column"));
      DBUG_RETURN(HA_ALTER_NOT_SUPPORTED);
    }
  }

  if ((*alter_flags & HA_CHANGE_AUTOINCREMENT_VALUE).is_set())
  {
    /* Check that only auto_increment value was changed */
    HA_ALTER_FLAGS change_auto_flags=
      change_auto_flags | HA_CHANGE_AUTOINCREMENT_VALUE;
    if ((*alter_flags & ~change_auto_flags).is_set())
    {
      DBUG_PRINT("info", ("Not only auto_increment value changed"));
      DBUG_RETURN(HA_ALTER_NOT_SUPPORTED);
    }
  }
  else
  {
    /* Check that row format didn't change */
    if ((create_info->used_fields & HA_CREATE_USED_AUTO) &&
        get_row_type() != create_info->row_type)
    {
      DBUG_PRINT("info", ("Row format changed"));
      DBUG_RETURN(HA_ALTER_NOT_SUPPORTED);
    }
  }

  DBUG_PRINT("info", ("Ndb supports ALTER on-line"));
  DBUG_RETURN(HA_ALTER_SUPPORTED_WAIT_LOCK);
}

int ha_ndbcluster::alter_table_phase1(THD *thd,
                                      TABLE *altered_table,
                                      HA_CREATE_INFO *create_info,
                                      HA_ALTER_INFO *alter_info,
                                      HA_ALTER_FLAGS *alter_flags)
{
  int error= 0;
  uint i;
  Ndb *ndb= get_ndb(thd);
  NDBDICT *dict= ndb->getDictionary();
  ndb->setDatabaseName(m_dbname);
  NDB_ALTER_DATA *alter_data;
  const NDBTAB *old_tab;
  NdbDictionary::Table *new_tab;
  HA_ALTER_FLAGS adding;
  HA_ALTER_FLAGS dropping;

  DBUG_ENTER("alter_table_phase1");
  adding=  adding | HA_ADD_INDEX | HA_ADD_UNIQUE_INDEX;
  dropping= dropping | HA_DROP_INDEX | HA_DROP_UNIQUE_INDEX;

  if (!ndbcluster_has_global_schema_lock(get_thd_ndb(thd)))
    DBUG_RETURN(ndbcluster_no_global_schema_lock_abort
                (thd, "ha_ndbcluster::alter_table_phase1"));

  if (!(alter_data= new NDB_ALTER_DATA(dict, m_table)))
    DBUG_RETURN(HA_ERR_OUT_OF_MEM);
  old_tab= alter_data->old_table;
  new_tab= alter_data->new_table;
  alter_info->data= alter_data;
#ifndef DBUG_OFF
  {
    char dbug_string[HA_MAX_ALTER_FLAGS+1];
    alter_flags->print(dbug_string);
    DBUG_PRINT("info", ("altered_table %s, alter_flags %s",
                        altered_table->s->table_name.str,
                        (char *) dbug_string));
  }
#endif

  prepare_for_alter();

  if (dict->beginSchemaTrans() == -1)
  {
    DBUG_PRINT("info", ("Failed to start schema transaction"));
    ERR_PRINT(dict->getNdbError());
    error= ndb_to_mysql_error(&dict->getNdbError());
    table->file->print_error(error, MYF(0));
    goto err;
  }

  if ((*alter_flags & adding).is_set())
  {
    KEY           *key_info;
    KEY           *key;
    uint          *idx_p;
    uint          *idx_end_p;
    KEY_PART_INFO *key_part;
    KEY_PART_INFO *part_end;
    DBUG_PRINT("info", ("Adding indexes"));
    key_info= (KEY*) thd->alloc(sizeof(KEY) * alter_info->index_add_count);
    key= key_info;
    for (idx_p=  alter_info->index_add_buffer,
	 idx_end_p= idx_p + alter_info->index_add_count;
	 idx_p < idx_end_p;
	 idx_p++, key++)
    {
      /* Copy the KEY struct. */
      *key= alter_info->key_info_buffer[*idx_p];
      /* Fix the key parts. */
      part_end= key->key_part + key->key_parts;
      for (key_part= key->key_part; key_part < part_end; key_part++)
	key_part->field= table->field[key_part->fieldnr];
    }
    if ((error= add_index_impl(thd, altered_table, key_info,
                               alter_info->index_add_count)))
    {
      /*
	Exchange the key_info for the error message. If we exchange
	key number by key name in the message later, we need correct info.
      */
      KEY *save_key_info= table->key_info;
      table->key_info= key_info;
      table->file->print_error(error, MYF(0));
      table->key_info= save_key_info;
      goto abort;
    }
  }

  if ((*alter_flags & dropping).is_set())
  {
    uint          *key_numbers;
    uint          *keyno_p;
    uint          *idx_p;
    uint          *idx_end_p;
    DBUG_PRINT("info", ("Renumbering indexes"));
    /* The prepare_drop_index() method takes an array of key numbers. */
    key_numbers= (uint*) thd->alloc(sizeof(uint) * alter_info->index_drop_count);
    keyno_p= key_numbers;
    /* Get the number of each key. */
    for (idx_p= alter_info->index_drop_buffer,
	 idx_end_p= idx_p + alter_info->index_drop_count;
	 idx_p < idx_end_p;
	 idx_p++, keyno_p++)
      *keyno_p= *idx_p;
    /*
      Tell the handler to prepare for drop indexes.
      This re-numbers the indexes to get rid of gaps.
    */
    if ((error= prepare_drop_index(table, key_numbers,
				   alter_info->index_drop_count)))
    {
      table->file->print_error(error, MYF(0));
      goto abort;
    }
  }

  if (alter_flags->is_set(HA_ADD_COLUMN))
  {
     NDBCOL col;

     /* Find the new fields */
     for (i= table->s->fields; i < altered_table->s->fields; i++)
     {
       Field *field= altered_table->field[i];
       DBUG_PRINT("info", ("Found new field %s", field->field_name));
       if ((my_errno= create_ndb_column(thd, col, field, create_info,
                                        COLUMN_FORMAT_TYPE_DYNAMIC)))
       {
         error= my_errno;
         goto abort;
       }
       /*
         If the user has not specified the field format
         make it dynamic to enable on-line add attribute
       */
       if (field->column_format() == COLUMN_FORMAT_TYPE_DEFAULT &&
           create_info->row_type == ROW_TYPE_DEFAULT &&
           col.getDynamic())
       {
         push_warning_printf(thd, MYSQL_ERROR::WARN_LEVEL_WARN,
                             ER_ILLEGAL_HA_CREATE_OPTION,
                             "Converted FIXED field to DYNAMIC "
                             "to enable on-line ADD COLUMN",
                             field->field_name);
       }
       new_tab->addColumn(col);
     }
  }

  if (alter_flags->is_set(HA_ALTER_TABLE_REORG) || alter_flags->is_set(HA_ADD_PARTITION))
  {
    if (alter_flags->is_set(HA_ALTER_TABLE_REORG))
    {
      new_tab->setFragmentCount(0);
      new_tab->setFragmentData(0, 0);
    }
    else if (alter_flags->is_set(HA_ADD_PARTITION))
    {
      partition_info *part_info= table->part_info;
      new_tab->setFragmentCount(part_info->no_parts);
    }

    int res= dict->prepareHashMap(*old_tab, *new_tab);
    if (res == -1)
    {
      const NdbError err= dict->getNdbError();
      my_errno= ndb_to_mysql_error(&err);
      goto abort;
    }
  }

  DBUG_RETURN(0);
abort:
  if (dict->endSchemaTrans(NdbDictionary::Dictionary::SchemaTransAbort)
        == -1)
  {
    DBUG_PRINT("info", ("Failed to abort schema transaction"));
    ERR_PRINT(dict->getNdbError());
    error= ndb_to_mysql_error(&dict->getNdbError());
  }
err:
  set_ndb_share_state(m_share, NSS_INITIAL);
  /* ndb_share reference schema free */
  DBUG_PRINT("NDB_SHARE", ("%s binlog schema free  use_count: %u",
                           m_share->key, m_share->use_count));
  free_share(&m_share); // Decrease ref_count
  delete alter_data;
  DBUG_RETURN(error);
}

int ha_ndbcluster::alter_frm(THD *thd, const char *file, 
                             NDB_ALTER_DATA *alter_data)
{
  uchar *data= NULL, *pack_data= NULL;
  size_t length, pack_length;
  int error= 0;

  DBUG_ENTER("alter_frm");

  DBUG_PRINT("enter", ("file: %s", file));

  NDBDICT *dict= alter_data->dictionary;

  // TODO handle this
  DBUG_ASSERT(m_table != 0);

  DBUG_ASSERT(get_ndb_share_state(m_share) == NSS_ALTERED);
  if (readfrm(file, &data, &length) ||
      packfrm(data, length, &pack_data, &pack_length))
  {
    DBUG_PRINT("info", ("Missing frm for %s", m_tabname));
    my_free((char*)data, MYF(MY_ALLOW_ZERO_PTR));
    my_free((char*)pack_data, MYF(MY_ALLOW_ZERO_PTR));
    error= 1;
    my_error(ER_FILE_NOT_FOUND, MYF(0), file); 
  }
  else
  {
    DBUG_PRINT("info", ("Table %s has changed, altering frm in ndb",
                        m_tabname));
    const NDBTAB *old_tab= alter_data->old_table;
    NdbDictionary::Table *new_tab= alter_data->new_table;

    new_tab->setFrm(pack_data, (Uint32)pack_length);
    if (dict->alterTableGlobal(*old_tab, *new_tab))
    {
      DBUG_PRINT("info", ("On-line alter of table %s failed", m_tabname));
      error= ndb_to_mysql_error(&dict->getNdbError());
      my_error(error, MYF(0));
    }
    my_free((char*)data, MYF(MY_ALLOW_ZERO_PTR));
    my_free((char*)pack_data, MYF(MY_ALLOW_ZERO_PTR));
  }

  /* ndb_share reference schema(?) free */
  DBUG_PRINT("NDB_SHARE", ("%s binlog schema(?) free  use_count: %u",
                           m_share->key, m_share->use_count));

  DBUG_RETURN(error);
}

int ha_ndbcluster::alter_table_phase2(THD *thd,
                                      TABLE *altered_table,
                                      HA_CREATE_INFO *create_info,
                                      HA_ALTER_INFO *alter_info,
                                      HA_ALTER_FLAGS *alter_flags)

{
  int error= 0;
  NDB_ALTER_DATA *alter_data= (NDB_ALTER_DATA *) alter_info->data;
  NDBDICT *dict= alter_data->dictionary;
  HA_ALTER_FLAGS dropping;

  DBUG_ENTER("alter_table_phase2");
  dropping= dropping  | HA_DROP_INDEX | HA_DROP_UNIQUE_INDEX;

  if (!ndbcluster_has_global_schema_lock(get_thd_ndb(thd)))
  {
    error= ndbcluster_no_global_schema_lock_abort
      (thd, "ha_ndbcluster::alter_table_phase2");
    goto err;
  }

  if ((*alter_flags & dropping).is_set())
  {
    /* Tell the handler to finally drop the indexes. */
    if ((error= final_drop_index(table)))
    {
      print_error(error, MYF(0));
      goto abort;
    }
  }

  DBUG_PRINT("info", ("getting frm file %s", altered_table->s->path.str));

  DBUG_ASSERT(alter_data);
  error= alter_frm(thd, altered_table->s->path.str, alter_data);
  if (!error)
  {
    /*
     * Alter succesful, commit schema transaction
     */
    if (dict->endSchemaTrans() == -1)
    {
      error= ndb_to_mysql_error(&dict->getNdbError());
      DBUG_PRINT("info", ("Failed to commit schema transaction, error %u",
                          error));
      table->file->print_error(error, MYF(0));
      goto err;
    }
    if ((*alter_flags & HA_CHANGE_AUTOINCREMENT_VALUE).is_set())
      error= set_auto_inc_val(thd, create_info->auto_increment_value);
    if (error)
    {
      DBUG_PRINT("info", ("Failed to set auto_increment value"));
      goto err;
    }
  }
  else // if (error)
  {
abort:
    if (dict->endSchemaTrans(NdbDictionary::Dictionary::SchemaTransAbort)
        == -1)
    {
      DBUG_PRINT("info", ("Failed to abort schema transaction"));
      ERR_PRINT(dict->getNdbError());
    }
err:
    /* ndb_share reference schema free */
    DBUG_PRINT("NDB_SHARE", ("%s binlog schema free  use_count: %u",
                             m_share->key, m_share->use_count));
    delete alter_data;
    alter_info->data= 0;
  }
  set_ndb_share_state(m_share, NSS_INITIAL);
  free_share(&m_share); // Decrease ref_count
  DBUG_RETURN(error);
}

int ha_ndbcluster::alter_table_phase3(THD *thd, TABLE *table,
                                      HA_CREATE_INFO *create_info,
                                      HA_ALTER_INFO *alter_info,
                                      HA_ALTER_FLAGS *alter_flags)
{
  DBUG_ENTER("alter_table_phase3");

  NDB_ALTER_DATA *alter_data= (NDB_ALTER_DATA *) alter_info->data;
  if (!ndbcluster_has_global_schema_lock(get_thd_ndb(thd)))
  {
    delete alter_data;
    alter_info->data= 0;
    DBUG_RETURN(ndbcluster_no_global_schema_lock_abort
                (thd, "ha_ndbcluster::alter_table_phase3"));
  }

  const char *db= table->s->db.str;
  const char *name= table->s->table_name.str;

  /*
    all mysqld's will read frms from disk and setup new
    event operation for the table (new_op)
  */
  uint32 table_id= 0, table_version= 0;
  DBUG_ASSERT(alter_data != 0);
  if (alter_data)
  {
    table_id= alter_data->table_id;
    table_version= alter_data->old_table_version;
  }
  ndbcluster_log_schema_op(thd, thd->query(), thd->query_length(),
                           db, name,
                           table_id, table_version,
                           SOT_ONLINE_ALTER_TABLE_PREPARE,
                           NULL, NULL);

  /*
    Get table id/version for new table
  */
  table_id= 0;
  table_version= 0;
  {
    Ndb* ndb= get_ndb(thd);
    DBUG_ASSERT(ndb != 0);
    if (ndb)
    {
      ndb->setDatabaseName(db);
      Ndb_table_guard ndbtab(ndb->getDictionary(), name);
      const NDBTAB *new_tab= ndbtab.get_table();
      DBUG_ASSERT(new_tab != 0);
      if (new_tab)
      {
        table_id= new_tab->getObjectId();
        table_version= new_tab->getObjectVersion();
      }
    }
  }

  /*
    all mysqld's will switch to using the new_op, and delete the old
    event operation
  */
  ndbcluster_log_schema_op(thd, thd->query(), thd->query_length(),
                           db, name,
                           table_id, table_version,
                           SOT_ONLINE_ALTER_TABLE_COMMIT,
                           NULL, NULL);

  delete alter_data;
  alter_info->data= 0;
  DBUG_RETURN(0);
}
#endif

bool set_up_tablespace(st_alter_tablespace *alter_info,
                       NdbDictionary::Tablespace *ndb_ts)
{
  if (alter_info->extent_size >= (Uint64(1) << 32))
  {
    // TODO set correct error
    return TRUE;
  }
  ndb_ts->setName(alter_info->tablespace_name);
  ndb_ts->setExtentSize(Uint32(alter_info->extent_size));
  ndb_ts->setDefaultLogfileGroup(alter_info->logfile_group_name);
  return FALSE;
}

bool set_up_datafile(st_alter_tablespace *alter_info,
                     NdbDictionary::Datafile *ndb_df)
{
  if (alter_info->max_size > 0)
  {
    my_error(ER_TABLESPACE_AUTO_EXTEND_ERROR, MYF(0));
    return TRUE;
  }
  ndb_df->setPath(alter_info->data_file_name);
  ndb_df->setSize(alter_info->initial_size);
  ndb_df->setTablespace(alter_info->tablespace_name);
  return FALSE;
}

bool set_up_logfile_group(st_alter_tablespace *alter_info,
                          NdbDictionary::LogfileGroup *ndb_lg)
{
  if (alter_info->undo_buffer_size >= (Uint64(1) << 32))
  {
    // TODO set correct error
    return TRUE;
  }

  ndb_lg->setName(alter_info->logfile_group_name);
  ndb_lg->setUndoBufferSize(Uint32(alter_info->undo_buffer_size));
  return FALSE;
}

bool set_up_undofile(st_alter_tablespace *alter_info,
                     NdbDictionary::Undofile *ndb_uf)
{
  ndb_uf->setPath(alter_info->undo_file_name);
  ndb_uf->setSize(alter_info->initial_size);
  ndb_uf->setLogfileGroup(alter_info->logfile_group_name);
  return FALSE;
}

int ndbcluster_alter_tablespace(handlerton *hton,
                                THD* thd, st_alter_tablespace *alter_info)
{
  int is_tablespace= 0;
  NdbError err;
  NDBDICT *dict;
  int error;
  const char *errmsg;
  Ndb *ndb;
  DBUG_ENTER("ndbcluster_alter_tablespace");
  LINT_INIT(errmsg);

  ndb= check_ndb_in_thd(thd);
  if (ndb == NULL)
  {
    DBUG_RETURN(HA_ERR_NO_CONNECTION);
  }
  dict= ndb->getDictionary();

  uint32 table_id= 0, table_version= 0;
  switch (alter_info->ts_cmd_type){
  case (CREATE_TABLESPACE):
  {
    error= ER_CREATE_FILEGROUP_FAILED;
    
    NdbDictionary::Tablespace ndb_ts;
    NdbDictionary::Datafile ndb_df;
    NdbDictionary::ObjectId objid;
    if (set_up_tablespace(alter_info, &ndb_ts))
    {
      DBUG_RETURN(1);
    }
    if (set_up_datafile(alter_info, &ndb_df))
    {
      DBUG_RETURN(1);
    }
    errmsg= "TABLESPACE";
    if (dict->createTablespace(ndb_ts, &objid))
    {
      DBUG_PRINT("error", ("createTablespace returned %d", error));
      goto ndberror;
    }
    table_id = objid.getObjectId();
    table_version = objid.getObjectVersion();
    if (dict->getWarningFlags() &
        NdbDictionary::Dictionary::WarnExtentRoundUp)
    {
      push_warning_printf(current_thd, MYSQL_ERROR::WARN_LEVEL_WARN,
                          dict->getWarningFlags(),
                          "Extent size rounded up to kernel page size");
    }
    DBUG_PRINT("alter_info", ("Successfully created Tablespace"));
    errmsg= "DATAFILE";
    if (dict->createDatafile(ndb_df))
    {
      err= dict->getNdbError();
      NdbDictionary::Tablespace tmp= dict->getTablespace(ndb_ts.getName());
      if (dict->getNdbError().code == 0 &&
	  tmp.getObjectId() == objid.getObjectId() &&
	  tmp.getObjectVersion() == objid.getObjectVersion())
      {
	dict->dropTablespace(tmp);
      }
      
      DBUG_PRINT("error", ("createDatafile returned %d", error));
      goto ndberror2;
    }
    if (dict->getWarningFlags() &
        NdbDictionary::Dictionary::WarnDatafileRoundUp)
    {
      push_warning_printf(current_thd, MYSQL_ERROR::WARN_LEVEL_WARN,
                          dict->getWarningFlags(),
                          "Datafile size rounded up to extent size");
    }
    else /* produce only 1 message */
    if (dict->getWarningFlags() &
        NdbDictionary::Dictionary::WarnDatafileRoundDown)
    {
      push_warning_printf(current_thd, MYSQL_ERROR::WARN_LEVEL_WARN,
                          dict->getWarningFlags(),
                          "Datafile size rounded down to extent size");
    }
    is_tablespace= 1;
    break;
  }
  case (ALTER_TABLESPACE):
  {
    error= ER_ALTER_FILEGROUP_FAILED;
    if (alter_info->ts_alter_tablespace_type == ALTER_TABLESPACE_ADD_FILE)
    {
      NdbDictionary::Datafile ndb_df;
      if (set_up_datafile(alter_info, &ndb_df))
      {
	DBUG_RETURN(1);
      }
      errmsg= " CREATE DATAFILE";
      NdbDictionary::ObjectId objid;
      if (dict->createDatafile(ndb_df, false, &objid))
      {
	goto ndberror;
      }
      table_id= objid.getObjectId();
      table_version= objid.getObjectVersion();
      if (dict->getWarningFlags() &
          NdbDictionary::Dictionary::WarnDatafileRoundUp)
      {
        push_warning_printf(current_thd, MYSQL_ERROR::WARN_LEVEL_WARN,
                            dict->getWarningFlags(),
                            "Datafile size rounded up to extent size");
      }
      else /* produce only 1 message */
      if (dict->getWarningFlags() &
          NdbDictionary::Dictionary::WarnDatafileRoundDown)
      {
        push_warning_printf(current_thd, MYSQL_ERROR::WARN_LEVEL_WARN,
                            dict->getWarningFlags(),
                            "Datafile size rounded down to extent size");
      }
    }
    else if(alter_info->ts_alter_tablespace_type == ALTER_TABLESPACE_DROP_FILE)
    {
      NdbDictionary::Tablespace ts= dict->getTablespace(alter_info->tablespace_name);
      NdbDictionary::Datafile df= dict->getDatafile(0, alter_info->data_file_name);
      NdbDictionary::ObjectId objid;
      df.getTablespaceId(&objid);
      table_id = df.getObjectId();
      table_version = df.getObjectVersion();
      if (ts.getObjectId() == objid.getObjectId() && 
	  strcmp(df.getPath(), alter_info->data_file_name) == 0)
      {
	errmsg= " DROP DATAFILE";
	if (dict->dropDatafile(df))
	{
	  goto ndberror;
	}
      }
      else
      {
	DBUG_PRINT("error", ("No such datafile"));
	my_error(ER_ALTER_FILEGROUP_FAILED, MYF(0), " NO SUCH FILE");
	DBUG_RETURN(1);
      }
    }
    else
    {
      DBUG_PRINT("error", ("Unsupported alter tablespace: %d", 
			   alter_info->ts_alter_tablespace_type));
      DBUG_RETURN(HA_ADMIN_NOT_IMPLEMENTED);
    }
    is_tablespace= 1;
    break;
  }
  case (CREATE_LOGFILE_GROUP):
  {
    error= ER_CREATE_FILEGROUP_FAILED;
    NdbDictionary::LogfileGroup ndb_lg;
    NdbDictionary::Undofile ndb_uf;
    NdbDictionary::ObjectId objid;
    if (alter_info->undo_file_name == NULL)
    {
      /*
	REDO files in LOGFILE GROUP not supported yet
      */
      DBUG_RETURN(HA_ADMIN_NOT_IMPLEMENTED);
    }
    if (set_up_logfile_group(alter_info, &ndb_lg))
    {
      DBUG_RETURN(1);
    }
    errmsg= "LOGFILE GROUP";
    if (dict->createLogfileGroup(ndb_lg, &objid))
    {
      goto ndberror;
    }
    table_id = objid.getObjectId();
    table_version = objid.getObjectVersion();
    if (dict->getWarningFlags() &
        NdbDictionary::Dictionary::WarnUndobufferRoundUp)
    {
      push_warning_printf(current_thd, MYSQL_ERROR::WARN_LEVEL_WARN,
                          dict->getWarningFlags(),
                          "Undo buffer size rounded up to kernel page size");
    }
    DBUG_PRINT("alter_info", ("Successfully created Logfile Group"));
    if (set_up_undofile(alter_info, &ndb_uf))
    {
      DBUG_RETURN(1);
    }
    errmsg= "UNDOFILE";
    if (dict->createUndofile(ndb_uf))
    {
      err= dict->getNdbError();
      NdbDictionary::LogfileGroup tmp= dict->getLogfileGroup(ndb_lg.getName());
      if (dict->getNdbError().code == 0 &&
	  tmp.getObjectId() == objid.getObjectId() &&
	  tmp.getObjectVersion() == objid.getObjectVersion())
      {
	dict->dropLogfileGroup(tmp);
      }
      goto ndberror2;
    }
    if (dict->getWarningFlags() &
        NdbDictionary::Dictionary::WarnUndofileRoundDown)
    {
      push_warning_printf(current_thd, MYSQL_ERROR::WARN_LEVEL_WARN,
                          dict->getWarningFlags(),
                          "Undofile size rounded down to kernel page size");
    }
    break;
  }
  case (ALTER_LOGFILE_GROUP):
  {
    error= ER_ALTER_FILEGROUP_FAILED;
    if (alter_info->undo_file_name == NULL)
    {
      /*
	REDO files in LOGFILE GROUP not supported yet
      */
      DBUG_RETURN(HA_ADMIN_NOT_IMPLEMENTED);
    }
    NdbDictionary::Undofile ndb_uf;
    if (set_up_undofile(alter_info, &ndb_uf))
    {
      DBUG_RETURN(1);
    }
    errmsg= "CREATE UNDOFILE";
    NdbDictionary::ObjectId objid;
    if (dict->createUndofile(ndb_uf, false, &objid))
    {
      goto ndberror;
    }
    table_id = objid.getObjectId();
    table_version = objid.getObjectVersion();
    if (dict->getWarningFlags() &
        NdbDictionary::Dictionary::WarnUndofileRoundDown)
    {
      push_warning_printf(current_thd, MYSQL_ERROR::WARN_LEVEL_WARN,
                          dict->getWarningFlags(),
                          "Undofile size rounded down to kernel page size");
    }
    break;
  }
  case (DROP_TABLESPACE):
  {
    error= ER_DROP_FILEGROUP_FAILED;
    errmsg= "TABLESPACE";
    NdbDictionary::Tablespace ts=
      dict->getTablespace(alter_info->tablespace_name);
    table_id= ts.getObjectId();
    table_version= ts.getObjectVersion();
    if (dict->dropTablespace(ts))
    {
      goto ndberror;
    }
    is_tablespace= 1;
    break;
  }
  case (DROP_LOGFILE_GROUP):
  {
    error= ER_DROP_FILEGROUP_FAILED;
    errmsg= "LOGFILE GROUP";
    NdbDictionary::LogfileGroup lg=
      dict->getLogfileGroup(alter_info->logfile_group_name);
    table_id= lg.getObjectId();
    table_version= lg.getObjectVersion();
    if (dict->dropLogfileGroup(lg))
    {
      goto ndberror;
    }
    break;
  }
  case (CHANGE_FILE_TABLESPACE):
  {
    DBUG_RETURN(HA_ADMIN_NOT_IMPLEMENTED);
  }
  case (ALTER_ACCESS_MODE_TABLESPACE):
  {
    DBUG_RETURN(HA_ADMIN_NOT_IMPLEMENTED);
  }
  default:
  {
    DBUG_RETURN(HA_ADMIN_NOT_IMPLEMENTED);
  }
  }
  if (is_tablespace)
    ndbcluster_log_schema_op(thd,
                             thd->query(), thd->query_length(),
                             "", alter_info->tablespace_name,
                             table_id, table_version,
                             SOT_TABLESPACE, NULL, NULL);
  else
    ndbcluster_log_schema_op(thd,
                             thd->query(), thd->query_length(),
                             "", alter_info->logfile_group_name,
                             table_id, table_version,
                             SOT_LOGFILE_GROUP, NULL, NULL);
  DBUG_RETURN(FALSE);

ndberror:
  err= dict->getNdbError();
ndberror2:
  ndb_to_mysql_error(&err);
  
  my_error(error, MYF(0), errmsg);
  DBUG_RETURN(1);
}


bool ha_ndbcluster::get_no_parts(const char *name, uint *no_parts)
{
  THD *thd= current_thd;
  Ndb *ndb;
  NDBDICT *dict;
  int err;
  DBUG_ENTER("ha_ndbcluster::get_no_parts");
  LINT_INIT(err);

  set_dbname(name);
  set_tabname(name);
  for (;;)
  {
    if (check_ndb_connection(thd))
    {
      err= HA_ERR_NO_CONNECTION;
      break;
    }
    ndb= get_ndb(thd);
    ndb->setDatabaseName(m_dbname);
    Ndb_table_guard ndbtab_g(dict= ndb->getDictionary(), m_tabname);
    if (!ndbtab_g.get_table())
      ERR_BREAK(dict->getNdbError(), err);
    *no_parts= ndbtab_g.get_table()->getFragmentCount();
    DBUG_RETURN(FALSE);
  }

  print_error(err, MYF(0));
  DBUG_RETURN(TRUE);
}

static int ndbcluster_fill_files_table(handlerton *hton, 
                                       THD *thd, 
                                       TABLE_LIST *tables,
                                       Item *cond)
{
  TABLE* table= tables->table;
  Ndb *ndb= check_ndb_in_thd(thd);
  NdbDictionary::Dictionary* dict= ndb->getDictionary();
  NdbDictionary::Dictionary::List dflist;
  NdbError ndberr;
  uint i;
  DBUG_ENTER("ndbcluster_fill_files_table");

  dict->listObjects(dflist, NdbDictionary::Object::Datafile);
  ndberr= dict->getNdbError();
  if (ndberr.classification != NdbError::NoError)
    ERR_RETURN(ndberr);

  for (i= 0; i < dflist.count; i++)
  {
    NdbDictionary::Dictionary::List::Element& elt = dflist.elements[i];
    Ndb_cluster_connection_node_iter iter;
    uint id;
    
    g_ndb_cluster_connection->init_get_next_node(iter);

    while ((id= g_ndb_cluster_connection->get_next_alive_node(iter)))
    {
      init_fill_schema_files_row(table);
      NdbDictionary::Datafile df= dict->getDatafile(id, elt.name);
      ndberr= dict->getNdbError();
      if(ndberr.classification != NdbError::NoError)
      {
        if (ndberr.classification == NdbError::SchemaError)
          continue;

        if (ndberr.classification == NdbError::UnknownResultError)
          continue;

        ERR_RETURN(ndberr);
      }
      NdbDictionary::Tablespace ts= dict->getTablespace(df.getTablespace());
      ndberr= dict->getNdbError();
      if (ndberr.classification != NdbError::NoError)
      {
        if (ndberr.classification == NdbError::SchemaError)
          continue;
        ERR_RETURN(ndberr);
      }

      table->field[IS_FILES_FILE_NAME]->set_notnull();
      table->field[IS_FILES_FILE_NAME]->store(elt.name, strlen(elt.name),
                                              system_charset_info);
      table->field[IS_FILES_FILE_TYPE]->set_notnull();
      table->field[IS_FILES_FILE_TYPE]->store("DATAFILE",8,
                                              system_charset_info);
      table->field[IS_FILES_TABLESPACE_NAME]->set_notnull();
      table->field[IS_FILES_TABLESPACE_NAME]->store(df.getTablespace(),
                                                    strlen(df.getTablespace()),
                                                    system_charset_info);
      table->field[IS_FILES_LOGFILE_GROUP_NAME]->set_notnull();
      table->field[IS_FILES_LOGFILE_GROUP_NAME]->
        store(ts.getDefaultLogfileGroup(),
              strlen(ts.getDefaultLogfileGroup()),
              system_charset_info);
      table->field[IS_FILES_ENGINE]->set_notnull();
      table->field[IS_FILES_ENGINE]->store(ndbcluster_hton_name,
                                           ndbcluster_hton_name_length,
                                           system_charset_info);

      table->field[IS_FILES_FREE_EXTENTS]->set_notnull();
      table->field[IS_FILES_FREE_EXTENTS]->store(df.getFree()
                                                 / ts.getExtentSize(), true);
      table->field[IS_FILES_TOTAL_EXTENTS]->set_notnull();
      table->field[IS_FILES_TOTAL_EXTENTS]->store(df.getSize()
                                                  / ts.getExtentSize(), true);
      table->field[IS_FILES_EXTENT_SIZE]->set_notnull();
      table->field[IS_FILES_EXTENT_SIZE]->store(ts.getExtentSize(), true);
      table->field[IS_FILES_INITIAL_SIZE]->set_notnull();
      table->field[IS_FILES_INITIAL_SIZE]->store(df.getSize(), true);
      table->field[IS_FILES_MAXIMUM_SIZE]->set_notnull();
      table->field[IS_FILES_MAXIMUM_SIZE]->store(df.getSize(), true);
      table->field[IS_FILES_VERSION]->set_notnull();
      table->field[IS_FILES_VERSION]->store(df.getObjectVersion(), true);

      table->field[IS_FILES_ROW_FORMAT]->set_notnull();
      table->field[IS_FILES_ROW_FORMAT]->store("FIXED", 5, system_charset_info);

      char extra[30];
      int len= my_snprintf(extra, sizeof(extra), "CLUSTER_NODE=%u", id);
      table->field[IS_FILES_EXTRA]->set_notnull();
      table->field[IS_FILES_EXTRA]->store(extra, len, system_charset_info);
      schema_table_store_record(thd, table);
    }
  }

  NdbDictionary::Dictionary::List tslist;
  dict->listObjects(tslist, NdbDictionary::Object::Tablespace);
  ndberr= dict->getNdbError();
  if (ndberr.classification != NdbError::NoError)
    ERR_RETURN(ndberr);

  for (i= 0; i < tslist.count; i++)
  {
    NdbDictionary::Dictionary::List::Element&elt= tslist.elements[i];

    NdbDictionary::Tablespace ts= dict->getTablespace(elt.name);
    ndberr= dict->getNdbError();
    if (ndberr.classification != NdbError::NoError)
    {
      if (ndberr.classification == NdbError::SchemaError)
        continue;
      ERR_RETURN(ndberr);
    }

    init_fill_schema_files_row(table);
    table->field[IS_FILES_FILE_TYPE]->set_notnull();
    table->field[IS_FILES_FILE_TYPE]->store("TABLESPACE", 10,
                                            system_charset_info);

    table->field[IS_FILES_TABLESPACE_NAME]->set_notnull();
    table->field[IS_FILES_TABLESPACE_NAME]->store(elt.name,
                                                     strlen(elt.name),
                                                     system_charset_info);
    table->field[IS_FILES_LOGFILE_GROUP_NAME]->set_notnull();
    table->field[IS_FILES_LOGFILE_GROUP_NAME]->
      store(ts.getDefaultLogfileGroup(),
           strlen(ts.getDefaultLogfileGroup()),
           system_charset_info);

    table->field[IS_FILES_ENGINE]->set_notnull();
    table->field[IS_FILES_ENGINE]->store(ndbcluster_hton_name,
                                         ndbcluster_hton_name_length,
                                         system_charset_info);

    table->field[IS_FILES_EXTENT_SIZE]->set_notnull();
    table->field[IS_FILES_EXTENT_SIZE]->store(ts.getExtentSize(), true);

    table->field[IS_FILES_VERSION]->set_notnull();
    table->field[IS_FILES_VERSION]->store(ts.getObjectVersion(), true);

    schema_table_store_record(thd, table);
  }

  NdbDictionary::Dictionary::List uflist;
  dict->listObjects(uflist, NdbDictionary::Object::Undofile);
  ndberr= dict->getNdbError();
  if (ndberr.classification != NdbError::NoError)
    ERR_RETURN(ndberr);

  for (i= 0; i < uflist.count; i++)
  {
    NdbDictionary::Dictionary::List::Element& elt= uflist.elements[i];
    Ndb_cluster_connection_node_iter iter;
    unsigned id;

    g_ndb_cluster_connection->init_get_next_node(iter);

    while ((id= g_ndb_cluster_connection->get_next_alive_node(iter)))
    {
      NdbDictionary::Undofile uf= dict->getUndofile(id, elt.name);
      ndberr= dict->getNdbError();
      if (ndberr.classification != NdbError::NoError)
      {
        if (ndberr.classification == NdbError::SchemaError)
          continue;
        if (ndberr.classification == NdbError::UnknownResultError)
          continue;
        ERR_RETURN(ndberr);
      }
      NdbDictionary::LogfileGroup lfg=
        dict->getLogfileGroup(uf.getLogfileGroup());
      ndberr= dict->getNdbError();
      if (ndberr.classification != NdbError::NoError)
      {
        if (ndberr.classification == NdbError::SchemaError)
          continue;
        ERR_RETURN(ndberr);
      }

      init_fill_schema_files_row(table);
      table->field[IS_FILES_FILE_NAME]->set_notnull();
      table->field[IS_FILES_FILE_NAME]->store(elt.name, strlen(elt.name),
                                              system_charset_info);
      table->field[IS_FILES_FILE_TYPE]->set_notnull();
      table->field[IS_FILES_FILE_TYPE]->store("UNDO LOG", 8,
                                              system_charset_info);
      NdbDictionary::ObjectId objid;
      uf.getLogfileGroupId(&objid);
      table->field[IS_FILES_LOGFILE_GROUP_NAME]->set_notnull();
      table->field[IS_FILES_LOGFILE_GROUP_NAME]->store(uf.getLogfileGroup(),
                                                  strlen(uf.getLogfileGroup()),
                                                       system_charset_info);
      table->field[IS_FILES_LOGFILE_GROUP_NUMBER]->set_notnull();
      table->field[IS_FILES_LOGFILE_GROUP_NUMBER]->store(objid.getObjectId(), true);
      table->field[IS_FILES_ENGINE]->set_notnull();
      table->field[IS_FILES_ENGINE]->store(ndbcluster_hton_name,
                                           ndbcluster_hton_name_length,
                                           system_charset_info);

      table->field[IS_FILES_TOTAL_EXTENTS]->set_notnull();
      table->field[IS_FILES_TOTAL_EXTENTS]->store(uf.getSize()/4, true);
      table->field[IS_FILES_EXTENT_SIZE]->set_notnull();
      table->field[IS_FILES_EXTENT_SIZE]->store(4, true);

      table->field[IS_FILES_INITIAL_SIZE]->set_notnull();
      table->field[IS_FILES_INITIAL_SIZE]->store(uf.getSize(), true);
      table->field[IS_FILES_MAXIMUM_SIZE]->set_notnull();
      table->field[IS_FILES_MAXIMUM_SIZE]->store(uf.getSize(), true);

      table->field[IS_FILES_VERSION]->set_notnull();
      table->field[IS_FILES_VERSION]->store(uf.getObjectVersion(), true);

      char extra[100];
      int len= my_snprintf(extra,sizeof(extra),"CLUSTER_NODE=%u;UNDO_BUFFER_SIZE=%lu",
                           id, (ulong) lfg.getUndoBufferSize());
      table->field[IS_FILES_EXTRA]->set_notnull();
      table->field[IS_FILES_EXTRA]->store(extra, len, system_charset_info);
      schema_table_store_record(thd, table);
    }
  }

  // now for LFGs
  NdbDictionary::Dictionary::List lfglist;
  dict->listObjects(lfglist, NdbDictionary::Object::LogfileGroup);
  ndberr= dict->getNdbError();
  if (ndberr.classification != NdbError::NoError)
    ERR_RETURN(ndberr);

  for (i= 0; i < lfglist.count; i++)
  {
    NdbDictionary::Dictionary::List::Element& elt= lfglist.elements[i];

    NdbDictionary::LogfileGroup lfg= dict->getLogfileGroup(elt.name);
    ndberr= dict->getNdbError();
    if (ndberr.classification != NdbError::NoError)
    {
      if (ndberr.classification == NdbError::SchemaError)
        continue;
      ERR_RETURN(ndberr);
    }

    init_fill_schema_files_row(table);
    table->field[IS_FILES_FILE_TYPE]->set_notnull();
    table->field[IS_FILES_FILE_TYPE]->store("UNDO LOG", 8,
                                            system_charset_info);

    table->field[IS_FILES_LOGFILE_GROUP_NAME]->set_notnull();
    table->field[IS_FILES_LOGFILE_GROUP_NAME]->store(elt.name,
                                                     strlen(elt.name),
                                                     system_charset_info);
    table->field[IS_FILES_LOGFILE_GROUP_NUMBER]->set_notnull();
    table->field[IS_FILES_LOGFILE_GROUP_NUMBER]->store(lfg.getObjectId(), true);
    table->field[IS_FILES_ENGINE]->set_notnull();
    table->field[IS_FILES_ENGINE]->store(ndbcluster_hton_name,
                                         ndbcluster_hton_name_length,
                                         system_charset_info);

    table->field[IS_FILES_FREE_EXTENTS]->set_notnull();
    table->field[IS_FILES_FREE_EXTENTS]->store(lfg.getUndoFreeWords(), true);
    table->field[IS_FILES_EXTENT_SIZE]->set_notnull();
    table->field[IS_FILES_EXTENT_SIZE]->store(4, true);

    table->field[IS_FILES_VERSION]->set_notnull();
    table->field[IS_FILES_VERSION]->store(lfg.getObjectVersion(), true);

    char extra[100];
    int len= my_snprintf(extra,sizeof(extra),
                         "UNDO_BUFFER_SIZE=%lu",
                         (ulong) lfg.getUndoBufferSize());
    table->field[IS_FILES_EXTRA]->set_notnull();
    table->field[IS_FILES_EXTRA]->store(extra, len, system_charset_info);
    schema_table_store_record(thd, table);
  }
  DBUG_RETURN(0);
}

static int show_ndb_vars(THD *thd, SHOW_VAR *var, char *buff)
{
  if (!check_ndb_in_thd(thd))
    return -1;
  struct st_ndb_status *st;
  SHOW_VAR *st_var;
  {
    char *mem= (char*)sql_alloc(sizeof(struct st_ndb_status) +
                                sizeof(ndb_status_variables_dynamic));
    st= new (mem) st_ndb_status;
    st_var= (SHOW_VAR*)(mem + sizeof(struct st_ndb_status));
    memcpy(st_var, &ndb_status_variables_dynamic, sizeof(ndb_status_variables_dynamic));
    int i= 0;
    SHOW_VAR *tmp= &(ndb_status_variables_dynamic[0]);
    for (; tmp->value; tmp++, i++)
      st_var[i].value= mem + (tmp->value - (char*)&g_ndb_status);
  }
  {
    Thd_ndb *thd_ndb= get_thd_ndb(thd);
    Ndb_cluster_connection *c= thd_ndb->connection;
    update_status_variables(thd_ndb, st, c);
  }
  var->type= SHOW_ARRAY;
  var->value= (char *) st_var;
  return 0;
}

SHOW_VAR ndb_status_variables_export[]= {
  {"Ndb",          (char*) &show_ndb_vars,                 SHOW_FUNC},
  {"Ndb_conflict", (char*) &ndb_status_conflict_variables, SHOW_ARRAY},
  {"Ndb",          (char*) &ndb_status_injector_variables, SHOW_ARRAY},
  {"Ndb",          (char*) &ndb_status_slave_variables,    SHOW_ARRAY},
  {"Ndb",          (char*) &show_ndb_server_api_stats,     SHOW_FUNC},
  {NullS, NullS, SHOW_LONG}
};


static MYSQL_SYSVAR_ULONG(
  cache_check_time,                  /* name */
  opt_ndb_cache_check_time,              /* var */
  PLUGIN_VAR_RQCMDARG,
  "A dedicated thread is created to, at the given "
  "millisecond interval, invalidate the query cache "
  "if another MySQL server in the cluster has changed "
  "the data in the database.",
  NULL,                              /* check func. */
  NULL,                              /* update func. */
  0,                                 /* default */
  0,                                 /* min */
  ONE_YEAR_IN_SECONDS,               /* max */
  0                                  /* block */
);


static MYSQL_SYSVAR_ULONG(
  extra_logging,                     /* name */
  opt_ndb_extra_logging,                 /* var */
  PLUGIN_VAR_OPCMDARG,
  "Turn on more logging in the error log.",
  NULL,                              /* check func. */
  NULL,                              /* update func. */
  1,                                 /* default */
  0,                                 /* min */
  0,                                 /* max */
  0                                  /* block */
);


static MYSQL_SYSVAR_ULONG(
  wait_connected,                    /* name */
  opt_ndb_wait_connected,            /* var */
  PLUGIN_VAR_RQCMDARG | PLUGIN_VAR_READONLY,
  "Time (in seconds) for mysqld to wait for connection "
  "to cluster management and data nodes.",
  NULL,                              /* check func. */
  NULL,                              /* update func. */
  0,                                 /* default */
  0,                                 /* min */
  ONE_YEAR_IN_SECONDS,               /* max */
  0                                  /* block */
);


static MYSQL_SYSVAR_ULONG(
  wait_setup,                        /* name */
  opt_ndb_wait_setup,                /* var */
  PLUGIN_VAR_RQCMDARG | PLUGIN_VAR_READONLY,
  "Time (in seconds) for mysqld to wait for setup to "
  "complete (0 = no wait)",
  NULL,                              /* check func. */
  NULL,                              /* update func. */
  15,                                /* default */
  0,                                 /* min */
  ONE_YEAR_IN_SECONDS,               /* max */
  0                                  /* block */
);


static MYSQL_SYSVAR_UINT(
  cluster_connection_pool,           /* name */
  opt_ndb_cluster_connection_pool,   /* var */
  PLUGIN_VAR_RQCMDARG | PLUGIN_VAR_READONLY,
  "Pool of cluster connections to be used by mysql server.",
  NULL,                              /* check func. */
  NULL,                              /* update func. */
  1,                                 /* default */
  1,                                 /* min */
  63,                                /* max */
  0                                  /* block */
);


ulong opt_ndb_report_thresh_binlog_epoch_slip;
static MYSQL_SYSVAR_ULONG(
  report_thresh_binlog_epoch_slip,   /* name */
  opt_ndb_report_thresh_binlog_epoch_slip,/* var */
  PLUGIN_VAR_RQCMDARG,
  "Threshold on number of epochs to be behind before reporting binlog "
  "status. E.g. 3 means that if the difference between what epoch has "
  "been received from the storage nodes and what has been applied to "
  "the binlog is 3 or more, a status message will be sent to the cluster "
  "log.",
  NULL,                              /* check func. */
  NULL,                              /* update func. */
  3,                                 /* default */
  0,                                 /* min */
  256,                               /* max */
  0                                  /* block */
);


ulong opt_ndb_report_thresh_binlog_mem_usage;
static MYSQL_SYSVAR_ULONG(
  report_thresh_binlog_mem_usage,    /* name */
  opt_ndb_report_thresh_binlog_mem_usage,/* var */
  PLUGIN_VAR_RQCMDARG,
  "Threshold on percentage of free memory before reporting binlog "
  "status. E.g. 10 means that if amount of available memory for "
  "receiving binlog data from the storage nodes goes below 10%, "
  "a status message will be sent to the cluster log.",
  NULL,                              /* check func. */
  NULL,                              /* update func. */
  10,                                /* default */
  0,                                 /* min */
  100,                               /* max */
  0                                  /* block */
);


my_bool opt_ndb_log_update_as_write;
static MYSQL_SYSVAR_BOOL(
  log_update_as_write,               /* name */
  opt_ndb_log_update_as_write,       /* var */
  PLUGIN_VAR_OPCMDARG,
  "For efficiency log only after image as a write event. "
  "Ignore before image. This may cause compatability problems if "
  "replicating to other storage engines than ndbcluster.",
  NULL,                              /* check func. */
  NULL,                              /* update func. */
  1                                  /* default */
);


my_bool opt_ndb_log_updated_only;
static MYSQL_SYSVAR_BOOL(
  log_updated_only,                  /* name */
  opt_ndb_log_updated_only,          /* var */
  PLUGIN_VAR_OPCMDARG,
  "For efficiency log only updated columns. Columns are considered "
  "as \"updated\" even if they are updated with the same value. "
  "This may cause compatability problems if "
  "replicating to other storage engines than ndbcluster.",
  NULL,                              /* check func. */
  NULL,                              /* update func. */
  1                                  /* default */
);


my_bool opt_ndb_log_orig;
static MYSQL_SYSVAR_BOOL(
  log_orig,                          /* name */
  opt_ndb_log_orig,                  /* var */
  PLUGIN_VAR_OPCMDARG,
  "Log originating server id and epoch in ndb_binlog_index. Each epoch "
  "may in this case have multiple rows in ndb_binlog_index, one for "
  "each originating epoch.",
  NULL,                              /* check func. */
  NULL,                              /* update func. */
  0                                  /* default */
);


my_bool opt_ndb_log_bin;
static MYSQL_SYSVAR_BOOL(
  log_bin,                           /* name */
  opt_ndb_log_bin,                   /* var */
  PLUGIN_VAR_OPCMDARG,
  "Log ndb tables in the binary log. Option only has meaning if "
  "the binary log has been turned on for the server.",
  NULL,                              /* check func. */
  NULL,                              /* update func. */
  1                                  /* default */
);


my_bool opt_ndb_log_binlog_index;
static MYSQL_SYSVAR_BOOL(
  log_binlog_index,                  /* name */
  opt_ndb_log_binlog_index,          /* var */
  PLUGIN_VAR_OPCMDARG,
  "Insert mapping between epochs and binlog positions into the "
  "ndb_binlog_index table.",
  NULL,                              /* check func. */
  NULL,                              /* update func. */
  1                                  /* default */
);


static my_bool opt_ndb_log_empty_epochs;
static MYSQL_SYSVAR_BOOL(
  log_empty_epochs,                  /* name */
  opt_ndb_log_empty_epochs,          /* var */
  PLUGIN_VAR_OPCMDARG,
  "",
  NULL,                              /* check func. */
  NULL,                              /* update func. */
  0                                  /* default */
);

bool ndb_log_empty_epochs(void)
{
  return opt_ndb_log_empty_epochs;
}


my_bool opt_ndb_log_apply_status;
static MYSQL_SYSVAR_BOOL(
  log_apply_status,                 /* name */
  opt_ndb_log_apply_status,         /* var */
  PLUGIN_VAR_OPCMDARG,
  "Log ndb_apply_status updates from Master in the Binlog",
  NULL,                             /* check func. */
  NULL,                             /* update func. */
  0                                 /* default */
);


static MYSQL_SYSVAR_STR(
  connectstring,                    /* name */
  opt_ndb_connectstring,            /* var */
  PLUGIN_VAR_RQCMDARG | PLUGIN_VAR_READONLY,
  "Connect string for ndbcluster.",
  NULL,                             /* check func. */
  NULL,                             /* update func. */
  NULL                              /* default */
);


static MYSQL_SYSVAR_STR(
  mgmd_host,                        /* name */
  opt_ndb_connectstring,                /* var */
  PLUGIN_VAR_RQCMDARG | PLUGIN_VAR_READONLY,
  "Same as --ndb-connectstring",
  NULL,                             /* check func. */
  NULL,                             /* update func. */
  NULL                              /* default */
);


static MYSQL_SYSVAR_UINT(
  nodeid,                           /* name */
  opt_ndb_nodeid,                   /* var */
  PLUGIN_VAR_RQCMDARG | PLUGIN_VAR_READONLY,
  "Set nodeid for this node. Overrides node id specified "
  "in --ndb-connectstring.",
  NULL,                             /* check func. */
  NULL,                             /* update func. */
  0,                                /* default */
  0,                                /* min */
  MAX_NODES_ID,                     /* max */
  0                                 /* block */
);


static struct st_mysql_sys_var* system_variables[]= {
  MYSQL_SYSVAR(cache_check_time),
  MYSQL_SYSVAR(extra_logging),
  MYSQL_SYSVAR(wait_connected),
  MYSQL_SYSVAR(wait_setup),
  MYSQL_SYSVAR(cluster_connection_pool),
  MYSQL_SYSVAR(report_thresh_binlog_mem_usage),
  MYSQL_SYSVAR(report_thresh_binlog_epoch_slip),
  MYSQL_SYSVAR(log_update_as_write),
  MYSQL_SYSVAR(log_updated_only),
  MYSQL_SYSVAR(log_orig),
  MYSQL_SYSVAR(distribution),
  MYSQL_SYSVAR(autoincrement_prefetch_sz),
  MYSQL_SYSVAR(force_send),
  MYSQL_SYSVAR(use_exact_count),
  MYSQL_SYSVAR(use_transactions),
  MYSQL_SYSVAR(use_copying_alter_table),
  MYSQL_SYSVAR(optimized_node_selection),
  MYSQL_SYSVAR(batch_size),
  MYSQL_SYSVAR(optimization_delay),
  MYSQL_SYSVAR(index_stat_enable),
  MYSQL_SYSVAR(index_stat_cache_entries),
  MYSQL_SYSVAR(index_stat_update_freq),
  MYSQL_SYSVAR(table_no_logging),
  MYSQL_SYSVAR(table_temporary),
  MYSQL_SYSVAR(log_bin),
  MYSQL_SYSVAR(log_binlog_index),
  MYSQL_SYSVAR(log_empty_epochs),
  MYSQL_SYSVAR(log_apply_status),
  MYSQL_SYSVAR(connectstring),
  MYSQL_SYSVAR(mgmd_host),
  MYSQL_SYSVAR(nodeid),
  MYSQL_SYSVAR(blob_read_batch_bytes),
  MYSQL_SYSVAR(blob_write_batch_bytes),
  MYSQL_SYSVAR(deferred_constraints),
  NULL
};


struct st_mysql_storage_engine ndbcluster_storage_engine=
{ MYSQL_HANDLERTON_INTERFACE_VERSION };


#include "ha_ndbinfo.h"

extern struct st_mysql_sys_var* ndbinfo_system_variables[];

struct st_mysql_storage_engine ndbinfo_storage_engine=
{ MYSQL_HANDLERTON_INTERFACE_VERSION };

mysql_declare_plugin(ndbcluster)
{
  MYSQL_STORAGE_ENGINE_PLUGIN,
  &ndbcluster_storage_engine,
  ndbcluster_hton_name,
  "MySQL AB",
  "Clustered, fault-tolerant tables",
  PLUGIN_LICENSE_GPL,
  ndbcluster_init,            /* plugin init */
  NULL,                       /* plugin deinit */
  0x0100,                     /* plugin version */
  ndb_status_variables_export,/* status variables                */
  system_variables,           /* system variables */
  NULL                        /* config options                  */
},
{
  MYSQL_STORAGE_ENGINE_PLUGIN,
  &ndbinfo_storage_engine,
  "ndbinfo",
  "Sun Microsystems Inc.",
  "MySQL Cluster system information storage engine",
  PLUGIN_LICENSE_GPL,
  ndbinfo_init,               /* plugin init */
  ndbinfo_deinit,             /* plugin deinit */
  0x0001,                     /* plugin version */
  NULL,                       /* status variables */
  ndbinfo_system_variables,   /* system variables */
  NULL                        /* config options */
}
mysql_declare_plugin_end;

#endif<|MERGE_RESOLUTION|>--- conflicted
+++ resolved
@@ -794,92 +794,10 @@
     const bool op_has_conflict_detection = (first->getCustomData() != NULL);
     if (!op_has_conflict_detection)
     {
-<<<<<<< HEAD
-#ifdef HAVE_NDB_BINLOG
-      DBUG_PRINT("info", ("ndb error: %d", err.code));
-      if (err.code == (int) error_conflict_fn_max_violation)
-      {
-        DBUG_PRINT("info", ("err.code == (int) error_conflict_fn_max_violation"));
-        thd_ndb->m_max_violation_count++;
-      }
-      else if (err.code == (int) error_conflict_fn_old_violation ||
-               err.classification == NdbError::ConstraintViolation ||
-               err.classification == NdbError::NoDataFound)
-      {
-        DBUG_PRINT("info",
-                   ("err.code %s (int) error_conflict_fn_old_violation, "
-                    "err.classification %s",
-                    err.code == (int) error_conflict_fn_old_violation ? "==" : "!=",
-                    err.classification
-                    == NdbError::ConstraintViolation
-                    ? "== NdbError::ConstraintViolation"
-                    : (err.classification == NdbError::NoDataFound
-                       ? "== NdbError::NoDataFound" : "!=")));
-        thd_ndb->m_old_violation_count++;
-        const void* buffer= first->getCustomData();
-        if (buffer != NULL)
-        {
-          Ndb_exceptions_data ex_data;
-          memcpy(&ex_data, buffer, sizeof(ex_data));
-          NDB_SHARE *share= ex_data.share;
-          const uchar* row= ex_data.row;
-          DBUG_ASSERT(share != NULL && row != NULL);
-
-          NDB_CONFLICT_FN_SHARE* cfn_share= share->m_cfn_share;
-          if (cfn_share && cfn_share->m_ex_tab)
-          {
-            NdbError ex_err;
-            if (write_conflict_row(share, trans, row, ex_err))
-            {
-              char msg[FN_REFLEN];
-              my_snprintf(msg, sizeof(msg), "table %s NDB error %d '%s'",
-                          cfn_share->m_ex_tab->getName(),
-                          ex_err.code, ex_err.message);
-
-              NdbDictionary::Dictionary* dict= thd_ndb->ndb->getDictionary();
-
-              if (ex_err.classification == NdbError::SchemaError)
-              {
-                dict->removeTableGlobal(*(cfn_share->m_ex_tab), false);
-                cfn_share->m_ex_tab= NULL;
-              }
-              else if (ex_err.status == NdbError::TemporaryError)
-              {
-                /* Slave will roll back and retry entire transaction. */
-                ERR_RETURN(ex_err);
-              }
-              else
-              {
-                push_warning_printf(current_thd, MYSQL_ERROR::WARN_LEVEL_WARN,
-                                    ER_EXCEPTIONS_WRITE_ERROR,
-                                    ER(ER_EXCEPTIONS_WRITE_ERROR), msg);
-                /* Slave will stop replication. */
-                DBUG_RETURN(ER_EXCEPTIONS_WRITE_ERROR);
-              }
-            }
-            else
-            {
-              conflict_rows_written++;
-            }
-          }
-          else
-          {
-            DBUG_PRINT("info", ("missing %s", !cfn_share ? "cfn_share" : "ex_tab"));
-          }
-        }
-        else
-        {
-          DBUG_PRINT("info", ("missing custom data"));
-        }
-      }
-      else
-#endif
-=======
       /* 'Normal path' - ignore key (not) present, others are errors */
       if (err.classification != NdbError::NoError &&
           err.classification != NdbError::ConstraintViolation &&
           err.classification != NdbError::NoDataFound)
->>>>>>> 3b9851da
       {
         /* Non ignored error, report it */
         DBUG_PRINT("info", ("err.code == %u", err.code));

--- conflicted
+++ resolved
@@ -5975,19 +5975,17 @@
   m_rows_to_insert= (ha_rows) 1;
   m_delete_cannot_batch= FALSE;
   m_update_cannot_batch= FALSE;
-<<<<<<< HEAD
 
   assert(m_is_bulk_delete == false);
   m_is_bulk_delete = false;
 
-=======
   /* 
     Setting pushed_code=NULL here is a temporary fix for bug #58553. This
     should not be needed any longer if http://lists.mysql.com/commits/125336 
     is merged into this branch.
   */
   pushed_cond= NULL;
->>>>>>> 056133da
+
   DBUG_RETURN(0);
 }
 

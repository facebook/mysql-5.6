--- conflicted
+++ resolved
@@ -490,17 +490,13 @@
 /**
   Rewrite CREATE/ALTER USER statement.
 
-<<<<<<< HEAD
   @param thd      The THD to rewrite for.
   @param rlb      An empty String object to put the rewritten query in.
   @param users_not_to_log Members of this list are not added to the generated
                            statement.
   @param for_binlog We don't skip any user while writing to binlog
-=======
-  @param thd                     The THD to rewrite for.
-  @param rlb                     An empty String object to put the rewritten query in.
-  @param hide_password_hash      If password hash has to be shown as <secret> or not.
->>>>>>> a09e56b0
+  @param hide_password_hash If password hash has to be shown as <secret> or not.
+
 */
 
 void mysql_rewrite_create_alter_user(THD *thd, String *rlb,

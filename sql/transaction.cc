--- conflicted
+++ resolved
@@ -330,16 +330,9 @@
     thd->server_status &=
         ~(SERVER_STATUS_IN_TRANS | SERVER_STATUS_IN_TRANS_READONLY);
     DBUG_PRINT("info", ("clearing SERVER_STATUS_IN_TRANS"));
-<<<<<<< HEAD
     res = ha_commit_trans(thd, true, ignore_global_read_lock);
   } else if (tc_log)
-    tc_log->commit(thd, true);
-=======
-    res= MY_TEST(ha_commit_trans(thd, TRUE));
-  }
-  else if (tc_log)
-    res= tc_log->commit(thd, true);
->>>>>>> 9c245bc9
+    res = tc_log->commit(thd, true);
 
   if (res == false)
     if (thd->rpl_thd_ctx.session_gtids_ctx().notify_after_transaction_commit(
@@ -520,22 +513,12 @@
     res = ha_commit_trans(thd, false, ignore_global_read_lock);
     if (!thd->in_active_multi_stmt_transaction())
       trans_reset_one_shot_chistics(thd);
-<<<<<<< HEAD
   } else if (tc_log)
-    tc_log->commit(thd, false);
+    res = tc_log->commit(thd, false);
   if (res == false && !thd->in_active_multi_stmt_transaction())
     if (thd->rpl_thd_ctx.session_gtids_ctx().notify_after_transaction_commit(
             thd))
       LogErr(WARNING_LEVEL, ER_TRX_GTID_COLLECT_REJECT);
-=======
-  }
-  else if (tc_log)
-    res= tc_log->commit(thd, false);
-  if (res == FALSE && !thd->in_active_multi_stmt_transaction())
-    if (thd->rpl_thd_ctx.session_gtids_ctx().
-        notify_after_transaction_commit(thd))
-      sql_print_warning("Failed to collect GTID to send in the response packet!");
->>>>>>> 9c245bc9
   /* In autocommit=1 mode the transaction should be marked as complete in P_S */
   DBUG_ASSERT(thd->in_active_multi_stmt_transaction() ||
               thd->m_transaction_psi == NULL);

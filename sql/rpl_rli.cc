/* Copyright (c) 2000, 2010, Oracle and/or its affiliates. All rights reserved.

   This program is free software; you can redistribute it and/or modify
   it under the terms of the GNU General Public License as published by
   the Free Software Foundation; version 2 of the License.

   This program is distributed in the hope that it will be useful,
   but WITHOUT ANY WARRANTY; without even the implied warranty of
   MERCHANTABILITY or FITNESS FOR A PARTICULAR PURPOSE.  See the
   GNU General Public License for more details.

   You should have received a copy of the GNU General Public License
   along with this program; if not, write to the Free Software Foundation,
   51 Franklin Street, Suite 500, Boston, MA 02110-1335 USA */

#include "sql_priv.h"
#include "unireg.h"                             // HAVE_*
#include "rpl_mi.h"
#include "rpl_rli.h"
#include "sql_base.h"                        // close_thread_tables
#include <my_dir.h>    // For MY_STAT
#include "log_event.h" // Format_description_log_event, Log_event,
                       // FORMAT_DESCRIPTION_LOG_EVENT, ROTATE_EVENT,
                       // PREFIX_SQL_LOAD
#include "rpl_slave.h"
#include "rpl_utility.h"
#include "transaction.h"
#include "sql_parse.h"                          // end_trans, ROLLBACK
<<<<<<< HEAD
#include "rpl_slave.h"
=======
#include <mysql/plugin.h>
#include <mysql/service_thd_wait.h>
>>>>>>> b444c4f2

/*
  Please every time you add a new field to the relay log info, update
  what follows. For now, this is just used to get the number of
  fields.
*/
const char* info_rli_fields[]=
{
  "number_of_lines",
  "group_relay_log_name",
  "group_relay_log_pos",
  "group_master_log_name",
  "group_master_log_pos",
  "sql_delay"
};

const char *const Relay_log_info::state_delaying_string = "Waiting until MASTER_DELAY seconds after master executed event";

Relay_log_info::Relay_log_info(bool is_slave_recovery
#ifdef HAVE_PSI_INTERFACE
                               ,PSI_mutex_key *param_key_info_run_lock,
                               PSI_mutex_key *param_key_info_data_lock,
                               PSI_mutex_key *param_key_info_sleep_lock,
                               PSI_mutex_key *param_key_info_data_cond,
                               PSI_mutex_key *param_key_info_start_cond,
                               PSI_mutex_key *param_key_info_stop_cond,
                               PSI_mutex_key *param_key_info_sleep_cond
#endif
                              )
   :Rpl_info("SQL"
#ifdef HAVE_PSI_INTERFACE
             ,param_key_info_run_lock, param_key_info_data_lock,
             param_key_info_sleep_lock,
             param_key_info_data_cond, param_key_info_start_cond,
             param_key_info_stop_cond, param_key_info_sleep_cond
#endif
            ),
   replicate_same_server_id(::replicate_same_server_id),
   cur_log_fd(-1), relay_log(&sync_relaylog_period),
   is_relay_log_recovery(is_slave_recovery),
   save_temporary_tables(0),
   cur_log_old_open_count(0), group_relay_log_pos(0), event_relay_log_pos(0),
   group_master_log_pos(0), log_space_total(0), ignore_log_space_limit(0),
   last_master_timestamp(0), slave_skip_counter(0),
   abort_pos_wait(0), until_condition(UNTIL_NONE),
   until_log_pos(0), retried_trans(0),
   tables_to_lock(0), tables_to_lock_count(0),
   rows_query_ev(NULL), last_event_start_time(0),
   sql_delay(0), sql_delay_end(0),
   m_flags(0)
{
  DBUG_ENTER("Relay_log_info::Relay_log_info");

#ifdef HAVE_PSI_INTERFACE
  relay_log.set_psi_keys(key_RELAYLOG_LOCK_index,
                         key_RELAYLOG_update_cond,
                         key_file_relaylog,
                         key_file_relaylog_index);
#endif

  group_relay_log_name[0]= event_relay_log_name[0]=
    group_master_log_name[0]= 0;
  until_log_name[0]= ign_master_log_name_end[0]= 0;
  bzero((char*) &cache_buf, sizeof(cache_buf));
  cached_charset_invalidate();
  mysql_mutex_init(key_relay_log_info_log_space_lock,
                   &log_space_lock, MY_MUTEX_INIT_FAST);
  mysql_cond_init(key_relay_log_info_log_space_cond, &log_space_cond, NULL);
  relay_log.init_pthread_objects();
  DBUG_VOID_RETURN;
}

Relay_log_info::~Relay_log_info()
{
  DBUG_ENTER("Relay_log_info::~Relay_log_info");

  mysql_mutex_destroy(&log_space_lock);
  mysql_cond_destroy(&log_space_cond);
  relay_log.cleanup();

  DBUG_VOID_RETURN;
}

static inline int add_relay_log(Relay_log_info* rli,LOG_INFO* linfo)
{
  MY_STAT s;
  DBUG_ENTER("add_relay_log");
  if (!mysql_file_stat(key_file_relaylog,
                       linfo->log_file_name, &s, MYF(0)))
  {
    sql_print_error("log %s listed in the index, but failed to stat.",
                    linfo->log_file_name);
    DBUG_RETURN(1);
  }
  rli->log_space_total += s.st_size;
#ifndef DBUG_OFF
  char buf[22];
  DBUG_PRINT("info",("log_space_total: %s", llstr(rli->log_space_total,buf)));
#endif
  DBUG_RETURN(0);
}

int Relay_log_info::count_relay_log_space()
{
  LOG_INFO flinfo;
  DBUG_ENTER("Relay_log_info::count_relay_log_space");
  log_space_total= 0;
  if (relay_log.find_log_pos(&flinfo, NullS, 1))
  {
    sql_print_error("Could not find first log while counting relay log space.");
    DBUG_RETURN(1);
  }
  do
  {
    if (add_relay_log(this, &flinfo))
      DBUG_RETURN(1);
  } while (!relay_log.find_next_log(&flinfo, 1));
  /*
     As we have counted everything, including what may have written in a
     preceding write, we must reset bytes_written, or we may count some space
     twice.
  */
  relay_log.reset_bytes_written();
  DBUG_RETURN(0);
}

/**
   Resets UNTIL condition for Relay_log_info
 */

void Relay_log_info::clear_until_condition()
{
  DBUG_ENTER("clear_until_condition");

  until_condition= Relay_log_info::UNTIL_NONE;
  until_log_name[0]= 0;
  until_log_pos= 0;
  DBUG_VOID_RETURN;
}

/**
  Opens and intialize the given relay log. Specifically, it does what follows:

  - Closes old open relay log files.
  - If we are using the same relay log as the running IO-thread, then sets.
    rli->cur_log to point to the same IO_CACHE entry.
  - If not, opens the 'log' binary file.

  @todo check proper initialization of group_master_log_name/group_master_log_pos.


  @param  rli[in]                 Relay information (will be initialized)
  @param  log[in]                 Name of relay log file to read from. NULL = First log
  @param  pos[in]                 Position in relay log file
  @param  need_data_lock[in]      Set to 1 if this functions should do mutex locks
  @param  errmsg[out]             Store pointer to error message here
  @param  look_for_description_event[in]
                                  1 if we should look for such an event. We only need
                                  this when the SQL thread starts and opens an existing
                                  relay log and has to execute it (possibly from an
                                  offset >4); then we need to read the first event of
                                  the relay log to be able to parse the events we have
                                  to execute.
  @retval 0 ok,
  @retval 1 otherwise error, where errmsg is set to point to the error message.
*/

int Relay_log_info::init_relay_log_pos(const char* log,
                                       ulonglong pos, bool need_data_lock,
                                       const char** errmsg,
                                       bool look_for_description_event)
{
  DBUG_ENTER("Relay_log_info::init_relay_log_pos");
  DBUG_PRINT("info", ("pos: %lu", (ulong) pos));

  *errmsg=0;
  mysql_mutex_t *log_lock= relay_log.get_log_lock();

  if (need_data_lock)
    mysql_mutex_lock(&data_lock);

  /*
    Slave threads are not the only users of init_relay_log_pos(). CHANGE MASTER
    is, too, and init_slave() too; these 2 functions allocate a description
    event in init_relay_log_pos, which is not freed by the terminating SQL slave
    thread as that thread is not started by these functions. So we have to free
    the description_event here, in case, so that there is no memory leak in
    running, say, CHANGE MASTER.
  */
  delete relay_log.description_event_for_exec;
  /*
    By default the relay log is in binlog format 3 (4.0).
    Even if format is 4, this will work enough to read the first event
    (Format_desc) (remember that format 4 is just lenghtened compared to format
    3; format 3 is a prefix of format 4).
  */
  relay_log.description_event_for_exec= new
    Format_description_log_event(3);

  mysql_mutex_lock(log_lock);

  /* Close log file and free buffers if it's already open */
  if (cur_log_fd >= 0)
  {
    end_io_cache(&cache_buf);
    mysql_file_close(cur_log_fd, MYF(MY_WME));
    cur_log_fd = -1;
  }

  group_relay_log_pos= event_relay_log_pos= pos;

  /*
    Test to see if the previous run was with the skip of purging
    If yes, we do not purge when we restart
  */
  if (relay_log.find_log_pos(&linfo, NullS, 1))
  {
    *errmsg="Could not find first log during relay log initialization";
    goto err;
  }

  if (log && relay_log.find_log_pos(&linfo, log, 1))
  {
    *errmsg="Could not find target log during relay log initialization";
    goto err;
  }

  strmake(group_relay_log_name, linfo.log_file_name,
          sizeof(group_relay_log_name) - 1);
  strmake(event_relay_log_name, linfo.log_file_name,
          sizeof(event_relay_log_name) - 1);

  if (relay_log.is_active(linfo.log_file_name))
  {
    /*
      The IO thread is using this log file.
      In this case, we will use the same IO_CACHE pointer to
      read data as the IO thread is using to write data.
    */
    my_b_seek((cur_log=relay_log.get_log_file()), (off_t)0);
    if (check_binlog_magic(cur_log, errmsg))
      goto err;
    cur_log_old_open_count=relay_log.get_open_count();
  }
  else
  {
    /*
      Open the relay log and set cur_log to point at this one
    */
    if ((cur_log_fd=open_binlog(&cache_buf,
                                linfo.log_file_name,errmsg)) < 0)
      goto err;
    cur_log = &cache_buf;
  }
  /*
    In all cases, check_binlog_magic() has been called so we're at offset 4 for
    sure.
  */
  if (pos > BIN_LOG_HEADER_SIZE) /* If pos<=4, we stay at 4 */
  {
    Log_event* ev;
    while (look_for_description_event)
    {
      /*
        Read the possible Format_description_log_event; if position
        was 4, no need, it will be read naturally.
      */
      DBUG_PRINT("info",("looking for a Format_description_log_event"));

      if (my_b_tell(cur_log) >= pos)
        break;

      /*
        Because of we have data_lock and log_lock, we can safely read an
        event
      */
      if (!(ev= Log_event::read_log_event(cur_log, 0,
                                          relay_log.description_event_for_exec,
                                          opt_slave_sql_verify_checksum)))
      {
        DBUG_PRINT("info",("could not read event, cur_log->error=%d",
                           cur_log->error));
        if (cur_log->error) /* not EOF */
        {
          *errmsg= "I/O error reading event at position 4";
          goto err;
        }
        break;
      }
      else if (ev->get_type_code() == FORMAT_DESCRIPTION_EVENT)
      {
        DBUG_PRINT("info",("found Format_description_log_event"));
        delete relay_log.description_event_for_exec;
        relay_log.description_event_for_exec= (Format_description_log_event*) ev;
        /*
          As ev was returned by read_log_event, it has passed is_valid(), so
          my_malloc() in ctor worked, no need to check again.
        */
        /*
          Ok, we found a Format_description event. But it is not sure that this
          describes the whole relay log; indeed, one can have this sequence
          (starting from position 4):
          Format_desc (of slave)
          Rotate (of master)
          Format_desc (of master)
          So the Format_desc which really describes the rest of the relay log
          is the 3rd event (it can't be further than that, because we rotate
          the relay log when we queue a Rotate event from the master).
          But what describes the Rotate is the first Format_desc.
          So what we do is:
          go on searching for Format_description events, until you exceed the
          position (argument 'pos') or until you find another event than Rotate
          or Format_desc.
        */
      }
      else
      {
        DBUG_PRINT("info",("found event of another type=%d",
                           ev->get_type_code()));
        look_for_description_event= (ev->get_type_code() == ROTATE_EVENT);
        delete ev;
      }
    }
    my_b_seek(cur_log,(off_t)pos);
#ifndef DBUG_OFF
  {
    char llbuf1[22], llbuf2[22];
    DBUG_PRINT("info", ("my_b_tell(cur_log)=%s >event_relay_log_pos=%s",
                        llstr(my_b_tell(cur_log),llbuf1),
                        llstr(get_event_relay_log_pos(),llbuf2)));
  }
#endif

  }

err:
  /*
    If we don't purge, we can't honour relay_log_space_limit ;
    silently discard it
  */
  if (!relay_log_purge)
    log_space_limit= 0;
  mysql_cond_broadcast(&data_cond);

  mysql_mutex_unlock(log_lock);

  if (need_data_lock)
    mysql_mutex_unlock(&data_lock);
  if (!relay_log.description_event_for_exec->is_valid() && !*errmsg)
    *errmsg= "Invalid Format_description log event; could be out of memory";

  DBUG_RETURN ((*errmsg) ? 1 : 0);
}

/**
  Waits until the SQL thread reaches (has executed up to) the
  log/position or timed out.

  SYNOPSIS
  @param[in]  thd             client thread that sent @c SELECT @c MASTER_POS_WAIT,
  @param[in]  log_name        log name to wait for,
  @param[in]  log_pos         position to wait for,
  @param[in]  timeout         @c timeout in seconds before giving up waiting.
                              @c timeout is longlong whereas it should be ulong; but this is
                              to catch if the user submitted a negative timeout.

  @retval  -2   improper arguments (log_pos<0)
                or slave not running, or master info changed
                during the function's execution,
                or client thread killed. -2 is translated to NULL by caller,
  @retval  -1   timed out
  @retval  >=0  number of log events the function had to wait
                before reaching the desired log/position
 */

int Relay_log_info::wait_for_pos(THD* thd, String* log_name,
                                    longlong log_pos,
                                    longlong timeout)
{
  int event_count = 0;
  ulong init_abort_pos_wait;
  int error=0;
  struct timespec abstime; // for timeout checking
  const char *msg;
  DBUG_ENTER("Relay_log_info::wait_for_pos");

  if (!inited)
    DBUG_RETURN(-2);

  DBUG_PRINT("enter",("log_name: '%s'  log_pos: %lu  timeout: %lu",
                      log_name->c_ptr(), (ulong) log_pos, (ulong) timeout));

  set_timespec(abstime,timeout);
  mysql_mutex_lock(&data_lock);
  msg= thd->enter_cond(&data_cond, &data_lock,
                       "Waiting for the slave SQL thread to "
                       "advance position");
  /*
     This function will abort when it notices that some CHANGE MASTER or
     RESET MASTER has changed the master info.
     To catch this, these commands modify abort_pos_wait ; We just monitor
     abort_pos_wait and see if it has changed.
     Why do we have this mechanism instead of simply monitoring slave_running
     in the loop (we do this too), as CHANGE MASTER/RESET SLAVE require that
     the SQL thread be stopped?
     This is becasue if someones does:
     STOP SLAVE;CHANGE MASTER/RESET SLAVE; START SLAVE;
     the change may happen very quickly and we may not notice that
     slave_running briefly switches between 1/0/1.
  */
  init_abort_pos_wait= abort_pos_wait;

  /*
    We'll need to
    handle all possible log names comparisons (e.g. 999 vs 1000).
    We use ulong for string->number conversion ; this is no
    stronger limitation than in find_uniq_filename in sql/log.cc
  */
  ulong log_name_extension;
  char log_name_tmp[FN_REFLEN]; //make a char[] from String

  strmake(log_name_tmp, log_name->ptr(), min(log_name->length(), FN_REFLEN-1));

  char *p= fn_ext(log_name_tmp);
  char *p_end;
  if (!*p || log_pos<0)
  {
    error= -2; //means improper arguments
    goto err;
  }
  // Convert 0-3 to 4
  log_pos= max(log_pos, BIN_LOG_HEADER_SIZE);
  /* p points to '.' */
  log_name_extension= strtoul(++p, &p_end, 10);
  /*
    p_end points to the first invalid character.
    If it equals to p, no digits were found, error.
    If it contains '\0' it means conversion went ok.
  */
  if (p_end==p || *p_end)
  {
    error= -2;
    goto err;
  }

  /* The "compare and wait" main loop */
  while (!thd->killed &&
         init_abort_pos_wait == abort_pos_wait &&
         slave_running)
  {
    bool pos_reached;
    int cmp_result= 0;

    DBUG_PRINT("info",
               ("init_abort_pos_wait: %ld  abort_pos_wait: %ld",
                init_abort_pos_wait, abort_pos_wait));
    DBUG_PRINT("info",("group_master_log_name: '%s'  pos: %lu",
                       group_master_log_name, (ulong) group_master_log_pos));

    /*
      group_master_log_name can be "", if we are just after a fresh
      replication start or after a CHANGE MASTER TO MASTER_HOST/PORT
      (before we have executed one Rotate event from the master) or
      (rare) if the user is doing a weird slave setup (see next
      paragraph).  If group_master_log_name is "", we assume we don't
      have enough info to do the comparison yet, so we just wait until
      more data. In this case master_log_pos is always 0 except if
      somebody (wrongly) sets this slave to be a slave of itself
      without using --replicate-same-server-id (an unsupported
      configuration which does nothing), then group_master_log_pos
      will grow and group_master_log_name will stay "".
    */
    if (*group_master_log_name)
    {
      char *basename= (group_master_log_name +
                       dirname_length(group_master_log_name));
      /*
        First compare the parts before the extension.
        Find the dot in the master's log basename,
        and protect against user's input error :
        if the names do not match up to '.' included, return error
      */
      char *q= (char*)(fn_ext(basename)+1);
      if (strncmp(basename, log_name_tmp, (int)(q-basename)))
      {
        error= -2;
        break;
      }
      // Now compare extensions.
      char *q_end;
      ulong group_master_log_name_extension= strtoul(q, &q_end, 10);
      if (group_master_log_name_extension < log_name_extension)
        cmp_result= -1 ;
      else
        cmp_result= (group_master_log_name_extension > log_name_extension) ? 1 : 0 ;

      pos_reached= ((!cmp_result && group_master_log_pos >= (ulonglong)log_pos) ||
                    cmp_result > 0);
      if (pos_reached || thd->killed)
        break;
    }

    //wait for master update, with optional timeout.

    DBUG_PRINT("info",("Waiting for master update"));
    /*
      We are going to mysql_cond_(timed)wait(); if the SQL thread stops it
      will wake us up.
    */
    thd_wait_begin(thd, THD_WAIT_BINLOG);
    if (timeout > 0)
    {
      /*
        Note that mysql_cond_timedwait checks for the timeout
        before for the condition ; i.e. it returns ETIMEDOUT
        if the system time equals or exceeds the time specified by abstime
        before the condition variable is signaled or broadcast, _or_ if
        the absolute time specified by abstime has already passed at the time
        of the call.
        For that reason, mysql_cond_timedwait will do the "timeoutting" job
        even if its condition is always immediately signaled (case of a loaded
        master).
      */
      error= mysql_cond_timedwait(&data_cond, &data_lock, &abstime);
    }
    else
      mysql_cond_wait(&data_cond, &data_lock);
    thd_wait_end(thd);
    DBUG_PRINT("info",("Got signal of master update or timed out"));
    if (error == ETIMEDOUT || error == ETIME)
    {
      error= -1;
      break;
    }
    error=0;
    event_count++;
    DBUG_PRINT("info",("Testing if killed or SQL thread not running"));
  }

err:
  thd->exit_cond(msg);
  DBUG_PRINT("exit",("killed: %d  abort: %d  slave_running: %d \
improper_arguments: %d  timed_out: %d",
                     thd->killed_errno(),
                     (int) (init_abort_pos_wait != abort_pos_wait),
                     (int) slave_running,
                     (int) (error == -2),
                     (int) (error == -1)));
  if (thd->killed || init_abort_pos_wait != abort_pos_wait ||
      !slave_running)
  {
    error= -2;
  }
  DBUG_RETURN( error ? error : event_count );
}

void Relay_log_info::inc_group_relay_log_pos(ulonglong log_pos,
                                                bool skip_lock)
{
  DBUG_ENTER("Relay_log_info::inc_group_relay_log_pos");

  if (skip_lock)
    mysql_mutex_assert_owner(&data_lock);
  else
    mysql_mutex_lock(&data_lock);

  inc_event_relay_log_pos();
  group_relay_log_pos= event_relay_log_pos;
  strmake(group_relay_log_name,event_relay_log_name,
          sizeof(group_relay_log_name)-1);

  notify_group_relay_log_name_update();

  /*
    If the slave does not support transactions and replicates a transaction,
    users should not trust group_master_log_pos (which they can display with
    SHOW SLAVE STATUS or read from relay-log.info), because to compute
    group_master_log_pos the slave relies on log_pos stored in the master's
    binlog, but if we are in a master's transaction these positions are always
    the BEGIN's one (excepted for the COMMIT), so group_master_log_pos does
    not advance as it should on the non-transactional slave (it advances by
    big leaps, whereas it should advance by small leaps).
  */
  /*
    In 4.x we used the event's len to compute the positions here. This is
    wrong if the event was 3.23/4.0 and has been converted to 5.0, because
    then the event's len is not what is was in the master's binlog, so this
    will make a wrong group_master_log_pos (yes it's a bug in 3.23->4.0
    replication: Exec_master_log_pos is wrong). Only way to solve this is to
    have the original offset of the end of the event the relay log. This is
    what we do in 5.0: log_pos has become "end_log_pos" (because the real use
    of log_pos in 4.0 was to compute the end_log_pos; so better to store
    end_log_pos instead of begin_log_pos.
    If we had not done this fix here, the problem would also have appeared
    when the slave and master are 5.0 but with different event length (for
    example the slave is more recent than the master and features the event
    UID). It would give false MASTER_POS_WAIT, false Exec_master_log_pos in
    SHOW SLAVE STATUS, and so the user would do some CHANGE MASTER using this
    value which would lead to badly broken replication.
    Even the relay_log_pos will be corrupted in this case, because the len is
    the relay log is not "val".
    With the end_log_pos solution, we avoid computations involving lengthes.
  */
  DBUG_PRINT("info", ("log_pos: %lu  group_master_log_pos: %lu",
                      (long) log_pos, (long) group_master_log_pos));
  if (log_pos) // 3.23 binlogs don't have log_posx
  {
    group_master_log_pos= log_pos;
  }
  mysql_cond_broadcast(&data_cond);
  if (!skip_lock)
    mysql_mutex_unlock(&data_lock);
  DBUG_VOID_RETURN;
}


void Relay_log_info::close_temporary_tables()
{
  TABLE *table,*next;
  DBUG_ENTER("Relay_log_info::close_temporary_tables");

  for (table=save_temporary_tables ; table ; table=next)
  {
    next=table->next;
    /*
      Don't ask for disk deletion. For now, anyway they will be deleted when
      slave restarts, but it is a better intention to not delete them.
    */
    DBUG_PRINT("info", ("table: 0x%lx", (long) table));
    close_temporary(table, 1, 0);
  }
  save_temporary_tables= 0;
  slave_open_temp_tables= 0;
  DBUG_VOID_RETURN;
}

/**
  Purges relay logs. It assumes to have a run lock on rli and that no
  slave thread are running.

  @param[in]   THD         connection,
  @param[in]   just_reset  if false, it tells that logs should be purged
                           and @c init_relay_log_pos() should be called,
  @errmsg[out] errmsg      store pointer to an error message.

  @retval 0 successfuly executed,
  @retval 1 otherwise error, where errmsg is set to point to the error message.
*/

int Relay_log_info::purge_relay_logs(THD *thd, bool just_reset,
                                     const char** errmsg)
{
  int error=0;
  DBUG_ENTER("purge_relay_logs");

  /*
    Even if inited==0, we still try to empty master_log_* variables. Indeed,
    inited==0 does not imply that they already are empty.

    It could be that slave's info initialization partly succeeded: for example
    if relay-log.info existed but *relay-bin*.* have been manually removed,
    init_info reads the old relay-log.info and fills rli->master_log_*, then
    init_info checks for the existence of the relay log, this fails and 
    init_info leaves inited to 0.
    In that pathological case, master_log_pos* will be properly reinited at
    the next START SLAVE (as RESET SLAVE or CHANGE MASTER, the callers of
    purge_relay_logs, will delete bogus *.info files or replace them with
    correct files), however if the user does SHOW SLAVE STATUS before START
    SLAVE, he will see old, confusing master_log_*. In other words, we reinit
    master_log_* for SHOW SLAVE STATUS to display fine in any case.
  */
  group_master_log_name[0]= 0;
  group_master_log_pos= 0;

  if (!inited)
  {
    DBUG_PRINT("info", ("inited == 0"));
    DBUG_RETURN(0);
  }

  DBUG_ASSERT(slave_running == 0);
  DBUG_ASSERT(mi->slave_running == 0);

  slave_skip_counter= 0;
  mysql_mutex_lock(&data_lock);

  /*
    we close the relay log fd possibly left open by the slave SQL thread,
    to be able to delete it; the relay log fd possibly left open by the slave
    I/O thread will be closed naturally in reset_logs() by the
    close(LOG_CLOSE_TO_BE_OPENED) call
  */
  if (cur_log_fd >= 0)
  {
    end_io_cache(&cache_buf);
    my_close(cur_log_fd, MYF(MY_WME));
    cur_log_fd= -1;
  }

  if (relay_log.reset_logs(thd))
  {
    *errmsg = "Failed during log reset";
    error=1;
    goto err;
  }
  /* Save name of used relay log file */
  strmake(group_relay_log_name, relay_log.get_log_fname(),
          sizeof(group_relay_log_name)-1);
  strmake(event_relay_log_name, relay_log.get_log_fname(),
          sizeof(event_relay_log_name)-1);
  group_relay_log_pos= event_relay_log_pos= BIN_LOG_HEADER_SIZE;
  if (count_relay_log_space())
  {
    *errmsg= "Error counting relay log space";
    error= 1;
    goto err;
  }
  if (!just_reset)
    error= init_relay_log_pos(group_relay_log_name,
                              group_relay_log_pos,
                              0 /* do not need data lock */, errmsg, 0);

err:
#ifndef DBUG_OFF
  char buf[22];
#endif
  DBUG_PRINT("info",("log_space_total: %s",llstr(log_space_total,buf)));
  mysql_mutex_unlock(&data_lock);
  DBUG_RETURN(error);
}


/**
     Checks if condition stated in UNTIL clause of START SLAVE is reached.

     Specifically, it checks if UNTIL condition is reached. Uses caching result
     of last comparison of current log file name and target log file name. So
     cached value should be invalidated if current log file name changes (see
     @c Relay_log_info::notify_... functions).

     This caching is needed to avoid of expensive string comparisons and
     @c strtol() conversions needed for log names comparison. We don't need to
     compare them each time this function is called, we only need to do this
     when current log name changes. If we have @c UNTIL_MASTER_POS condition we
     need to do this only after @c Rotate_log_event::do_apply_event() (which is
     rare, so caching gives real benifit), and if we have @c UNTIL_RELAY_POS
     condition then we should invalidate cached comarison value after
     @c inc_group_relay_log_pos() which called for each group of events (so we
     have some benefit if we have something like queries that use
     autoincrement or if we have transactions).

     Should be called ONLY if @c until_condition @c != @c UNTIL_NONE !

     @param master_beg_pos    position of the beginning of to be executed event
                              (not @c log_pos member of the event that points to
                              the beginning of the following event)

     @retval true   condition met or error happened (condition seems to have
                    bad log file name),
     @retval false  condition not met.
*/

bool Relay_log_info::is_until_satisfied(THD *thd, Log_event *ev)
{
  const char *log_name;
  ulonglong log_pos;
  DBUG_ENTER("Relay_log_info::is_until_satisfied");

  DBUG_ASSERT(until_condition != UNTIL_NONE);

  if (until_condition == UNTIL_MASTER_POS)
  {
    if (ev && ev->server_id == (uint32) ::server_id && !replicate_same_server_id)
      DBUG_RETURN(FALSE);
    log_name= group_master_log_name;
    log_pos= (!ev)? group_master_log_pos :
      ((thd->variables.option_bits & OPTION_BEGIN || !ev->log_pos) ?
       group_master_log_pos : ev->log_pos - ev->data_written);
  }
  else
  { /* until_condition == UNTIL_RELAY_POS */
    log_name= group_relay_log_name;
    log_pos= group_relay_log_pos;
  }

#ifndef DBUG_OFF
  {
    char buf[32];
    DBUG_PRINT("info", ("group_master_log_name='%s', group_master_log_pos=%s",
                        group_master_log_name, llstr(group_master_log_pos, buf)));
    DBUG_PRINT("info", ("group_relay_log_name='%s', group_relay_log_pos=%s",
                        group_relay_log_name, llstr(group_relay_log_pos, buf)));
    DBUG_PRINT("info", ("(%s) log_name='%s', log_pos=%s",
                        until_condition == UNTIL_MASTER_POS ? "master" : "relay",
                        log_name, llstr(log_pos, buf)));
    DBUG_PRINT("info", ("(%s) until_log_name='%s', until_log_pos=%s",
                        until_condition == UNTIL_MASTER_POS ? "master" : "relay",
                        until_log_name, llstr(until_log_pos, buf)));
  }
#endif

  if (until_log_names_cmp_result == UNTIL_LOG_NAMES_CMP_UNKNOWN)
  {
    /*
      We have no cached comparison results so we should compare log names
      and cache result.
      If we are after RESET SLAVE, and the SQL slave thread has not processed
      any event yet, it could be that group_master_log_name is "". In that case,
      just wait for more events (as there is no sensible comparison to do).
    */

    if (*log_name)
    {
      const char *basename= log_name + dirname_length(log_name);

      const char *q= (const char*)(fn_ext(basename)+1);
      if (strncmp(basename, until_log_name, (int)(q-basename)) == 0)
      {
        /* Now compare extensions. */
        char *q_end;
        ulong log_name_extension= strtoul(q, &q_end, 10);
        if (log_name_extension < until_log_name_extension)
          until_log_names_cmp_result= UNTIL_LOG_NAMES_CMP_LESS;
        else
          until_log_names_cmp_result=
            (log_name_extension > until_log_name_extension) ?
            UNTIL_LOG_NAMES_CMP_GREATER : UNTIL_LOG_NAMES_CMP_EQUAL ;
      }
      else
      {
        /* Probably error so we aborting */
        sql_print_error("Slave SQL thread is stopped because UNTIL "
                        "condition is bad.");
        DBUG_RETURN(TRUE);
      }
    }
    else
      DBUG_RETURN(until_log_pos == 0);
  }

  DBUG_RETURN(((until_log_names_cmp_result == UNTIL_LOG_NAMES_CMP_EQUAL &&
           log_pos >= until_log_pos) ||
          until_log_names_cmp_result == UNTIL_LOG_NAMES_CMP_GREATER));
}


void Relay_log_info::cached_charset_invalidate()
{
  DBUG_ENTER("Relay_log_info::cached_charset_invalidate");

  /* Full of zeroes means uninitialized. */
  bzero(cached_charset, sizeof(cached_charset));
  DBUG_VOID_RETURN;
}


bool Relay_log_info::cached_charset_compare(char *charset) const
{
  DBUG_ENTER("Relay_log_info::cached_charset_compare");

  if (memcmp(cached_charset, charset, sizeof(cached_charset)))
  {
    memcpy(const_cast<char*>(cached_charset), charset, sizeof(cached_charset));
    DBUG_RETURN(1);
  }
  DBUG_RETURN(0);
}


void Relay_log_info::stmt_done(my_off_t event_master_log_pos)
{
  clear_flag(IN_STMT);
  DBUG_ASSERT(!belongs_to_client());

  /*
    If in a transaction, and if the slave supports transactions, just
    inc_event_relay_log_pos(). We only have to check for OPTION_BEGIN
    (not OPTION_NOT_AUTOCOMMIT) as transactions are logged with
    BEGIN/COMMIT, not with SET AUTOCOMMIT= .

    CAUTION: opt_using_transactions means innodb || bdb ; suppose the
    master supports InnoDB and BDB, but the slave supports only BDB,
    problems will arise: - suppose an InnoDB table is created on the
    master, - then it will be MyISAM on the slave - but as
    opt_using_transactions is true, the slave will believe he is
    transactional with the MyISAM table. And problems will come when
    one does START SLAVE; STOP SLAVE; START SLAVE; (the slave will
    resume at BEGIN whereas there has not been any rollback).  This is
    the problem of using opt_using_transactions instead of a finer
    "does the slave support _transactional handler used on the
    master_".

    More generally, we'll have problems when a query mixes a
    transactional handler and MyISAM and STOP SLAVE is issued in the
    middle of the "transaction". START SLAVE will resume at BEGIN
    while the MyISAM table has already been updated.
  */
  if ((info_thd->variables.option_bits & OPTION_BEGIN) && opt_using_transactions)
    inc_event_relay_log_pos();
  else
  {
    inc_group_relay_log_pos(event_master_log_pos);
    flush_info(is_transactional() ? TRUE : FALSE);
  }
}

#if !defined(MYSQL_CLIENT) && defined(HAVE_REPLICATION)
void Relay_log_info::cleanup_context(THD *thd, bool error)
{
  DBUG_ENTER("Relay_log_info::cleanup_context");

  DBUG_ASSERT(info_thd == thd);
  /*
    1) Instances of Table_map_log_event, if ::do_apply_event() was called on them,
    may have opened tables, which we cannot be sure have been closed (because
    maybe the Rows_log_event have not been found or will not be, because slave
    SQL thread is stopping, or relay log has a missing tail etc). So we close
    all thread's tables. And so the table mappings have to be cancelled.
    2) Rows_log_event::do_apply_event() may even have started statements or
    transactions on them, which we need to rollback in case of error.
    3) If finding a Format_description_log_event after a BEGIN, we also need
    to rollback before continuing with the next events.
    4) so we need this "context cleanup" function.
  */
  if (error)
  {
    trans_rollback_stmt(thd); // if a "statement transaction"
    trans_rollback(thd);      // if a "real transaction"
    if (rows_query_ev)
    {
      delete rows_query_ev;
      rows_query_ev= NULL;
    }
  }
  m_table_map.clear_tables();
  slave_close_thread_tables(thd);
  if (error)
    thd->mdl_context.release_transactional_locks();
  clear_flag(IN_STMT);
  /*
    Cleanup for the flags that have been set at do_apply_event.
  */
  thd->variables.option_bits&= ~OPTION_NO_FOREIGN_KEY_CHECKS;
  thd->variables.option_bits&= ~OPTION_RELAXED_UNIQUE_CHECKS;
  DBUG_VOID_RETURN;
}

void Relay_log_info::clear_tables_to_lock()
{
  while (tables_to_lock)
  {
    uchar* to_free= reinterpret_cast<uchar*>(tables_to_lock);
    if (tables_to_lock->m_tabledef_valid)
    {
      tables_to_lock->m_tabledef.table_def::~table_def();
      tables_to_lock->m_tabledef_valid= FALSE;
    }
    tables_to_lock=
      static_cast<RPL_TABLE_LIST*>(tables_to_lock->next_global);
    tables_to_lock_count--;
    my_free(to_free);
  }
  DBUG_ASSERT(tables_to_lock == NULL && tables_to_lock_count == 0);
}

void Relay_log_info::slave_close_thread_tables(THD *thd)
{
  thd->stmt_da->can_overwrite_status= TRUE;
  thd->is_error() ? trans_rollback_stmt(thd) : trans_commit_stmt(thd);
  thd->stmt_da->can_overwrite_status= FALSE;

  close_thread_tables(thd);
  /*
    - If inside a multi-statement transaction,
    defer the release of metadata locks until the current
    transaction is either committed or rolled back. This prevents
    other statements from modifying the table for the entire
    duration of this transaction.  This provides commit ordering
    and guarantees serializability across multiple transactions.
    - If in autocommit mode, or outside a transactional context,
    automatically release metadata locks of the current statement.
  */
  if (! thd->in_multi_stmt_transaction_mode())
    thd->mdl_context.release_transactional_locks();
  else
    thd->mdl_context.release_statement_locks();

  clear_tables_to_lock();
}
/**
  Execute a SHOW RELAYLOG EVENTS statement.

  @param thd Pointer to THD object for the client thread executing the
  statement.

  @retval FALSE success
  @retval TRUE failure
*/
bool mysql_show_relaylog_events(THD* thd)
{
  Protocol *protocol= thd->protocol;
  List<Item> field_list;
  DBUG_ENTER("mysql_show_relaylog_events");

  DBUG_ASSERT(thd->lex->sql_command == SQLCOM_SHOW_RELAYLOG_EVENTS);

  Log_event::init_show_field_list(&field_list);
  if (protocol->send_result_set_metadata(&field_list,
                            Protocol::SEND_NUM_ROWS | Protocol::SEND_EOF))
    DBUG_RETURN(TRUE);

  if (!active_mi)
    DBUG_RETURN(TRUE);
  
  DBUG_RETURN(show_binlog_events(thd, &active_mi->rli->relay_log));
}

#endif

int Relay_log_info::init_info()
{
  int error= 0;
  const char *msg= NULL;

  DBUG_ENTER("Relay_log_info::init_info");

  if (inited)
  {
    /*
      We have to reset read position of relay-log-bin as we may have
      already been reading from 'hotlog' when the slave was stopped
      last time. If this case pos_in_file would be set and we would
      get a crash when trying to read the signature for the binary
      relay log.

      We only rewind the read position if we are starting the SQL
      thread. The handle_slave_sql thread assumes that the read
      position is at the beginning of the file, and will read the
      "signature" and then fast-forward to the last position read.
    */
    bool hot_log= FALSE;
    /* 
      my_b_seek does an implicit flush_io_cache, so we need to:

      1. check if this log is active (hot)
      2. if it is we keep log_lock until the seek ends, otherwise 
         release it right away.

      If we did not take log_lock, SQL thread might race with IO
      thread for the IO_CACHE mutex.

    */
    mysql_mutex_t *log_lock= relay_log.get_log_lock();
    mysql_mutex_lock(log_lock);
    hot_log= relay_log.is_active(linfo.log_file_name);

    if (!hot_log)
      mysql_mutex_unlock(log_lock);

    my_b_seek(cur_log, (my_off_t) 0);

    if (hot_log)
      mysql_mutex_unlock(log_lock);

    DBUG_RETURN(0);
  }

  cur_log_fd = -1;
  slave_skip_counter= 0;
  abort_pos_wait= 0;
  log_space_limit= relay_log_space_limit;
  log_space_total= 0;
  tables_to_lock= 0;
  tables_to_lock_count= 0;

  char pattern[FN_REFLEN];
  (void) my_realpath(pattern, slave_load_tmpdir, 0);
  if (fn_format(pattern, PREFIX_SQL_LOAD, pattern, "",
                MY_SAFE_PATH | MY_RETURN_REAL_PATH) == NullS)
  {
    sql_print_error("Unable to use slave's temporary directory '%s'.",
                    slave_load_tmpdir);
    DBUG_RETURN(1);
  }
  unpack_filename(slave_patternload_file, pattern);
  slave_patternload_file_size= strlen(slave_patternload_file);

  /*
    The relay log will now be opened, as a SEQ_READ_APPEND IO_CACHE.
    Note that the I/O thread flushes it to disk after writing every
    event, in flush_info within the master info.
  */
  /*
    For the maximum log size, we choose max_relay_log_size if it is
    non-zero, max_binlog_size otherwise. If later the user does SET
    GLOBAL on one of these variables, fix_max_binlog_size and
    fix_max_relay_log_size will reconsider the choice (for example
    if the user changes max_relay_log_size to zero, we have to
    switch to using max_binlog_size for the relay log) and update
    relay_log.max_size (and mysql_bin_log.max_size).
  */
  {
    /* Reports an error and returns, if the --relay-log's path
       is a directory.*/
    if (opt_relay_logname &&
        opt_relay_logname[strlen(opt_relay_logname) - 1] == FN_LIBCHAR)
    {
      sql_print_error("Path '%s' is a directory name, please specify \
a file name for --relay-log option.", opt_relay_logname);
      DBUG_RETURN(1);
    }

    /* Reports an error and returns, if the --relay-log-index's path
       is a directory.*/
    if (opt_relaylog_index_name &&
        opt_relaylog_index_name[strlen(opt_relaylog_index_name) - 1]
        == FN_LIBCHAR)
    {
      sql_print_error("Path '%s' is a directory name, please specify \
a file name for --relay-log-index option.", opt_relaylog_index_name);
      DBUG_RETURN(1);
    }

    char buf[FN_REFLEN];
    const char *ln;
    static bool name_warning_sent= 0;
    ln= relay_log.generate_name(opt_relay_logname, "-relay-bin",
                                1, buf);
    /* We send the warning only at startup, not after every RESET SLAVE */
    if (!opt_relay_logname && !opt_relaylog_index_name && !name_warning_sent)
    {
      /*
        User didn't give us info to name the relay log index file.
        Picking `hostname`-relay-bin.index like we do, causes replication to
        fail if this slave's hostname is changed later. So, we would like to
        instead require a name. But as we don't want to break many existing
        setups, we only give warning, not error.
      */
      sql_print_warning("Neither --relay-log nor --relay-log-index were used;"
                        " so replication "
                        "may break when this MySQL server acts as a "
                        "slave and has his hostname changed!! Please "
                        "use '--relay-log=%s' to avoid this problem.", ln);
      name_warning_sent= 1;
    }

    relay_log.is_relay_log= TRUE;

    /*
      note, that if open() fails, we'll still have index file open
      but a destructor will take care of that
    */
    if (relay_log.open_index_file(opt_relaylog_index_name, ln, TRUE) ||
        relay_log.open(ln, LOG_BIN, 0, SEQ_READ_APPEND, 0,
                       (max_relay_log_size ? max_relay_log_size :
                        max_binlog_size), 1, TRUE))
    {
      sql_print_error("Failed in open_log() called from Relay_log_info::init_info().");
      DBUG_RETURN(1);
    }
  }

  /*
    This checks if the repository was created before and thus there
    will be values to be read. Please, do not move this call after
    the handler->init_info().
  */
  int necessary_to_configure= check_info();
  if ((error= handler->init_info()))
  {
    msg= "Error reading relay log configuration";
    error= 1;
    goto err;
  }

  if (necessary_to_configure)
  {
    /* Init relay log with first entry in the relay index file */
    if (init_relay_log_pos(NullS, BIN_LOG_HEADER_SIZE, 0 /* no data lock */,
                           &msg, 0))
    {
      error= 1;
      goto err;
    }
    group_master_log_name[0]= 0;
    group_master_log_pos= 0;
  }
  else
  {
    if (read_info(handler))
    {
      msg= "Error reading relay log configuration";
      error= 1;
      goto err;
    }

    if (is_relay_log_recovery && init_recovery(mi, &msg))
    {
      error= 1;
      goto err;
    }

    if (init_relay_log_pos(group_relay_log_name,
                           group_relay_log_pos,
                           0 /* no data lock*/,
                           &msg, 0))
    {
      char llbuf[22];
      sql_print_error("Failed to open the relay log '%s' (relay_log_pos %s).",
                      group_relay_log_name,
                      llstr(group_relay_log_pos, llbuf));
      error= 1;
      goto err;
    }

#ifndef DBUG_OFF
    {
      char llbuf1[22], llbuf2[22];
      DBUG_PRINT("info", ("my_b_tell(cur_log)=%s event_relay_log_pos=%s",
                          llstr(my_b_tell(cur_log),llbuf1),
                          llstr(event_relay_log_pos,llbuf2)));
      DBUG_ASSERT(event_relay_log_pos >= BIN_LOG_HEADER_SIZE);
      DBUG_ASSERT((my_b_tell(cur_log) == event_relay_log_pos));
    }
#endif
  }

  if ((error= flush_info(TRUE)))
  {
    msg= "Error reading relay log configuration";
    error= 1;
    goto err;
  }

  if (count_relay_log_space())
  {
    msg= "Error counting relay log space";
    error= 1;
    goto err;
  }

  inited= 1;
  is_relay_log_recovery= FALSE;
  DBUG_RETURN(error);

err:
  sql_print_error("%s.", msg);
  relay_log.close(LOG_CLOSE_INDEX | LOG_CLOSE_STOP_EVENT);
  DBUG_RETURN(error);
}

void Relay_log_info::end_info()
{
  DBUG_ENTER("Relay_log_info::end_info");

  if (!inited)
    DBUG_VOID_RETURN;

  handler->end_info();

  if (cur_log_fd >= 0)
  {
    end_io_cache(&cache_buf);
    (void)my_close(cur_log_fd, MYF(MY_WME));
    cur_log_fd= -1;
  }
  inited = 0;
  relay_log.close(LOG_CLOSE_INDEX | LOG_CLOSE_STOP_EVENT);
  relay_log.harvest_bytes_written(&log_space_total);
  /*
    Delete the slave's temporary tables from memory.
    In the future there will be other actions than this, to ensure persistance
    of slave's temp tables after shutdown.
  */
  close_temporary_tables();

  DBUG_VOID_RETURN;
}

int Relay_log_info::flush_current_log()
{
  DBUG_ENTER("Relay_log_info::flush_current_log");
  /*
    When we come to this place in code, relay log may or not be initialized;
    the caller is responsible for setting 'flush_relay_log_cache' accordingly.
  */
  IO_CACHE *log_file= relay_log.get_log_file();
  if (flush_io_cache(log_file))
    DBUG_RETURN(2);

  DBUG_RETURN(0);
}

void Relay_log_info::set_master_info(Master_info* info)
{
  mi= info;
}

/**
  Stores the file and position where the execute-slave thread are in the
  relay log:

    - As this is only called by the slave thread or on STOP SLAVE, with the
      log_lock grabbed and the slave thread stopped, we don't need to have
      a lock here.
    - If there is an active transaction, then we don't update the position
      in the relay log.  This is to ensure that we re-execute statements
      if we die in the middle of an transaction that was rolled back.
    - As a transaction never spans binary logs, we don't have to handle the
      case where we do a relay-log-rotation in the middle of the transaction.
      If this would not be the case, we would have to ensure that we
      don't delete the relay log file where the transaction started when
      we switch to a new relay log file.

  @retval  0   ok,
  @retval  1   write error, otherwise.
*/

/**
  Store the file and position where the slave's SQL thread are in the
  relay log.

  Notes:

  - This function should be called either from the slave SQL thread,
    or when the slave thread is not running.  (It reads the
    group_{relay|master}_log_{pos|name} and delay fields in the rli
    object.  These may only be modified by the slave SQL thread or by
    a client thread when the slave SQL thread is not running.)

  - If there is an active transaction, then we do not update the
    position in the relay log.  This is to ensure that we re-execute
    statements if we die in the middle of an transaction that was
    rolled back.

  - As a transaction never spans binary logs, we don't have to handle
    the case where we do a relay-log-rotation in the middle of the
    transaction.  If transactions could span several binlogs, we would
    have to ensure that we do not delete the relay log file where the
    transaction started before switching to a new relay log file.

  - Error can happen if writing to file fails or if flushing the file
    fails.

  @param rli The object representing the Relay_log_info.

  @todo Change the log file information to a binary format to avoid
  calling longlong2str.

  @return 0 on success, 1 on error.
*/
int Relay_log_info::flush_info(bool force)
{
  DBUG_ENTER("Relay_log_info::flush_info");

  /* 
    We update the sync_period at this point because only here we
    now that we are handling a relay log info. This needs to be
    update every time we call flush because the option maybe 
    dinamically set.
  */
  handler->set_sync_period(sync_relayloginfo_period);

  if (write_info(handler, force))
    goto err;

  DBUG_RETURN(0);

err:
  sql_print_error("Error writing relay log configuration.");
  DBUG_RETURN(1);
}

size_t Relay_log_info::get_number_info_rli_fields() 
{ 
  return sizeof(info_rli_fields)/sizeof(info_rli_fields[0]);
}

bool Relay_log_info::read_info(Rpl_info_handler *from)
{
  int lines= 0;
  char *first_non_digit= NULL;
  ulong temp_group_relay_log_pos= 0;
  ulong temp_group_master_log_pos= 0;
  int temp_sql_delay= 0;

  DBUG_ENTER("Relay_log_info::read_info");

  /*
    Should not read RLI from file in client threads. Client threads
    only use RLI to execute BINLOG statements.

    @todo Uncomment the following assertion. Currently,
    Relay_log_info::init() is called from init_master_info() before
    the THD object Relay_log_info::sql_thd is created. That means we
    cannot call belongs_to_client() since belongs_to_client()
    dereferences Relay_log_info::sql_thd. So we need to refactor
    slightly: the THD object should be created by Relay_log_info
    constructor (or passed to it), so that we are guaranteed that it
    exists at this point. /Sven
  */
  //DBUG_ASSERT(!belongs_to_client());

  /*
    Starting from 5.1.x, relay-log.info has a new format. Now, its
    first line contains the number of lines in the file. By reading
    this number we can determine which version our master.info comes
    from. We can't simply count the lines in the file, since
    versions before 5.1.x could generate files with more lines than
    needed. If first line doesn't contain a number, or if it
    contains a number less than LINES_IN_RELAY_LOG_INFO_WITH_DELAY,
    then the file is treated like a file from pre-5.1.x version.
    There is no ambiguity when reading an old master.info: before
    5.1.x, the first line contained the binlog's name, which is
    either empty or has an extension (contains a '.'), so can't be
    confused with an integer.

    So we're just reading first line and trying to figure which
    version is this.
  */

  /*
    The first row is temporarily stored in mi->master_log_name, if
    it is line count and not binlog name (new format) it will be
    overwritten by the second row later.
  */
  if (from->prepare_info_for_read() ||
      from->get_info(group_relay_log_name, sizeof(group_relay_log_name), ""))
    DBUG_RETURN(TRUE);

  lines= strtoul(group_relay_log_name, &first_non_digit, 10);

  if (group_relay_log_name[0]!='\0' &&
      *first_non_digit=='\0' && lines >= LINES_IN_RELAY_LOG_INFO_WITH_DELAY)
  {
    /* Seems to be new format => read group relay log name */
    if (from->get_info(group_relay_log_name,  sizeof(group_relay_log_name), ""))
      DBUG_RETURN(TRUE);
  }
  else
     DBUG_PRINT("info", ("relay_log_info file is in old format."));

  if (from->get_info((ulong *) &temp_group_relay_log_pos,
                        (ulong) BIN_LOG_HEADER_SIZE) ||
      from->get_info(group_master_log_name,
                        sizeof(group_relay_log_name), "") ||
      from->get_info((ulong *) &temp_group_master_log_pos,
                        (ulong) 0))
    DBUG_RETURN(TRUE);

  if (lines >= LINES_IN_RELAY_LOG_INFO_WITH_DELAY)
  {
    if (from->get_info((int *) &temp_sql_delay,(int) 0))
      DBUG_RETURN(TRUE);
  }

  group_relay_log_pos=  temp_group_relay_log_pos;
  group_master_log_pos= temp_group_master_log_pos;
  sql_delay= (int32) temp_sql_delay;

  DBUG_RETURN(FALSE);
}

bool Relay_log_info::write_info(Rpl_info_handler *to, bool force)
{
  DBUG_ENTER("Relay_log_info::write_info");

  /*
    @todo Uncomment the following assertion. See todo in
    Relay_log_info::read_info() for details. /Sven
  */
  //DBUG_ASSERT(!belongs_to_client());

  if (to->prepare_info_for_write() ||
      to->set_info((int) LINES_IN_RELAY_LOG_INFO_WITH_DELAY) ||
      to->set_info(group_relay_log_name) ||
      to->set_info((ulong) group_relay_log_pos) ||
      to->set_info(group_master_log_name) ||
      to->set_info((ulong) group_master_log_pos) ||
      to->set_info((int) sql_delay))
    DBUG_RETURN(TRUE);

  if (to->flush_info(force))
    DBUG_RETURN(TRUE);

  DBUG_RETURN(FALSE);
}<|MERGE_RESOLUTION|>--- conflicted
+++ resolved
@@ -26,12 +26,9 @@
 #include "rpl_utility.h"
 #include "transaction.h"
 #include "sql_parse.h"                          // end_trans, ROLLBACK
-<<<<<<< HEAD
 #include "rpl_slave.h"
-=======
 #include <mysql/plugin.h>
 #include <mysql/service_thd_wait.h>
->>>>>>> b444c4f2
 
 /*
   Please every time you add a new field to the relay log info, update

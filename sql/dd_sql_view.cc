--- conflicted
+++ resolved
@@ -552,19 +552,6 @@
                                            const char *name) {
   DBUG_ENTER("is_view_metadata_update_needed");
 
-<<<<<<< HEAD
-  // Update view metadata for only non temporary user tables.
-  auto is_non_temp_user_table = [](THD *thd, const char *db, const char *name) {
-    LEX_CSTRING lex_db = {db, strlen(db)};
-    LEX_CSTRING lex_name = {name, strlen(name)};
-
-    if (dd::get_dictionary()->is_dd_schema_name(db) ||
-        get_table_category(lex_db, lex_name) != TABLE_CATEGORY_USER ||
-        find_temporary_table(thd, db, name))
-      return false;
-
-    return true;
-=======
   /*
     View metadata update is needed if table is not a temporary or dictionary
     table.
@@ -575,7 +562,6 @@
             ? (thd->lex->create_info->options & HA_LEX_CREATE_TMP_TABLE)
             : (find_temporary_table(thd, db, name) != nullptr);
     return (!is_tmp_table && !dd::get_dictionary()->is_dd_table_name(db, name));
->>>>>>> fb4a2718
   };
 
   bool retval = false;

--- conflicted
+++ resolved
@@ -34,8 +34,7 @@
 Master_info::Master_info()
   :Slave_reporting_capability("I/O"),
    ssl(0), ssl_verify_server_cert(0), fd(-1), io_thd(0), inited(0),
-   abort_slave(0), slave_running(0), master_id(0),
-   slave_run_id(0)
+   master_id(0), abort_slave(0), slave_running(0), slave_run_id(0)
 {
   host[0] = 0; user[0] = 0; password[0] = 0;
   ssl_ca[0]= 0; ssl_capath[0]= 0; ssl_cert[0]= 0;
@@ -425,11 +424,7 @@
     When we come to this place in code, relay log may or not be initialized;
     the caller is responsible for setting 'flush_relay_log_cache' accordingly.
   */
-<<<<<<< HEAD
-  if (flush_relay_log_cache &&
-      flush_io_cache(mi->rli.relay_log.get_log_file()))
-    DBUG_RETURN(2);
-  
+
   /*
     produce a line listing the total number and all the ignored server_id:s
   */
@@ -440,19 +435,16 @@
                          (1 + mi->ignore_server_ids.elements), MYF(MY_WME));
     if (!ignore_server_ids_buf)
       DBUG_RETURN(1);
-    for (ulong i= 0, cur_len= my_sprintf(ignore_server_ids_buf,
-                                         (ignore_server_ids_buf, "%u",
-                                          mi->ignore_server_ids.elements));
+    for (ulong i= 0, cur_len= sprintf(ignore_server_ids_buf,
+                                      "%u", mi->ignore_server_ids.elements);
          i < mi->ignore_server_ids.elements; i++)
     {
       ulong s_id;
       get_dynamic(&mi->ignore_server_ids, (uchar*) &s_id, i);
-      cur_len +=my_sprintf(ignore_server_ids_buf + cur_len,
-                           (ignore_server_ids_buf + cur_len,
-                            " %lu", s_id));
-    }
-  }
-=======
+      cur_len +=sprintf(ignore_server_ids_buf + cur_len, " %lu", s_id);
+    }
+  }
+
   if (flush_relay_log_cache)
   {
     pthread_mutex_t *log_lock= mi->rli.relay_log.get_log_lock();
@@ -471,7 +463,6 @@
       DBUG_RETURN(2);
   }
 
->>>>>>> 821ac1e9
   /*
     We flushed the relay log BEFORE the master.info file, because if we crash
     now, we will get a duplicate event in the relay log at restart. If we

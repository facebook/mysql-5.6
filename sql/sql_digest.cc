--- conflicted
+++ resolved
@@ -254,15 +254,8 @@
         /* Copy the converted identifier into the digest string. */
         digest_output->append("`", 1);
         if (id_length > 0)
-<<<<<<< HEAD
           digest_output->append(id_string, id_length);
-        if (tok == IDENT_QUOTED)
-          digest_output->append("`", 1);
-        digest_output->append(" ", 1);
-=======
-          digest_output->append(id_string, (uint)id_length);
         digest_output->append("` ", 2);
->>>>>>> 3fedb757
       }
       break;
 

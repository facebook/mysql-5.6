--- conflicted
+++ resolved
@@ -1905,13 +1905,12 @@
        VALID_RANGE(0, UINT_MAX32), DEFAULT(0), BLOCK_SIZE(1), NO_MUTEX_GUARD,
        NOT_IN_BINLOG, ON_CHECK(0), ON_UPDATE(fix_server_id));
 
-<<<<<<< HEAD
 static Sys_var_charptr Sys_server_uuid(
        "server_uuid",
        "Uniquely identifies the server instance in the universe",
        READ_ONLY GLOBAL_VAR(server_uuid_ptr),
        NO_CMD_LINE, IN_FS_CHARSET, DEFAULT(server_uuid));
-=======
+
 #ifndef MCP_BUG53205
 extern uint opt_server_id_bits;
 static Sys_var_uint Sys_server_id_bits(
@@ -1920,7 +1919,6 @@
        GLOBAL_VAR(opt_server_id_bits), CMD_LINE(REQUIRED_ARG),
        VALID_RANGE(0, 32), DEFAULT(32), BLOCK_SIZE(1));
 #endif
->>>>>>> 424e3b78
 
 static Sys_var_mybool Sys_slave_compressed_protocol(
        "slave_compressed_protocol",

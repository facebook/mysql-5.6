#ifndef MYSYS_MY_HANDLER_ERRORS_INCLUDED
#define MYSYS_MY_HANDLER_ERRORS_INCLUDED

/* Copyright (c) 2008, 2013, Oracle and/or its affiliates. All rights reserved.

   This program is free software; you can redistribute it and/or modify
   it under the terms of the GNU General Public License as published by
   the Free Software Foundation; version 2 of the License.

   This program is distributed in the hope that it will be useful,
   but WITHOUT ANY WARRANTY; without even the implied warranty of
   MERCHANTABILITY or FITNESS FOR A PARTICULAR PURPOSE.  See the
   GNU General Public License for more details.

   You should have received a copy of the GNU General Public License
   along with this program; if not, write to the Free Software Foundation,
   Inc., 51 Franklin Street, Suite 500, Boston, MA 02110-1335 USA */

/*
  Errors a handler can give you
*/

static const char *handler_error_messages[]=
{
  "Didn't find key on read or update",
  "Duplicate key on write or update",
  "Internal (unspecified) error in handler",
  "Someone has changed the row since it was read (while the table was locked to prevent it)",
  "Wrong index given to function",
  "Undefined handler error 125",
  "Index file is crashed",
  "Record file is crashed",
  "Out of memory in engine",
  "Undefined handler error 129",
  "Incorrect file format",
  "Command not supported by database",
  "Old database file",
  "No record read before update",
  "Record was already deleted (or record file crashed)",
  "No more room in record file",
  "No more room in index file",
  "No more records (read after end of file)",
  "Unsupported extension used for table",
  "Too big row",
  "Wrong create options",
  "Duplicate unique key or constraint on write or update",
  "Unknown character set used in table",
  "Conflicting table definitions in sub-tables of MERGE table",
  "Table is crashed and last repair failed",
  "Table was marked as crashed and should be repaired",
  "Lock timed out; Retry transaction",
  "Lock table is full;  Restart program with a larger locktable",
  "Updates are not allowed under a read only transactions",
  "Lock deadlock; Retry transaction",
  "Foreign key constraint is incorrectly formed",
  "Cannot add a child row",
  "Cannot delete a parent row",
  "No savepoint with that name",
  "Non unique key block size",
  "The table does not exist in engine",
  "The table already existed in storage engine",
  "Could not connect to storage engine",
  "Unexpected null pointer found when using spatial index",
  "The table changed in storage engine",
  "There's no partition in table for the given value",
  "Row-based binlogging of row failed",
  "Index needed in foreign key constraint",
  "Upholding foreign key constraints would lead to a duplicate key error in "
  "some other table",
  "Table needs to be upgraded before it can be used",
  "Table is read only",
  "Failed to get next auto increment value",
  "Failed to set row auto increment value",
  "Unknown (generic) error from engine",
  "Record is the same",
  "It is not possible to log this statement",
  "The event was corrupt, leading to illegal data being read",
  "The table is of a new format not supported by this version",
  "The event could not be processed no other hanlder error happened",
  "Got a fatal error during initialzaction of handler",
  "File to short; Expected more data in file",
  "Read page with wrong checksum",
  "Too many active concurrent transactions",
  "Record not matching the given partition set",
  "Index column length exceeds limit",
  "Index corrupted",
  "Undo record too big",
  "Invalid InnoDB FTS Doc ID",
  "Table is being used in foreign key check",
  "Tablespace already exists",
  "Too many columns",
  "Row in wrong partition",
<<<<<<< HEAD
  "Foreign key cascade delete/update exceeds max depth"
=======
  "InnoDB is in read only mode"
>>>>>>> 1e3daeb6
};

extern void my_handler_error_register(void);
extern void my_handler_error_unregister(void);


#endif /* MYSYS_MY_HANDLER_ERRORS_INCLUDED */<|MERGE_RESOLUTION|>--- conflicted
+++ resolved
@@ -90,11 +90,8 @@
   "Tablespace already exists",
   "Too many columns",
   "Row in wrong partition",
-<<<<<<< HEAD
-  "Foreign key cascade delete/update exceeds max depth"
-=======
+  "Foreign key cascade delete/update exceeds max depth",
   "InnoDB is in read only mode"
->>>>>>> 1e3daeb6
 };
 
 extern void my_handler_error_register(void);

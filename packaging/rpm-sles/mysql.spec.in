# Copyright (c) 2000, 2016, Oracle and/or its affiliates. All rights reserved.
#
# This program is free software; you can redistribute it and/or modify
# it under the terms of the GNU General Public License as published by
# the Free Software Foundation; version 2 of the License.
#
# This program is distributed in the hope that it will be useful,
# but WITHOUT ANY WARRANTY; without even the implied warranty of
# MERCHANTABILITY or FITNESS FOR A PARTICULAR PURPOSE.  See the
# GNU General Public License for more details.
#
# You should have received a copy of the GNU General Public License
# along with this program; see the file COPYING. If not, write to the
# Free Software Foundation, Inc., 51 Franklin St, Fifth Floor, Boston
# MA  02110-1301  USA.

%global milestone       dmr

%global mysql_vendor    Oracle and/or its affiliates
%global mysqldatadir    /var/lib/mysql

# Pass --define 'with_cluster 1' to build with cluster support
%{?with_cluster: %global cluster 1}

# By default, a build will include the bundeled "yaSSL" library for SSL.
%{?with_ssl: %global ssl_option -DWITH_SSL=%{with_ssl}}

# Pass path to mecab lib
%{?with_mecab: %global mecab_option -DWITH_MECAB=%{with_mecab}}
%{?with_mecab: %global mecab 1}

# Regression tests may take a long time, override the default to skip them
%{!?runselftest:%global runselftest 0}

%{!?with_systemd:                %global systemd 0}
%{!?with_debuginfo:              %global nodebuginfo 1}
%{!?product_suffix:              %global product_suffix community}
%{!?feature_set:                 %global feature_set community}
%{!?compilation_comment_release: %global compilation_comment_release MySQL Community Server - (GPL)}
%{!?compilation_comment_debug:   %global compilation_comment_debug MySQL Community Server - Debug (GPL)}
%{!?src_base:                    %global src_base mysql%{?cluster:-cluster-gpl}}

%global src_dir               %{src_base}-%{version}%{?milestone:-%{milestone}}

# multiarch
%global multiarchs            ppc %{power64} %{ix86} x86_64 %{sparc}

# No debuginfo for now, ships /usr/sbin/mysqld-debug and libmysqlcliet-debug.a
%if 0%{?nodebuginfo}
%global _enable_debug_package 0
%global debug_package         %{nil}
%global __os_install_post     /usr/lib/rpm/brp-compress %{nil}
%endif

%if 0%{?commercial}
%global license_files_server  %{src_dir}/LICENSE.mysql
%global license_type          Commercial
%else
%global license_files_server  %{src_dir}/COPYING %{src_dir}/README
%global license_type          GPLv2
%endif

%if 0%{?suse_version} == 1110
%global dist                  .sles11
%global sles11                1
%endif

%if 0%{?suse_version} == 1315
%global dist                  .sles12
%global sles12                1
%endif

# https://en.opensuse.org/openSUSE:Systemd_packaging_guidelines
%{?sles12:                %global systemd 1}
%{!?_tmpfilesdir:         %global _tmpfilesdir /usr/lib/tmpfiles.d}

%global min                   8.0.0

Name:           mysql%{?cluster:-cluster}-%{product_suffix}
Summary:        A very fast and reliable SQL database server
Group:          Applications/Databases
Version:        @MYSQL_NO_DASH_VERSION@
Release:        0.1%{?milestone:.%{milestone}}%{?commercial:.1}%{?dist}
License:        Copyright (c) 2000, @MYSQL_COPYRIGHT_YEAR@, %{mysql_vendor}. All rights reserved. Under %{?license_type} license as shown in the Description field.
Source0:        https://cdn.mysql.com/Downloads/MySQL-@MYSQL_BASE_VERSION@/%{src_dir}.tar.gz
URL:            http://www.mysql.com/
Packager:       MySQL Release Engineering <mysql-build@oss.oracle.com>
Vendor:         %{mysql_vendor}
Source4:        my_config.h
Source10:       http://downloads.sourceforge.net/boost/@BOOST_PACKAGE_NAME@.tar.bz2
Source90:       filter-provides.sh
Source91:       filter-requires.sh
BuildRequires:  cmake >= 2.8.2
BuildRequires:  perl
BuildRequires:  libaio-devel
BuildRequires:  libnuma-devel
BuildRequires:  ncurses-devel
BuildRequires:  openssl-devel
BuildRequires:  zlib-devel
%{?sles11:BuildRequires: gcc48 gcc48-c++}
%if 0%{?systemd}
BuildRequires:  systemd
BuildRequires:  pkgconfig(systemd)
BuildRequires:  systemd-rpm-macros
%endif
BuildRoot:      %(mktemp -ud %{_tmppath}/%{name}-%{version}-%{release}-XXXXXX)

%if 0%{?rhel} > 6
# For rpm => 4.9 only: https://fedoraproject.org/wiki/Packaging:AutoProvidesAndRequiresFiltering
%global __requires_exclude ^perl\\((GD|hostnames|lib::mtr|lib::v1|mtr_|My::)
%global __provides_exclude_from ^(/usr/share/(mysql|mysql-test)/.*|%{_libdir}/mysql/plugin/.*\\.so)$
%else
# https://fedoraproject.org/wiki/EPEL:Packaging#Generic_Filtering_on_EPEL6
%global __perl_provides %{SOURCE90}
%global __perl_requires %{SOURCE91}
%endif

%description
The MySQL(TM) software delivers a very fast, multi-threaded, multi-user,
and robust SQL (Structured Query Language) database server. MySQL Server
is intended for mission-critical, heavy-load production systems as well
as for embedding into mass-deployed software. MySQL is a trademark of
%{mysql_vendor}

The MySQL software has Dual Licensing, which means you can use the MySQL
software free of charge under the GNU General Public License
(http://www.gnu.org/licenses/). You can also purchase commercial MySQL
licenses from %{mysql_vendor} if you do not wish to be bound by the terms of
the GPL. See the chapter "Licensing and Support" in the manual for
further info.

The MySQL web site (http://www.mysql.com/) provides the latest
news and information about the MySQL software. Also please see the
documentation and the manual for more information.

%package        server
Summary:        A very fast and reliable SQL database server
Group:          Applications/Databases
Requires:       coreutils
Requires:       grep
Requires:       procps
Requires:       net-tools
Requires:       perl-base
Requires:       %{name}-client >= %{min}
Requires:       %{name}-common = %{version}-%{release}
%if 0%{?commercial}
Obsoletes:      mysql-commercial-bench < 5.7.8
Provides:       MySQL-server-advanced = %{version}-%{release}
Obsoletes:      MySQL-server-advanced < %{version}-%{release}
Obsoletes:      mysql-community-server < %{version}-%{release}
%if 0%{?cluster}
Provides:       MySQL-Cluster-server-advanced = %{version}-%{release}
Obsoletes:      MySQL-Cluster-server-advanced < %{version}-%{release}
Obsoletes:      mysql-commercial-server < %{version}-%{release}
Obsoletes:      mysql-cluster-community-server < %{version}-%{release}
%endif
%endif
%if 0%{?cluster}
Provides:       MySQL-Cluster-server-gpl%{?_isa} = %{version}-%{release}
Obsoletes:      MySQL-Cluster-server-gpl%{?_isa} < %{version}-%{release}
%endif
Obsoletes:      mysql-community-bench < 5.7.8
Obsoletes:      community-mysql-bench
Obsoletes:      mysql-bench
Provides:       MySQL-server = %{version}-%{release}
Obsoletes:      MySQL-server < %{version}-%{release}
Obsoletes:      mysql < %{version}-%{release}
Obsoletes:      mysql-tools < %{version}-%{release}
Obsoletes:      mariadb-bench
Obsoletes:      mariadb-server
Obsoletes:      mariadb-galera-server
Provides:       mysql = %{version}-%{release}
Provides:       mysql-tools = %{version}-%{release}
%if 0%{?systemd}
%{?systemd_requires}
%else
PreReq:         insserv
%endif
PreReq:         sed
PreReq:         pwdutils
Conflicts:      otherproviders(mysql)
Conflicts:      otherproviders(mysql-debug)
Conflicts:      otherproviders(mysql-tools)

%description    server
The MySQL(TM) software delivers a very fast, multi-threaded, multi-user,
and robust SQL (Structured Query Language) database server. MySQL Server
is intended for mission-critical, heavy-load production systems as well
as for embedding into mass-deployed software. MySQL is a trademark of
%{mysql_vendor}

The MySQL software has Dual Licensing, which means you can use the MySQL
software free of charge under the GNU General Public License
(http://www.gnu.org/licenses/). You can also purchase commercial MySQL
licenses from %{mysql_vendor} if you do not wish to be bound by the terms of
the GPL. See the chapter "Licensing and Support" in the manual for
further info.

The MySQL web site (http://www.mysql.com/) provides the latest news and
information about the MySQL software.  Also please see the documentation
and the manual for more information.

This package includes the MySQL server binary as well as related utilities
to run and administer a MySQL server.

%package        client
Summary:        MySQL database client applications and tools
Group:          Applications/Databases
Requires:       %{name}-libs >= %{min}
%if 0%{?commercial}
Provides:       MySQL-client-advanced = %{version}-%{release}
Obsoletes:      MySQL-client-advanced < %{version}-%{release}
Obsoletes:      mysql-community-client < %{version}-%{release}
%if 0%{?cluster}
Provides:       MySQL-Cluster-client-advanced = %{version}-%{release}
Obsoletes:      MySQL-Cluster-client-advanced < %{version}-%{release}
Obsoletes:      mysql-commercial-client < %{version}-%{release}
Obsoletes:      mysql-cluster-community-client < %{version}-%{release}
%endif
%endif
%if 0%{?cluster}
Provides:       MySQL-Cluster-client-gpl = %{version}-%{release}
Obsoletes:      MySQL-Cluster-client-gpl < %{version}-%{release}
%endif
Provides:       MySQL-client = %{version}-%{release}
Obsoletes:      MySQL-client < %{version}-%{release}
Provides:       mysql-client = %{version}-%{release}
Obsoletes:      mysql-client < %{version}-%{release}
Obsoletes:      mariadb
Conflicts:      otherproviders(mysql-client)

%description    client
This package contains the standard MySQL clients and administration
tools.

%package        common
Summary:        MySQL database common files for server and client libs
Group:          Applications/Databases
%if 0%{?commercial}
Obsoletes:      mysql-community-common < %{version}-%{release}
%if 0%{?cluster}
Obsoletes:      mysql-commercial-common < %{version}-%{release}
Obsoletes:      mysql-cluster-community-common < %{version}-%{release}
%endif
%endif
Provides:       mysql-common = %{version}-%{release}

%description    common
This packages contains common files needed by MySQL client library,
MySQL database server, and MySQL embedded server.


%package        test
Summary:        Test suite for the MySQL database server
Group:          Applications/Databases
Requires:       %{name}-server >= %{min}
%if 0%{?commercial}
Provides:       MySQL-test-advanced = %{version}-%{release}
Obsoletes:      MySQL-test-advanced < %{version}-%{release}
Obsoletes:      mysql-community-test < %{version}-%{release}
%if 0%{?cluster}
Provides:       MySQL-Cluster-test-advanced = %{version}-%{release}
Obsoletes:      MySQL-Cluster-test-advanced < %{version}-%{release}
Obsoletes:      mysql-commercial-test < %{version}-%{release}
Obsoletes:      mysql-cluster-community-test < %{version}-%{release}
%endif
%endif
%if 0%{?cluster}
Provides:       MySQL-Cluster-test-gpl = %{version}-%{release}
Obsoletes:      MySQL-Cluster-test-gpl < %{version}-%{release}
%endif
Provides:       MySQL-test = %{version}-%{release}
Obsoletes:      MySQL-test < %{version}-%{release}
Obsoletes:      mysql-test < %{version}-%{release}
Obsoletes:      mariadb-test
Provides:       mysql-test = %{version}-%{release}
Conflicts:      otherproviders(mysql-test)

%description    test
This package contains the MySQL regression test suite for MySQL
database server.

%package        devel
Summary:        Development header files and libraries for MySQL database client applications
Group:          Applications/Databases
Requires:       %{name}-libs >= %{min}
%if 0%{?commercial}
Provides:       MySQL-devel-advanced = %{version}-%{release}
Obsoletes:      MySQL-devel-advanced < %{version}-%{release}
Obsoletes:      mysql-community-devel < %{version}-%{release}
%if 0%{?cluster}
Provides:       MySQL-Cluster-devel-advanced = %{version}-%{release}
Obsoletes:      MySQL-Cluster-devel-advanced < %{version}-%{release}
Obsoletes:      mysql-commercial-devel < %{version}-%{release}
Obsoletes:      mysql-cluster-community-devel < %{version}-%{release}
%endif
%endif
%if 0%{?cluster}
Provides:       MySQL-Cluster-devel-gpl = %{version}-%{release}
Obsoletes:      MySQL-Cluster-devel-gpl < %{version}-%{release}
%endif
Provides:       MySQL-devel = %{version}-%{release}
Obsoletes:      MySQL-devel < %{version}-%{release}
Obsoletes:      mysql-devel < %{version}-%{release}
Obsoletes:      mariadb-devel
Obsoletes:      libmysqlclient-devel
Obsoletes:      mysql-connector-c-devel < 6.2
Provides:       mysql-devel = %{version}-%{release}
Provides:       libmysqlclient-devel = %{version}-%{release}

%description    devel
This package contains the development header files and libraries necessary
to develop MySQL client applications.

%package        libs
Summary:        Shared libraries for MySQL database client applications
Group:          Applications/Databases
Requires:       %{name}-common >= %{min}
%if 0%{?commercial}
Provides:       MySQL-shared-advanced = %{version}-%{release}
Obsoletes:      MySQL-shared-advanced < %{version}-%{release}
Obsoletes:      mysql-community-libs < %{version}-%{release}
%if 0%{?cluster}
Provides:       MySQL-Cluster-shared-advanced = %{version}-%{release}
Obsoletes:      MySQL-Cluster-shared-advanced < %{version}-%{release}
Obsoletes:      MySQL-shared-advanced < %{version}-%{release}
Obsoletes:      mysql-cluster-community-libs < %{version}-%{release}
%endif
%endif
%if 0%{?cluster}
Provides:       MySQL-Cluster-shared-gpl = %{version}-%{release}
Obsoletes:      MySQL-Cluster-shared-gpl < %{version}-%{release}
%endif
Provides:       MySQL-shared = %{version}-%{release}
Obsoletes:      MySQL-shared < %{version}-%{release}
Obsoletes:      mysql-libs < %{version}-%{release}
Obsoletes:      mariadb-libs
Obsoletes:      libmysqlclient21 < %{version}-%{release}
Obsoletes:      mysql-connector-c-shared < 6.2
Provides:       mysql-libs = %{version}-%{release}
Provides:       libmysqlclient21 = %{version}-%{release}

%description    libs
This package contains the shared libraries for MySQL client
applications.

%package        embedded
Summary:        MySQL embedded library
Group:          Applications/Databases
Requires:       %{name}-common = %{version}-%{release}
%if 0%{?commercial}
Provides:       MySQL-embedded-advanced = %{version}-%{release}
Obsoletes:      MySQL-embedded-advanced < %{version}-%{release}
Obsoletes:      mysql-community-embedded < %{version}-%{release}
%if 0%{?cluster}
Provides:       MySQL-Cluster-embedded-advanced = %{version}-%{release}
Obsoletes:      MySQL-Cluster-embedded-advanced < %{version}-%{release}
Obsoletes:      mysql-commercial-embedded < %{version}-%{release}
Obsoletes:      mysql-cluster-community-embedded < %{version}-%{release}
%endif
%endif
%if 0%{?cluster}
Provides:       MySQL-Cluster-embedded-gpl = %{version}-%{release}
Obsoletes:      MySQL-Cluster-embedded-gpl < %{version}-%{release}
%endif
Obsoletes:      mariadb-embedded
Provides:       MySQL-embedded = %{version}-%{release}
Obsoletes:      MySQL-embedded < %{version}-%{release}
Obsoletes:      mysql-embedded < %{version}-%{release}
Provides:       mysql-embedded = %{version}-%{release}

%description    embedded
This package contains the MySQL server as an embedded library.

The embedded MySQL server library makes it possible to run a full-featured
MySQL server inside the client application. The main benefits are increased
speed and more simple management for embedded applications.

The API is identical for the embedded MySQL version and the
client/server version.

For a description of MySQL see the base MySQL RPM or http://www.mysql.com/

%package        embedded-devel
Summary:        Development header files and libraries for MySQL as an embeddable library
Group:          Applications/Databases
Requires:       %{name}-devel >= %{min}
Requires:       %{name}-embedded >= %{min}
%if 0%{?commercial}
Obsoletes:      mysql-community-embedded-devel < %{version}-%{release}
%if 0%{?cluster}
Obsoletes:      mysql-commercial-embedded-devel < %{version}-%{release}
Obsoletes:      mysql-cluster-community-embedded-devel < %{version}-%{release}
%endif
%endif
Obsoletes:      mariadb-embedded-devel
Obsoletes:      mysql-embedded-devel < %{version}-%{release}
Provides:       mysql-embedded-devel = %{version}-%{release}

%description    embedded-devel
This package contains files needed for developing applications using
the embedded version of the MySQL server.

%if 0%{?cluster}
%package        management-server
Summary:        MySQL Cluster Management Server Daemon
Group:          Applications/Databases
%description    management-server
This package contains the MySQL Cluster Management Server Daemon,
which reads the cluster configuration file and distributes this
information to all nodes in the cluster.

%package        data-node
Summary:        MySQL Cluster Data Node Daemon
Group:          Applications/Databases
%description    data-node
This package contains MySQL Cluster Data Node Daemon, it's the process
that is used to handle all the data in tables using the NDB Cluster
storage engine. It comes in two variants: ndbd and ndbmtd, the former
is single threaded while the latter is multi-threaded.

%package        auto-installer
Summary:        Web-based graphical configuration installer for MySQL Cluster
Group:          Applications/Databases
Requires:       %{name}-server%{?_isa} = %{version}-%{release}
Requires:       python-paramiko
Requires:       python2-crypto
%description    auto-installer
This package contains the MySQL Cluster web-based graphical
configuration installer, which can be used to set up and start or stop
a MySQL Cluster on one or more host computers.

%package        ndbclient
Summary:        Shared libraries for MySQL NDB storage engine client applications
Group:          Applications/Databases
%description    ndbclient
This package contains the shared libraries for MySQL MySQL NDB storage
engine client applications.

%package        ndbclient-devel
Summary:        Development files for MySQL NDB storage engine client applications
Group:          Applications/Databases
Requires:       %{name}-devel%{?_isa} = %{version}-%{release}
Requires:       %{name}-ndbclient%{?_isa} = %{version}-%{release}
%description    ndbclient-devel
This package contains the development header files and libraries
necessary to develop client applications for MySQL NDB storage engine.

%package        nodejs
Summary:        Set of Node.js adapters for MySQL Cluster
Group:          Applications/Databases
%description    nodejs
This package contains MySQL NoSQL Connector for JavaScript, a set of
Node.js adapters for MySQL Cluster and MySQL Server, which make it
possible to write JavaScript applications for Node.js using MySQL
data.

%package        java
Summary:        MySQL Cluster Connector for Java
Group:          Applications/Databases
%description    java
This package contains MySQL Cluster Connector for Java, which includes
ClusterJ and ClusterJPA, a plugin for use with OpenJPA.

ClusterJ is a high level database API that is similar in style and
concept to object-relational mapping persistence frameworks such as
Hibernate and JPA.

ClusterJPA is an OpenJPA implementation for MySQL Cluster that
attempts to offer the best possible performance by leveraging the
strengths of both ClusterJ and JDBC.

%package        memcached
Summary:        Memcached API for MySQL Cluster implemented as a loadable storage engine for memcached
Group:          Applications/Databases
Requires:       %{name}-server%{?_isa} = %{version}-%{release}
%description    memcached
This package contains the standard memcached server and a loadable
storage engine for memcached using the Memcache API for MySQL Cluster
to provide a persistent MySQL Cluster data store.

%endif # cluster

%prep
%setup -q -T -a 0 -a 10 -c -n %{src_dir}
pushd %{src_dir}

%build
# Fail quickly and obviously if user tries to build as root
%if 0%{?runselftest}
if [ "x$(id -u)" = "x0" ] ; then
   echo "The MySQL regression tests may fail if run as root."
   echo "If you really need to build the RPM as root, use"
   echo "--define='runselftest 0' to skip the regression tests."
   exit 1
fi
%endif

%{?sles11:export CC=/usr/bin/gcc-4.8}
%{?sles11:export CXX=/usr/bin/g++-4.8}

# Build debug versions of mysqld and libmysqld.a
mkdir debug
(
  cd debug
  # Attempt to remove any optimisation flags from the debug build
  optflags=$(echo "%{optflags}" | sed -e 's/-O2 / /' -e 's/-D_FORTIFY_SOURCE=2/ /' -e 's/-Wp, / /')
  cmake ../%{src_dir} \
           -DBUILD_CONFIG=mysql_release \
           -DINSTALL_LAYOUT=RPM \
           -DCMAKE_BUILD_TYPE=Debug \
           -DWITH_BOOST=.. \
           -DCMAKE_C_FLAGS="$optflags" \
           -DCMAKE_CXX_FLAGS="$optflags" \
%if 0%{?systemd}
           -DWITH_SYSTEMD=1 \
           -DSYSTEMD_SERVICE_NAME="mysql" \
           -DSYSTEMD_PID_DIR="/var/run/mysql" \
%endif
           -DWITH_INNODB_MEMCACHED=1 \
           -DINSTALL_LIBDIR="%{_lib}/mysql" \
           -DINSTALL_PLUGINDIR="%{_lib}/mysql/plugin" \
           -DMYSQL_UNIX_ADDR="%{mysqldatadir}/mysql.sock" \
           -DMYSQLX_UNIX_ADDR="/var/run/mysql/mysqlx.sock" \
           -DFEATURE_SET="%{feature_set}" \
           -DWITH_EMBEDDED_SERVER=1 \
           -DWITH_EMBEDDED_SHARED_LIBRARY=1 \
           -DWITH_NUMA=ON \
           %{?ssl_option} \
           %{?mecab_option} \
           -DCOMPILATION_COMMENT="%{compilation_comment_debug}" \
           -DMYSQL_SERVER_SUFFIX="%{?server_suffix}"
  echo BEGIN_DEBUG_CONFIG ; egrep '^#define' include/config.h ; echo END_DEBUG_CONFIG
  make %{?_smp_mflags} VERBOSE=1
)

# Build full release
mkdir release
(
  cd release
  cmake ../%{src_dir} \
           -DBUILD_CONFIG=mysql_release \
           -DINSTALL_LAYOUT=RPM \
           -DCMAKE_BUILD_TYPE=RelWithDebInfo \
           -DWITH_BOOST=.. \
           -DCMAKE_C_FLAGS="%{optflags}" \
           -DCMAKE_CXX_FLAGS="%{optflags}" \
%if 0%{?systemd}
           -DWITH_SYSTEMD=1 \
           -DSYSTEMD_SERVICE_NAME="mysql" \
           -DSYSTEMD_PID_DIR="/var/run/mysql" \
%endif
           -DWITH_INNODB_MEMCACHED=1 \
           -DINSTALL_LIBDIR="%{_lib}/mysql" \
           -DINSTALL_PLUGINDIR="%{_lib}/mysql/plugin" \
           -DMYSQL_UNIX_ADDR="%{mysqldatadir}/mysql.sock" \
           -DMYSQLX_UNIX_ADDR="/var/run/mysql/mysqlx.sock" \
           -DFEATURE_SET="%{feature_set}" \
           -DWITH_EMBEDDED_SERVER=1 \
           -DWITH_EMBEDDED_SHARED_LIBRARY=1 \
           -DWITH_NUMA=ON \
           %{?ssl_option} \
           %{?mecab_option} \
           -DCOMPILATION_COMMENT="%{compilation_comment_release}" \
           -DMYSQL_SERVER_SUFFIX="%{?server_suffix}"
  echo BEGIN_NORMAL_CONFIG ; egrep '^#define' include/config.h ; echo END_NORMAL_CONFIG
  make %{?_smp_mflags} VERBOSE=1
)

%install
MBD=$RPM_BUILD_DIR/%{src_dir}

# Ensure that needed directories exists
install -d -m 0751 %{buildroot}/var/lib/mysql
install -d -m 0755 %{buildroot}/var/run/mysql
install -d -m 0750 %{buildroot}/var/log/mysql
install -d -m 0750 %{buildroot}/var/lib/mysql-files
install -d -m 0750 %{buildroot}/var/lib/mysql-keyring


# Install all binaries
cd $MBD/release
make DESTDIR=%{buildroot} install

# Install logrotate and autostart
install -D -m 0644 $MBD/release/support-files/mysql-log-rotate %{buildroot}%{_sysconfdir}/logrotate.d/mysql
install -D -m 0644 $MBD/release/packaging/rpm-sles/my.cnf %{buildroot}%{_sysconfdir}/my.cnf
install -d %{buildroot}%{_sysconfdir}/my.cnf.d
%if 0%{?systemd}
%else
install -D -m 0755 $MBD/release/packaging/rpm-sles/mysql.init %{buildroot}%{_sysconfdir}/init.d/mysql
%endif

# Make library links
install -d -m 0755 %{buildroot}%{_sysconfdir}/ld.so.conf.d
echo "%{_libdir}/mysql" > %{buildroot}%{_sysconfdir}/ld.so.conf.d/mysql-%{_arch}.conf

# multiarch support
%ifarch %{multiarchs}
mv %{buildroot}/%{_includedir}/mysql/my_config.h \
   %{buildroot}/%{_includedir}/mysql/my_config_%{_arch}.h
install -p -m 0644 %{SOURCE4} %{buildroot}/%{_includedir}/mysql/my_config.h
%endif

# Remove files pages we explicitly do not want to package
rm -rf %{buildroot}%{_infodir}/mysql.info*
rm -rf %{buildroot}%{_datadir}/mysql/mysql.server
rm -rf %{buildroot}%{_datadir}/mysql/mysqld_multi.server
rm -rf %{buildroot}%{_bindir}/mysql_embedded
rm -f %{buildroot}%{_datadir}/mysql/win_install_firewall.sql 
rm -f %{buildroot}%{_datadir}/mysql/audit_log_filter_win_install.sql

# Remove upcoming man pages, to avoid breakage when they materialize
# Keep this comment as a placeholder for future cases
# rm -f %{buildroot}%{_mandir}/man1/<manpage>.1

# Remove removed manpages here until they are removed from the docs repo
rm -f  %{buildroot}%{_mandir}/man1/mysql_plugin.1
rm -f  %{buildroot}%{_mandir}/man1/mysql_install_db.1

# rcmysql symlink
install -d %{buildroot}%{_sbindir}
%if 0%{?systemd}
ln -sf %{_sbindir}/service %{buildroot}%{_sbindir}/rcmysql
%else
ln -sf %{_initrddir}/mysql %{buildroot}%{_sbindir}/rcmysql
%endif

%check
%if 0%{?runselftest}
pushd release
make test VERBOSE=1
export MTR_BUILD_THREAD=auto
pushd mysql-test
./mtr \
    --mem --parallel=auto --force --retry=0 \
    --mysqld=--binlog-format=mixed \
    --suite-timeout=720 --testcase-timeout=30 \
    --clean-vardir
rm -r $(readlink var) var
%endif

%pre server
/usr/sbin/groupadd -r mysql >/dev/null 2>&1 || :
/usr/sbin/useradd -g mysql -o -r -d /var/lib/mysql -s /bin/false \
    -c "MySQL Server" -u 60 mysql >/dev/null 2>&1 || :
%if 0%{?systemd}
%service_add_pre mysql.service
%endif

%post server
datadir=$(/usr/bin/my_print_defaults server mysqld | grep '^--datadir=' | sed -n 's/--datadir=//p' | tail -n 1)
/bin/chmod 0751 "$datadir"
/bin/touch /var/log/mysql/mysqld.log
/bin/chown mysql:mysql /var/log/mysql/mysqld.log >/dev/null 2>&1 || :
%if 0%{?systemd}
%service_add_post mysql.service
/usr/bin/systemd-tmpfiles --create %{_tmpfilesdir}/mysql.conf >/dev/null 2>&1 || :
/bin/systemctl enable mysql.service >/dev/null 2>&1 || :
%else
/sbin/insserv /etc/init.d/mysql
%endif

%preun server
%if 0%{?systemd}
%service_del_preun mysql.service
%else
if [ "$1" -eq 0 ]; then
    /usr/sbin/rcmysql stop >/dev/null 2>&1 || :
    /sbin/insserv /etc/init.d
fi
%endif

%postun server
%if 0%{?systemd}
%service_del_postun mysql.service
%else
if [ $1 -ge 1 ]; then
    /usr/sbin/rcmysql condrestart >/dev/null 2>&1 || :
fi
%endif

%post libs -p /sbin/ldconfig

%postun libs -p /sbin/ldconfig

%if 0%{?compatlib}
%post libs-compat -p /sbin/ldconfig

%postun libs-compat -p /sbin/ldconfig
%endif

%post embedded -p /sbin/ldconfig

%postun embedded -p /sbin/ldconfig

%files server
%defattr(-, root, root, -)
%doc %{?license_files_server} %{src_dir}/Docs/ChangeLog
%doc %{src_dir}/Docs/INFO_SRC*
%doc release/Docs/INFO_BIN*
%doc release/support-files/my-default.cnf
%attr(644, root, root) %{_mandir}/man1/innochecksum.1*
%attr(644, root, root) %{_mandir}/man1/ibd2sdi.1*
%attr(644, root, root) %{_mandir}/man1/my_print_defaults.1*
%attr(644, root, root) %{_mandir}/man1/myisam_ftdump.1*
%attr(644, root, root) %{_mandir}/man1/myisamchk.1*
%attr(644, root, root) %{_mandir}/man1/myisamlog.1*
%attr(644, root, root) %{_mandir}/man1/myisampack.1*
%attr(644, root, root) %{_mandir}/man8/mysqld.8*
%if 0%{?systemd}
%exclude %{_mandir}/man1/mysqld_multi.1*
%exclude %{_mandir}/man1/mysqld_safe.1*
%else
%attr(644, root, root) %{_mandir}/man1/mysqld_multi.1*
%attr(644, root, root) %{_mandir}/man1/mysqld_safe.1*
%endif
%attr(644, root, root) %{_mandir}/man1/mysqldumpslow.1*
%attr(644, root, root) %{_mandir}/man1/mysql_secure_installation.1*
%attr(644, root, root) %{_mandir}/man1/mysql_upgrade.1*
%attr(644, root, root) %{_mandir}/man1/mysqlman.1*
%attr(644, root, root) %{_mandir}/man1/mysql.server.1*
%attr(644, root, root) %{_mandir}/man1/mysql_tzinfo_to_sql.1*
%attr(644, root, root) %{_mandir}/man1/perror.1*
%attr(644, root, root) %{_mandir}/man1/replace.1*
%attr(644, root, root) %{_mandir}/man1/resolve_stack_dump.1*
%attr(644, root, root) %{_mandir}/man1/resolveip.1*
%attr(644, root, root) %{_mandir}/man1/mysql_ssl_rsa_setup.1*
%attr(644, root, root) %{_mandir}/man1/lz4_decompress.1*
%attr(644, root, root) %{_mandir}/man1/zlib_decompress.1*

%config(noreplace) %{_sysconfdir}/my.cnf
%dir %{_sysconfdir}/my.cnf.d

%attr(755, root, root) %{_bindir}/innochecksum
%attr(755, root, root) %{_bindir}/ibd2sdi
%attr(755, root, root) %{_bindir}/my_print_defaults
%attr(755, root, root) %{_bindir}/myisam_ftdump
%attr(755, root, root) %{_bindir}/myisamchk
%attr(755, root, root) %{_bindir}/myisamlog
%attr(755, root, root) %{_bindir}/myisampack
%attr(755, root, root) %{_bindir}/mysql_secure_installation
%attr(755, root, root) %{_bindir}/mysql_tzinfo_to_sql
%attr(755, root, root) %{_bindir}/mysql_upgrade
%attr(755, root, root) %{_bindir}/mysqldumpslow
%attr(755, root, root) %{_bindir}/perror
%attr(755, root, root) %{_bindir}/replace
%attr(755, root, root) %{_bindir}/resolve_stack_dump
%attr(755, root, root) %{_bindir}/resolveip
%attr(755, root, root) %{_bindir}/mysql_ssl_rsa_setup
%attr(755, root, root) %{_bindir}/lz4_decompress
%attr(755, root, root) %{_bindir}/zlib_decompress
%if 0%{?systemd}
%attr(755, root, root) %{_bindir}/mysqld_pre_systemd
%else
%attr(755, root, root) %{_bindir}/mysqld_multi
%attr(755, root, root) %{_bindir}/mysqld_safe
%endif
%attr(755, root, root) %{_sbindir}/mysqld
%attr(755, root, root) %{_sbindir}/mysqld-debug
%attr(755, root, root) %{_sbindir}/rcmysql

%dir %{_libdir}/mysql/plugin
%attr(755, root, root) %{_libdir}/mysql/plugin/adt_null.so
%attr(755, root, root) %{_libdir}/mysql/plugin/auth_socket.so
%attr(755, root, root) %{_libdir}/mysql/plugin/group_replication.so
%attr(755, root, root) %{_libdir}/mysql/plugin/connection_control.so
%attr(755, root, root) %{_libdir}/mysql/plugin/ha_example.so
%attr(755, root, root) %{_libdir}/mysql/plugin/keyring_file.so
%attr(755, root, root) %{_libdir}/mysql/plugin/keyring_udf.so
%attr(755, root, root) %{_libdir}/mysql/plugin/innodb_engine.so
%attr(755, root, root) %{_libdir}/mysql/plugin/libmemcached.so
%attr(755, root, root) %{_libdir}/mysql/plugin/locking_service.so
%attr(755, root, root) %{_libdir}/mysql/plugin/mypluglib.so
%attr(755, root, root) %{_libdir}/mysql/plugin/mysql_no_login.so
%attr(755, root, root) %{_libdir}/mysql/plugin/mysqlx.so
%attr(755, root, root) %{_libdir}/mysql/plugin/rewrite_example.so
%attr(755, root, root) %{_libdir}/mysql/plugin/rewriter.so
%attr(755, root, root) %{_libdir}/mysql/plugin/semisync_master.so
%attr(755, root, root) %{_libdir}/mysql/plugin/semisync_slave.so
%attr(755, root, root) %{_libdir}/mysql/plugin/validate_password.so
%attr(755, root, root) %{_libdir}/mysql/plugin/version_token.so
%dir %{_libdir}/mysql/plugin/debug
%attr(755, root, root) %{_libdir}/mysql/plugin/debug/adt_null.so
%attr(755, root, root) %{_libdir}/mysql/plugin/debug/auth_socket.so
%attr(755, root, root) %{_libdir}/mysql/plugin/debug/group_replication.so
%attr(755, root, root) %{_libdir}/mysql/plugin/debug/connection_control.so
%attr(755, root, root) %{_libdir}/mysql/plugin/debug/ha_example.so
%attr(755, root, root) %{_libdir}/mysql/plugin/debug/keyring_file.so
%attr(755, root, root) %{_libdir}/mysql/plugin/debug/keyring_udf.so
%attr(755, root, root) %{_libdir}/mysql/plugin/debug/innodb_engine.so
%attr(755, root, root) %{_libdir}/mysql/plugin/debug/libmemcached.so
%attr(755, root, root) %{_libdir}/mysql/plugin/debug/locking_service.so
%attr(755, root, root) %{_libdir}/mysql/plugin/debug/mypluglib.so
%attr(755, root, root) %{_libdir}/mysql/plugin/debug/mysql_no_login.so
%attr(755, root, root) %{_libdir}/mysql/plugin/debug/mysqlx.so
%attr(755, root, root) %{_libdir}/mysql/plugin/debug/rewrite_example.so
%attr(755, root, root) %{_libdir}/mysql/plugin/debug/rewriter.so
%attr(755, root, root) %{_libdir}/mysql/plugin/debug/semisync_master.so
%attr(755, root, root) %{_libdir}/mysql/plugin/debug/semisync_slave.so
%attr(755, root, root) %{_libdir}/mysql/plugin/debug/validate_password.so
%attr(755, root, root) %{_libdir}/mysql/plugin/debug/version_token.so
%if 0%{?mecab}
%{_libdir}/mysql/mecab
%attr(755, root, root) %{_libdir}/mysql/plugin/libpluginmecab.so
%attr(755, root, root) %{_libdir}/mysql/plugin/debug/libpluginmecab.so
%endif
%if 0%{?commercial}
%attr(755, root, root) %{_libdir}/mysql/plugin/audit_log.so
%attr(644, root, root) %{_datadir}/mysql/audit_log_filter_linux_install.sql
%attr(755, root, root) %{_libdir}/mysql/plugin/authentication_pam.so
%attr(755, root, root) %{_libdir}/mysql/plugin/keyring_okv.so
%attr(755, root, root) %{_libdir}/mysql/plugin/thread_pool.so
%attr(755, root, root) %{_libdir}/mysql/plugin/openssl_udf.so
%attr(755, root, root) %{_libdir}/mysql/plugin/firewall.so
%attr(644, root, root) %{_datadir}/mysql/linux_install_firewall.sql
%attr(755, root, root) %{_libdir}/mysql/plugin/debug/audit_log.so
%attr(755, root, root) %{_libdir}/mysql/plugin/debug/authentication_pam.so
%attr(755, root, root) %{_libdir}/mysql/plugin/debug/keyring_okv.so
%attr(755, root, root) %{_libdir}/mysql/plugin/debug/thread_pool.so
%attr(755, root, root) %{_libdir}/mysql/plugin/debug/openssl_udf.so
%attr(755, root, root) %{_libdir}/mysql/plugin/debug/firewall.so
%endif
%attr(644, root, root) %{_datadir}/mysql/fill_help_tables.sql
%attr(644, root, root) %{_datadir}/mysql/mysql_sys_schema.sql
%attr(644, root, root) %{_datadir}/mysql/mysql_system_tables.sql
%attr(644, root, root) %{_datadir}/mysql/mysql_system_tables_data.sql
%attr(644, root, root) %{_datadir}/mysql/mysql_test_data_timezone.sql
%attr(644, root, root) %{_datadir}/mysql/my-*.cnf
%attr(644, root, root) %{_datadir}/mysql/mysql-log-rotate
%attr(644, root, root) %{_datadir}/mysql/dictionary.txt
%attr(644, root, root) %{_datadir}/mysql/innodb_memcached_config.sql
%attr(644, root, root) %{_datadir}/mysql/install_rewriter.sql
%attr(644, root, root) %{_datadir}/mysql/uninstall_rewriter.sql
%attr(644, root, root) %{_datadir}/mysql/magic
%if 0%{?systemd}
%attr(644, root, root) %{_unitdir}/mysql.service
%attr(644, root, root) %{_unitdir}/mysql@.service
%attr(644, root, root) %{_tmpfilesdir}/mysql.conf
%else
%attr(755, root, root) %{_sysconfdir}/init.d/mysql
%endif
%attr(644, root, root) %config(noreplace,missingok) %{_sysconfdir}/logrotate.d/mysql
%dir %attr(751, mysql, mysql) /var/lib/mysql
%dir %attr(755, mysql, mysql) /var/run/mysql
%dir %attr(750, mysql, mysql) /var/log/mysql
%dir %attr(750, mysql, mysql) /var/lib/mysql-files
%dir %attr(750, mysql, mysql) /var/lib/mysql-keyring

%if 0%{?cluster}
%attr(644, root, root) %{_datadir}/mysql/ndb_dist_priv.sql
%endif

%files common
%defattr(-, root, root, -)
%doc %{?license_files_server}
%{_datadir}/mysql/charsets/
%{_datadir}/mysql/errmsg-utf8.txt
%{_datadir}/mysql/bulgarian/
%{_datadir}/mysql/czech/
%{_datadir}/mysql/danish/
%{_datadir}/mysql/dutch/
%{_datadir}/mysql/english/
%{_datadir}/mysql/estonian/
%{_datadir}/mysql/french/
%{_datadir}/mysql/german/
%{_datadir}/mysql/greek/
%{_datadir}/mysql/hungarian/
%{_datadir}/mysql/italian/
%{_datadir}/mysql/japanese/
%{_datadir}/mysql/korean/
%{_datadir}/mysql/norwegian-ny/
%{_datadir}/mysql/norwegian/
%{_datadir}/mysql/polish/
%{_datadir}/mysql/portuguese/
%{_datadir}/mysql/romanian/
%{_datadir}/mysql/russian/
%{_datadir}/mysql/serbian/
%{_datadir}/mysql/slovak/
%{_datadir}/mysql/spanish/
%{_datadir}/mysql/swedish/
%{_datadir}/mysql/ukrainian/

%files client
%defattr(-, root, root, -)
%doc %{?license_files_server}
%attr(755, root, root) %{_bindir}/mysql
%attr(755, root, root) %{_bindir}/mysqladmin
%attr(755, root, root) %{_bindir}/mysqlbinlog
%attr(755, root, root) %{_bindir}/mysqlcheck
%attr(755, root, root) %{_bindir}/mysqldump
%attr(755, root, root) %{_bindir}/mysqlimport
%attr(755, root, root) %{_bindir}/mysqlpump
%attr(755, root, root) %{_bindir}/mysqlshow
%attr(755, root, root) %{_bindir}/mysqlslap
%attr(755, root, root) %{_bindir}/mysql_config_editor

%attr(644, root, root) %{_mandir}/man1/mysql.1*
%attr(644, root, root) %{_mandir}/man1/mysqladmin.1*
%attr(644, root, root) %{_mandir}/man1/mysqlbinlog.1*
%attr(644, root, root) %{_mandir}/man1/mysqlcheck.1*
%attr(644, root, root) %{_mandir}/man1/mysqldump.1*
%attr(644, root, root) %{_mandir}/man1/mysqlpump.1*
%attr(644, root, root) %{_mandir}/man1/mysqlimport.1*
%attr(644, root, root) %{_mandir}/man1/mysqlshow.1*
%attr(644, root, root) %{_mandir}/man1/mysqlslap.1*
%attr(644, root, root) %{_mandir}/man1/mysql_config_editor.1*

%if 0%{?cluster}
%attr(755, root, root) %{_bindir}/ndb_blob_tool
%attr(755, root, root) %{_bindir}/ndb_config
%attr(755, root, root) %{_bindir}/ndb_delete_all
%attr(755, root, root) %{_bindir}/ndb_desc
%attr(755, root, root) %{_bindir}/ndb_drop_index
%attr(755, root, root) %{_bindir}/ndb_drop_table
%attr(755, root, root) %{_bindir}/ndb_error_reporter
%attr(755, root, root) %{_bindir}/ndb_index_stat
%attr(755, root, root) %{_bindir}/ndb_mgm
%attr(755, root, root) %{_bindir}/ndb_move_data
%attr(755, root, root) %{_bindir}/ndb_print_backup_file
%attr(755, root, root) %{_bindir}/ndb_print_file
%attr(755, root, root) %{_bindir}/ndb_print_frag_file
%attr(755, root, root) %{_bindir}/ndb_print_schema_file
%attr(755, root, root) %{_bindir}/ndb_print_sys_file
%attr(755, root, root) %{_bindir}/ndb_redo_log_reader
%attr(755, root, root) %{_bindir}/ndb_restore
%attr(755, root, root) %{_bindir}/ndb_select_all
%attr(755, root, root) %{_bindir}/ndb_select_count
%attr(755, root, root) %{_bindir}/ndb_setup.py
%attr(755, root, root) %{_bindir}/ndb_show_tables
%attr(755, root, root) %{_bindir}/ndb_size.pl
%attr(755, root, root) %{_bindir}/ndb_waiter
%attr(755, root, root) %{_bindir}/ndbinfo_select_all

%attr(644, root, root) %{_mandir}/man1/ndb-common-options.1*
%attr(644, root, root) %{_mandir}/man1/ndb_blob_tool.1*
%attr(644, root, root) %{_mandir}/man1/ndb_config.1*
%attr(644, root, root) %{_mandir}/man1/ndb_cpcd.1*
%attr(644, root, root) %{_mandir}/man1/ndb_delete_all.1*
%attr(644, root, root) %{_mandir}/man1/ndb_desc.1*
%attr(644, root, root) %{_mandir}/man1/ndb_drop_index.1*
%attr(644, root, root) %{_mandir}/man1/ndb_drop_table.1*
%attr(644, root, root) %{_mandir}/man1/ndb_error_reporter.1*
%attr(644, root, root) %{_mandir}/man1/ndb_index_stat.1*
%attr(644, root, root) %{_mandir}/man1/ndb_mgm.1*
%attr(644, root, root) %{_mandir}/man1/ndb_print_backup_file.1*
%attr(644, root, root) %{_mandir}/man1/ndb_print_file.1*
%attr(644, root, root) %{_mandir}/man1/ndb_print_schema_file.1*
%attr(644, root, root) %{_mandir}/man1/ndb_print_sys_file.1*
%attr(644, root, root) %{_mandir}/man1/ndb_restore.1*
%attr(644, root, root) %{_mandir}/man1/ndb_select_all.1*
%attr(644, root, root) %{_mandir}/man1/ndb_select_count.1*
%attr(644, root, root) %{_mandir}/man1/ndb_setup.py.1*
%attr(644, root, root) %{_mandir}/man1/ndb_show_tables.1*
%attr(644, root, root) %{_mandir}/man1/ndb_size.pl.1*
%attr(644, root, root) %{_mandir}/man1/ndb_waiter.1*
%attr(644, root, root) %{_mandir}/man1/ndbd_redo_log_reader.1*
%attr(644, root, root) %{_mandir}/man1/ndbinfo_select_all.1*
%endif #cluster

%files devel
%defattr(-, root, root, -)
%doc %{?license_files_server}
%attr(644, root, root) %{_mandir}/man1/comp_err.1*
%attr(644, root, root) %{_mandir}/man1/mysql_config.1*
%attr(755, root, root) %{_bindir}/mysql_config
%{_includedir}/mysql
%{_datadir}/aclocal/mysql.m4
%{_libdir}/mysql/libmysqlclient.a
%{_libdir}/mysql/libmysqlservices.a
%{_libdir}/mysql/libmysqlclient.so
%{_libdir}/pkgconfig/mysqlclient.pc

%files libs
%defattr(-, root, root, -)
%doc %{?license_files_server}
%dir %attr(755, root, root) %{_libdir}/mysql
%attr(644, root, root) %{_sysconfdir}/ld.so.conf.d/mysql-%{_arch}.conf
%{_libdir}/mysql/libmysqlclient.so.21*

%if 0%{?compatlib}
%files libs-compat
%defattr(-, root, root, -)
%doc %{?license_files_server}
%dir %attr(755, root, root) %{_libdir}/mysql
%attr(644, root, root) %{_sysconfdir}/ld.so.conf.d/mysql-%{_arch}.conf
%{_libdir}/mysql/libmysqlclient.so.%{compatlib}
%{_libdir}/mysql/libmysqlclient.so.%{compatlib}.0.0
%{_libdir}/mysql/libmysqlclient_r.so.%{compatlib}
%{_libdir}/mysql/libmysqlclient_r.so.%{compatlib}.0.0
%endif

%files test
%defattr(-, root, root, -)
%doc %{?license_files_server}
%attr(-, root, root) %{_datadir}/mysql-test
%attr(755, root, root) %{_bindir}/mysql_client_test
%attr(755, root, root) %{_bindir}/mysql_client_test_embedded
%attr(755, root, root) %{_bindir}/mysqltest
%attr(755, root, root) %{_bindir}/mysqltest_embedded
%attr(755, root, root) %{_bindir}/mysqlxtest

%attr(755, root, root) %{_libdir}/mysql/plugin/auth.so
%attr(755, root, root) %{_libdir}/mysql/plugin/auth_test_plugin.so
%attr(755, root, root) %{_libdir}/mysql/plugin/component_example_component1.so
%attr(755, root, root) %{_libdir}/mysql/plugin/component_example_component2.so
%attr(755, root, root) %{_libdir}/mysql/plugin/component_example_component3.so
%attr(644, root, root) %{_libdir}/mysql/plugin/daemon_example.ini
%attr(755, root, root) %{_libdir}/mysql/plugin/libdaemon_example.so
%attr(755, root, root) %{_libdir}/mysql/plugin/test_udf_services.so
%attr(755, root, root) %{_libdir}/mysql/plugin/replication_observers_example_plugin.so
%attr(755, root, root) %{_libdir}/mysql/plugin/libtest_framework.so
%attr(755, root, root) %{_libdir}/mysql/plugin/libtest_services.so
%attr(755, root, root) %{_libdir}/mysql/plugin/libtest_services_threaded.so
%attr(755, root, root) %{_libdir}/mysql/plugin/libtest_session_detach.so
%attr(755, root, root) %{_libdir}/mysql/plugin/libtest_session_in_thd.so
%attr(755, root, root) %{_libdir}/mysql/plugin/libtest_session_info.so
%attr(755, root, root) %{_libdir}/mysql/plugin/libtest_sql_2_sessions.so
%attr(755, root, root) %{_libdir}/mysql/plugin/libtest_sql_all_col_types.so
%attr(755, root, root) %{_libdir}/mysql/plugin/libtest_sql_cmds_1.so
%attr(755, root, root) %{_libdir}/mysql/plugin/libtest_sql_commit.so
%attr(755, root, root) %{_libdir}/mysql/plugin/libtest_sql_complex.so
%attr(755, root, root) %{_libdir}/mysql/plugin/libtest_sql_errors.so
%attr(755, root, root) %{_libdir}/mysql/plugin/libtest_sql_lock.so
%attr(755, root, root) %{_libdir}/mysql/plugin/libtest_sql_processlist.so
%attr(755, root, root) %{_libdir}/mysql/plugin/libtest_sql_replication.so
%attr(755, root, root) %{_libdir}/mysql/plugin/libtest_sql_shutdown.so
%attr(755, root, root) %{_libdir}/mysql/plugin/libtest_sql_sqlmode.so
%attr(755, root, root) %{_libdir}/mysql/plugin/libtest_sql_stored_procedures_functions.so
%attr(755, root, root) %{_libdir}/mysql/plugin/libtest_sql_views_triggers.so
%attr(755, root, root) %{_libdir}/mysql/plugin/libtest_x_sessions_deinit.so
%attr(755, root, root) %{_libdir}/mysql/plugin/libtest_x_sessions_init.so
%attr(755, root, root) %{_libdir}/mysql/plugin/qa_auth_client.so
%attr(755, root, root) %{_libdir}/mysql/plugin/qa_auth_interface.so
%attr(755, root, root) %{_libdir}/mysql/plugin/qa_auth_server.so
%attr(755, root, root) %{_libdir}/mysql/plugin/test_security_context.so
%attr(755, root, root) %{_libdir}/mysql/plugin/test_services_plugin_registry.so
%attr(755, root, root) %{_libdir}/mysql/plugin/debug/auth.so
%attr(755, root, root) %{_libdir}/mysql/plugin/debug/auth_test_plugin.so
%attr(755, root, root) %{_libdir}/mysql/plugin/debug/component_example_component1.so
%attr(755, root, root) %{_libdir}/mysql/plugin/debug/component_example_component2.so
%attr(755, root, root) %{_libdir}/mysql/plugin/debug/component_example_component3.so
%attr(755, root, root) %{_libdir}/mysql/plugin/debug/libdaemon_example.so
%attr(755, root, root) %{_libdir}/mysql/plugin/debug/test_udf_services.so
%attr(755, root, root) %{_libdir}/mysql/plugin/debug/replication_observers_example_plugin.so
%attr(755, root, root) %{_libdir}/mysql/plugin/debug/libtest_framework.so
%attr(755, root, root) %{_libdir}/mysql/plugin/debug/libtest_services.so
%attr(755, root, root) %{_libdir}/mysql/plugin/debug/libtest_services_threaded.so
%attr(755, root, root) %{_libdir}/mysql/plugin/debug/libtest_session_detach.so
%attr(755, root, root) %{_libdir}/mysql/plugin/debug/libtest_session_in_thd.so
%attr(755, root, root) %{_libdir}/mysql/plugin/debug/libtest_session_info.so
%attr(755, root, root) %{_libdir}/mysql/plugin/debug/libtest_sql_2_sessions.so
%attr(755, root, root) %{_libdir}/mysql/plugin/debug/libtest_sql_all_col_types.so
%attr(755, root, root) %{_libdir}/mysql/plugin/debug/libtest_sql_cmds_1.so
%attr(755, root, root) %{_libdir}/mysql/plugin/debug/libtest_sql_commit.so
%attr(755, root, root) %{_libdir}/mysql/plugin/debug/libtest_sql_complex.so
%attr(755, root, root) %{_libdir}/mysql/plugin/debug/libtest_sql_errors.so
%attr(755, root, root) %{_libdir}/mysql/plugin/debug/libtest_sql_lock.so
%attr(755, root, root) %{_libdir}/mysql/plugin/debug/libtest_sql_processlist.so
%attr(755, root, root) %{_libdir}/mysql/plugin/debug/libtest_sql_replication.so
%attr(755, root, root) %{_libdir}/mysql/plugin/debug/libtest_sql_shutdown.so
%attr(755, root, root) %{_libdir}/mysql/plugin/debug/libtest_sql_sqlmode.so
%attr(755, root, root) %{_libdir}/mysql/plugin/debug/libtest_sql_stored_procedures_functions.so
%attr(755, root, root) %{_libdir}/mysql/plugin/debug/libtest_sql_views_triggers.so
%attr(755, root, root) %{_libdir}/mysql/plugin/debug/libtest_x_sessions_deinit.so
%attr(755, root, root) %{_libdir}/mysql/plugin/debug/libtest_x_sessions_init.so
%attr(755, root, root) %{_libdir}/mysql/plugin/debug/qa_auth_client.so
%attr(755, root, root) %{_libdir}/mysql/plugin/debug/qa_auth_interface.so
%attr(755, root, root) %{_libdir}/mysql/plugin/debug/qa_auth_server.so
%attr(755, root, root) %{_libdir}/mysql/plugin/debug/test_security_context.so
%attr(755, root, root) %{_libdir}/mysql/plugin/debug/test_services_plugin_registry.so

%attr(644, root, root) %{_mandir}/man1/mysql_client_test.1*
%attr(644, root, root) %{_mandir}/man1/mysql-stress-test.pl.1*
%attr(644, root, root) %{_mandir}/man1/mysql-test-run.pl.1*
%attr(644, root, root) %{_mandir}/man1/mysql_client_test_embedded.1*
%attr(644, root, root) %{_mandir}/man1/mysqltest.1*
%attr(644, root, root) %{_mandir}/man1/mysqltest_embedded.1*

%files embedded
%defattr(-, root, root, -)
%doc %{?license_files_server}
%dir %attr(755, root, root) %{_libdir}/mysql
%attr(644, root, root) %{_sysconfdir}/ld.so.conf.d/mysql-%{_arch}.conf
%attr(755, root, root) %{_libdir}/mysql/libmysqld.so.*

%files embedded-devel
%defattr(-, root, root, -)
%doc %{?license_files_server}
%attr(644, root, root) %{_libdir}/mysql/libmysqld.a
%attr(644, root, root) %{_libdir}/mysql/libmysqld-debug.a
%attr(755, root, root) %{_libdir}/mysql/libmysqld.so

%if 0%{?cluster}
%files management-server
%defattr(-, root, root, -)
%doc %{?license_files_server}
%attr(755, root, root) %{_sbindir}/ndb_mgmd
%attr(644, root, root) %{_mandir}/man8/ndb_mgmd.8*

%files data-node
%defattr(-, root, root, -)
%doc %{?license_files_server}
%attr(755, root, root) %{_sbindir}/ndbd
%attr(755, root, root) %{_sbindir}/ndbmtd
%attr(644, root, root) %{_mandir}/man8/ndbd.8*
%attr(644, root, root) %{_mandir}/man8/ndbmtd.8*

%files auto-installer
%defattr(-, root, root, -)
%doc %{?license_files_server}
%attr(755, root, root) %{_bindir}/mcc_config.py
%{_datadir}/mysql/mcc/
%exclude %{_datadir}/mysql/mcc/tst/

%files memcached
%defattr(-, root, root, -)
%doc %{?license_files_server}
%attr(755, root, root) %{_bindir}/memclient
%attr(755, root, root) %{_sbindir}/memcached
%attr(755, root, root) %{_libdir}/mysql/ndb_engine.so
%{_datadir}/mysql/memcache-api/

%files ndbclient
%defattr(-, root, root, -)
%doc %{?license_files_server}
%attr(755, root, root) %{_libdir}/mysql/libndbclient.so.6.0.0

%files ndbclient-devel
%defattr(-, root, root, -)
%doc %{?license_files_server}
%attr(644, root, root) %{_libdir}/mysql/libndbclient_static.a
%{_libdir}/mysql/libndbclient.so

%files nodejs
%defattr(-, root, root, -)
%doc %{?license_files_server}
%{_datadir}/mysql/nodejs/
%exclude %{_datadir}/mysql/nodejs/test/
%exclude %{_datadir}/mysql/nodejs/perftest/

%files java
%defattr(-, root, root, -)
%doc %{?license_files_server}
%{_datadir}/mysql/java/
%endif # cluster

%changelog
<<<<<<< HEAD
* Wed Sep 07 2016 Georgi Kodinov <georgi.kodinov@oracle.com> - 8.0.1-0.1
- Add test_services_plugin_registry.so plugin

* Sun Jun 05 2016 Erlend Dahl <erlend.dahl@oracle.com> - 8.0.0-0.1
- Change the version number to 8.0.0
- Add manual page for ibd2sdi utility
=======
* Tue Sep 13 2016 Balasubramanian Kandasamy <balasubramanian.kandasamy@oracle.com> - 5.7.16-1
- Add connection_control.so to server subpackage

* Fri Jun 03 2016 Balasubramanian Kandasamy <balasubramanian.kandasamy@oracle.com> - 5.7.14-1
>>>>>>> ecda9104
- Adapt MySQL server 5.7 packaging to MySQL Cluster 7.5

* Fri Jun 03 2016 Balasubramanian Kandasamy <balasubramanian.kandasamy@oracle.com> - 5.8.0-0.1
- Add example component to test package
- Add test_udf_services.so plugin
- Add keyring_udf.so plugin to server subpackage
- Add keyring_okv.so plugin to commercial server subpackage
- Purge man page for mysql_install_db in preparation for its removal
- Include mysql-keyring directory
- Provide keyring_file.so plugin

* Tue Nov 24 2015 Bjorn Munch <bjorn.munch@oracle.com> - 5.7.10-1
- Included man pages for lz4_decompress and zlib_decompress

* Thu Nov 12 2015 Bjorn Munch <bjorn.munch@oracle.com> - 5.7.10-1
- Added lines to remove man pages we are not ready to include yet

* Mon Oct 19 2015 Bharathy Satish <bharathy.x.satish@oracle.com> - 5.7.10-1
- Added new decompression utilities lz4_decompress and zlib_decompress binaries to
  client subpackage.

* Mon Oct 5 2015 Tor Didriksen <tor.didriksen@oracle.com>
- Added mysqlx.so

* Tue Sep 29 2015 Balasubramanian Kandasamy <balasubramanian.kandasamy@oracle.com> - 5.7.9-1
- Updated for 5.7.9
- Added libtest_* plugins to test subpackage
- Add mysqlpump man page
- Obsolete mysql-connector-c-shared dependencies

* Mon Jul 06 2015 Murthy Narkedimilli <murthy.narkedimilli@oracle.com> - 5.7.8-0.2.rc
- Bumped the libmysqlclient.so version from 20 -> 21.

* Thu Jun 25 2015 Balasubramanian Kandasamy <balasubramanian.kandasamy@oracle.com> - 5.7.8-0.2.rc
- Add support for pkg-config

* Wed May 20 2015 Balasubramanian Kandasamy <balasubramanian.kandasamy@oracle.com> - 5.7.8-0.2.rc
- Added libtest_framework.so, libtest_services.so, libtest_services_threaded.so plugins
- Build and ship mecab plugin

* Tue Feb 3 2015 Balasubramanian Kandasamy <balasubramanian.kandasamy@oracle.com> - 5.7.6-0.2.m16
- Include boost sources
- Add license info in each subpackage
- Soname bump
- Added mysql_ssl_rsa_setup
- Include mysql-files directory

* Thu Sep 18 2014 Balasubramanian Kandasamy <balasubramanian.kandasamy@oracle.com> - 5.7.6-0.2.m16
- Provide replication_observers_example_plugin.so plugin

* Tue Sep 02 2014 Bjorn Munch <bjorn.munch@oracle.com> - 5.7.6-0.1.m16

* Tue Sep 2 2014 Bjorn Munch <bjorn.munch@oracle.com> - 5.7.6-0.1.m16
- Updated for 5.7.6

* Mon Sep 01 2014 Balasubramanian Kandasamy <balasubramanian.kandasamy@oracle.com> - 5.7.5-0.2.m15
- Added openssl_udf.so plugin to commercial packages

* Mon Jun 30 2014 Balasubramanian Kandasamy <balasubramanian.kandasamy@oracle.com> - 5.7.5-0.1.m15
- Port to SLES

* Thu Jun 26 2014 Balasubramanian Kandasamy <balasubramanian.kandasamy@oracle.com> - 5.7.5-0.3.m15
- Resolve embedded-devel conflict issue

* Wed Jun 25 2014 Balasubramanian Kandasamy <balasubramanian.kandasamy@oracle.com> - 5.7.5-0.2.m15
- Add bench package
- Enable dtrace 

* Thu Apr 24 2014 Balasubramanian Kandasamy <balasubramanian.kandasamy@oracle.com> - 5.7.5-0.1.m15
- Updated for 5.7.5

* Mon Apr 07 2014 Balasubramanian Kandasamy <balasubramanian.kandasamy@oracle.com> - 5.7.4-0.5.m14
- Fix Cflags for el7 

* Mon Mar 31 2014 Balasubramanian Kandasamy <balasubramanian.kandasamy@oracle.com> - 5.7.4-0.4.m14
- Support for enterprise packages
- Upgrade from MySQL-* packages

* Wed Mar 12 2014 Balasubramanian Kandasamy <balasubramanian.kandasamy@oracle.com> - 5.7.4-0.3.m14
- Resolve conflict with mysql-libs-compat 

* Thu Mar 06 2014 Balasubramanian Kandasamy <balasubramanian.kandasamy@oracle.com> - 5.7.4-0.2.m14
- Resolve conflict issues during upgrade
- Add ha_example.so plugin which is now included

* Fri Feb 07 2014 Balasubramanian Kandasamy <balasubramanian.kandasamy@oracle.com> - 5.7.4-0.1.m14
- 5.7.4
- Enable shared libmysqld by cmake option
- Move mysqltest and test plugins to test subpackage

* Mon Nov 18 2013 Balasubramanian Kandasamy <balasubramanian.kandasamy@oracle.com> - 5.7.3-0.3.m13
- Fixed isa_bits error 

* Fri Oct 25 2013 Balasubramanian Kandasamy <balasubramanian.kandasamy@oracle.com> - 5.7.3-0.1.m13
- Initial 5.7 port

* Fri Oct 25 2013 Balasubramanian Kandasamy <balasubramanian.kandasamy@oracle.com> - 5.6.15-1
- Fixed uln advanced rpm libyassl.a error
- Updated to 5.6.15

* Wed Oct 16 2013 Balasubramanian Kandasamy <balasubramanian.kandasamy@oracle.com> - 5.6.14-3
- Fixed mysql_install_db usage 
- Improved handling of plugin directory 

* Fri Sep 27 2013 Balasubramanian Kandasamy <balasubramanian.kandasamy@oracle.com> - 5.6.14-2
- Refresh mysql-install patch and service renaming

* Mon Sep 16 2013 Balasubramanian Kandasamy <balasubramanian.kandasamy@oracle.com> - 5.6.14-1
- Updated to 5.6.14

* Wed Sep 04 2013 Balasubramanian Kandasamy <balasubramanian.kandasamy@oracle.com> - 5.6.13-5
- Support upgrade from 5.5 ULN packages to 5.6 

* Tue Aug 27 2013 Balasubramanian Kandasamy <balasubramanian.kandasamy@oracle.com> - 5.6.13-4
- Enhanced perl filtering 
- Added openssl-devel to buildreq 

* Wed Aug 21 2013 Balasubramanian Kandasamy <balasubramanian.kandasamy@oracle.com> - 5.6.13-3
- Removed mysql_embedded binary to resolve multilib conflict issue

* Fri Aug 16 2013 Balasubramanian Kandasamy <balasubramanian.kandasamy@oracle.com> - 5.6.13-2 
- Fixed Provides and Obsoletes issues in server, test packages 

* Wed Aug 14 2013 Balasubramanian Kandasamy <balasubramanian.kandasamy@oracle.com> - 5.6.13-1
- Updated to 5.6.13

* Mon Aug 05 2013 Balasubramanian Kandasamy <balasubramanian.kandasamy@oracle.com> - 5.6.12-9
- Added files list to embedded packages 

* Thu Aug 01 2013 Balasubramanian Kandasamy <balasubramanian.kandasamy@oracle.com> - 5.6.12-8
- Updated libmysqld.a with libmysqld.so in embedded package

* Mon Jul 29 2013 Balasubramanian Kandasamy <balasubramanian.kandasamy@oracle.com> - 5.6.12-7
- Updated test package dependency from client to server

* Wed Jul 24 2013 Balasubramanian Kandasamy <balasubramanian.kandasamy@oracle.com> - 5.6.12-6
- Added libs-compat dependency under libs package to resolve server
  installation conflicts issue.
 
* Wed Jul 17 2013 Balasubramanian Kandasamy <balasubramanian.kandasamy@oracle.com> - 5.6.12-5
- Removed libmysqlclient.so.16 from libs package
 
* Fri Jul 05 2013 Balasubramanian Kandasamy <balasubramanian.kandasamy@oracle.com> - 5.6.12-4
- Adjusted to work on OEL6

* Wed Jun 26 2013 Balasubramanian Kandasamy <balasubramanian.kandasamy@oracle.com> - 5.6.12-3
- Move libs to mysql/
- Basic multi arch support
- Fix changelog dates

* Thu Jun 20 2013 Balasubramanian Kandasamy <balasubramanian.kandasamy@oracle.com> - 5.6.12-2
- Major cleanup

* Tue Jun 04 2013 Balasubramanian Kandasamy <balasubramanian.kandasamy@oracle.com> - 5.6.12-1
- Updated to 5.6.12

* Mon Nov 05 2012 Joerg Bruehe <joerg.bruehe@oracle.com>

- Allow to override the default to use the bundled yaSSL by an option like
      --define="with_ssl /path/to/ssl"

* Wed Oct 10 2012 Bjorn Munch <bjorn.munch@oracle.com>

- Replace old my-*.cnf config file examples with template my-default.cnf

* Fri Oct 05 2012 Joerg Bruehe <joerg.bruehe@oracle.com>

- Let the installation use the new option "--random-passwords" of "mysql_install_db".
  (Bug# 12794345 Ensure root password)
- Fix an inconsistency: "new install" vs "upgrade" are told from the (non)existence
  of "$mysql_datadir/mysql" (holding table "mysql.user" and other system stuff).

* Tue Jul 24 2012 Joerg Bruehe <joerg.bruehe@oracle.com>

- Add a macro "runselftest":
  if set to 1 (default), the test suite will be run during the RPM build;
  this can be oveeridden via the command line by adding
      --define "runselftest 0"
  Failures of the test suite will NOT make the RPM build fail!

* Mon Jul 16 2012 Joerg Bruehe <joerg.bruehe@oracle.com>

- Add the man page for the "mysql_config_editor".

* Mon Jun 11 2012 Joerg Bruehe <joerg.bruehe@oracle.com>

- Make sure newly added "SPECIFIC-ULN/" directory does not disturb packaging.

* Wed Feb 29 2012 Brajmohan Saxena <brajmohan.saxena@oracle.com>

- Removal all traces of the readline library from mysql (BUG 13738013)

* Wed Sep 28 2011 Joerg Bruehe <joerg.bruehe@oracle.com>

- Fix duplicate mentioning of "mysql_plugin" and its manual page,
  it is better to keep alphabetic order in the files list (merging!).

* Wed Sep 14 2011 Joerg Bruehe <joerg.bruehe@oracle.com>

- Let the RPM capabilities ("obsoletes" etc) ensure that an upgrade may replace
  the RPMs of any configuration (of the current or the preceding release series)
  by the new ones. This is done by not using the implicitly generated capabilities
  (which include the configuration name) and relying on more generic ones which
  just list the function ("server", "client", ...).
  The implicit generation cannot be prevented, so all these capabilities must be
  explicitly listed in "Obsoletes:"

* Tue Sep 13 2011 Jonathan Perkin <jonathan.perkin@oracle.com>

- Add support for Oracle Linux 6 and Red Hat Enterprise Linux 6.  Due to
  changes in RPM behaviour ($RPM_BUILD_ROOT is removed prior to install)
  this necessitated a move of the libmygcc.a installation to the install
  phase, which is probably where it belonged in the first place.

* Tue Sep 13 2011 Joerg Bruehe <joerg.bruehe@oracle.com>

- "make_win_bin_dist" and its manual are dropped, cmake does it different.

* Thu Sep 08 2011 Daniel Fischer <daniel.fischer@oracle.com>

- Add mysql_plugin man page.

* Tue Aug 30 2011 Tor Didriksen <tor.didriksen@oracle.com>

- Set CXX=g++ by default to add a dependency on libgcc/libstdc++.
  Also, remove the use of the -fno-exceptions and -fno-rtti flags.
  TODO: update distro_buildreq/distro_requires

* Tue Aug 30 2011 Joerg Bruehe <joerg.bruehe@oracle.com>

- Add the manual page for "mysql_plugin" to the server package.

* Fri Aug 19 2011 Joerg Bruehe <joerg.bruehe@oracle.com>

- Null-upmerge the fix of bug#37165: This spec file is not affected.
- Replace "/var/lib/mysql" by the spec file variable "%%{mysqldatadir}".

* Fri Aug 12 2011 Daniel Fischer <daniel.fischer@oracle.com>

- Source plugin library files list from cmake-generated file.

* Mon Jul 25 2011 Chuck Bell <chuck.bell@oracle.com>

- Added the mysql_plugin client - enables or disables plugins.

* Thu Jul 21 2011 Sunanda Menon <sunanda.menon@oracle.com>

- Fix bug#12561297: Added the MySQL embedded binary

* Thu Jul 07 2011 Joerg Bruehe <joerg.bruehe@oracle.com>

- Fix bug#45415: "rpm upgrade recreates test database"
  Let the creation of the "test" database happen only during a new installation,
  not in an RPM upgrade.
  This affects both the "mkdir" and the call of "mysql_install_db".

* Wed Feb 09 2011 Joerg Bruehe <joerg.bruehe@oracle.com>

- Fix bug#56581: If an installation deviates from the default file locations
  ("datadir" and "pid-file"), the mechanism to detect a running server (on upgrade)
  should still work, and use these locations.
  The problem was that the fix for bug#27072 did not check for local settings.

* Mon Jan 31 2011 Joerg Bruehe <joerg.bruehe@oracle.com>

- Install the new "manifest" files: "INFO_SRC" and "INFO_BIN".

* Tue Nov 23 2010 Jonathan Perkin <jonathan.perkin@oracle.com>

- EXCEPTIONS-CLIENT has been deleted, remove it from here too
- Support MYSQL_BUILD_MAKE_JFLAG environment variable for passing
  a '-j' argument to make.

* Mon Nov 1 2010 Georgi Kodinov <georgi.godinov@oracle.com>

- Added test authentication (WL#1054) plugin binaries

* Wed Oct 6 2010 Georgi Kodinov <georgi.godinov@oracle.com>

- Added example external authentication (WL#1054) plugin binaries

* Wed Aug 11 2010 Joerg Bruehe <joerg.bruehe@oracle.com>

- With a recent spec file cleanup, names have changed: A "-community" part was dropped.
  Reflect that in the "Obsoletes" specifications.
- Add a "triggerpostun" to handle the uninstall of the "-community" server RPM.
- This fixes bug#55015 "MySQL server is not restarted properly after RPM upgrade".

* Tue Jun 15 2010 Joerg Bruehe <joerg.bruehe@sun.com>

- Change the behaviour on installation and upgrade:
  On installation, do not autostart the server.
  *Iff* the server was stopped before the upgrade is started, this is taken as a
  sign the administrator is handling that manually, and so the new server will
  not be started automatically at the end of the upgrade.
  The start/stop scripts will still be installed, so the server will be started
  on the next machine boot.
  This is the 5.5 version of fixing bug#27072 (RPM autostarting the server).

* Tue Jun 1 2010 Jonathan Perkin <jonathan.perkin@oracle.com>

- Implement SELinux checks from distribution-specific spec file.

* Wed May 12 2010 Jonathan Perkin <jonathan.perkin@oracle.com>

- Large number of changes to build using CMake
- Introduce distribution-specific RPMs
- Drop debuginfo, build all binaries with debug/symbols
- Remove __os_install_post, use native macro
- Remove _unpackaged_files_terminate_build, make it an error to have
  unpackaged files
- Remove cluster RPMs

* Wed Mar 24 2010 Joerg Bruehe <joerg.bruehe@sun.com>

- Add "--with-perfschema" to the configure options.

* Mon Mar 22 2010 Joerg Bruehe <joerg.bruehe@sun.com>

- User "usr/lib*" to allow for both "usr/lib" and "usr/lib64",
  mask "rmdir" return code 1.
- Remove "ha_example.*" files from the list, they aren't built.

* Wed Mar 17 2010 Joerg Bruehe <joerg.bruehe@sun.com>

- Fix a wrong path name in handling the debug plugins.

* Wed Mar 10 2010 Joerg Bruehe <joerg.bruehe@sun.com>

- Take the result of the debug plugin build and put it into the optimized tree,
  so that it becomes part of the final installation;
  include the files in the packlist. Part of the fixes for bug#49022.

* Mon Mar 01 2010 Joerg Bruehe <joerg.bruehe@sun.com>

- Set "Oracle and/or its affiliates" as the vendor and copyright owner,
  accept upgrading from packages showing MySQL or Sun as vendor.

* Fri Feb 12 2010 Joerg Bruehe <joerg.bruehe@sun.com>

- Formatting changes:
  Have a consistent structure of separator lines and of indentation
  (8 leading blanks => tab).
- Introduce the variable "src_dir".
- Give the environment variables "MYSQL_BUILD_CC(CXX)" precedence
  over "CC" ("CXX").
- Drop the old "with_static" argument analysis, this is not supported
  in 5.1 since ages.
- Introduce variables to control the handlers individually, as well
  as other options.
- Use the new "--with-plugin" notation for the table handlers.
- Drop handling "/etc/rc.d/init.d/mysql", the switch to "/etc/init.d/mysql"
  was done back in 2002 already.
- Make "--with-zlib-dir=bundled" the default, add an option to disable it.
- Add missing manual pages to the file list.
- Improve the runtime check for "libgcc.a", protect it against being tried
  with the Intel compiler "icc".

* Mon Jan 11 2010 Joerg Bruehe <joerg.bruehe@sun.com>

- Change RPM file naming:
  - Suffix like "-m2", "-rc" becomes part of version as "_m2", "_rc".
  - Release counts from 1, not 0.

* Wed Dec 23 2009 Joerg Bruehe <joerg.bruehe@sun.com>

- The "semisync" plugin file name has lost its introductory "lib",
  adapt the file lists for the subpackages.
  This is a part missing from the fix for bug#48351.
- Remove the "fix_privilege_tables" manual, it does not exist in 5.5
  (and likely, the whole script will go, too).

* Mon Nov 16 2009 Joerg Bruehe <joerg.bruehe@sun.com>

- Fix some problems with the directives around "tcmalloc" (experimental),
  remove erroneous traces of the InnoDB plugin (that is 5.1 only).

* Tue Oct 06 2009 Magnus Blaudd <mvensson@mysql.com>

- Removed mysql_fix_privilege_tables

* Fri Oct 02 2009 Alexander Nozdrin <alexander.nozdrin@sun.com>

- "mysqlmanager" got removed from version 5.4, all references deleted.

* Fri Aug 28 2009 Joerg Bruehe <joerg.bruehe@sun.com>

- Merge up from 5.1 to 5.4: Remove handling for the InnoDB plugin.

* Thu Aug 27 2009 Joerg Bruehe <joerg.bruehe@sun.com>

- This version does not contain the "Instance manager", "mysqlmanager":
  Remove it from the spec file so that packaging succeeds.

* Mon Aug 24 2009 Jonathan Perkin <jperkin@sun.com>

- Add conditionals for bundled zlib and innodb plugin

* Fri Aug 21 2009 Jonathan Perkin <jperkin@sun.com>

- Install plugin libraries in appropriate packages.
- Disable libdaemon_example and ftexample plugins.

* Thu Aug 20 2009 Jonathan Perkin <jperkin@sun.com>

- Update variable used for mysql-test suite location to match source.

* Fri Nov 07 2008 Joerg Bruehe <joerg@mysql.com>

- Correct yesterday's fix, so that it also works for the last flag,
  and fix a wrong quoting: un-quoted quote marks must not be escaped.

* Thu Nov 06 2008 Kent Boortz <kent.boortz@sun.com>

- Removed "mysql_upgrade_shell"
- Removed some copy/paste between debug and normal build

* Thu Nov 06 2008 Joerg Bruehe <joerg@mysql.com>

- Modify CFLAGS and CXXFLAGS such that a debug build is not optimized.
  This should cover both gcc and icc flags.  Fixes bug#40546.

* Fri Aug 29 2008 Kent Boortz <kent@mysql.com>

- Removed the "Federated" storage engine option, and enabled in all

* Tue Aug 26 2008 Joerg Bruehe <joerg@mysql.com>

- Get rid of the "warning: Installed (but unpackaged) file(s) found:"
  Some generated files aren't needed in RPMs:
  - the "sql-bench/" subdirectory
  Some files were missing:
  - /usr/share/aclocal/mysql.m4  ("devel" subpackage)
  - Manual "mysqlbug" ("server" subpackage)
  - Program "innochecksum" and its manual ("server" subpackage)
  - Manual "mysql_find_rows" ("client" subpackage)
  - Script "mysql_upgrade_shell" ("client" subpackage)
  - Program "ndb_cpcd" and its manual ("ndb-extra" subpackage)
  - Manuals "ndb_mgm" + "ndb_restore" ("ndb-tools" subpackage)

* Mon Mar 31 2008 Kent Boortz <kent@mysql.com>

- Made the "Federated" storage engine an option
- Made the "Cluster" storage engine and sub packages an option

* Wed Mar 19 2008 Joerg Bruehe <joerg@mysql.com>

- Add the man pages for "ndbd" and "ndb_mgmd".

* Mon Feb 18 2008 Timothy Smith <tim@mysql.com>

- Require a manual upgrade if the alread-installed mysql-server is
  from another vendor, or is of a different major version.

* Wed May 02 2007 Joerg Bruehe <joerg@mysql.com>

- "ndb_size.tmpl" is not needed any more,
  "man1/mysql_install_db.1" lacked the trailing '*'.

* Sat Apr 07 2007 Kent Boortz <kent@mysql.com>

- Removed man page for "mysql_create_system_tables"

* Wed Mar 21 2007 Daniel Fischer <df@mysql.com>

- Add debug server.

* Mon Mar 19 2007 Daniel Fischer <df@mysql.com>

- Remove Max RPMs; the server RPMs contain a mysqld compiled with all
  features that previously only were built into Max.

* Fri Mar 02 2007 Joerg Bruehe <joerg@mysql.com>

- Add several man pages for NDB which are now created.

* Fri Jan 05 2007 Kent Boortz <kent@mysql.com>

- Put back "libmygcc.a", found no real reason it was removed.

- Add CFLAGS to gcc call with --print-libgcc-file, to make sure the
  correct "libgcc.a" path is returned for the 32/64 bit architecture.

* Mon Dec 18 2006 Joerg Bruehe <joerg@mysql.com>

- Fix the move of "mysqlmanager" to section 8: Directory name was wrong.

* Thu Dec 14 2006 Joerg Bruehe <joerg@mysql.com>

- Include the new man pages for "my_print_defaults" and "mysql_tzinfo_to_sql"
  in the server RPM.
- The "mysqlmanager" man page got moved from section 1 to 8.

* Thu Nov 30 2006 Joerg Bruehe <joerg@mysql.com>

- Call "make install" using "benchdir_root=%%{_datadir}",
  because that is affecting the regression test suite as well.

* Thu Nov 16 2006 Joerg Bruehe <joerg@mysql.com>

- Explicitly note that the "MySQL-shared" RPMs (as built by MySQL AB)
  replace "mysql-shared" (as distributed by SuSE) to allow easy upgrading
  (bug#22081).

* Mon Nov 13 2006 Joerg Bruehe <joerg@mysql.com>

- Add "--with-partition" t 2006 Joerg Bruehe <joerg@mysql.com>

- Use the Perl script to run the tests, because it will automatically check
  whether the server is configured with SSL.

* Tue Jun 27 2006 Joerg Bruehe <joerg@mysql.com>

- move "mysqldumpslow" from the client RPM to the server RPM (bug#20216)

- Revert all previous attempts to call "mysql_upgrade" during RPM upgrade,
  there are some more aspects which need to be solved before this is possible.
  For now, just ensure the binary "mysql_upgrade" is delivered and installysql.com>

- To run "mysql_upgrade", we need a running server;
  start it in isolation and skip password checks.

* Sat May 20 2006 Kent Boortz <kent@mysql.com>

- Always compile for PIC, position independent code.

* Wed May 10 2006 Kent Boortz <kent@mysql.com>

- Use character set "all" when compiling with Cluster, to make Cluster
  nodes independent on the character set directory, and the problem
  that two RPM sub packages both wants to install this directory.

* Mon May 01 2006 Kent Boortz <kent@mysql.com>

- Use "./libtool --mode=execute" instead of searching for the
  executable in current directory and ".libs".

* Fri Apr 28 2006 Kent Boortz <kent@mysql.com>

- Install and run "mysql_upgrade"

* Wed Apr 12 2006 Jim Winstead <jimw@mysql.com>

- Remove sql-bench, and MySQL-bench RPM (will be built as an independent
  project from the mysql-bench repository)

* Tue Apr 11 2006 Jim Winstead <jimw@mysql.com>

- Remove old mysqltestmanager and related programs
* Sat Apr 01 2006 Kent Boortz <kent@mysql.com>

- Set $LDFLAGS from $MYSQL_BUILD_LDFLAGS

* Tue Mar 07 2006 Kent Boortz <kent@mysql.com>

- Changed product name from "Community Edition" to "Community Server"

* Mon Mar 06 2006 Kent Boortz <kent@mysql.com>

- Fast mutexes is now disabled by default, but should be
  used in Linux builds.

* Mon Feb 20 2006 Kent Boortz <kent@mysql.com>

- Reintroduced a max build
- Limited testing of 'debug' and 'max' servers
- Berkeley DB only in 'max'

* Mon Feb 13 2006 Joerg Bruehe <joerg@mysql.com>

- Use "-i" on "make test-force";
  this is essential for later evaluation of this log file.

* Thu Feb 09 2006 Kent Boortz <kent@mysql.com>

- Pass '-static' to libtool, link static with our own libraries, dynamic
  with system libraries.  Link with the bundled zlib.

* Wed Feb 08 2006 Kristian Nielsen <knielsen@mysql.com>

- Modified RPM spec to match new 5.1 debug+max combined community packaging.

* Sun Dec 18 2005 Kent Boortz <kent@mysql.com>

- Added "client/mysqlslap"

* Mon Dec 12 2005 Rodrigo Novo <rodrigo@mysql.com>

- Added zlib to the list of (static) libraries installed
- Added check against libtool wierdness (WRT: sql/mysqld || sql/.libs/mysqld)
- Compile MySQL with bundled zlib
- Fixed %%packager name to "MySQL Production Engineering Team"

* Mon Dec 05 2005 Joerg Bruehe <joerg@mysql.com>

- Avoid using the "bundled" zlib on "shared" builds:
  As it is not installed (on the build system), this gives dependency
  problems with "libtool" causing the build to fail.
  (Change was done on Nov 11, but left uncommented.)

* Tue Nov 22 2005 Joerg Bruehe <joerg@mysql.com>

- Extend the file existence check for "init.d/mysql" on un-install
  to also guard the call to "insserv"/"chkconfig".

* Thu Oct 27 2005 Lenz Grimmer <lenz@grimmer.com>

- added more man pages

* Wed Oct 19 2005 Kent Boortz <kent@mysql.com>

- Made yaSSL support an option (off by default)

* Wed Oct 19 2005 Kent Boortz <kent@mysql.com>

- Enabled yaSSL support

* Sat Oct 15 2005 Kent Boortz <kent@mysql.com>

- Give mode arguments the same way in all places
lenz@mysql.com>

- fixed the removing of the RPM_BUILD_ROOT in the %%clean section (the
  $RBR variable did not get expanded, thus leaving old build roots behind)

* Thu Aug 04 2005 Lenz Grimmer <lenz@mysql.com>

- Fixed the creation of the mysql user group account in the postinstall
  section (BUG 12348)
- Fixed enabling the Archive storage engine in the Max binary

* Tue Aug 02 2005 Lenz Grimmer <lenz@mysql.com>

- Fixed the Requires: tag for the server RPM (BUG 12233)

* Fri Jul 15 2005 Lenz Grimmer <lenz@mysql.com>

- create a "mysql" user group and assign the mysql user account to that group
  in the server postinstall section. (BUG 10984)

* Tue Jun 14 2005 Lenz Grimmer <lenz@mysql.com>

- Do not build statically on i386 by default, only when adding either "--with
  static" or "--define '_with_static 1'" to the RPM build options. Static
  linking really only makes sense when linking against the specially patched
  glibc 2.2.5.

* Mon Jun 06 2005 Lenz Grimmer <lenz@mysql.com>

- added mysql_client_test to the "bench" subpackage (BUG 10676)
- added the libndbclient static and shared libraries (BUG 10676)

* Wed Jun 01 2005 Lenz Grimmer <lenz@mysql.com>

- use "mysqldatadir" variable instead of hard-coding the path multiple times
- use the "mysqld_user" variable on all occasions a user name is referenced
- removed (incomplete) Brazilian translations
- removed redundant release tags from the subpackage descriptions

* Wed May 25 2005 Joerg Bruehe <joerg@mysql.com>

- Added a "make clean" between separate calls to "BuildMySQL".

* Thu May 12 2005 Guilhem Bichot <guilhem@mysql.com>

- Removed the mysql_tableinfo script made obsolete by the information schema

* Wed Apr 20 2005 Lenz Grimmer <lenz@mysql.com>

- Enabled the "blackhole" storage engine for the Max RPM

* Wed Apr 13 2005 Lenz Grimmer <lenz@mysql.com>

- removed the MySQL manual files (html/ps/texi) - they have been removed
  from the MySQL sources and are now available seperately.

* Mon Apr 4 2005 Petr Chardin <petr@mysql.com>

- old mysqlmanager, mysq* Mon Feb 7 2005 Tomas Ulin <tomas@mysql.com>

- enabled the "Ndbcluster" storage engine for the max binary
- added extra make install in ndb subdir after Max build to get ndb binaries
- added packages for ndbcluster storage engine

* Fri Jan 14 2005 Lenz Grimmer <lenz@mysql.com>

- replaced obsoleted "BuildPrereq" with "BuildRequires" instead

* Thu Jan 13 2005 Lenz Grimmer <lenz@mysql.com>

- enabled the "Federated" storage engine for the max binary

* Tue Jan 04 2005 Petr Chardin <petr@mysql.com>

- ISAM and merge storage engines were purged. As well as appropriate
  tools and manpages (isamchk and isamlog)

* Fri Dec 31 2004 Lenz Grimmer <lenz@mysql.com>

- enabled the "Archive" storage engine for the max binary
- enabled the "CSV" storage engine for the max binary
- enabled the "Example" storage engine for the max binary

* Thu Aug 26 2004 Lenz Grimmer <lenz@mysql.com>

- MySQL-Max now requires MySQL-server instead of MySQL (BUG 3860)

* Fri Aug 20 2004 Lenz Grimmer <lenz@mysql.com>

- do not link statically on IA64/AMD64 as these systems do not have
  a patched glibc installed

* Tue Aug 10 2004 Lenz Grimmer <lenz@mysql.com>

- Added libmygcc.a to the devel subpackage (required to link applications
  against the the embedded server libmysqld.a) (BUG 4921)

* Mon Aug 09 2004 Lenz Grimmer <lenz@mysql.com>

- Added EXCEPTIONS-CLIENT to the "devel" package

* Thu Jul 29 2004 Lenz Grimmer <lenz@mysql.com>

- disabled OpenSSL in the Max binaries again (the RPM packages were the
  only exception to this anyway) (BUG 1043)

* Wed Jun 30 2004 Lenz Grimmer <lenz@mysql.com>

- fixed server postinstall (mysql_install_db was called with the wrong
  parameter)

* Thu Jun 24 2004 Lenz Grimmer <lenz@mysql.com>

- added mysql_tzinfo_to_sql to the server subpackage
- run "make clean" instead of "make distclean"

* Mon Apr 05 2004 Lenz Grimmer <lenz@mysql.com>

- added ncurses-devel to the build prerequisites (BUG 3377)

* Thu Feb 12 2004 Lenz Grimmer <lenz@mysql.com>

- when using gcc, _always_ use CXX=gcc
- replaced Copyright with License field (Copyright is obsolete)

* Tue Feb 03 2004 Lenz Grimmer <lenz@mysql.com>

- added myisam_ftdump to the Server package

* Tue Jan 13 2004 Lenz Grimmer <lenz@mysql.com>

- link the mysql client against libreadline instead of libedit (BUG 2289)

* Mon Dec 22 2003 Lenz Grimmer <lenz@mysql.com>

- marked /etc/logrotate.d/mysql as a config file (BUG 2156)

* Sat Dec 13 2003 Lenz Grimmer <lenz@mysql.com>

- fixed file permissions (BUG 1672)

* Thu Dec 11 2003 Lenz Grimmer <lenz@mysql.com>

- made testing for gcc3 a bit more robust

* Fri Dec 05 2003 Lenz Grimmer <lenz@mysql.com>

- added missing file mysql_create_system_tables to the server subpackage

* Fri Nov 21 2003 Lenz Grimmer <lenz@mysql.com>

- removed dependency on MySQL-client from the MySQL-devel subpackage
  as it is not really required. (BUG 1610)

* Fri Aug 29 2003 Lenz Grimmer <lenz@mysql.com>

- Fixed BUG 1162 (removed macro names from the changelog)
- Really fixed BUG 998 (disable the checking for installed but
  unpackaged files)

* Tue Aug 05 2003 Lenz Grimmer <lenz@mysql.com>

- Fixed BUG 959 (libmysqld not being compiled properly)
- Fixed BUG 998 (RPM build errors): added missing files to the
  distribution (mysql_fix_extensions, mysql_tableinfo, mysqldumpslow,
  mysql_fix_privilege_tables.1), removed "-n" from install section.

* Wed Jul 09 2003 Lenz Grimmer <lenz@mysql.com>

- removed the GIF Icon (file was not included in the sources anyway)
- removed unused variable shared_lib_version
- do not run automake before building the standard binary
  (should not be necessary)
- add server suffix '-standard' to standard binary (to be in line
  with the binary tarball distributions)
- Use more RPM macros (_exec_prefix, _sbindir, _libdir, _sysconfdir,
  _datadir, _includedir) throughout the spec file.
- allow overriding CC and CXX (required when building with other compilers)

* Fri May 16 2003 Lenz Grimmer <lenz@mysql.com>

- re-enabled RAID again

* Wed Apr 30 2003 Lenz Grimmer <lenz@mysql.com>

- disabled MyISAM RAID (--with-raid)- it throws an assertion which
  needs to be investigated first.

* Mon Mar 10 2003 Lenz Grimmer <lenz@mysql.com>

- added missing file mysql_secure_installation to server subpackage
  (BUG 141)

* Tue Feb 11 2003 Lenz Grimmer <lenz@mysql.com>

- re-added missing pre- and post(un)install scripts to server subpackage
- added config file /etc/my.cnf to the file list (just for completeness)
- make sure to create the datadir with 755 permissions

* Mon Jan 27 2003 Lenz Grimmer <lenz@mysql.com>

- removed unusedql.com>

- Reworked the build steps a little bit: the Max binary is supposed
  to include OpenSSL, which cannot be linked statically, thus trying
  to statically link against a special glibc is futile anyway
- because of this, it is not required to make yet another build run
  just to compile the shared libs (saves a lot of time)
- updated package description of the Max subpackage
- clean up the BuildRoot directory afterwards

* Mon Jul 15 2002 Lenz Grimmer <lenz@mysql.com>

- Updated Packager information
- Fixed the build options: the regular package is supposed to
  include InnoDB and linked statically, while the Max package
  should include BDB and SSL support

* Fri May 03 2002 Lenz Grimmer <lenz@mysql.com>

- Use more RPM macros (e.g. infodir, mandir) to make the spec
  file more portable
- reorganized the installation of documentation files: let RPM
  take care of this
- reorganized the file list: actually install man pages along
  with the binaries of the respective subpackage
- do not include libmysqld.a in the devel subpackage as well, if we
  have a special "embedded" subpackage
- reworked the package descriptions

* Mon Oct  8 2001 Monty

- Added embedded server as a separate RPM

* Fri Apr 13 2001 Monty

- Added mysqld-max to the distribution

* Tue Jan 2  2001  Monty

- Added mysql-test to the bench package

* Fri Aug 18 2000 Tim Smith <tim@mysql.com>

- Added separate libmysql_r directory; now both a threaded
  and non-threaded library is shipped.

* Tue Sep 28 1999 David Axmark <davida@mysql.com>

- Added the support-files/my-example.cnf to the docs directory.

- Removed devel dependency on base since it is about client
  development.

* Wed Sep 8 1999 David Axmark <davida@mysql.com>

- Cleaned up some for 3.23.

* Thu Jul 1 1999 David Axmark <davida@mysql.com>

- Added support for shared libraries in a separate sub
  package. Original fix by David Fox (dsfox@cogsci.ucsd.edu)

- The --enable-assembler switch is now automatically disables on
  platforms there assembler code is unavailable. This should allow
  building this RPM on non i386 systems.

* Mon Feb 22 1999 David Axmark <david@detron.se>

- Removed unportable cc switches from the spec file. The defaults can
  now be overridden with environment variables. This feature is used
  to compile the official RPM with optimal (but compiler version
  specific) switches.

- Removed the repetitive description parts for the sub rpms. Maybe add
  again if RPM gets a multiline macro capability.

- Added support for a pt_BR translation. Translation contributed by
  Jorge Godoy <jorge@bestway.com.br>.

* Wed Nov 4 1998 David Axmark <david@detron.se>

- A lot of changes in all the rpm and install scripts. This may even
  be a working RPM :-)

* Sun Aug 16 1998 David Axmark <david@detron.se>

- A developers changelog for MySQL is available in the source RPM. And
  there is a history of major user visible changed in the Reference
  Manual.  Only RPM specific changes will be documented here.<|MERGE_RESOLUTION|>--- conflicted
+++ resolved
@@ -1146,19 +1146,13 @@
 %endif # cluster
 
 %changelog
-<<<<<<< HEAD
-* Wed Sep 07 2016 Georgi Kodinov <georgi.kodinov@oracle.com> - 8.0.1-0.1
+* Tue Sep 13 2016 Balasubramanian Kandasamy <balasubramanian.kandasamy@oracle.com> - 8.0.1-0.1
 - Add test_services_plugin_registry.so plugin
+- Add connection_control.so to server subpackage
 
 * Sun Jun 05 2016 Erlend Dahl <erlend.dahl@oracle.com> - 8.0.0-0.1
 - Change the version number to 8.0.0
 - Add manual page for ibd2sdi utility
-=======
-* Tue Sep 13 2016 Balasubramanian Kandasamy <balasubramanian.kandasamy@oracle.com> - 5.7.16-1
-- Add connection_control.so to server subpackage
-
-* Fri Jun 03 2016 Balasubramanian Kandasamy <balasubramanian.kandasamy@oracle.com> - 5.7.14-1
->>>>>>> ecda9104
 - Adapt MySQL server 5.7 packaging to MySQL Cluster 7.5
 
 * Fri Jun 03 2016 Balasubramanian Kandasamy <balasubramanian.kandasamy@oracle.com> - 5.8.0-0.1

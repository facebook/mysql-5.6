# Copyright (c) 2000, 2016, Oracle and/or its affiliates. All rights reserved.
#
# This program is free software; you can redistribute it and/or modify
# it under the terms of the GNU General Public License as published by
# the Free Software Foundation; version 2 of the License.
#
# This program is distributed in the hope that it will be useful,
# but WITHOUT ANY WARRANTY; without even the implied warranty of
# MERCHANTABILITY or FITNESS FOR A PARTICULAR PURPOSE.  See the
# GNU General Public License for more details.
#
# You should have received a copy of the GNU General Public License
# along with this program; see the file COPYING. If not, write to the
# Free Software Foundation, Inc., 51 Franklin St, Fifth Floor, Boston
# MA  02110-1301  USA.

# NOTE: "vendor" is used in upgrade/downgrade check, so you can't
# change these, has to be exactly as is.

%global milestone    dmr

%global mysql_vendor Oracle and/or its affiliates
%global mysqldatadir /var/lib/mysql

# By default, a build will include the bundeled "yaSSL" library for SSL.
%{?with_ssl: %global ssl_option -DWITH_SSL=%{with_ssl}}

# Pass path to mecab lib
%{?with_mecab: %global mecab_option -DWITH_MECAB=%{with_mecab}}
%{?with_mecab: %global mecab 1}

# Regression tests may take a long time, override the default to skip them
%{!?runselftest:%global runselftest 0}

%{!?with_systemd:                %global systemd 0}
%{?el7:                          %global systemd 1}
%{!?with_debuginfo:              %global nodebuginfo 1}
%{!?product_suffix:              %global product_suffix community}
%{!?feature_set:                 %global feature_set community}
%{!?compilation_comment_release: %global compilation_comment_release MySQL Community Server - (GPL)}
%{!?compilation_comment_debug:   %global compilation_comment_debug MySQL Community Server - Debug (GPL)}
%{!?src_base:                    %global src_base mysql}

%if 0%{?rhel} == 6
%global compatver             5.1.72
%global compatlib             16
%global compatsrc             https://cdn.mysql.com/Downloads/MySQL-5.1/mysql-%{compatver}.tar.gz
%endif

%if 0%{?rhel} == 7
%global compatver             5.6.25
%global compatlib             18
%global compatsrc             https://cdn.mysql.com/Downloads/MySQL-5.6/mysql-%{compatver}.tar.gz
%endif

# multiarch
%global multiarchs            ppc %{power64} %{ix86} x86_64 %{sparc}

%global src_dir               %{src_base}-%{version}%{?milestone:-%{milestone}}

# No debuginfo for now, ships /usr/sbin/mysqld-debug and libmysqlcliet-debug.a
%if 0%{?nodebuginfo}
%global _enable_debug_package 0
%global debug_package         %{nil}
%global __os_install_post     /usr/lib/rpm/brp-compress %{nil}
%endif

%if 0%{?commercial}
%global license_files_server  %{src_dir}/LICENSE.mysql
%global license_type          Commercial
%else
%global license_files_server  %{src_dir}/COPYING %{src_dir}/README
%global license_type          GPLv2
%endif

%global min                   5.7.9

Name:           mysql-%{product_suffix}
Summary:        A very fast and reliable SQL database server
Group:          Applications/Databases
Version:        @MYSQL_NO_DASH_VERSION@
Release:        0.1%{?milestone:.%{milestone}}%{?commercial:.1}%{?dist}
License:        Copyright (c) 2000, @MYSQL_COPYRIGHT_YEAR@, %{mysql_vendor}. All rights reserved. Under %{?license_type} license as shown in the Description field.
Source0:        https://cdn.mysql.com/Downloads/MySQL-@MYSQL_BASE_VERSION@/%{src_dir}.tar.gz
URL:            http://www.mysql.com/
Packager:       MySQL Release Engineering <mysql-build@oss.oracle.com>
Vendor:         %{mysql_vendor}
Source4:        my_config.h
Source5:        mysql_config.sh
%if 0%{?compatlib}
Source7:        %{compatsrc}
%endif
Source10:       http://downloads.sourceforge.net/boost/@BOOST_PACKAGE_NAME@.tar.bz2
Source90:       filter-provides.sh
Source91:       filter-requires.sh
Patch0:         mysql-5.7-libmysqlclient-symbols.patch
%{?el6:BuildRequires:  devtoolset-3-gcc}
%{?el6:BuildRequires:  devtoolset-3-gcc-c++}
BuildRequires:  cmake >= 2.8.2
BuildRequires:  perl
%{?el7:BuildRequires: perl(Time::HiRes)}
%{?el7:BuildRequires: perl(Env)}
BuildRequires:  time
BuildRequires:  libaio-devel
BuildRequires:  ncurses-devel
BuildRequires:  numactl-devel
BuildRequires:  openssl-devel
BuildRequires:  zlib-devel
%if 0%{?systemd}
BuildRequires:  systemd
BuildRequires:  pkgconfig(systemd)
%endif
BuildRoot:      %(mktemp -ud %{_tmppath}/%{name}-%{version}-%{release}-XXXXXX)

%if 0%{?rhel} > 6
# For rpm => 4.9 only: https://fedoraproject.org/wiki/Packaging:AutoProvidesAndRequiresFiltering
%global __requires_exclude ^perl\\((GD|hostnames|lib::mtr|lib::v1|mtr_|My::)
%global __provides_exclude_from ^(/usr/share/(mysql|mysql-test)/.*|%{_libdir}/mysql/plugin/.*\\.so)$
%else
# https://fedoraproject.org/wiki/EPEL:Packaging#Generic_Filtering_on_EPEL6
%global __perl_provides %{SOURCE90}
%global __perl_requires %{SOURCE91}
%endif

%description
The MySQL(TM) software delivers a very fast, multi-threaded, multi-user,
and robust SQL (Structured Query Language) database server. MySQL Server
is intended for mission-critical, heavy-load production systems as well
as for embedding into mass-deployed software. MySQL is a trademark of
%{mysql_vendor}

The MySQL software has Dual Licensing, which means you can use the MySQL
software free of charge under the GNU General Public License
(http://www.gnu.org/licenses/). You can also purchase commercial MySQL
licenses from %{mysql_vendor} if you do not wish to be bound by the terms of
the GPL. See the chapter "Licensing and Support" in the manual for
further info.

The MySQL web site (http://www.mysql.com/) provides the latest
news and information about the MySQL software. Also please see the
documentation and the manual for more information.

%package        server
Summary:        A very fast and reliable SQL database server
Group:          Applications/Databases
Requires:       coreutils
Requires:       grep
Requires:       procps
Requires:       shadow-utils
Requires:       net-tools
%if 0%{?commercial}
Obsoletes:      mysql-commercial-bench < 5.7.8
Provides:       MySQL-server-advanced%{?_isa} = %{version}-%{release}
Obsoletes:      MySQL-server-advanced < %{version}-%{release}
Obsoletes:      mysql-community-server < %{version}-%{release}
Requires:       mysql-commercial-client%{?_isa} >= %{min}
Requires:       mysql-commercial-common%{?_isa} >= %{min}
%else
Provides:       MySQL-server%{?_isa} = %{version}-%{release}
Requires:       mysql-community-client%{?_isa} >= %{min}
Requires:       mysql-community-common%{?_isa} >= %{min}
%endif
Obsoletes:      mysql-community-bench < 5.7.8
Obsoletes:      community-mysql-bench
Obsoletes:      mysql-bench
Obsoletes:      MySQL-server < %{version}-%{release}
Obsoletes:      mysql-server < %{version}-%{release}
Obsoletes:      mariadb-bench
Obsoletes:      mariadb-server
Obsoletes:      mariadb-galera-server
Provides:       mysql-server = %{version}-%{release}
Provides:       mysql-server%{?_isa} = %{version}-%{release}
Provides:       mysql-compat-server = %{version}-%{release}
Provides:       mysql-compat-server%{?_isa} = %{version}-%{release}
%if 0%{?systemd}
Requires(post):   systemd
Requires(preun):  systemd
Requires(postun): systemd
%else
Requires(post):   /sbin/chkconfig
Requires(preun):  /sbin/chkconfig
Requires(preun):  /sbin/service
%endif

%description    server
The MySQL(TM) software delivers a very fast, multi-threaded, multi-user,
and robust SQL (Structured Query Language) database server. MySQL Server
is intended for mission-critical, heavy-load production systems as well
as for embedding into mass-deployed software. MySQL is a trademark of
%{mysql_vendor}

The MySQL software has Dual Licensing, which means you can use the MySQL
software free of charge under the GNU General Public License
(http://www.gnu.org/licenses/). You can also purchase commercial MySQL
licenses from %{mysql_vendor} if you do not wish to be bound by the terms of
the GPL. See the chapter "Licensing and Support" in the manual for
further info.

The MySQL web site (http://www.mysql.com/) provides the latest news and
information about the MySQL software.  Also please see the documentation
and the manual for more information.

This package includes the MySQL server binary as well as related utilities
to run and administer a MySQL server.

%package        client
Summary:        MySQL database client applications and tools
Group:          Applications/Databases
%if 0%{?commercial}
Provides:       MySQL-client-advanced%{?_isa} = %{version}-%{release}
Obsoletes:      MySQL-client-advanced < %{version}-%{release}
Obsoletes:      mysql-community-client < %{version}-%{release}
Requires:       mysql-commercial-libs%{?_isa} >= %{min}
%else
Provides:       MySQL-client%{?_isa} = %{version}-%{release}
Requires:       mysql-community-libs%{?_isa} >= %{min}
%endif
Obsoletes:      MySQL-client < %{version}-%{release}
Obsoletes:      mariadb
Obsoletes:      mysql < %{version}-%{release}
Provides:       mysql = %{version}-%{release}
Provides:       mysql%{?_isa} = %{version}-%{release}

%description    client
This package contains the standard MySQL clients and administration
tools.

%package        common
Summary:        MySQL database common files for server and client libs
Group:          Applications/Databases
%if 0%{?commercial}
Obsoletes:      mysql-community-common < %{version}-%{release}
%endif
Provides:       mysql-common = %{version}-%{release}
Provides:       mysql-common%{?_isa} = %{version}-%{release}
<<<<<<< HEAD
=======
%{?el5:Requires: mysql%{?_isa} >= %{min}}
>>>>>>> 6c463222

%description    common
This packages contains common files needed by MySQL client library,
MySQL database server, and MySQL embedded server.


%package        test
Summary:        Test suite for the MySQL database server
Group:          Applications/Databases
%if 0%{?commercial}
Provides:       MySQL-test-advanced%{?_isa} = %{version}-%{release}
Obsoletes:      MySQL-test-advanced < %{version}-%{release}
Obsoletes:      mysql-community-test < %{version}-%{release}
Requires:       mysql-commercial-server%{?_isa} >= %{min}
%else
Provides:       MySQL-test%{?_isa} = %{version}-%{release}
Requires:       mysql-community-server%{?_isa} >= %{min}
%endif
Obsoletes:      MySQL-test < %{version}-%{release}
Obsoletes:      mysql-test < %{version}-%{release}
Obsoletes:      mariadb-test
Provides:       mysql-test = %{version}-%{release}
Provides:       mysql-test%{?_isa} = %{version}-%{release}

%description    test
This package contains the MySQL regression test suite for MySQL
database server.

%package        devel
Summary:        Development header files and libraries for MySQL database client applications
Group:          Applications/Databases
%if 0%{?commercial}
Provides:       MySQL-devel-advanced%{?_isa} = %{version}-%{release}
Obsoletes:      MySQL-devel-advanced < %{version}-%{release}
Obsoletes:      mysql-community-devel < %{version}-%{release}
Requires:       mysql-commercial-libs%{?_isa} >= %{min}
%else
Provides:       MySQL-devel%{?_isa} = %{version}-%{release}
Requires:       mysql-community-libs%{?_isa} >= %{min}
%endif
Obsoletes:      MySQL-devel < %{version}-%{release}
Obsoletes:      mysql-devel < %{version}-%{release}
Obsoletes:      mariadb-devel
Obsoletes:      mysql-connector-c-devel < 6.2
Provides:       mysql-devel = %{version}-%{release}
Provides:       mysql-devel%{?_isa} = %{version}-%{release}

%description    devel
This package contains the development header files and libraries necessary
to develop MySQL client applications.

%package        libs
Summary:        Shared libraries for MySQL database client applications
Group:          Applications/Databases
%if 0%{?commercial}
Provides:       MySQL-shared-advanced%{?_isa} = %{version}-%{release}
Obsoletes:      MySQL-shared-advanced < %{version}-%{release}
Obsoletes:      mysql-community-libs < %{version}-%{release}
Requires:       mysql-commercial-common%{?_isa} >= %{min}
%else
Provides:       MySQL-shared%{?_isa} = %{version}-%{release}
Requires:       mysql-community-common%{?_isa} >= %{min}
%endif
Obsoletes:      MySQL-shared < %{version}-%{release}
Obsoletes:      mysql-libs < %{version}-%{release}
Obsoletes:      mariadb-libs
Obsoletes:      mysql-connector-c-shared < 6.2
Provides:       mysql-libs = %{version}-%{release}
Provides:       mysql-libs%{?_isa} = %{version}-%{release}

%description    libs
This package contains the shared libraries for MySQL client
applications.

%if 0%{?compatlib}
%package        libs-compat
Summary:        Shared compat libraries for MySQL %{compatver} database client applications
Group:          Applications/Databases
Obsoletes:      mysql-libs-compat < %{version}-%{release}
Provides:       mysql-libs-compat = %{version}-%{release}
Provides:       mysql-libs-compat%{?_isa} = %{version}-%{release}
%if 0%{?commercial}
Provides:       MySQL-shared-compat-advanced%{?_isa} = %{version}-%{release}
Obsoletes:      MySQL-shared-compat-advanced < %{version}-%{release}
Obsoletes:      mysql-community-libs-compat < %{version}-%{release}
Requires:       mysql-commercial-libs%{?_isa} >= %{min}
%else
Provides:       MySQL-shared-compat%{?_isa} = %{version}-%{release}
Requires:       mysql-community-libs%{?_isa} >= %{min}
%endif
Obsoletes:      MySQL-shared-compat < %{version}-%{release}
Obsoletes:      mysql-libs < %{version}-%{release}
Obsoletes:      mariadb-libs

%description    libs-compat
This package contains the shared compat libraries for MySQL %{compatver} client
applications.
%endif

%package        embedded
Summary:        MySQL embedded library
Group:          Applications/Databases
%if 0%{?commercial}
Provides:       MySQL-embedded-advanced%{?_isa} = %{version}-%{release}
Obsoletes:      MySQL-embedded-advanced < %{version}-%{release}
Obsoletes:      mysql-community-embedded < %{version}-%{release}
Requires:       mysql-commercial-common%{?_isa} >= %{min}
%else
Provides:       MySQL-embedded%{?_isa} = %{version}-%{release}
Requires:       mysql-community-common%{?_isa} >= %{min}
%endif
Obsoletes:      mariadb-embedded
Obsoletes:      MySQL-embedded < %{version}-%{release}
Obsoletes:      mysql-embedded < %{version}-%{release}
Provides:       mysql-embedded = %{version}-%{release}
Provides:       mysql-embedded%{?_isa} = %{version}-%{release}

%description    embedded
This package contains the MySQL server as an embedded library.

The embedded MySQL server library makes it possible to run a full-featured
MySQL server inside the client application. The main benefits are increased
speed and more simple management for embedded applications.

The API is identical for the embedded MySQL version and the
client/server version.

For a description of MySQL see the base MySQL RPM or http://www.mysql.com/

%if 0%{?rhel} == 7
%package        embedded-compat
Summary:        MySQL embedded compat library
Group:          Applications/Databases
%if 0%{?commercial}
Obsoletes:      mysql-community-embedded-compat < %{version}-%{release}
Requires:       mysql-commercial-common%{?_isa} >= %{min}
%else
Requires:       mysql-community-common%{?_isa} >= %{min}
%endif

%description    embedded-compat
This package contains the MySQL server as an embedded library with
compatibility for applications using version %{compatlib} of the library.
%endif

%package        embedded-devel
Summary:        Development header files and libraries for MySQL as an embeddable library
Group:          Applications/Databases
%if 0%{?commercial}
Obsoletes:      mysql-community-embedded-devel < %{version}-%{release}
Requires:       mysql-commercial-devel%{?_isa} >= %{min}
Requires:       mysql-commercial-embedded%{?_isa} >= %{min}
%else
Requires:       mysql-community-devel%{?_isa} >= %{min}
Requires:       mysql-community-embedded%{?_isa} >= %{min}
%endif
Obsoletes:      mariadb-embedded-devel
Obsoletes:      mysql-embedded-devel < %{version}-%{release}
Provides:       mysql-embedded-devel = %{version}-%{release}
Provides:       mysql-embedded-devel%{?_isa} = %{version}-%{release}

%description    embedded-devel
This package contains files needed for developing applications using
the embedded version of the MySQL server.

<<<<<<< HEAD
=======
%if 0%{?rhel} == 5
%package -n     mysql
Summary:        Convenience package for easy upgrades of MySQL package set
Group:          Applications/Databases
%if 0%{?commercial}
Requires:       mysql-commercial-client%{?_isa} >= %{min}
Requires:       mysql-commercial-libs%{?_isa} >= %{min}
Requires:       mysql-commercial-libs-compat%{?_isa} >= %{min}
%else
Requires:       mysql-community-client%{?_isa} >= %{min}
Requires:       mysql-community-libs%{?_isa} >= %{min}
Requires:       mysql-community-libs-compat%{?_isa} >= %{min}
%endif

%description -n mysql
This package has as sole purpose to require other MySQL packages such
that upgrades will be more convenient.

Technical background: this is done to reflect the fact that mysql
package has been split into several subpackages.
%endif

>>>>>>> 6c463222
%prep
%if 0%{?compatlib}
%setup -q -T -a 0 -a 7 -a 10 -c -n %{src_dir}
%else
%setup -q -T -a 0 -a 10 -c -n %{src_dir}
%endif # 0%{?compatlib}
pushd mysql-%{compatver}
%{?el7:%patch0 -p1}

%build
# Fail quickly and obviously if user tries to build as root
%if 0%{?runselftest}
if [ "x$(id -u)" = "x0" ] ; then
   echo "The MySQL regression tests may fail if run as root."
   echo "If you really need to build the RPM as root, use"
   echo "--define='runselftest 0' to skip the regression tests."
   exit 1
fi
%endif

# Build compat libs
%if 0%{?compatlib}
%if 0%{?rhel} < 7
(
  export CFLAGS="%{optflags} -D_GNU_SOURCE -D_FILE_OFFSET_BITS=64 -D_LARGEFILE_SOURCE -fno-strict-aliasing -fwrapv"
  export CXXFLAGS="$CFLAGS %{?el6:-felide-constructors} -fno-rtti -fno-exceptions"
  pushd mysql-%{compatver}
  %configure \
    --with-readline \
    --without-debug \
    --enable-shared \
    --localstatedir=/var/lib/mysql \
    --with-unix-socket-path=/var/lib/mysql/mysql.sock \
    --with-mysqld-user="mysql" \
    --with-extra-charsets=all \
    --enable-local-infile \
    --enable-largefile \
    --enable-thread-safe-client \
    --with-ssl=%{_prefix} \
    --with-embedded-server \
    --with-big-tables \
    --with-pic \
    --with-plugin-innobase \
    --with-plugin-innodb_plugin \
    --with-plugin-partition \
    --disable-dependency-tracking
  make %{?_smp_mflags}
  popd
)
%else  # 0%{?rhel} < 7
(
  pushd mysql-%{compatver}
  mkdir build && pushd build
  cmake .. \
    -DBUILD_CONFIG=mysql_release \
    -DINSTALL_LAYOUT=RPM \
    -DCMAKE_BUILD_TYPE=RelWithDebInfo \
    -DCMAKE_C_FLAGS="%{optflags}" \
    -DCMAKE_CXX_FLAGS="%{optflags}" \
    -DWITH_INNODB_MEMCACHED=1 \
    -DINSTALL_LIBDIR="%{_lib}/mysql" \
    -DINSTALL_PLUGINDIR="%{_lib}/mysql/plugin" \
    -DINSTALL_SQLBENCHDIR=share \
    -DMYSQL_UNIX_ADDR="%{mysqldatadir}/mysql.sock" \
    -DFEATURE_SET="%{feature_set}" \
    -DWITH_EMBEDDED_SERVER=1 \
    -DWITH_EMBEDDED_SHARED_LIBRARY=1 \
    %{?ssl_option} \
    -DCOMPILATION_COMMENT="%{compilation_comment_release}" \
    -DMYSQL_SERVER_SUFFIX="%{?server_suffix}"
  echo BEGIN_NORMAL_CONFIG ; egrep '^#define' include/config.h ; echo END_NORMAL_CONFIG
  make %{?_smp_mflags} VERBOSE=1
  popd && popd
)
%endif # 0%{?rhel} < 7
%endif # 0%{?compatlib}

%{?el6:export CC=/opt/rh/devtoolset-3/root/usr/bin/gcc}
%{?el6:export CXX=/opt/rh/devtoolset-3/root/usr/bin/g++}

# Build debug versions of mysqld and libmysqld.a
mkdir debug
(
  cd debug
  # Attempt to remove any optimisation flags from the debug build
  optflags=$(echo "%{optflags}" | sed -e 's/-O2 / /' -e 's/-Wp,-D_FORTIFY_SOURCE=2/ /')
  cmake ../%{src_dir} \
           -DBUILD_CONFIG=mysql_release \
           -DINSTALL_LAYOUT=RPM \
           -DCMAKE_BUILD_TYPE=Debug \
           -DWITH_BOOST=.. \
           -DCMAKE_C_FLAGS="$optflags" \
           -DCMAKE_CXX_FLAGS="$optflags" \
%if 0%{?systemd}
           -DWITH_SYSTEMD=1 \
%endif
           -DWITH_INNODB_MEMCACHED=1 \
           -DINSTALL_LIBDIR="%{_lib}/mysql" \
           -DINSTALL_PLUGINDIR="%{_lib}/mysql/plugin" \
           -DMYSQL_UNIX_ADDR="%{mysqldatadir}/mysql.sock" \
           -DFEATURE_SET="%{feature_set}" \
           -DWITH_EMBEDDED_SERVER=1 \
           -DWITH_EMBEDDED_SHARED_LIBRARY=1 \
           %{?ssl_option} \
           %{?mecab_option} \
           -DCOMPILATION_COMMENT="%{compilation_comment_debug}" \
           -DMYSQL_SERVER_SUFFIX="%{?server_suffix}"
  echo BEGIN_DEBUG_CONFIG ; egrep '^#define' include/config.h ; echo END_DEBUG_CONFIG
  make %{?_smp_mflags} VERBOSE=1
)

# Build full release
mkdir release
(
  cd release
  cmake ../%{src_dir} \
           -DBUILD_CONFIG=mysql_release \
           -DINSTALL_LAYOUT=RPM \
           -DCMAKE_BUILD_TYPE=RelWithDebInfo \
	   -DWITH_BOOST=.. \
           -DCMAKE_C_FLAGS="%{optflags}" \
           -DCMAKE_CXX_FLAGS="%{optflags}" \
%if 0%{?systemd}
           -DWITH_SYSTEMD=1 \
%endif
           -DWITH_INNODB_MEMCACHED=1 \
           -DINSTALL_LIBDIR="%{_lib}/mysql" \
           -DINSTALL_PLUGINDIR="%{_lib}/mysql/plugin" \
           -DMYSQL_UNIX_ADDR="%{mysqldatadir}/mysql.sock" \
           -DFEATURE_SET="%{feature_set}" \
           -DWITH_EMBEDDED_SERVER=1 \
           -DWITH_EMBEDDED_SHARED_LIBRARY=1 \
           %{?ssl_option} \
           %{?mecab_option} \
           -DCOMPILATION_COMMENT="%{compilation_comment_release}" \
           -DMYSQL_SERVER_SUFFIX="%{?server_suffix}"
  echo BEGIN_NORMAL_CONFIG ; egrep '^#define' include/config.h ; echo END_NORMAL_CONFIG
  make %{?_smp_mflags} VERBOSE=1
)

%install
%if 0%{?compatlib}
# Install compat libs
dirs="libmysql libmysql_r"
%{?el7:dirs="build/libmysql build/libmysqld"}
for dir in $dirs ; do
    pushd mysql-%{compatver}/$dir
    make DESTDIR=%{buildroot} install
    popd
done
rm -f %{buildroot}%{_libdir}/mysql/libmysqlclient{,_r}.{a,la,so}
%{?el7:rm -f %{buildroot}%{_libdir}/mysql/libmysqld.{a,la,so}}
%endif # 0%{?compatlib}

MBD=$RPM_BUILD_DIR/%{src_dir}

# Ensure that needed directories exists
install -d -m 0751 %{buildroot}/var/lib/mysql
install -d -m 0755 %{buildroot}/var/run/mysqld
install -d -m 0750 %{buildroot}/var/lib/mysql-files
install -d -m 0750 %{buildroot}/var/lib/mysql-keyring

# Install all binaries
cd $MBD/release
make DESTDIR=%{buildroot} install

# Install logrotate and autostart
install -D -m 0644 $MBD/release/support-files/mysql-log-rotate %{buildroot}%{_sysconfdir}/logrotate.d/mysql
install -D -m 0644 $MBD/release/packaging/rpm-oel/my.cnf %{buildroot}%{_sysconfdir}/my.cnf
install -d %{buildroot}%{_sysconfdir}/my.cnf.d
%if 0%{?systemd}
%else
install -D -m 0755 $MBD/release/packaging/rpm-oel/mysql.init %{buildroot}%{_sysconfdir}/init.d/mysqld
%endif

# Add libdir to linker
install -d -m 0755 %{buildroot}%{_sysconfdir}/ld.so.conf.d
echo "%{_libdir}/mysql" > %{buildroot}%{_sysconfdir}/ld.so.conf.d/mysql-%{_arch}.conf

# multiarch support
%ifarch %{multiarchs}
mv %{buildroot}/%{_includedir}/mysql/my_config.h \
   %{buildroot}/%{_includedir}/mysql/my_config_%{_arch}.h
install -p -m 0644 %{SOURCE4} %{buildroot}/%{_includedir}/mysql/my_config.h
mv %{buildroot}/%{_bindir}/mysql_config %{buildroot}/%{_bindir}/mysql_config-%{__isa_bits}
install -p -m 0755 %{SOURCE5} %{buildroot}/%{_bindir}/mysql_config
%endif


# Remove files pages we explicitly do not want to package
rm -rf %{buildroot}%{_infodir}/mysql.info*
rm -rf %{buildroot}%{_datadir}/mysql/mysql.server
rm -rf %{buildroot}%{_datadir}/mysql/mysqld_multi.server
rm -f %{buildroot}%{_datadir}/mysql/win_install_firewall.sql 
rm -rf %{buildroot}%{_bindir}/mysql_embedded
rm -f %{buildroot}%{_datadir}/mysql/audit_log_filter_win_install.sql

# Remove upcoming man pages, to avoid breakage when they materialize
# Keep this comment as a placeholder for future cases
# rm -f %{buildroot}%{_mandir}/man1/<manpage>.1
rm -f %{buildroot}%{_mandir}/man1/mysqlsh.1

# Remove removed manpages here until they are removed from the docs repo
rm -f  %{buildroot}%{_mandir}/man1/mysql_plugin.1
rm -f  %{buildroot}%{_mandir}/man1/mysql_install_db.1

%check
%if 0%{?runselftest}
pushd release
make test VERBOSE=1
export MTR_BUILD_THREAD=auto
pushd mysql-test
./mtr \
    --mem --parallel=auto --force --retry=0 \
    --mysqld=--binlog-format=mixed \
    --suite-timeout=720 --testcase-timeout=30 \
    --clean-vardir
rm -r $(readlink var) var
%endif

%pre server
/usr/sbin/groupadd -g 27 -o -r mysql >/dev/null 2>&1 || :
/usr/sbin/useradd -M -N -g mysql -o -r -d /var/lib/mysql -s /bin/false \
    -c "MySQL Server" -u 27 mysql >/dev/null 2>&1 || :

%post server
datadir=$(/usr/bin/my_print_defaults server mysqld | grep '^--datadir=' | sed -n 's/--datadir=//p' | tail -n 1)
/bin/chmod 0751 "$datadir" >/dev/null 2>&1 || :
/bin/touch /var/log/mysqld.log >/dev/null 2>&1 || :
%if 0%{?systemd}
%systemd_post mysqld.service
/usr/bin/systemctl enable mysqld >/dev/null 2>&1 || :
%else
/sbin/chkconfig --add mysqld
%endif

%preun server
%if 0%{?systemd}
%systemd_preun mysqld.service
%else
if [ "$1" = 0 ]; then
    /sbin/service mysqld stop >/dev/null 2>&1 || :
    /sbin/chkconfig --del mysqld
fi
%endif

%postun server
%if 0%{?systemd}
%systemd_postun_with_restart mysqld.service
%else
if [ $1 -ge 1 ]; then
    /sbin/service mysqld condrestart >/dev/null 2>&1 || :
fi
%endif

%post libs -p /sbin/ldconfig

%postun libs -p /sbin/ldconfig

%if 0%{?compatlib}
%post libs-compat -p /sbin/ldconfig

%postun libs-compat -p /sbin/ldconfig
%endif

%post embedded -p /sbin/ldconfig

%postun embedded -p /sbin/ldconfig

%{?el7:%postun embedded-compat -p /sbin/ldconfig}

%files server
%defattr(-, root, root, -)
%doc %{?license_files_server} %{src_dir}/Docs/ChangeLog
%doc %{src_dir}/Docs/INFO_SRC*
%doc release/Docs/INFO_BIN*
%doc release/support-files/my-default.cnf
%attr(644, root, root) %{_mandir}/man1/innochecksum.1*
%attr(644, root, root) %{_mandir}/man1/my_print_defaults.1*
%attr(644, root, root) %{_mandir}/man1/myisam_ftdump.1*
%attr(644, root, root) %{_mandir}/man1/myisamchk.1*
%attr(644, root, root) %{_mandir}/man1/myisamlog.1*
%attr(644, root, root) %{_mandir}/man1/myisampack.1*
%attr(644, root, root) %{_mandir}/man8/mysqld.8*
%if 0%{?systemd}
%exclude %{_mandir}/man1/mysqld_multi.1*
%exclude %{_mandir}/man1/mysqld_safe.1*
%else
%attr(644, root, root) %{_mandir}/man1/mysqld_multi.1*
%attr(644, root, root) %{_mandir}/man1/mysqld_safe.1*
%endif
%attr(644, root, root) %{_mandir}/man1/mysqldumpslow.1*
%attr(644, root, root) %{_mandir}/man1/mysql_secure_installation.1*
%attr(644, root, root) %{_mandir}/man1/mysql_upgrade.1*
%attr(644, root, root) %{_mandir}/man1/mysqlman.1*
%attr(644, root, root) %{_mandir}/man1/mysql.server.1*
%attr(644, root, root) %{_mandir}/man1/mysql_tzinfo_to_sql.1*
%attr(644, root, root) %{_mandir}/man1/perror.1*
%attr(644, root, root) %{_mandir}/man1/replace.1*
%attr(644, root, root) %{_mandir}/man1/resolve_stack_dump.1*
%attr(644, root, root) %{_mandir}/man1/resolveip.1*
%attr(644, root, root) %{_mandir}/man1/mysql_ssl_rsa_setup.1*
%attr(644, root, root) %{_mandir}/man1/lz4_decompress.1*
%attr(644, root, root) %{_mandir}/man1/zlib_decompress.1*


%config(noreplace) %{_sysconfdir}/my.cnf
%dir %{_sysconfdir}/my.cnf.d

%attr(755, root, root) %{_bindir}/innochecksum
%attr(755, root, root) %{_bindir}/ibd2sdi
%attr(755, root, root) %{_bindir}/my_print_defaults
%attr(755, root, root) %{_bindir}/myisam_ftdump
%attr(755, root, root) %{_bindir}/myisamchk
%attr(755, root, root) %{_bindir}/myisamlog
%attr(755, root, root) %{_bindir}/myisampack
%attr(755, root, root) %{_bindir}/mysql_secure_installation
%attr(755, root, root) %{_bindir}/mysql_tzinfo_to_sql
%attr(755, root, root) %{_bindir}/mysql_upgrade
%attr(755, root, root) %{_bindir}/mysqldumpslow
%attr(755, root, root) %{_bindir}/perror
%attr(755, root, root) %{_bindir}/replace
%attr(755, root, root) %{_bindir}/resolve_stack_dump
%attr(755, root, root) %{_bindir}/resolveip
%attr(755, root, root) %{_bindir}/mysql_ssl_rsa_setup
%attr(755, root, root) %{_bindir}/lz4_decompress
%attr(755, root, root) %{_bindir}/zlib_decompress
%if 0%{?systemd}
%attr(755, root, root) %{_bindir}/mysqld_pre_systemd
%else
%attr(755, root, root) %{_bindir}/mysqld_multi
%attr(755, root, root) %{_bindir}/mysqld_safe
%endif
%attr(755, root, root) %{_sbindir}/mysqld
%attr(755, root, root) %{_sbindir}/mysqld-debug

%dir %{_libdir}/mysql/plugin
%attr(755, root, root) %{_libdir}/mysql/plugin/adt_null.so
%attr(755, root, root) %{_libdir}/mysql/plugin/auth_socket.so
%attr(755, root, root) %{_libdir}/mysql/plugin/ha_example.so
%attr(755, root, root) %{_libdir}/mysql/plugin/keyring_file.so
%attr(755, root, root) %{_libdir}/mysql/plugin/keyring_udf.so
%attr(755, root, root) %{_libdir}/mysql/plugin/innodb_engine.so
%attr(755, root, root) %{_libdir}/mysql/plugin/libmemcached.so
%attr(755, root, root) %{_libdir}/mysql/plugin/locking_service.so
%attr(755, root, root) %{_libdir}/mysql/plugin/mypluglib.so
%attr(755, root, root) %{_libdir}/mysql/plugin/mysql_no_login.so
%attr(755, root, root) %{_libdir}/mysql/plugin/mysqlx.so
%attr(755, root, root) %{_libdir}/mysql/plugin/rewrite_example.so
%attr(755, root, root) %{_libdir}/mysql/plugin/rewriter.so
%attr(755, root, root) %{_libdir}/mysql/plugin/semisync_master.so
%attr(755, root, root) %{_libdir}/mysql/plugin/semisync_slave.so
%attr(755, root, root) %{_libdir}/mysql/plugin/validate_password.so
%attr(755, root, root) %{_libdir}/mysql/plugin/version_token.so
%dir %{_libdir}/mysql/plugin/debug
%attr(755, root, root) %{_libdir}/mysql/plugin/debug/adt_null.so
%attr(755, root, root) %{_libdir}/mysql/plugin/debug/auth_socket.so
%attr(755, root, root) %{_libdir}/mysql/plugin/debug/ha_example.so
%attr(755, root, root) %{_libdir}/mysql/plugin/debug/keyring_file.so
%attr(755, root, root) %{_libdir}/mysql/plugin/debug/keyring_udf.so
%attr(755, root, root) %{_libdir}/mysql/plugin/debug/innodb_engine.so
%attr(755, root, root) %{_libdir}/mysql/plugin/debug/libmemcached.so
%attr(755, root, root) %{_libdir}/mysql/plugin/debug/locking_service.so
%attr(755, root, root) %{_libdir}/mysql/plugin/debug/mypluglib.so
%attr(755, root, root) %{_libdir}/mysql/plugin/debug/mysql_no_login.so
%attr(755, root, root) %{_libdir}/mysql/plugin/debug/mysqlx.so
%attr(755, root, root) %{_libdir}/mysql/plugin/debug/rewrite_example.so
%attr(755, root, root) %{_libdir}/mysql/plugin/debug/rewriter.so
%attr(755, root, root) %{_libdir}/mysql/plugin/debug/semisync_master.so
%attr(755, root, root) %{_libdir}/mysql/plugin/debug/semisync_slave.so
%attr(755, root, root) %{_libdir}/mysql/plugin/debug/validate_password.so
%attr(755, root, root) %{_libdir}/mysql/plugin/debug/version_token.so
%if 0%{?mecab}
%{_libdir}/mysql/mecab
%attr(755, root, root) %{_libdir}/mysql/plugin/libpluginmecab.so
%attr(755, root, root) %{_libdir}/mysql/plugin/debug/libpluginmecab.so
%endif
%if 0%{?commercial}
%attr(755, root, root) %{_libdir}/mysql/plugin/audit_log.so
%attr(644, root, root) %{_datadir}/mysql/audit_log_filter_linux_install.sql
%attr(755, root, root) %{_libdir}/mysql/plugin/authentication_pam.so
%attr(755, root, root) %{_libdir}/mysql/plugin/keyring_okv.so
%attr(755, root, root) %{_libdir}/mysql/plugin/keyring_udf.so
%attr(755, root, root) %{_libdir}/mysql/plugin/thread_pool.so
%attr(755, root, root) %{_libdir}/mysql/plugin/openssl_udf.so
%attr(755, root, root) %{_libdir}/mysql/plugin/firewall.so
%attr(644, root, root) %{_datadir}/mysql/linux_install_firewall.sql
%attr(755, root, root) %{_libdir}/mysql/plugin/debug/audit_log.so
%attr(755, root, root) %{_libdir}/mysql/plugin/debug/authentication_pam.so
%attr(755, root, root) %{_libdir}/mysql/plugin/debug/keyring_okv.so
%attr(755, root, root) %{_libdir}/mysql/plugin/debug/keyring_udf.so
%attr(755, root, root) %{_libdir}/mysql/plugin/debug/thread_pool.so
%attr(755, root, root) %{_libdir}/mysql/plugin/debug/openssl_udf.so
%attr(755, root, root) %{_libdir}/mysql/plugin/debug/firewall.so
%endif
%attr(644, root, root) %{_datadir}/mysql/fill_help_tables.sql
%attr(644, root, root) %{_datadir}/mysql/mysql_sys_schema.sql
%attr(644, root, root) %{_datadir}/mysql/mysql_system_tables.sql
%attr(644, root, root) %{_datadir}/mysql/mysql_system_tables_data.sql
%attr(644, root, root) %{_datadir}/mysql/mysql_test_data_timezone.sql
%attr(644, root, root) %{_datadir}/mysql/my-*.cnf
%attr(644, root, root) %{_datadir}/mysql/mysql-log-rotate
%attr(644, root, root) %{_datadir}/mysql/mysql_security_commands.sql
%attr(644, root, root) %{_datadir}/mysql/dictionary.txt
%attr(644, root, root) %{_datadir}/mysql/innodb_memcached_config.sql
%attr(644, root, root) %{_datadir}/mysql/install_rewriter.sql
%attr(644, root, root) %{_datadir}/mysql/uninstall_rewriter.sql
%attr(644, root, root) %{_datadir}/mysql/magic
%if 0%{?systemd}
%attr(644, root, root) %{_unitdir}/mysqld.service
%attr(644, root, root) %{_unitdir}/mysqld@.service
%attr(644, root, root) %{_prefix}/lib/tmpfiles.d/mysql.conf
%else
%attr(755, root, root) %{_sysconfdir}/init.d/mysqld
%endif
%attr(644, root, root) %config(noreplace,missingok) %{_sysconfdir}/logrotate.d/mysql
%dir %attr(751, mysql, mysql) /var/lib/mysql
%dir %attr(755, mysql, mysql) /var/run/mysqld
%dir %attr(750, mysql, mysql) /var/lib/mysql-files
%dir %attr(750, mysql, mysql) /var/lib/mysql-keyring

%files common
%defattr(-, root, root, -)
%doc %{?license_files_server}
%{_datadir}/mysql/charsets/
%{_datadir}/mysql/errmsg-utf8.txt
%{_datadir}/mysql/bulgarian/
%{_datadir}/mysql/czech/
%{_datadir}/mysql/danish/
%{_datadir}/mysql/dutch/
%{_datadir}/mysql/english/
%{_datadir}/mysql/estonian/
%{_datadir}/mysql/french/
%{_datadir}/mysql/german/
%{_datadir}/mysql/greek/
%{_datadir}/mysql/hungarian/
%{_datadir}/mysql/italian/
%{_datadir}/mysql/japanese/
%{_datadir}/mysql/korean/
%{_datadir}/mysql/norwegian-ny/
%{_datadir}/mysql/norwegian/
%{_datadir}/mysql/polish/
%{_datadir}/mysql/portuguese/
%{_datadir}/mysql/romanian/
%{_datadir}/mysql/russian/
%{_datadir}/mysql/serbian/
%{_datadir}/mysql/slovak/
%{_datadir}/mysql/spanish/
%{_datadir}/mysql/swedish/
%{_datadir}/mysql/ukrainian/

%files client
%defattr(-, root, root, -)
%doc %{?license_files_server}
%attr(755, root, root) %{_bindir}/mysql
%attr(755, root, root) %{_bindir}/mysqladmin
%attr(755, root, root) %{_bindir}/mysqlbinlog
%attr(755, root, root) %{_bindir}/mysqlcheck
%attr(755, root, root) %{_bindir}/mysqldump
%attr(755, root, root) %{_bindir}/mysqlimport
%attr(755, root, root) %{_bindir}/mysqlpump
%attr(755, root, root) %{_bindir}/mysqlshow
%attr(755, root, root) %{_bindir}/mysqlslap
%attr(755, root, root) %{_bindir}/mysql_config
%attr(755, root, root) %{_bindir}/mysql_config-%{__isa_bits}
%attr(755, root, root) %{_bindir}/mysql_config_editor

%attr(644, root, root) %{_mandir}/man1/mysql.1*
%attr(644, root, root) %{_mandir}/man1/mysqladmin.1*
%attr(644, root, root) %{_mandir}/man1/mysqlbinlog.1*
%attr(644, root, root) %{_mandir}/man1/mysqlcheck.1*
%attr(644, root, root) %{_mandir}/man1/mysqldump.1*
%attr(644, root, root) %{_mandir}/man1/mysqlpump.1*
%attr(644, root, root) %{_mandir}/man1/mysqlimport.1*
%attr(644, root, root) %{_mandir}/man1/mysqlshow.1*
%attr(644, root, root) %{_mandir}/man1/mysqlslap.1*
%attr(644, root, root) %{_mandir}/man1/mysql_config_editor.1*

%files devel
%defattr(-, root, root, -)
%doc %{?license_files_server}
%attr(644, root, root) %{_mandir}/man1/comp_err.1*
%attr(644, root, root) %{_mandir}/man1/mysql_config.1*
%attr(755, root, root) %{_bindir}/mysql_config
%attr(755, root, root) %{_bindir}/mysql_config-%{__isa_bits}
%{_includedir}/mysql
%{_datadir}/aclocal/mysql.m4
%{_libdir}/mysql/libmysqlclient.a
%{_libdir}/mysql/libmysqlservices.a
%{_libdir}/mysql/libmysqlclient.so
%{_libdir}/pkgconfig/mysqlclient.pc

%files libs
%defattr(-, root, root, -)
%doc %{?license_files_server}
%dir %attr(755, root, root) %{_libdir}/mysql
%attr(644, root, root) %{_sysconfdir}/ld.so.conf.d/mysql-%{_arch}.conf
%{_libdir}/mysql/libmysqlclient.so.21*

%if 0%{?compatlib}
%files libs-compat
%defattr(-, root, root, -)
%doc %{?license_files_server}
%dir %attr(755, root, root) %{_libdir}/mysql
%attr(644, root, root) %{_sysconfdir}/ld.so.conf.d/mysql-%{_arch}.conf
%{_libdir}/mysql/libmysqlclient.so.%{compatlib}
%{_libdir}/mysql/libmysqlclient.so.%{compatlib}.*.0
%{_libdir}/mysql/libmysqlclient_r.so.%{compatlib}
%{_libdir}/mysql/libmysqlclient_r.so.%{compatlib}.*.0
%endif

%files test
%defattr(-, root, root, -)
%doc %{?license_files_server}
%attr(-, root, root) %{_datadir}/mysql-test
%attr(755, root, root) %{_bindir}/mysql_client_test
%attr(755, root, root) %{_bindir}/mysql_client_test_embedded
%attr(755, root, root) %{_bindir}/mysqltest
%attr(755, root, root) %{_bindir}/mysqltest_embedded
%attr(755, root, root) %{_bindir}/mysqlxtest

%attr(755, root, root) %{_libdir}/mysql/plugin/auth.so
%attr(755, root, root) %{_libdir}/mysql/plugin/auth_test_plugin.so
%attr(644, root, root) %{_libdir}/mysql/plugin/daemon_example.ini
%attr(755, root, root) %{_libdir}/mysql/plugin/libdaemon_example.so
%attr(755, root, root) %{_libdir}/mysql/plugin/test_udf_services.so
%attr(755, root, root) %{_libdir}/mysql/plugin/replication_observers_example_plugin.so
%attr(755, root, root) %{_libdir}/mysql/plugin/libtest_framework.so
%attr(755, root, root) %{_libdir}/mysql/plugin/libtest_services.so
%attr(755, root, root) %{_libdir}/mysql/plugin/libtest_services_threaded.so
%attr(755, root, root) %{_libdir}/mysql/plugin/libtest_session_detach.so
%attr(755, root, root) %{_libdir}/mysql/plugin/libtest_session_in_thd.so
%attr(755, root, root) %{_libdir}/mysql/plugin/libtest_session_info.so
%attr(755, root, root) %{_libdir}/mysql/plugin/libtest_sql_2_sessions.so
%attr(755, root, root) %{_libdir}/mysql/plugin/libtest_sql_all_col_types.so
%attr(755, root, root) %{_libdir}/mysql/plugin/libtest_sql_cmds_1.so
%attr(755, root, root) %{_libdir}/mysql/plugin/libtest_sql_commit.so
%attr(755, root, root) %{_libdir}/mysql/plugin/libtest_sql_complex.so
%attr(755, root, root) %{_libdir}/mysql/plugin/libtest_sql_errors.so
%attr(755, root, root) %{_libdir}/mysql/plugin/libtest_sql_lock.so
%attr(755, root, root) %{_libdir}/mysql/plugin/libtest_sql_processlist.so
%attr(755, root, root) %{_libdir}/mysql/plugin/libtest_sql_replication.so
%attr(755, root, root) %{_libdir}/mysql/plugin/libtest_sql_shutdown.so
%attr(755, root, root) %{_libdir}/mysql/plugin/libtest_sql_sqlmode.so
%attr(755, root, root) %{_libdir}/mysql/plugin/libtest_sql_stored_procedures_functions.so
%attr(755, root, root) %{_libdir}/mysql/plugin/libtest_sql_views_triggers.so
%attr(755, root, root) %{_libdir}/mysql/plugin/libtest_x_sessions_deinit.so
%attr(755, root, root) %{_libdir}/mysql/plugin/libtest_x_sessions_init.so
%attr(755, root, root) %{_libdir}/mysql/plugin/qa_auth_client.so
%attr(755, root, root) %{_libdir}/mysql/plugin/qa_auth_interface.so
%attr(755, root, root) %{_libdir}/mysql/plugin/qa_auth_server.so
%attr(755, root, root) %{_libdir}/mysql/plugin/test_security_context.so
%attr(755, root, root) %{_libdir}/mysql/plugin/debug/auth.so
%attr(755, root, root) %{_libdir}/mysql/plugin/debug/auth_test_plugin.so
%attr(755, root, root) %{_libdir}/mysql/plugin/debug/libdaemon_example.so
%attr(755, root, root) %{_libdir}/mysql/plugin/debug/test_udf_services.so
%attr(755, root, root) %{_libdir}/mysql/plugin/debug/replication_observers_example_plugin.so
%attr(755, root, root) %{_libdir}/mysql/plugin/debug/libtest_framework.so
%attr(755, root, root) %{_libdir}/mysql/plugin/debug/libtest_services.so
%attr(755, root, root) %{_libdir}/mysql/plugin/debug/libtest_services_threaded.so
%attr(755, root, root) %{_libdir}/mysql/plugin/debug/libtest_session_detach.so
%attr(755, root, root) %{_libdir}/mysql/plugin/debug/libtest_session_in_thd.so
%attr(755, root, root) %{_libdir}/mysql/plugin/debug/libtest_session_info.so
%attr(755, root, root) %{_libdir}/mysql/plugin/debug/libtest_sql_2_sessions.so
%attr(755, root, root) %{_libdir}/mysql/plugin/debug/libtest_sql_all_col_types.so
%attr(755, root, root) %{_libdir}/mysql/plugin/debug/libtest_sql_cmds_1.so
%attr(755, root, root) %{_libdir}/mysql/plugin/debug/libtest_sql_commit.so
%attr(755, root, root) %{_libdir}/mysql/plugin/debug/libtest_sql_complex.so
%attr(755, root, root) %{_libdir}/mysql/plugin/debug/libtest_sql_errors.so
%attr(755, root, root) %{_libdir}/mysql/plugin/debug/libtest_sql_lock.so
%attr(755, root, root) %{_libdir}/mysql/plugin/debug/libtest_sql_processlist.so
%attr(755, root, root) %{_libdir}/mysql/plugin/debug/libtest_sql_replication.so
%attr(755, root, root) %{_libdir}/mysql/plugin/debug/libtest_sql_shutdown.so
%attr(755, root, root) %{_libdir}/mysql/plugin/debug/libtest_sql_sqlmode.so
%attr(755, root, root) %{_libdir}/mysql/plugin/debug/libtest_sql_stored_procedures_functions.so
%attr(755, root, root) %{_libdir}/mysql/plugin/debug/libtest_sql_views_triggers.so
%attr(755, root, root) %{_libdir}/mysql/plugin/debug/libtest_x_sessions_deinit.so
%attr(755, root, root) %{_libdir}/mysql/plugin/debug/libtest_x_sessions_init.so
%attr(755, root, root) %{_libdir}/mysql/plugin/debug/qa_auth_client.so
%attr(755, root, root) %{_libdir}/mysql/plugin/debug/qa_auth_interface.so
%attr(755, root, root) %{_libdir}/mysql/plugin/debug/qa_auth_server.so
%attr(755, root, root) %{_libdir}/mysql/plugin/debug/test_security_context.so

%attr(644, root, root) %{_mandir}/man1/mysql_client_test.1*
%attr(644, root, root) %{_mandir}/man1/mysql-stress-test.pl.1*
%attr(644, root, root) %{_mandir}/man1/mysql-test-run.pl.1*
%attr(644, root, root) %{_mandir}/man1/mysql_client_test_embedded.1*
%attr(644, root, root) %{_mandir}/man1/mysqltest.1*
%attr(644, root, root) %{_mandir}/man1/mysqltest_embedded.1*

%files embedded
%defattr(-, root, root, -)
%doc %{?license_files_server}
%dir %attr(755, root, root) %{_libdir}/mysql
%attr(644, root, root) %{_sysconfdir}/ld.so.conf.d/mysql-%{_arch}.conf
%attr(755, root, root) %{_libdir}/mysql/libmysqld.so.21*

%if 0%{?rhel} == 7
%files embedded-compat
%defattr(-, root, root, -)
%doc %{?license_files_server}
%dir %attr(755, root, root) %{_libdir}/mysql
%attr(644, root, root) %{_sysconfdir}/ld.so.conf.d/mysql-%{_arch}.conf
%attr(755, root, root) %{_libdir}/mysql/libmysqld.so.18*
%endif

%files embedded-devel
%defattr(-, root, root, -)
%doc %{?license_files_server}
%attr(644, root, root) %{_libdir}/mysql/libmysqld.a
%attr(644, root, root) %{_libdir}/mysql/libmysqld-debug.a
%attr(755, root, root) %{_libdir}/mysql/libmysqld.so

%changelog
* Wed May 04 2016 Georgi Kodinov <georgi.kodinov@oracle.com> - 5.8.0-1
- Add test_udf_services.so plugin
- Add keyring_udf.so plugin to server subpackage
- Remove mysqlsh man pages as we are not ready to include yet

* Fri Feb 5 2016 Balasubramanian Kandasamy <balasubramanian.kandasamy@oracle.com> - 5.7.12-1
- Add keyring_okv.so plugin to commercial server subpackage

* Fri Jan 08 2016 Bjorn Munch <bjorn.munch@oracle.com> - 5.8.0-1
- Purge man page for mysql_install_db in preparation for its removal

* Mon Jan 4 2016 Balasubramanian Kandasamy <balasubramanian.kandasamy@oracle.com> - 5.7.11-1
- Include mysql-keyring directory
- Provide keyring_file.so plugin

* Tue Nov 24 2015 Bjorn Munch <bjorn.munch@oracle.com> - 5.7.10-1
- Included man pages for lz4_decompress and zlib_decompress

* Thu Nov 12 2015 Bjorn Munch <bjorn.munch@oracle.com> - 5.7.10-1
- Added lines to remove man pages we are not ready to include yet
- Added lz4_decompress and zlib_decompress binaries to client subpackage
- Drop support for el5, use scl to build on el6

* Mon Oct 19 2015 Bharathy Satish <bharathy.x.satish@oracle.com> - 5.7.10-1
- Added new decompression utilities lz4_decompress and zlib_decompress binaries to
  client subpackage.

* Mon Oct 5 2015 Tor Didriksen <tor.didriksen@oracle.com>
- Added mysqlx.so

* Tue Sep 29 2015 Balasubramanian Kandasamy <balasubramanian.kandasamy@oracle.com> - 5.7.9-1
- Updated for 5.7.9
- Added libtest_* plugins to test subpackage
- Add mysqlpump man page
- Obsolete mysql-connector-c-shared dependencies

* Mon Jul 06 2015 Murthy Narkedimilli <murthy.narkedimilli@oracle.com> - 5.7.8-0.2.rc
- Bumped the version of libmysqlclient.so and libmysqld.so from 20 -> 21.

* Thu Jun 25 2015 Balasubramanian Kandasamy <balasubramanian.kandasamy@oracle.com> - 5.7.8-0.2.rc
- Add support for pkg-config

* Wed May 20 2015 Balasubramanian Kandasamy <balasubramanian.kandasamy@oracle.com> - 5.7.8-0.2.rc
- Added libtest_framework.so, libtest_services.so, libtest_services_threaded.so plugins
- Build and ship mecab plugin

* Tue Feb 3 2015 Balasubramanian Kandasamy <balasubramanian.kandasamy@oracle.com> - 5.7.6-0.2.m16
- Include boost sources
- Fix cmake buildrequires
- Fix build on el5 with gcc44
- Add license info in each subpackage
- Soname bump, more compat packages
- Updated default shell for mysql user
- Added mysql_ssl_rsa_setup
- Include mysql-files directory

* Thu Sep 18 2014 Balasubramanian Kandasamy <balasubramanian.kandasamy@oracle.com> - 5.7.6-0.2.m16
- Provide replication_observers_example_plugin.so plugin

* Tue Sep 2 2014 Bjorn Munch <bjorn.munch@oracle.com> - 5.7.6-0.1.m16
- Updated for 5.7.6

* Fri Aug 08 2014 Erlend Dahl <erlend.dahl@oracle.com> - 5.7.5-0.6.m15
- Provide mysql_no_login.so plugin

* Wed Aug 06 2014 Balasubramanian Kandasamy <balasubramanian.kandasamy@oracle.com> - 5.7.5-0.5.m15
- Provide mysql-compat-server dependencies 

* Wed Jul 09 2014 Balasubramanian Kandasamy <balasubramanian.kandasamy@oracle.com> - 5.7.5-0.4.m15
- Remove perl(GD) and dtrace dependencies

* Thu Jun 26 2014 Balasubramanian Kandasamy <balasubramanian.kandasamy@oracle.com> - 5.7.5-0.3.m15
- Resolve embedded-devel conflict issue

* Wed Jun 25 2014 Balasubramanian Kandasamy <balasubramanian.kandasamy@oracle.com> - 5.7.5-0.2.m15
- Add bench package
- Enable dtrace 

* Thu Apr 24 2014 Balasubramanian Kandasamy <balasubramanian.kandasamy@oracle.com> - 5.7.5-0.1.m15
- Updated for 5.7.5

* Mon Apr 07 2014 Balasubramanian Kandasamy <balasubramanian.kandasamy@oracle.com> - 5.7.4-0.5.m14
- Fix Cflags for el7 

* Mon Mar 31 2014 Balasubramanian Kandasamy <balasubramanian.kandasamy@oracle.com> - 5.7.4-0.4.m14
- Support for enterprise packages
- Upgrade from MySQL-* packages

* Wed Mar 12 2014 Balasubramanian Kandasamy <balasubramanian.kandasamy@oracle.com> - 5.7.4-0.3.m14
- Resolve conflict with mysql-libs-compat 

* Thu Mar 06 2014 Balasubramanian Kandasamy <balasubramanian.kandasamy@oracle.com> - 5.7.4-0.2.m14
- Resolve conflict issues during upgrade
- Add ha_example.so plugin which is now included

* Fri Feb 07 2014 Balasubramanian Kandasamy <balasubramanian.kandasamy@oracle.com> - 5.7.4-0.1.m14
- 5.7.4
- Enable shared libmysqld by cmake option
- Move mysqltest and test plugins to test subpackage

* Mon Nov 18 2013 Balasubramanian Kandasamy <balasubramanian.kandasamy@oracle.com> - 5.7.3-0.3.m13
- Fixed isa_bits error 

* Fri Oct 25 2013 Balasubramanian Kandasamy <balasubramanian.kandasamy@oracle.com> - 5.7.3-0.1.m13
- Initial 5.7 port

* Fri Oct 25 2013 Balasubramanian Kandasamy <balasubramanian.kandasamy@oracle.com> - 5.6.15-1
- Fixed uln advanced rpm libyassl.a error
- Updated to 5.6.15

* Wed Oct 16 2013 Balasubramanian Kandasamy <balasubramanian.kandasamy@oracle.com> - 5.6.14-3
- Fixed mysql_install_db usage 
- Improved handling of plugin directory 

* Fri Sep 27 2013 Balasubramanian Kandasamy <balasubramanian.kandasamy@oracle.com> - 5.6.14-2
- Refresh mysql-install patch and service renaming

* Mon Sep 16 2013 Balasubramanian Kandasamy <balasubramanian.kandasamy@oracle.com> - 5.6.14-1
- Updated to 5.6.14

* Wed Sep 04 2013 Balasubramanian Kandasamy <balasubramanian.kandasamy@oracle.com> - 5.6.13-5
- Support upgrade from 5.5 ULN packages to 5.6 

* Tue Aug 27 2013 Balasubramanian Kandasamy <balasubramanian.kandasamy@oracle.com> - 5.6.13-4
- Enhanced perl filtering 
- Added openssl-devel to buildreq 

* Wed Aug 21 2013 Balasubramanian Kandasamy <balasubramanian.kandasamy@oracle.com> - 5.6.13-3
- Removed mysql_embedded binary to resolve multilib conflict issue

* Fri Aug 16 2013 Balasubramanian Kandasamy <balasubramanian.kandasamy@oracle.com> - 5.6.13-2 
- Fixed Provides and Obsoletes issues in server, test packages 

* Wed Aug 14 2013 Balasubramanian Kandasamy <balasubramanian.kandasamy@oracle.com> - 5.6.13-1
- Updated to 5.6.13

* Mon Aug 05 2013 Balasubramanian Kandasamy <balasubramanian.kandasamy@oracle.com> - 5.6.12-9
- Added files list to embedded packages 

* Thu Aug 01 2013 Balasubramanian Kandasamy <balasubramanian.kandasamy@oracle.com> - 5.6.12-8
- Updated libmysqld.a with libmysqld.so in embedded package

* Mon Jul 29 2013 Balasubramanian Kandasamy <balasubramanian.kandasamy@oracle.com> - 5.6.12-7
- Updated test package dependency from client to server

* Wed Jul 24 2013 Balasubramanian Kandasamy <balasubramanian.kandasamy@oracle.com> - 5.6.12-6
- Added libs-compat dependency under libs package to resolve server
  installation conflicts issue.
 
* Wed Jul 17 2013 Balasubramanian Kandasamy <balasubramanian.kandasamy@oracle.com> - 5.6.12-5
- Removed libmysqlclient.so.16 from libs package
 
* Fri Jul 05 2013 Balasubramanian Kandasamy <balasubramanian.kandasamy@oracle.com> - 5.6.12-4
- Adjusted to work on OEL6

* Wed Jun 26 2013 Balasubramanian Kandasamy <balasubramanian.kandasamy@oracle.com> - 5.6.12-3
- Move libs to mysql/
- Basic multi arch support
- Fix changelog dates

* Thu Jun 20 2013 Balasubramanian Kandasamy <balasubramanian.kandasamy@oracle.com> - 5.6.12-2
- Major cleanup

* Tue Jun 04 2013 Balasubramanian Kandasamy <balasubramanian.kandasamy@oracle.com> - 5.6.12-1
- Updated to 5.6.12

* Mon Nov 05 2012 Joerg Bruehe <joerg.bruehe@oracle.com>

- Allow to override the default to use the bundled yaSSL by an option like
      --define="with_ssl /path/to/ssl"

* Wed Oct 10 2012 Bjorn Munch <bjorn.munch@oracle.com>

- Replace old my-*.cnf config file examples with template my-default.cnf

* Fri Oct 05 2012 Joerg Bruehe <joerg.bruehe@oracle.com>

- Let the installation use the new option "--random-passwords" of "mysql_install_db".
  (Bug# 12794345 Ensure root password)
- Fix an inconsistency: "new install" vs "upgrade" are told from the (non)existence
  of "$mysql_datadir/mysql" (holding table "mysql.user" and other system stuff).

* Tue Jul 24 2012 Joerg Bruehe <joerg.bruehe@oracle.com>

- Add a macro "runselftest":
  if set to 1 (default), the test suite will be run during the RPM build;
  this can be oveeridden via the command line by adding
      --define "runselftest 0"
  Failures of the test suite will NOT make the RPM build fail!

* Mon Jul 16 2012 Joerg Bruehe <joerg.bruehe@oracle.com>

- Add the man page for the "mysql_config_editor".

* Mon Jun 11 2012 Joerg Bruehe <joerg.bruehe@oracle.com>

- Make sure newly added "SPECIFIC-ULN/" directory does not disturb packaging.

* Wed Feb 29 2012 Brajmohan Saxena <brajmohan.saxena@oracle.com>

- Removal all traces of the readline library from mysql (BUG 13738013)

* Wed Sep 28 2011 Joerg Bruehe <joerg.bruehe@oracle.com>

- Fix duplicate mentioning of "mysql_plugin" and its manual page,
  it is better to keep alphabetic order in the files list (merging!).

* Wed Sep 14 2011 Joerg Bruehe <joerg.bruehe@oracle.com>

- Let the RPM capabilities ("obsoletes" etc) ensure that an upgrade may replace
  the RPMs of any configuration (of the current or the preceding release series)
  by the new ones. This is done by not using the implicitly generated capabilities
  (which include the configuration name) and relying on more generic ones which
  just list the function ("server", "client", ...).
  The implicit generation cannot be prevented, so all these capabilities must be
  explicitly listed in "Obsoletes:"

* Tue Sep 13 2011 Jonathan Perkin <jonathan.perkin@oracle.com>

- Add support for Oracle Linux 6 and Red Hat Enterprise Linux 6.  Due to
  changes in RPM behaviour ($RPM_BUILD_ROOT is removed prior to install)
  this necessitated a move of the libmygcc.a installation to the install
  phase, which is probably where it belonged in the first place.

* Tue Sep 13 2011 Joerg Bruehe <joerg.bruehe@oracle.com>

- "make_win_bin_dist" and its manual are dropped, cmake does it different.

* Thu Sep 08 2011 Daniel Fischer <daniel.fischer@oracle.com>

- Add mysql_plugin man page.

* Tue Aug 30 2011 Tor Didriksen <tor.didriksen@oracle.com>

- Set CXX=g++ by default to add a dependency on libgcc/libstdc++.
  Also, remove the use of the -fno-exceptions and -fno-rtti flags.
  TODO: update distro_buildreq/distro_requires

* Tue Aug 30 2011 Joerg Bruehe <joerg.bruehe@oracle.com>

- Add the manual page for "mysql_plugin" to the server package.

* Fri Aug 19 2011 Joerg Bruehe <joerg.bruehe@oracle.com>

- Null-upmerge the fix of bug#37165: This spec file is not affected.
- Replace "/var/lib/mysql" by the spec file variable "%%{mysqldatadir}".

* Fri Aug 12 2011 Daniel Fischer <daniel.fischer@oracle.com>

- Source plugin library files list from cmake-generated file.

* Mon Jul 25 2011 Chuck Bell <chuck.bell@oracle.com>

- Added the mysql_plugin client - enables or disables plugins.

* Thu Jul 21 2011 Sunanda Menon <sunanda.menon@oracle.com>

- Fix bug#12561297: Added the MySQL embedded binary

* Thu Jul 07 2011 Joerg Bruehe <joerg.bruehe@oracle.com>

- Fix bug#45415: "rpm upgrade recreates test database"
  Let the creation of the "test" database happen only during a new installation,
  not in an RPM upgrade.
  This affects both the "mkdir" and the call of "mysql_install_db".

* Wed Feb 09 2011 Joerg Bruehe <joerg.bruehe@oracle.com>

- Fix bug#56581: If an installation deviates from the default file locations
  ("datadir" and "pid-file"), the mechanism to detect a running server (on upgrade)
  should still work, and use these locations.
  The problem was that the fix for bug#27072 did not check for local settings.

* Mon Jan 31 2011 Joerg Bruehe <joerg.bruehe@oracle.com>

- Install the new "manifest" files: "INFO_SRC" and "INFO_BIN".

* Tue Nov 23 2010 Jonathan Perkin <jonathan.perkin@oracle.com>

- EXCEPTIONS-CLIENT has been deleted, remove it from here too
- Support MYSQL_BUILD_MAKE_JFLAG environment variable for passing
  a '-j' argument to make.

* Mon Nov 1 2010 Georgi Kodinov <georgi.godinov@oracle.com>

- Added test authentication (WL#1054) plugin binaries

* Wed Oct 6 2010 Georgi Kodinov <georgi.godinov@oracle.com>

- Added example external authentication (WL#1054) plugin binaries

* Wed Aug 11 2010 Joerg Bruehe <joerg.bruehe@oracle.com>

- With a recent spec file cleanup, names have changed: A "-community" part was dropped.
  Reflect that in the "Obsoletes" specifications.
- Add a "triggerpostun" to handle the uninstall of the "-community" server RPM.
- This fixes bug#55015 "MySQL server is not restarted properly after RPM upgrade".

* Tue Jun 15 2010 Joerg Bruehe <joerg.bruehe@sun.com>

- Change the behaviour on installation and upgrade:
  On installation, do not autostart the server.
  *Iff* the server was stopped before the upgrade is started, this is taken as a
  sign the administrator is handling that manually, and so the new server will
  not be started automatically at the end of the upgrade.
  The start/stop scripts will still be installed, so the server will be started
  on the next machine boot.
  This is the 5.5 version of fixing bug#27072 (RPM autostarting the server).

* Tue Jun 1 2010 Jonathan Perkin <jonathan.perkin@oracle.com>

- Implement SELinux checks from distribution-specific spec file.

* Wed May 12 2010 Jonathan Perkin <jonathan.perkin@oracle.com>

- Large number of changes to build using CMake
- Introduce distribution-specific RPMs
- Drop debuginfo, build all binaries with debug/symbols
- Remove __os_install_post, use native macro
- Remove _unpackaged_files_terminate_build, make it an error to have
  unpackaged files
- Remove cluster RPMs

* Wed Mar 24 2010 Joerg Bruehe <joerg.bruehe@sun.com>

- Add "--with-perfschema" to the configure options.

* Mon Mar 22 2010 Joerg Bruehe <joerg.bruehe@sun.com>

- User "usr/lib*" to allow for both "usr/lib" and "usr/lib64",
  mask "rmdir" return code 1.
- Remove "ha_example.*" files from the list, they aren't built.

* Wed Mar 17 2010 Joerg Bruehe <joerg.bruehe@sun.com>

- Fix a wrong path name in handling the debug plugins.

* Wed Mar 10 2010 Joerg Bruehe <joerg.bruehe@sun.com>

- Take the result of the debug plugin build and put it into the optimized tree,
  so that it becomes part of the final installation;
  include the files in the packlist. Part of the fixes for bug#49022.

* Mon Mar 01 2010 Joerg Bruehe <joerg.bruehe@sun.com>

- Set "Oracle and/or its affiliates" as the vendor and copyright owner,
  accept upgrading from packages showing MySQL or Sun as vendor.

* Fri Feb 12 2010 Joerg Bruehe <joerg.bruehe@sun.com>

- Formatting changes:
  Have a consistent structure of separator lines and of indentation
  (8 leading blanks => tab).
- Introduce the variable "src_dir".
- Give the environment variables "MYSQL_BUILD_CC(CXX)" precedence
  over "CC" ("CXX").
- Drop the old "with_static" argument analysis, this is not supported
  in 5.1 since ages.
- Introduce variables to control the handlers individually, as well
  as other options.
- Use the new "--with-plugin" notation for the table handlers.
- Drop handling "/etc/rc.d/init.d/mysql", the switch to "/etc/init.d/mysql"
  was done back in 2002 already.
- Make "--with-zlib-dir=bundled" the default, add an option to disable it.
- Add missing manual pages to the file list.
- Improve the runtime check for "libgcc.a", protect it against being tried
  with the Intel compiler "icc".

* Mon Jan 11 2010 Joerg Bruehe <joerg.bruehe@sun.com>

- Change RPM file naming:
  - Suffix like "-m2", "-rc" becomes part of version as "_m2", "_rc".
  - Release counts from 1, not 0.

* Wed Dec 23 2009 Joerg Bruehe <joerg.bruehe@sun.com>

- The "semisync" plugin file name has lost its introductory "lib",
  adapt the file lists for the subpackages.
  This is a part missing from the fix for bug#48351.
- Remove the "fix_privilege_tables" manual, it does not exist in 5.5
  (and likely, the whole script will go, too).

* Mon Nov 16 2009 Joerg Bruehe <joerg.bruehe@sun.com>

- Fix some problems with the directives around "tcmalloc" (experimental),
  remove erroneous traces of the InnoDB plugin (that is 5.1 only).

* Tue Oct 06 2009 Magnus Blaudd <mvensson@mysql.com>

- Removed mysql_fix_privilege_tables

* Fri Oct 02 2009 Alexander Nozdrin <alexander.nozdrin@sun.com>

- "mysqlmanager" got removed from version 5.4, all references deleted.

* Fri Aug 28 2009 Joerg Bruehe <joerg.bruehe@sun.com>

- Merge up from 5.1 to 5.4: Remove handling for the InnoDB plugin.

* Thu Aug 27 2009 Joerg Bruehe <joerg.bruehe@sun.com>

- This version does not contain the "Instance manager", "mysqlmanager":
  Remove it from the spec file so that packaging succeeds.

* Mon Aug 24 2009 Jonathan Perkin <jperkin@sun.com>

- Add conditionals for bundled zlib and innodb plugin

* Fri Aug 21 2009 Jonathan Perkin <jperkin@sun.com>

- Install plugin libraries in appropriate packages.
- Disable libdaemon_example and ftexample plugins.

* Thu Aug 20 2009 Jonathan Perkin <jperkin@sun.com>

- Update variable used for mysql-test suite location to match source.

* Fri Nov 07 2008 Joerg Bruehe <joerg@mysql.com>

- Correct yesterday's fix, so that it also works for the last flag,
  and fix a wrong quoting: un-quoted quote marks must not be escaped.

* Thu Nov 06 2008 Kent Boortz <kent.boortz@sun.com>

- Removed "mysql_upgrade_shell"
- Removed some copy/paste between debug and normal build

* Thu Nov 06 2008 Joerg Bruehe <joerg@mysql.com>

- Modify CFLAGS and CXXFLAGS such that a debug build is not optimized.
  This should cover both gcc and icc flags.  Fixes bug#40546.

* Fri Aug 29 2008 Kent Boortz <kent@mysql.com>

- Removed the "Federated" storage engine option, and enabled in all

* Tue Aug 26 2008 Joerg Bruehe <joerg@mysql.com>

- Get rid of the "warning: Installed (but unpackaged) file(s) found:"
  Some generated files aren't needed in RPMs:
  - the "sql-bench/" subdirectory
  Some files were missing:
  - /usr/share/aclocal/mysql.m4  ("devel" subpackage)
  - Manual "mysqlbug" ("server" subpackage)
  - Program "innochecksum" and its manual ("server" subpackage)
  - Manual "mysql_find_rows" ("client" subpackage)
  - Script "mysql_upgrade_shell" ("client" subpackage)
  - Program "ndb_cpcd" and its manual ("ndb-extra" subpackage)
  - Manuals "ndb_mgm" + "ndb_restore" ("ndb-tools" subpackage)

* Mon Mar 31 2008 Kent Boortz <kent@mysql.com>

- Made the "Federated" storage engine an option
- Made the "Cluster" storage engine and sub packages an option

* Wed Mar 19 2008 Joerg Bruehe <joerg@mysql.com>

- Add the man pages for "ndbd" and "ndb_mgmd".

* Mon Feb 18 2008 Timothy Smith <tim@mysql.com>

- Require a manual upgrade if the alread-installed mysql-server is
  from another vendor, or is of a different major version.

* Wed May 02 2007 Joerg Bruehe <joerg@mysql.com>

- "ndb_size.tmpl" is not needed any more,
  "man1/mysql_install_db.1" lacked the trailing '*'.

* Sat Apr 07 2007 Kent Boortz <kent@mysql.com>

- Removed man page for "mysql_create_system_tables"

* Wed Mar 21 2007 Daniel Fischer <df@mysql.com>

- Add debug server.

* Mon Mar 19 2007 Daniel Fischer <df@mysql.com>

- Remove Max RPMs; the server RPMs contain a mysqld compiled with all
  features that previously only were built into Max.

* Fri Mar 02 2007 Joerg Bruehe <joerg@mysql.com>

- Add several man pages for NDB which are now created.

* Fri Jan 05 2007 Kent Boortz <kent@mysql.com>

- Put back "libmygcc.a", found no real reason it was removed.

- Add CFLAGS to gcc call with --print-libgcc-file, to make sure the
  correct "libgcc.a" path is returned for the 32/64 bit architecture.

* Mon Dec 18 2006 Joerg Bruehe <joerg@mysql.com>

- Fix the move of "mysqlmanager" to section 8: Directory name was wrong.

* Thu Dec 14 2006 Joerg Bruehe <joerg@mysql.com>

- Include the new man pages for "my_print_defaults" and "mysql_tzinfo_to_sql"
  in the server RPM.
- The "mysqlmanager" man page got moved from section 1 to 8.

* Thu Nov 30 2006 Joerg Bruehe <joerg@mysql.com>

- Call "make install" using "benchdir_root=%%{_datadir}",
  because that is affecting the regression test suite as well.

* Thu Nov 16 2006 Joerg Bruehe <joerg@mysql.com>

- Explicitly note that the "MySQL-shared" RPMs (as built by MySQL AB)
  replace "mysql-shared" (as distributed by SuSE) to allow easy upgrading
  (bug#22081).

* Mon Nov 13 2006 Joerg Bruehe <joerg@mysql.com>

- Add "--with-partition" t 2006 Joerg Bruehe <joerg@mysql.com>

- Use the Perl script to run the tests, because it will automatically check
  whether the server is configured with SSL.

* Tue Jun 27 2006 Joerg Bruehe <joerg@mysql.com>

- move "mysqldumpslow" from the client RPM to the server RPM (bug#20216)

- Revert all previous attempts to call "mysql_upgrade" during RPM upgrade,
  there are some more aspects which need to be solved before this is possible.
  For now, just ensure the binary "mysql_upgrade" is delivered and installysql.com>

- To run "mysql_upgrade", we need a running server;
  start it in isolation and skip password checks.

* Sat May 20 2006 Kent Boortz <kent@mysql.com>

- Always compile for PIC, position independent code.

* Wed May 10 2006 Kent Boortz <kent@mysql.com>

- Use character set "all" when compiling with Cluster, to make Cluster
  nodes independent on the character set directory, and the problem
  that two RPM sub packages both wants to install this directory.

* Mon May 01 2006 Kent Boortz <kent@mysql.com>

- Use "./libtool --mode=execute" instead of searching for the
  executable in current directory and ".libs".

* Fri Apr 28 2006 Kent Boortz <kent@mysql.com>

- Install and run "mysql_upgrade"

* Wed Apr 12 2006 Jim Winstead <jimw@mysql.com>

- Remove sql-bench, and MySQL-bench RPM (will be built as an independent
  project from the mysql-bench repository)

* Tue Apr 11 2006 Jim Winstead <jimw@mysql.com>

- Remove old mysqltestmanager and related programs
* Sat Apr 01 2006 Kent Boortz <kent@mysql.com>

- Set $LDFLAGS from $MYSQL_BUILD_LDFLAGS

* Tue Mar 07 2006 Kent Boortz <kent@mysql.com>

- Changed product name from "Community Edition" to "Community Server"

* Mon Mar 06 2006 Kent Boortz <kent@mysql.com>

- Fast mutexes is now disabled by default, but should be
  used in Linux builds.

* Mon Feb 20 2006 Kent Boortz <kent@mysql.com>

- Reintroduced a max build
- Limited testing of 'debug' and 'max' servers
- Berkeley DB only in 'max'

* Mon Feb 13 2006 Joerg Bruehe <joerg@mysql.com>

- Use "-i" on "make test-force";
  this is essential for later evaluation of this log file.

* Thu Feb 09 2006 Kent Boortz <kent@mysql.com>

- Pass '-static' to libtool, link static with our own libraries, dynamic
  with system libraries.  Link with the bundled zlib.

* Wed Feb 08 2006 Kristian Nielsen <knielsen@mysql.com>

- Modified RPM spec to match new 5.1 debug+max combined community packaging.

* Sun Dec 18 2005 Kent Boortz <kent@mysql.com>

- Added "client/mysqlslap"

* Mon Dec 12 2005 Rodrigo Novo <rodrigo@mysql.com>

- Added zlib to the list of (static) libraries installed
- Added check against libtool wierdness (WRT: sql/mysqld || sql/.libs/mysqld)
- Compile MySQL with bundled zlib
- Fixed %%packager name to "MySQL Production Engineering Team"

* Mon Dec 05 2005 Joerg Bruehe <joerg@mysql.com>

- Avoid using the "bundled" zlib on "shared" builds:
  As it is not installed (on the build system), this gives dependency
  problems with "libtool" causing the build to fail.
  (Change was done on Nov 11, but left uncommented.)

* Tue Nov 22 2005 Joerg Bruehe <joerg@mysql.com>

- Extend the file existence check for "init.d/mysql" on un-install
  to also guard the call to "insserv"/"chkconfig".

* Thu Oct 27 2005 Lenz Grimmer <lenz@grimmer.com>

- added more man pages

* Wed Oct 19 2005 Kent Boortz <kent@mysql.com>

- Made yaSSL support an option (off by default)

* Wed Oct 19 2005 Kent Boortz <kent@mysql.com>

- Enabled yaSSL support

* Sat Oct 15 2005 Kent Boortz <kent@mysql.com>

- Give mode arguments the same way in all places
lenz@mysql.com>

- fixed the removing of the RPM_BUILD_ROOT in the %%clean section (the
  $RBR variable did not get expanded, thus leaving old build roots behind)

* Thu Aug 04 2005 Lenz Grimmer <lenz@mysql.com>

- Fixed the creation of the mysql user group account in the postinstall
  section (BUG 12348)
- Fixed enabling the Archive storage engine in the Max binary

* Tue Aug 02 2005 Lenz Grimmer <lenz@mysql.com>

- Fixed the Requires: tag for the server RPM (BUG 12233)

* Fri Jul 15 2005 Lenz Grimmer <lenz@mysql.com>

- create a "mysql" user group and assign the mysql user account to that group
  in the server postinstall section. (BUG 10984)

* Tue Jun 14 2005 Lenz Grimmer <lenz@mysql.com>

- Do not build statically on i386 by default, only when adding either "--with
  static" or "--define '_with_static 1'" to the RPM build options. Static
  linking really only makes sense when linking against the specially patched
  glibc 2.2.5.

* Mon Jun 06 2005 Lenz Grimmer <lenz@mysql.com>

- added mysql_client_test to the "bench" subpackage (BUG 10676)
- added the libndbclient static and shared libraries (BUG 10676)

* Wed Jun 01 2005 Lenz Grimmer <lenz@mysql.com>

- use "mysqldatadir" variable instead of hard-coding the path multiple times
- use the "mysqld_user" variable on all occasions a user name is referenced
- removed (incomplete) Brazilian translations
- removed redundant release tags from the subpackage descriptions

* Wed May 25 2005 Joerg Bruehe <joerg@mysql.com>

- Added a "make clean" between separate calls to "BuildMySQL".

* Thu May 12 2005 Guilhem Bichot <guilhem@mysql.com>

- Removed the mysql_tableinfo script made obsolete by the information schema

* Wed Apr 20 2005 Lenz Grimmer <lenz@mysql.com>

- Enabled the "blackhole" storage engine for the Max RPM

* Wed Apr 13 2005 Lenz Grimmer <lenz@mysql.com>

- removed the MySQL manual files (html/ps/texi) - they have been removed
  from the MySQL sources and are now available seperately.

* Mon Apr 4 2005 Petr Chardin <petr@mysql.com>

- old mysqlmanager, mysq* Mon Feb 7 2005 Tomas Ulin <tomas@mysql.com>

- enabled the "Ndbcluster" storage engine for the max binary
- added extra make install in ndb subdir after Max build to get ndb binaries
- added packages for ndbcluster storage engine

* Fri Jan 14 2005 Lenz Grimmer <lenz@mysql.com>

- replaced obsoleted "BuildPrereq" with "BuildRequires" instead

* Thu Jan 13 2005 Lenz Grimmer <lenz@mysql.com>

- enabled the "Federated" storage engine for the max binary

* Tue Jan 04 2005 Petr Chardin <petr@mysql.com>

- ISAM and merge storage engines were purged. As well as appropriate
  tools and manpages (isamchk and isamlog)

* Fri Dec 31 2004 Lenz Grimmer <lenz@mysql.com>

- enabled the "Archive" storage engine for the max binary
- enabled the "CSV" storage engine for the max binary
- enabled the "Example" storage engine for the max binary

* Thu Aug 26 2004 Lenz Grimmer <lenz@mysql.com>

- MySQL-Max now requires MySQL-server instead of MySQL (BUG 3860)

* Fri Aug 20 2004 Lenz Grimmer <lenz@mysql.com>

- do not link statically on IA64/AMD64 as these systems do not have
  a patched glibc installed

* Tue Aug 10 2004 Lenz Grimmer <lenz@mysql.com>

- Added libmygcc.a to the devel subpackage (required to link applications
  against the the embedded server libmysqld.a) (BUG 4921)

* Mon Aug 09 2004 Lenz Grimmer <lenz@mysql.com>

- Added EXCEPTIONS-CLIENT to the "devel" package

* Thu Jul 29 2004 Lenz Grimmer <lenz@mysql.com>

- disabled OpenSSL in the Max binaries again (the RPM packages were the
  only exception to this anyway) (BUG 1043)

* Wed Jun 30 2004 Lenz Grimmer <lenz@mysql.com>

- fixed server postinstall (mysql_install_db was called with the wrong
  parameter)

* Thu Jun 24 2004 Lenz Grimmer <lenz@mysql.com>

- added mysql_tzinfo_to_sql to the server subpackage
- run "make clean" instead of "make distclean"

* Mon Apr 05 2004 Lenz Grimmer <lenz@mysql.com>

- added ncurses-devel to the build prerequisites (BUG 3377)

* Thu Feb 12 2004 Lenz Grimmer <lenz@mysql.com>

- when using gcc, _always_ use CXX=gcc
- replaced Copyright with License field (Copyright is obsolete)

* Tue Feb 03 2004 Lenz Grimmer <lenz@mysql.com>

- added myisam_ftdump to the Server package

* Tue Jan 13 2004 Lenz Grimmer <lenz@mysql.com>

- link the mysql client against libreadline instead of libedit (BUG 2289)

* Mon Dec 22 2003 Lenz Grimmer <lenz@mysql.com>

- marked /etc/logrotate.d/mysql as a config file (BUG 2156)

* Sat Dec 13 2003 Lenz Grimmer <lenz@mysql.com>

- fixed file permissions (BUG 1672)

* Thu Dec 11 2003 Lenz Grimmer <lenz@mysql.com>

- made testing for gcc3 a bit more robust

* Fri Dec 05 2003 Lenz Grimmer <lenz@mysql.com>

- added missing file mysql_create_system_tables to the server subpackage

* Fri Nov 21 2003 Lenz Grimmer <lenz@mysql.com>

- removed dependency on MySQL-client from the MySQL-devel subpackage
  as it is not really required. (BUG 1610)

* Fri Aug 29 2003 Lenz Grimmer <lenz@mysql.com>

- Fixed BUG 1162 (removed macro names from the changelog)
- Really fixed BUG 998 (disable the checking for installed but
  unpackaged files)

* Tue Aug 05 2003 Lenz Grimmer <lenz@mysql.com>

- Fixed BUG 959 (libmysqld not being compiled properly)
- Fixed BUG 998 (RPM build errors): added missing files to the
  distribution (mysql_fix_extensions, mysql_tableinfo, mysqldumpslow,
  mysql_fix_privilege_tables.1), removed "-n" from install section.

* Wed Jul 09 2003 Lenz Grimmer <lenz@mysql.com>

- removed the GIF Icon (file was not included in the sources anyway)
- removed unused variable shared_lib_version
- do not run automake before building the standard binary
  (should not be necessary)
- add server suffix '-standard' to standard binary (to be in line
  with the binary tarball distributions)
- Use more RPM macros (_exec_prefix, _sbindir, _libdir, _sysconfdir,
  _datadir, _includedir) throughout the spec file.
- allow overriding CC and CXX (required when building with other compilers)

* Fri May 16 2003 Lenz Grimmer <lenz@mysql.com>

- re-enabled RAID again

* Wed Apr 30 2003 Lenz Grimmer <lenz@mysql.com>

- disabled MyISAM RAID (--with-raid)- it throws an assertion which
  needs to be investigated first.

* Mon Mar 10 2003 Lenz Grimmer <lenz@mysql.com>

- added missing file mysql_secure_installation to server subpackage
  (BUG 141)

* Tue Feb 11 2003 Lenz Grimmer <lenz@mysql.com>

- re-added missing pre- and post(un)install scripts to server subpackage
- added config file /etc/my.cnf to the file list (just for completeness)
- make sure to create the datadir with 755 permissions

* Mon Jan 27 2003 Lenz Grimmer <lenz@mysql.com>

- removed unusedql.com>

- Reworked the build steps a little bit: the Max binary is supposed
  to include OpenSSL, which cannot be linked statically, thus trying
  to statically link against a special glibc is futile anyway
- because of this, it is not required to make yet another build run
  just to compile the shared libs (saves a lot of time)
- updated package description of the Max subpackage
- clean up the BuildRoot directory afterwards

* Mon Jul 15 2002 Lenz Grimmer <lenz@mysql.com>

- Updated Packager information
- Fixed the build options: the regular package is supposed to
  include InnoDB and linked statically, while the Max package
  should include BDB and SSL support

* Fri May 03 2002 Lenz Grimmer <lenz@mysql.com>

- Use more RPM macros (e.g. infodir, mandir) to make the spec
  file more portable
- reorganized the installation of documentation files: let RPM
  take care of this
- reorganized the file list: actually install man pages along
  with the binaries of the respective subpackage
- do not include libmysqld.a in the devel subpackage as well, if we
  have a special "embedded" subpackage
- reworked the package descriptions

* Mon Oct  8 2001 Monty

- Added embedded server as a separate RPM

* Fri Apr 13 2001 Monty

- Added mysqld-max to the distribution

* Tue Jan 2  2001  Monty

- Added mysql-test to the bench package

* Fri Aug 18 2000 Tim Smith <tim@mysql.com>

- Added separate libmysql_r directory; now both a threaded
  and non-threaded library is shipped.

* Tue Sep 28 1999 David Axmark <davida@mysql.com>

- Added the support-files/my-example.cnf to the docs directory.

- Removed devel dependency on base since it is about client
  development.

* Wed Sep 8 1999 David Axmark <davida@mysql.com>

- Cleaned up some for 3.23.

* Thu Jul 1 1999 David Axmark <davida@mysql.com>

- Added support for shared libraries in a separate sub
  package. Original fix by David Fox (dsfox@cogsci.ucsd.edu)

- The --enable-assembler switch is now automatically disables on
  platforms there assembler code is unavailable. This should allow
  building this RPM on non i386 systems.

* Mon Feb 22 1999 David Axmark <david@detron.se>

- Removed unportable cc switches from the spec file. The defaults can
  now be overridden with environment variables. This feature is used
  to compile the official RPM with optimal (but compiler version
  specific) switches.

- Removed the repetitive description parts for the sub rpms. Maybe add
  again if RPM gets a multiline macro capability.

- Added support for a pt_BR translation. Translation contributed by
  Jorge Godoy <jorge@bestway.com.br>.

* Wed Nov 4 1998 David Axmark <david@detron.se>

- A lot of changes in all the rpm and install scripts. This may even
  be a working RPM :-)

* Sun Aug 16 1998 David Axmark <david@detron.se>

- A developers changelog for MySQL is available in the source RPM. And
  there is a history of major user visible changed in the Reference
  Manual.  Only RPM specific changes will be documented here.<|MERGE_RESOLUTION|>--- conflicted
+++ resolved
@@ -73,7 +73,7 @@
 %global license_type          GPLv2
 %endif
 
-%global min                   5.7.9
+%global min                   5.8.0
 
 Name:           mysql-%{product_suffix}
 Summary:        A very fast and reliable SQL database server
@@ -233,10 +233,6 @@
 %endif
 Provides:       mysql-common = %{version}-%{release}
 Provides:       mysql-common%{?_isa} = %{version}-%{release}
-<<<<<<< HEAD
-=======
-%{?el5:Requires: mysql%{?_isa} >= %{min}}
->>>>>>> 6c463222
 
 %description    common
 This packages contains common files needed by MySQL client library,
@@ -402,31 +398,6 @@
 This package contains files needed for developing applications using
 the embedded version of the MySQL server.
 
-<<<<<<< HEAD
-=======
-%if 0%{?rhel} == 5
-%package -n     mysql
-Summary:        Convenience package for easy upgrades of MySQL package set
-Group:          Applications/Databases
-%if 0%{?commercial}
-Requires:       mysql-commercial-client%{?_isa} >= %{min}
-Requires:       mysql-commercial-libs%{?_isa} >= %{min}
-Requires:       mysql-commercial-libs-compat%{?_isa} >= %{min}
-%else
-Requires:       mysql-community-client%{?_isa} >= %{min}
-Requires:       mysql-community-libs%{?_isa} >= %{min}
-Requires:       mysql-community-libs-compat%{?_isa} >= %{min}
-%endif
-
-%description -n mysql
-This package has as sole purpose to require other MySQL packages such
-that upgrades will be more convenient.
-
-Technical background: this is done to reflect the fact that mysql
-package has been split into several subpackages.
-%endif
-
->>>>>>> 6c463222
 %prep
 %if 0%{?compatlib}
 %setup -q -T -a 0 -a 7 -a 10 -c -n %{src_dir}

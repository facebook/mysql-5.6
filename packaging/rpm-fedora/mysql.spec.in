# Copyright (c) 2000, 2014, Oracle and/or its affiliates. All rights reserved.
#
# This program is free software; you can redistribute it and/or modify
# it under the terms of the GNU General Public License as published by
# the Free Software Foundation; version 2 of the License.
#
# This program is distributed in the hope that it will be useful,
# but WITHOUT ANY WARRANTY; without even the implied warranty of
# MERCHANTABILITY or FITNESS FOR A PARTICULAR PURPOSE.  See the
# GNU General Public License for more details.
#
# You should have received a copy of the GNU General Public License
# along with this program; see the file COPYING. If not, write to the
# Free Software Foundation, Inc., 51 Franklin St, Fifth Floor, Boston
# MA  02110-1301  USA.


# NOTE: "vendor" is used in upgrade/downgrade check, so you can't
# change these, has to be exactly as is.


%global milestone   m15

%global mysql_vendor Oracle and/or its affiliates
%global mysqldatadir /var/lib/mysql
%global obs_ver      %{version}

# By default, a build will include the bundeled "yaSSL" library for SSL.
%{?with_ssl: %global ssl_option -DWITH_SSL=%{with_ssl}}

# Regression tests may take a long time, override the default to skip them
%{!?runselftest:%global runselftest 1}

%{!?without_systemd:             %global systemd 1}
%{!?with_debuginfo:              %global nodebuginfo 1}
%{!?product_suffix:              %global product_suffix community}
%{!?feature_set:                 %global feature_set community}
%{!?compilation_comment_release: %global compilation_comment_release MySQL Community Server - (GPL)}
%{!?compilation_comment_debug:   %global compilation_comment_debug MySQL Community Server - Debug (GPL)}
%{!?src_base:                    %global src_base mysql}

%global src_dir               %{src_base}-%{version}%{?milestone:-%{milestone}}

# No debuginfo for now, ships /usr/sbin/mysqld-debug and libmysqlcliet-debug.a
%if 0%{?nodebuginfo}
%global _enable_debug_package 0
%global debug_package         %{nil}
%global __os_install_post     /usr/lib/rpm/brp-compress %{nil}
%endif

# multiarch
%global multiarchs            ppc %{power64} %{ix86} x86_64 %{sparc}

%if 0%{?commercial}
%global license_files_server  %{src_dir}/LICENSE.mysql
%global license_type          Commercial
%else
%global license_files_server  %{src_dir}/COPYING %{src_dir}/README
%global license_type          GPLv2
%endif

Name:           mysql-%{product_suffix}
Summary:        A very fast and reliable SQL database server
Group:          Applications/Databases
Version:        @MYSQL_NO_DASH_VERSION@
Release:        0.2%{?milestone:.%{milestone}}%{?dist}
License:        Copyright (c) 2000, @MYSQL_COPYRIGHT_YEAR@, %{mysql_vendor}. All rights reserved. Under %{?license_type} license as shown in the Description field.
Source0:        https://cdn.mysql.com/Downloads/MySQL-@MYSQL_BASE_VERSION@/%{src_dir}.tar.gz
URL:            http://www.mysql.com/
Packager:       MySQL Release Engineering <mysql-build@oss.oracle.com>
Vendor:         %{mysql_vendor}
Source1:        mysql-systemd-start
Source2:        mysqld.service
Source3:        mysql.conf
Source4:        my_config.h
Source6:        mysql_config.sh
Patch0:         mysql-5.7-libmysqlclient-symbols.patch
Patch1:         mysql-5.6.16-mysql-install.patch
BuildRequires:  cmake
BuildRequires:  perl
BuildRequires:  time
BuildRequires:  libaio-devel
BuildRequires:  ncurses-devel
BuildRequires:  openssl-devel
BuildRequires:  zlib-devel
%if 0%{?systemd}
BuildRequires:  systemd
%endif
BuildRoot:      %(mktemp -ud %{_tmppath}/%{name}-%{version}-%{release}-XXXXXX)

# For rpm => 4.9 only: https://fedoraproject.org/wiki/Packaging:AutoProvidesAndRequiresFiltering
%global __requires_exclude ^perl\\((hostnames|lib::mtr|lib::v1|mtr_|My::)
%global __provides_exclude_from ^(/usr/share/(mysql|mysql-test)/.*|%{_libdir}/mysql/plugin/.*\\.so)$

%description
The MySQL(TM) software delivers a very fast, multi-threaded, multi-user,
and robust SQL (Structured Query Language) database server. MySQL Server
is intended for mission-critical, heavy-load production systems as well
as for embedding into mass-deployed software. MySQL is a trademark of
%{mysql_vendor}

The MySQL software has Dual Licensing, which means you can use the MySQL
software free of charge under the GNU General Public License
(http://www.gnu.org/licenses/). You can also purchase commercial MySQL
licenses from %{mysql_vendor} if you do not wish to be bound by the terms of
the GPL. See the chapter "Licensing and Support" in the manual for
further info.

The MySQL web site (http://www.mysql.com/) provides the latest
news and information about the MySQL software. Also please see the
documentation and the manual for more information.

%package        server
Summary:        A very fast and reliable SQL database server
Group:          Applications/Databases
Requires:       coreutils
Requires:       grep
Requires:       procps
Requires:       shadow-utils
Requires:       net-tools
%if 0%{?commercial}
Obsoletes:      mysql-community-server < %{version}-%{release}
Requires:       mysql-enterprise-client%{?_isa} = %{version}-%{release}
Requires:       mysql-enterprise-common%{?_isa} = %{version}-%{release}
%else
Requires:       mysql-community-client%{?_isa} = %{version}-%{release}
Requires:       mysql-community-common%{?_isa} = %{version}-%{release}
%endif
Obsoletes:      mariadb-server
Obsoletes:      mariadb-galera-server
Obsoletes:      community-mysql-server < %{obs_ver}
Obsoletes:      mysql-server < %{obs_ver}
Provides:       mysql-server = %{version}-%{release}
Provides:       mysql-server%{?_isa} = %{version}-%{release}
%if 0%{?systemd}
Requires(post):   systemd
Requires(preun):  systemd
Requires(postun): systemd
%else
Requires(post):   /sbin/chkconfig
Requires(preun):  /sbin/chkconfig
Requires(preun):  /sbin/service
%endif

%description    server
The MySQL(TM) software delivers a very fast, multi-threaded, multi-user,
and robust SQL (Structured Query Language) database server. MySQL Server
is intended for mission-critical, heavy-load production systems as well
as for embedding into mass-deployed software. MySQL is a trademark of
%{mysql_vendor}

The MySQL software has Dual Licensing, which means you can use the MySQL
software free of charge under the GNU General Public License
(http://www.gnu.org/licenses/). You can also purchase commercial MySQL
licenses from %{mysql_vendor} if you do not wish to be bound by the terms of
the GPL. See the chapter "Licensing and Support" in the manual for
further info.

The MySQL web site (http://www.mysql.com/) provides the latest news and
information about the MySQL software.  Also please see the documentation
and the manual for more information.

This package includes the MySQL server binary as well as related utilities
to run and administer a MySQL server.

%package        client
Summary:        MySQL database client applications and tools
Group:          Applications/Databases
%if 0%{?commercial}
Obsoletes:      mysql-community-client < %{version}-%{release}
Requires:       mysql-enterprise-libs%{?_isa} = %{version}-%{release}
%else
Requires:       mysql-community-libs%{?_isa} = %{version}-%{release}
%endif
Obsoletes:      mariadb
Obsoletes:      community-mysql < %{obs_ver}
Obsoletes:      mysql < %{obs_ver}
Provides:       mysql = %{version}-%{release}
Provides:       mysql%{?_isa} = %{version}-%{release}

%description    client
This package contains the standard MySQL clients and administration
tools.


%package        common
Summary:        MySQL database common files for server and client libs
Group:          Applications/Databases
%if 0%{?commercial}
Obsoletes:      mysql-community-common < %{version}-%{release}
%endif
Obsoletes:      community-mysql-common < %{obs_ver}
Obsoletes:      mysql-common < %{obs_ver}
Provides:       mysql-common = %{version}-%{release}
Provides:       mysql-common%{?_isa} = %{version}-%{release}

%description    common
This packages contains common files needed by MySQL client library,
MySQL database server, and MySQL embedded server.


%package        test
Summary:        Test suite for the MySQL database server
Group:          Applications/Databases
%if 0%{?commercial}
Requires:       mysql-enterprise-server%{?_isa} = %{version}-%{release}
Obsoletes:      mysql-community-test < %{version}-%{release}
%else
Requires:       mysql-community-server%{?_isa} = %{version}-%{release}
%endif
Obsoletes:      mariadb-test
Obsoletes:      community-mysql-test < %{obs_ver}
Obsoletes:      mysql-test < %{obs_ver}
Provides:       mysql-test = %{version}-%{release}
Provides:       mysql-test%{?_isa} = %{version}-%{release}

%description    test
This package contains the MySQL regression test suite for MySQL
database server.


%package        bench
Summary:        MySQL benchmark suite
Group:          Applications/Databases
%if 0%{?commercial}
Obsoletes:      mysql-community-bench < %{version}-%{release}
Requires:       mysql-enterprise-server%{?_isa} = %{version}-%{release}
%else
Requires:       mysql-community-server%{?_isa} = %{version}-%{release}
%endif
Obsoletes:      mariadb-bench
Obsoletes:      community-mysql-bench < %{obs_ver}
Obsoletes:      mysql-bench < %{obs_ver}
Provides:       mysql-bench = %{version}-%{release}
Provides:       mysql-bench%{?_isa} = %{version}-%{release}

%description    bench
This package contains the MySQL Benchmark Suite for MySQL database
server.

%package        devel
Summary:        Development header files and libraries for MySQL database client applications
Group:          Applications/Databases
%if 0%{?commercial}
Obsoletes:      mysql-community-devel < %{version}-%{release}
Requires:       mysql-enterprise-libs%{?_isa} = %{version}-%{release}
%else
Requires:       mysql-community-libs%{?_isa} = %{version}-%{release}
%endif
Obsoletes:      mariadb-devel
Obsoletes:      community-mysql-devel < %{obs_ver}
Obsoletes:      mysql-devel < %{obs_ver}
Provides:       mysql-devel = %{version}-%{release}
Provides:       mysql-devel%{?_isa} = %{version}-%{release}

%description    devel
This package contains the development header files and libraries necessary
to develop MySQL client applications.

%package        libs
Summary:        Shared libraries for MySQL database client applications
Group:          Applications/Databases
%if 0%{?commercial}
Obsoletes:      mysql-community-libs < %{version}-%{release}
Requires:       mysql-enterprise-common%{?_isa} = %{version}-%{release}
%else
Requires:       mysql-community-common%{?_isa} = %{version}-%{release}
%endif
Obsoletes:      mariadb-libs
Obsoletes:      community-mysql-libs < %{obs_ver}
Obsoletes:      mysql-libs < %{obs_ver}
Provides:       mysql-libs = %{version}-%{release}
Provides:       mysql-libs%{?_isa} = %{version}-%{release}

%description    libs
This package contains the shared libraries for MySQL client
applications.

%package        embedded
Summary:        MySQL embedded library
Group:          Applications/Databases
%if 0%{?commercial}
Obsoletes:      mysql-community-embedded < %{version}-%{release}
Requires:       mysql-enterprise-common%{?_isa} = %{version}-%{release}
%else
Requires:       mysql-community-common%{?_isa} = %{version}-%{release}
%endif
Obsoletes:      mariadb-embedded
Obsoletes:      community-mysql-embedded < %{obs_ver}
Obsoletes:      mysql-embedded < %{obs_ver}
Provides:       mysql-embedded = %{version}-%{release}
Provides:       mysql-emdedded%{?_isa} = %{version}-%{release}

%description    embedded
This package contains the MySQL server as an embedded library.

The embedded MySQL server library makes it possible to run a full-featured
MySQL server inside the client application. The main benefits are increased
speed and more simple management for embedded applications.

The API is identical for the embedded MySQL version and the
client/server version.

For a description of MySQL see the base MySQL RPM or http://www.mysql.com/

%package        embedded-devel
Summary:        Development header files and libraries for MySQL as an embeddable library
Group:          Applications/Databases
%if 0%{?commercial}
Obsoletes:      mysql-community-embedded-devel < %{version}-%{release}
Requires:       mysql-enterprise-devel%{?_isa} = %{version}-%{release}
Requires:       mysql-enterprise-embedded%{?_isa} = %{version}-%{release}
%else
Requires:       mysql-community-devel%{?_isa} = %{version}-%{release}
Requires:       mysql-community-embedded%{?_isa} = %{version}-%{release}
%endif
Obsoletes:      mariadb-embedded-devel
Obsoletes:      community-mysql-embedded-devel < %{obs_ver}
Obsoletes:      mysql-embedded-devel < %{obs_ver}
Provides:       mysql-embedded-devel = %{version}-%{release}
Provides:       mysql-embedded-devel%{?_isa} = %{version}-%{release}

%description    embedded-devel
This package contains files needed for developing applicatison using
the embedded version of the MySQL server.

%prep
%setup -q -T -a 0 -c -n %{src_dir}
pushd %{src_dir}
%patch0 -p1
#patch1 -p1

%build
# Fail quickly and obviously if user tries to build as root
%if 0%{?runselftest}
if [ "x$(id -u)" = "x0" ] ; then
   echo "The MySQL regression tests may fail if run as root."
   echo "If you really need to build the RPM as root, use"
   echo "--define='runselftest 0' to skip the regression tests."
   exit 1
fi
%endif

export CFLAGS="%{optflags}"
export CXXFLAGS="%{optflags}"
export LDFLAGS="%{__global_ldflags}"

# Build debug versions of mysqld and libmysqld.a
mkdir debug
(
  cd debug
  # Attempt to remove any optimisation flags from the debug build
  optflags=$(echo "%{optflags}" | sed -e 's/-O2 / /' -e 's/-Wp,-D_FORTIFY_SOURCE=2/ /')
  cmake ../%{src_dir} \
           -DBUILD_CONFIG=mysql_release \
           -DINSTALL_LAYOUT=RPM \
           -DCMAKE_BUILD_TYPE=Debug \
           -DCMAKE_C_FLAGS="$optflags" \
           -DCMAKE_CXX_FLAGS="$optflags" \
           -DWITH_INNODB_MEMCACHED=1 \
           -DINSTALL_LIBDIR="%{_lib}/mysql" \
           -DINSTALL_PLUGINDIR="%{_lib}/mysql/plugin" \
           -DINSTALL_SQLBENCHDIR=share \
           -DMYSQL_UNIX_ADDR="%{mysqldatadir}/mysql.sock" \
           -DFEATURE_SET="%{feature_set}" \
           -DWITH_EMBEDDED_SERVER=1 \
           -DWITH_EMBEDDED_SHARED_LIBRARY=1 \
           %{?ssl_option} \
           -DCOMPILATION_COMMENT="%{compilation_comment_debug}" \
           -DMYSQL_SERVER_SUFFIX="%{?server_suffix}"
  echo BEGIN_DEBUG_CONFIG ; egrep '^#define' include/config.h ; echo END_DEBUG_CONFIG
  make %{?_smp_mflags} VERBOSE=1
)

# Build full release
mkdir release
(
  cd release
  cmake ../%{src_dir} \
           -DBUILD_CONFIG=mysql_release \
           -DINSTALL_LAYOUT=RPM \
           -DCMAKE_BUILD_TYPE=RelWithDebInfo \
           -DCMAKE_C_FLAGS="%{optflags}" \
           -DCMAKE_CXX_FLAGS="%{optflags}" \
           -DWITH_INNODB_MEMCACHED=1 \
           -DINSTALL_LIBDIR="%{_lib}/mysql" \
           -DINSTALL_PLUGINDIR="%{_lib}/mysql/plugin" \
           -DINSTALL_SQLBENCHDIR=share \
           -DMYSQL_UNIX_ADDR="%{mysqldatadir}/mysql.sock" \
           -DFEATURE_SET="%{feature_set}" \
           -DWITH_EMBEDDED_SERVER=1 \
           -DWITH_EMBEDDED_SHARED_LIBRARY=1 \
           %{?ssl_option} \
           -DCOMPILATION_COMMENT="%{compilation_comment_release}" \
           -DMYSQL_SERVER_SUFFIX="%{?server_suffix}"
  echo BEGIN_NORMAL_CONFIG ; egrep '^#define' include/config.h ; echo END_NORMAL_CONFIG
  make %{?_smp_mflags} VERBOSE=1
)

%install
MBD=$RPM_BUILD_DIR/%{src_dir}

# Ensure that needed directories exists
install -d -m 0755 %{buildroot}/var/lib/mysql
install -d -m 0755 %{buildroot}/var/run/mysqld

# Install all binaries
pushd $MBD/release
make DESTDIR=%{buildroot} install
popd

# Install logrotate and autostart
install -D -m 0644 $MBD/release/support-files/mysql-log-rotate %{buildroot}%{_sysconfdir}/logrotate.d/mysql
install -D -m 0644 $MBD/release/packaging/rpm-fedora/my.cnf %{buildroot}%{_sysconfdir}/my.cnf
install -D -m 0755 %{SOURCE1} %{buildroot}%{_bindir}/mysql-systemd-start
install -D -m 0644 %{SOURCE2} %{buildroot}%{_unitdir}/mysqld.service
install -D -m 0644 %{SOURCE3} %{buildroot}%{_prefix}/lib/tmpfiles.d/mysql.conf

# Add libdir to linker
install -d -m 0755 %{buildroot}%{_sysconfdir}/ld.so.conf.d
echo "%{_libdir}/mysql" > %{buildroot}%{_sysconfdir}/ld.so.conf.d/mysql-%{_arch}.conf

# multiarch support
%ifarch %{multiarchs}
mv %{buildroot}/%{_includedir}/mysql/my_config.h \
   %{buildroot}/%{_includedir}/mysql/my_config_%{_arch}.h
install -p -m 0644 %{SOURCE4} %{buildroot}/%{_includedir}/mysql/my_config.h
mv %{buildroot}%{_bindir}/mysql_config %{buildroot}%{_bindir}/mysql_config-%{__isa_bits}
install -p -m 0755 %{SOURCE6} %{buildroot}%{_bindir}/mysql_config
%endif


# Remove files pages we explicitly do not want to package
rm -rf %{buildroot}%{_datadir}/mysql/solaris
rm -rf %{buildroot}%{_infodir}/mysql.info*
rm -rf %{buildroot}%{_datadir}/mysql/mysql.server
rm -rf %{buildroot}%{_datadir}/mysql/mysqld_multi.server
rm -rf %{buildroot}%{_sysconfdir}/init.d/mysql
rm -rf %{buildroot}%{_bindir}/mysql_embedded

%check
%if 0%{?runselftest}
pushd release
make test VERBOSE=1
export MTR_BUILD_THREAD=auto
pushd mysql-test
./mtr \
    --mem --parallel=auto --force --retry=0 \
    --mysqld=--binlog-format=mixed \
    --suite-timeout=720 --testcase-timeout=30 \
    --clean-vardir
rm -r $(readlink var) var
%endif

%pre server
/usr/sbin/groupadd -g 27 -o -r mysql >/dev/null 2>&1 || :
/usr/sbin/useradd -M -N -g mysql -o -r -d /var/lib/mysql -s /bin/bash \
    -c "MySQL Server" -u 27 mysql >/dev/null 2>&1 || :

%post server
datadir=$(/usr/bin/my_print_defaults server mysqld | grep '^--datadir=' | sed -n 's/--datadir=//p')
/bin/chmod 0755 "$datadir"
/bin/touch /var/log/mysqld.log
%if 0%{?systemd}
%systemd_post mysqld.service
/sbin/service mysqld enable >/dev/null 2>&1 || :
%else
/sbin/chkconfig --add mysqld
/usr/bin/mysql_install_db --datadir="$datadir" --user=mysql >/dev/null 2>&1 || :
%endif

%preun server
%if 0%{?systemd}
%systemd_preun mysqld.service
%else
if [ "$1" = 0 ]; then
    /sbin/service mysqld stop >/dev/null 2>&1 || :
    /sbin/chkconfig --del mysqld
fi
%endif

%postun server
%if 0%{?systemd}
%systemd_postun_with_restart mysqld.service
%else
if [ $1 -ge 1 ]; then
    /sbin/service mysqld condrestart >/dev/null 2>&1 || :
fi
%endif

%post libs -p /sbin/ldconfig

%postun libs -p /sbin/ldconfig

%post embedded -p /sbin/ldconfig

%postun embedded -p /sbin/ldconfig

%files server
%defattr(-, root, root, -)
%doc %{?license_files_server} %{src_dir}/Docs/ChangeLog
%doc %{src_dir}/Docs/INFO_SRC*
%doc release/Docs/INFO_BIN*
%doc release/support-files/my-default.cnf
%attr(644, root, root) %{_mandir}/man1/innochecksum.1*
%attr(644, root, root) %{_mandir}/man1/my_print_defaults.1*
%attr(644, root, root) %{_mandir}/man1/myisam_ftdump.1*
%attr(644, root, root) %{_mandir}/man1/myisamchk.1*
%attr(644, root, root) %{_mandir}/man1/myisamlog.1*
%attr(644, root, root) %{_mandir}/man1/myisampack.1*
%attr(644, root, root) %{_mandir}/man8/mysqld.8*
%attr(644, root, root) %{_mandir}/man1/mysqld_multi.1*
%attr(644, root, root) %{_mandir}/man1/mysqld_safe.1*
%attr(644, root, root) %{_mandir}/man1/mysqldumpslow.1*
%attr(644, root, root) %{_mandir}/man1/mysql_install_db.1*
%attr(644, root, root) %{_mandir}/man1/mysql_plugin.1*
%attr(644, root, root) %{_mandir}/man1/mysql_secure_installation.1*
%attr(644, root, root) %{_mandir}/man1/mysql_upgrade.1*
%attr(644, root, root) %{_mandir}/man1/mysqlman.1*
%attr(644, root, root) %{_mandir}/man1/mysql.server.1*
%attr(644, root, root) %{_mandir}/man1/mysql_tzinfo_to_sql.1*
%attr(644, root, root) %{_mandir}/man1/perror.1*
%attr(644, root, root) %{_mandir}/man1/replace.1*
%attr(644, root, root) %{_mandir}/man1/resolve_stack_dump.1*
%attr(644, root, root) %{_mandir}/man1/resolveip.1*

%config(noreplace) %{_sysconfdir}/my.cnf

%attr(755, root, root) %{_bindir}/innochecksum
%attr(755, root, root) %{_bindir}/my_print_defaults
%attr(755, root, root) %{_bindir}/myisam_ftdump
%attr(755, root, root) %{_bindir}/myisamchk
%attr(755, root, root) %{_bindir}/myisamlog
%attr(755, root, root) %{_bindir}/myisampack
%attr(755, root, root) %{_bindir}/mysql_install_db
%attr(755, root, root) %{_bindir}/mysql_plugin
%attr(755, root, root) %{_bindir}/mysql_secure_installation
%attr(755, root, root) %{_bindir}/mysql_tzinfo_to_sql
%attr(755, root, root) %{_bindir}/mysql_upgrade
%attr(755, root, root) %{_bindir}/mysqld_multi
%attr(755, root, root) %{_bindir}/mysqld_safe
%attr(755, root, root) %{_bindir}/mysqldumpslow
%attr(755, root, root) %{_bindir}/perror
%attr(755, root, root) %{_bindir}/replace
%attr(755, root, root) %{_bindir}/resolve_stack_dump
%attr(755, root, root) %{_bindir}/resolveip
%attr(755, root, root) %{_bindir}/mysql-systemd-start

%attr(755, root, root) %{_sbindir}/mysqld
%attr(755, root, root) %{_sbindir}/mysqld-debug

%dir %{_libdir}/mysql/plugin
%attr(755, root, root) %{_libdir}/mysql/plugin/adt_null.so
%attr(755, root, root) %{_libdir}/mysql/plugin/auth_socket.so
%attr(755, root, root) %{_libdir}/mysql/plugin/ha_example.so
%attr(755, root, root) %{_libdir}/mysql/plugin/innodb_engine.so
%attr(755, root, root) %{_libdir}/mysql/plugin/libmemcached.so
%attr(755, root, root) %{_libdir}/mysql/plugin/mypluglib.so
%attr(755, root, root) %{_libdir}/mysql/plugin/semisync_master.so
%attr(755, root, root) %{_libdir}/mysql/plugin/semisync_slave.so
%attr(755, root, root) %{_libdir}/mysql/plugin/validate_password.so
%dir %{_libdir}/mysql/plugin/debug
%attr(755, root, root) %{_libdir}/mysql/plugin/debug/adt_null.so
%attr(755, root, root) %{_libdir}/mysql/plugin/debug/auth_socket.so
%attr(755, root, root) %{_libdir}/mysql/plugin/debug/ha_example.so
%attr(755, root, root) %{_libdir}/mysql/plugin/debug/innodb_engine.so
%attr(755, root, root) %{_libdir}/mysql/plugin/debug/libmemcached.so
%attr(755, root, root) %{_libdir}/mysql/plugin/debug/mypluglib.so
%attr(755, root, root) %{_libdir}/mysql/plugin/debug/semisync_master.so
%attr(755, root, root) %{_libdir}/mysql/plugin/debug/semisync_slave.so
%attr(755, root, root) %{_libdir}/mysql/plugin/debug/validate_password.so

%attr(644, root, root) %{_datadir}/mysql/fill_help_tables.sql
%attr(644, root, root) %{_datadir}/mysql/mysql_system_tables.sql
%attr(644, root, root) %{_datadir}/mysql/mysql_system_tables_data.sql
%attr(644, root, root) %{_datadir}/mysql/mysql_test_data_timezone.sql
%attr(644, root, root) %{_datadir}/mysql/my-*.cnf
%attr(644, root, root) %{_datadir}/mysql/mysql-log-rotate
%attr(644, root, root) %{_datadir}/mysql/mysql_security_commands.sql
%attr(644, root, root) %{_datadir}/mysql/dictionary.txt
%attr(644, root, root) %{_datadir}/mysql/innodb_memcached_config.sql
%attr(644, root, root) %{_datadir}/mysql/magic
%attr(644, root, root) %{_prefix}/lib/tmpfiles.d/mysql.conf
%if 0%{?systemd}
%attr(644, root, root) %{_unitdir}/mysqld.service
%else
%attr(755, root, root) %{_sysconfdir}/init.d/mysqld
%endif
%attr(644, root, root) %config(noreplace,missingok) %{_sysconfdir}/logrotate.d/mysql
%dir %attr(755, mysql, mysql) /var/lib/mysql
%dir %attr(755, mysql, mysql) /var/run/mysqld

%files common
%defattr(-, root, root, -)
%{_datadir}/mysql/charsets/
%{_datadir}/mysql/errmsg-utf8.txt
%{_datadir}/mysql/bulgarian/
%{_datadir}/mysql/czech/
%{_datadir}/mysql/danish/
%{_datadir}/mysql/dutch/
%{_datadir}/mysql/english/
%{_datadir}/mysql/estonian/
%{_datadir}/mysql/french/
%{_datadir}/mysql/german/
%{_datadir}/mysql/greek/
%{_datadir}/mysql/hungarian/
%{_datadir}/mysql/italian/
%{_datadir}/mysql/japanese/
%{_datadir}/mysql/korean/
%{_datadir}/mysql/norwegian-ny/
%{_datadir}/mysql/norwegian/
%{_datadir}/mysql/polish/
%{_datadir}/mysql/portuguese/
%{_datadir}/mysql/romanian/
%{_datadir}/mysql/russian/
%{_datadir}/mysql/serbian/
%{_datadir}/mysql/slovak/
%{_datadir}/mysql/spanish/
%{_datadir}/mysql/swedish/
%{_datadir}/mysql/ukrainian/

%files client
%defattr(-, root, root, -)
%attr(755, root, root) %{_bindir}/mysql
%attr(755, root, root) %{_bindir}/mysql_config
%attr(755, root, root) %{_bindir}/mysql_config-%{__isa_bits}
%attr(755, root, root) %{_bindir}/mysqladmin
%attr(755, root, root) %{_bindir}/mysqlbinlog
%attr(755, root, root) %{_bindir}/mysqlcheck
%attr(755, root, root) %{_bindir}/mysqldump
%attr(755, root, root) %{_bindir}/mysqlimport
%attr(755, root, root) %{_bindir}/mysqlshow
%attr(755, root, root) %{_bindir}/mysqlslap
%attr(755, root, root) %{_bindir}/mysql_config_editor

%attr(644, root, root) %{_mandir}/man1/mysql.1*
%attr(644, root, root) %{_mandir}/man1/mysqladmin.1*
%attr(644, root, root) %{_mandir}/man1/mysqlbinlog.1*
%attr(644, root, root) %{_mandir}/man1/mysqlcheck.1*
%attr(644, root, root) %{_mandir}/man1/mysqldump.1*
%attr(644, root, root) %{_mandir}/man1/mysqlimport.1*
%attr(644, root, root) %{_mandir}/man1/mysqlshow.1*
%attr(644, root, root) %{_mandir}/man1/mysqlslap.1*
%attr(644, root, root) %{_mandir}/man1/mysql_config_editor.1*

%files devel
%defattr(-, root, root, -)
%attr(755, root, root) %{_bindir}/mysql_config
%attr(755, root, root) %{_bindir}/mysql_config-%{__isa_bits}
%attr(644, root, root) %{_mandir}/man1/comp_err.1*
%attr(644, root, root) %{_mandir}/man1/mysql_config.1*
%{_includedir}/mysql
%{_datadir}/aclocal/mysql.m4
%{_libdir}/mysql/libmysqlclient.a
%{_libdir}/mysql/libmysqlclient_r.a
%{_libdir}/mysql/libmysqlservices.a
%{_libdir}/mysql/libmysqlclient_r.so
%{_libdir}/mysql/libmysqlclient.so

%files libs
%defattr(-, root, root, -)
%dir %attr(755, root, root) %{_libdir}/mysql
%attr(644, root, root) %{_sysconfdir}/ld.so.conf.d/mysql-%{_arch}.conf
%{_libdir}/mysql/libmysqlclient.so.*
%{_libdir}/mysql/libmysqlclient_r.so.*

%files test
%defattr(-, root, root, -)
%attr(-, root, root) %{_datadir}/mysql-test
%attr(755, root, root) %{_bindir}/mysql_client_test
%attr(755, root, root) %{_bindir}/mysql_client_test_embedded
%attr(755, root, root) %{_bindir}/mysqltest
%attr(755, root, root) %{_bindir}/mysqltest_embedded

%attr(755, root, root) %{_libdir}/mysql/plugin/auth.so
%attr(755, root, root) %{_libdir}/mysql/plugin/auth_test_plugin.so
%attr(644, root, root) %{_libdir}/mysql/plugin/daemon_example.ini
%attr(755, root, root) %{_libdir}/mysql/plugin/libdaemon_example.so
%attr(755, root, root) %{_libdir}/mysql/plugin/qa_auth_client.so
%attr(755, root, root) %{_libdir}/mysql/plugin/qa_auth_interface.so
%attr(755, root, root) %{_libdir}/mysql/plugin/qa_auth_server.so
%attr(755, root, root) %{_libdir}/mysql/plugin/debug/auth.so
%attr(755, root, root) %{_libdir}/mysql/plugin/debug/auth_test_plugin.so
%attr(755, root, root) %{_libdir}/mysql/plugin/debug/libdaemon_example.so
%attr(755, root, root) %{_libdir}/mysql/plugin/debug/qa_auth_client.so
%attr(755, root, root) %{_libdir}/mysql/plugin/debug/qa_auth_interface.so
%attr(755, root, root) %{_libdir}/mysql/plugin/debug/qa_auth_server.so

%attr(644, root, root) %{_mandir}/man1/mysql_client_test.1*
%attr(644, root, root) %{_mandir}/man1/mysql-stress-test.pl.1*
%attr(644, root, root) %{_mandir}/man1/mysql-test-run.pl.1*
%attr(644, root, root) %{_mandir}/man1/mysql_client_test_embedded.1*
%attr(644, root, root) %{_mandir}/man1/mysqltest.1*
%attr(644, root, root) %{_mandir}/man1/mysqltest_embedded.1*

%files bench
%defattr(-, root, root, -)
%{_datadir}/sql-bench

%files embedded
%defattr(-, root, root, -)
%attr(644, root, root) %{_sysconfdir}/ld.so.conf.d/mysql-%{_arch}.conf
%attr(755, root, root) %{_libdir}/mysql/libmysqld.so.*

%files embedded-devel
%defattr(-, root, root, -)
%attr(644, root, root) %{_libdir}/mysql/libmysqld.a
%attr(644, root, root) %{_libdir}/mysql/libmysqld-debug.a
%attr(755, root, root) %{_libdir}/mysql/libmysqld.so

%changelog
<<<<<<< HEAD
* Thu Mar 06 2014 Balasubramanian Kandasamy <balasubramanian.kandasamy@oracle.com> - 5.7.4-0.2.m14
- Add ha_example.so plugin which is now included

* Fri Feb 07 2014 Balasubramanian Kandasamy <balasubramanian.kandasamy@oracle.com> - 5.7.4-0.1.m14
- 5.7.4
=======
* Wed Jun 25 2014 Balasubramanian Kandasamy <balasubramanian.kandasamy@oracle.com> - 5.6.20-1
- Add bench package

* Fri Feb 07 2014 Balasubramanian Kandasamy <balasubramanian.kandasamy@oracle.com> - 5.6.17-1
- 5.6.17
>>>>>>> ea738d99
- Enable shared libmysqld by cmake option
- Move mysqltest and test plugins to test subpackage

* Fri Oct 25 2013 Balasubramanian Kandasamy <balasubramanian.kandasamy@oracle.com> - 5.7.3-0.1.m13
- Initial 5.7 port

* Fri Oct 25 2013 Balasubramanian Kandasamy <balasubramanian.kandasamy@oracle.com> - 5.6.15-1
- Updated to 5.6.15

* Wed Oct 16 2013 Balasubramanian Kandasamy <balasubramanian.kandasamy@oracle.com> - 5.6.14-3
- Improved handling of plugin directory 

* Fri Sep 27 2013 Balasubramanian Kandasamy <balasubramanian.kandasamy@oracle.com> - 5.6.14-2
- Refresh mysql-install patch and service renaming

* Mon Sep 16 2013 Balasubramanian Kandasamy <balasubramanian.kandasamy@oracle.com> - 5.6.14-1
- Updated to 5.6.14

* Tue Aug 27 2013 Balasubramanian Kandasamy <balasubramanian.kandasamy@oracle.com> - 5.6.13-4
- Enhanced perl filtering
- Added openssl-devel to buildreq 

* Wed Aug 21 2013 Balasubramanian Kandasamy <balasubramanian.kandasamy@oracle.com> - 5.6.13-3
- Updated libmysqld.so to 18.1.0 
- Removed mysql_embedded binary to resolve multilib conflict issue

* Fri Aug 16 2013 Balasubramanian Kandasamy <balasubramanian.kandasamy@oracle.com> - 5.6.13-2 
- Fixed Provides and Obsoletes issues in server, test packages 

* Wed Aug 14 2013 Balasubramanian Kandasamy <balasubramanian.kandasamy@oracle.com> - 5.6.13-1
- Updated to 5.6.13
- Added embedded and embedded-devel sub package

* Mon Aug 5 2013 Balasubramanian Kandasamy <balasubramanian.kandasamy@oracle.com> - 5.6.12-6
- Added libmysqld.so to embedded package

* Mon Jul 29 2013 Balasubramanian Kandasamy <balasubramanian.kandasamy@oracle.com> - 5.6.12-5
- Updated test package dependency from client to server

* Tue Jul 16 2013 Balasubramanian Kandasamy <balasubramanian.kandasamy@oracle.com> - 5.6.12-4
- Enabled libmemcached plugins 

* Wed Jun 26 2013 Balasubramanian Kandasamy <balasubramanian.kandasamy@oracle.com> - 5.6.12-3
- Move libs to mysql/
- Basic multi arch support
- Fix changelog dates

* Thu Jun 20 2013 Balasubramanian Kandasamy <balasubramanian.kandasamy@oracle.com> - 5.6.12-2
- Major cleanup

* Tue Jun 04 2013 Balasubramanian Kandasamy <balasubramanian.kandasamy@oracle.com> - 5.6.12-1
- Updated to 5.6.12

* Mon Nov 05 2012 Joerg Bruehe <joerg.bruehe@oracle.com>

- Allow to override the default to use the bundled yaSSL by an option like
      --define="with_ssl /path/to/ssl"

* Wed Oct 10 2012 Bjorn Munch <bjorn.munch@oracle.com>

- Replace old my-*.cnf config file examples with template my-default.cnf

* Fri Oct 05 2012 Joerg Bruehe <joerg.bruehe@oracle.com>

- Let the installation use the new option "--random-passwords" of "mysql_install_db".
  (Bug# 12794345 Ensure root password)
- Fix an inconsistency: "new install" vs "upgrade" are told from the (non)existence
  of "$mysql_datadir/mysql" (holding table "mysql.user" and other system stuff).

* Tue Jul 24 2012 Joerg Bruehe <joerg.bruehe@oracle.com>

- Add a macro "runselftest":
  if set to 1 (default), the test suite will be run during the RPM build;
  this can be oveeridden via the command line by adding
      --define "runselftest 0"
  Failures of the test suite will NOT make the RPM build fail!

* Mon Jul 16 2012 Joerg Bruehe <joerg.bruehe@oracle.com>

- Add the man page for the "mysql_config_editor".

* Mon Jun 11 2012 Joerg Bruehe <joerg.bruehe@oracle.com>

- Make sure newly added "SPECIFIC-ULN/" directory does not disturb packaging.

* Wed Feb 29 2012 Brajmohan Saxena <brajmohan.saxena@oracle.com>

- Removal all traces of the readline library from mysql (BUG 13738013)

* Wed Sep 28 2011 Joerg Bruehe <joerg.bruehe@oracle.com>

- Fix duplicate mentioning of "mysql_plugin" and its manual page,
  it is better to keep alphabetic order in the files list (merging!).

* Wed Sep 14 2011 Joerg Bruehe <joerg.bruehe@oracle.com>

- Let the RPM capabilities ("obsoletes" etc) ensure that an upgrade may replace
  the RPMs of any configuration (of the current or the preceding release series)
  by the new ones. This is done by not using the implicitly generated capabilities
  (which include the configuration name) and relying on more generic ones which
  just list the function ("server", "client", ...).
  The implicit generation cannot be prevented, so all these capabilities must be
  explicitly listed in "Obsoletes:"

* Tue Sep 13 2011 Jonathan Perkin <jonathan.perkin@oracle.com>

- Add support for Oracle Linux 6 and Red Hat Enterprise Linux 6.  Due to
  changes in RPM behaviour ($RPM_BUILD_ROOT is removed prior to install)
  this necessitated a move of the libmygcc.a installation to the install
  phase, which is probably where it belonged in the first place.

* Tue Sep 13 2011 Joerg Bruehe <joerg.bruehe@oracle.com>

- "make_win_bin_dist" and its manual are dropped, cmake does it different.

* Thu Sep 08 2011 Daniel Fischer <daniel.fischer@oracle.com>

- Add mysql_plugin man page.

* Tue Aug 30 2011 Tor Didriksen <tor.didriksen@oracle.com>

- Set CXX=g++ by default to add a dependency on libgcc/libstdc++.
  Also, remove the use of the -fno-exceptions and -fno-rtti flags.
  TODO: update distro_buildreq/distro_requires

* Tue Aug 30 2011 Joerg Bruehe <joerg.bruehe@oracle.com>

- Add the manual page for "mysql_plugin" to the server package.

* Fri Aug 19 2011 Joerg Bruehe <joerg.bruehe@oracle.com>

- Null-upmerge the fix of bug#37165: This spec file is not affected.
- Replace "/var/lib/mysql" by the spec file variable "%%{mysqldatadir}".

* Fri Aug 12 2011 Daniel Fischer <daniel.fischer@oracle.com>

- Source plugin library files list from cmake-generated file.

* Mon Jul 25 2011 Chuck Bell <chuck.bell@oracle.com>

- Added the mysql_plugin client - enables or disables plugins.

* Thu Jul 21 2011 Sunanda Menon <sunanda.menon@oracle.com>

- Fix bug#12561297: Added the MySQL embedded binary

* Thu Jul 07 2011 Joerg Bruehe <joerg.bruehe@oracle.com>

- Fix bug#45415: "rpm upgrade recreates test database"
  Let the creation of the "test" database happen only during a new installation,
  not in an RPM upgrade.
  This affects both the "mkdir" and the call of "mysql_install_db".

* Wed Feb 09 2011 Joerg Bruehe <joerg.bruehe@oracle.com>

- Fix bug#56581: If an installation deviates from the default file locations
  ("datadir" and "pid-file"), the mechanism to detect a running server (on upgrade)
  should still work, and use these locations.
  The problem was that the fix for bug#27072 did not check for local settings.

* Mon Jan 31 2011 Joerg Bruehe <joerg.bruehe@oracle.com>

- Install the new "manifest" files: "INFO_SRC" and "INFO_BIN".

* Tue Nov 23 2010 Jonathan Perkin <jonathan.perkin@oracle.com>

- EXCEPTIONS-CLIENT has been deleted, remove it from here too
- Support MYSQL_BUILD_MAKE_JFLAG environment variable for passing
  a '-j' argument to make.

* Mon Nov 1 2010 Georgi Kodinov <georgi.godinov@oracle.com>

- Added test authentication (WL#1054) plugin binaries

* Wed Oct 6 2010 Georgi Kodinov <georgi.godinov@oracle.com>

- Added example external authentication (WL#1054) plugin binaries

* Wed Aug 11 2010 Joerg Bruehe <joerg.bruehe@oracle.com>

- With a recent spec file cleanup, names have changed: A "-community" part was dropped.
  Reflect that in the "Obsoletes" specifications.
- Add a "triggerpostun" to handle the uninstall of the "-community" server RPM.
- This fixes bug#55015 "MySQL server is not restarted properly after RPM upgrade".

* Tue Jun 15 2010 Joerg Bruehe <joerg.bruehe@sun.com>

- Change the behaviour on installation and upgrade:
  On installation, do not autostart the server.
  *Iff* the server was stopped before the upgrade is started, this is taken as a
  sign the administrator is handling that manually, and so the new server will
  not be started automatically at the end of the upgrade.
  The start/stop scripts will still be installed, so the server will be started
  on the next machine boot.
  This is the 5.5 version of fixing bug#27072 (RPM autostarting the server).

* Tue Jun 1 2010 Jonathan Perkin <jonathan.perkin@oracle.com>

- Implement SELinux checks from distribution-specific spec file.

* Wed May 12 2010 Jonathan Perkin <jonathan.perkin@oracle.com>

- Large number of changes to build using CMake
- Introduce distribution-specific RPMs
- Drop debuginfo, build all binaries with debug/symbols
- Remove __os_install_post, use native macro
- Remove _unpackaged_files_terminate_build, make it an error to have
  unpackaged files
- Remove cluster RPMs

* Wed Mar 24 2010 Joerg Bruehe <joerg.bruehe@sun.com>

- Add "--with-perfschema" to the configure options.

* Mon Mar 22 2010 Joerg Bruehe <joerg.bruehe@sun.com>

- User "usr/lib*" to allow for both "usr/lib" and "usr/lib64",
  mask "rmdir" return code 1.
- Remove "ha_example.*" files from the list, they aren't built.

* Wed Mar 17 2010 Joerg Bruehe <joerg.bruehe@sun.com>

- Fix a wrong path name in handling the debug plugins.

* Wed Mar 10 2010 Joerg Bruehe <joerg.bruehe@sun.com>

- Take the result of the debug plugin build and put it into the optimized tree,
  so that it becomes part of the final installation;
  include the files in the packlist. Part of the fixes for bug#49022.

* Mon Mar 01 2010 Joerg Bruehe <joerg.bruehe@sun.com>

- Set "Oracle and/or its affiliates" as the vendor and copyright owner,
  accept upgrading from packages showing MySQL or Sun as vendor.

* Fri Feb 12 2010 Joerg Bruehe <joerg.bruehe@sun.com>

- Formatting changes:
  Have a consistent structure of separator lines and of indentation
  (8 leading blanks => tab).
- Introduce the variable "src_dir".
- Give the environment variables "MYSQL_BUILD_CC(CXX)" precedence
  over "CC" ("CXX").
- Drop the old "with_static" argument analysis, this is not supported
  in 5.1 since ages.
- Introduce variables to control the handlers individually, as well
  as other options.
- Use the new "--with-plugin" notation for the table handlers.
- Drop handling "/etc/rc.d/init.d/mysql", the switch to "/etc/init.d/mysql"
  was done back in 2002 already.
- Make "--with-zlib-dir=bundled" the default, add an option to disable it.
- Add missing manual pages to the file list.
- Improve the runtime check for "libgcc.a", protect it against being tried
  with the Intel compiler "icc".

* Mon Jan 11 2010 Joerg Bruehe <joerg.bruehe@sun.com>

- Change RPM file naming:
  - Suffix like "-m2", "-rc" becomes part of version as "_m2", "_rc".
  - Release counts from 1, not 0.

* Wed Dec 23 2009 Joerg Bruehe <joerg.bruehe@sun.com>

- The "semisync" plugin file name has lost its introductory "lib",
  adapt the file lists for the subpackages.
  This is a part missing from the fix for bug#48351.
- Remove the "fix_privilege_tables" manual, it does not exist in 5.5
  (and likely, the whole script will go, too).

* Mon Nov 16 2009 Joerg Bruehe <joerg.bruehe@sun.com>

- Fix some problems with the directives around "tcmalloc" (experimental),
  remove erroneous traces of the InnoDB plugin (that is 5.1 only).

* Tue Oct 06 2009 Magnus Blaudd <mvensson@mysql.com>

- Removed mysql_fix_privilege_tables

* Fri Oct 02 2009 Alexander Nozdrin <alexander.nozdrin@sun.com>

- "mysqlmanager" got removed from version 5.4, all references deleted.

* Fri Aug 28 2009 Joerg Bruehe <joerg.bruehe@sun.com>

- Merge up from 5.1 to 5.4: Remove handling for the InnoDB plugin.

* Thu Aug 27 2009 Joerg Bruehe <joerg.bruehe@sun.com>

- This version does not contain the "Instance manager", "mysqlmanager":
  Remove it from the spec file so that packaging succeeds.

* Mon Aug 24 2009 Jonathan Perkin <jperkin@sun.com>

- Add conditionals for bundled zlib and innodb plugin

* Fri Aug 21 2009 Jonathan Perkin <jperkin@sun.com>

- Install plugin libraries in appropriate packages.
- Disable libdaemon_example and ftexample plugins.

* Thu Aug 20 2009 Jonathan Perkin <jperkin@sun.com>

- Update variable used for mysql-test suite location to match source.

* Fri Nov 07 2008 Joerg Bruehe <joerg@mysql.com>

- Correct yesterday's fix, so that it also works for the last flag,
  and fix a wrong quoting: un-quoted quote marks must not be escaped.

* Thu Nov 06 2008 Kent Boortz <kent.boortz@sun.com>

- Removed "mysql_upgrade_shell"
- Removed some copy/paste between debug and normal build

* Thu Nov 06 2008 Joerg Bruehe <joerg@mysql.com>

- Modify CFLAGS and CXXFLAGS such that a debug build is not optimized.
  This should cover both gcc and icc flags.  Fixes bug#40546.

* Fri Aug 29 2008 Kent Boortz <kent@mysql.com>

- Removed the "Federated" storage engine option, and enabled in all

* Tue Aug 26 2008 Joerg Bruehe <joerg@mysql.com>

- Get rid of the "warning: Installed (but unpackaged) file(s) found:"
  Some generated files aren't needed in RPMs:
  - the "sql-bench/" subdirectory
  Some files were missing:
  - /usr/share/aclocal/mysql.m4  ("devel" subpackage)
  - Manual "mysqlbug" ("server" subpackage)
  - Program "innochecksum" and its manual ("server" subpackage)
  - Manual "mysql_find_rows" ("client" subpackage)
  - Script "mysql_upgrade_shell" ("client" subpackage)
  - Program "ndb_cpcd" and its manual ("ndb-extra" subpackage)
  - Manuals "ndb_mgm" + "ndb_restore" ("ndb-tools" subpackage)

* Mon Mar 31 2008 Kent Boortz <kent@mysql.com>

- Made the "Federated" storage engine an option
- Made the "Cluster" storage engine and sub packages an option

* Wed Mar 19 2008 Joerg Bruehe <joerg@mysql.com>

- Add the man pages for "ndbd" and "ndb_mgmd".

* Mon Feb 18 2008 Timothy Smith <tim@mysql.com>

- Require a manual upgrade if the alread-installed mysql-server is
  from another vendor, or is of a different major version.

* Wed May 02 2007 Joerg Bruehe <joerg@mysql.com>

- "ndb_size.tmpl" is not needed any more,
  "man1/mysql_install_db.1" lacked the trailing '*'.

* Sat Apr 07 2007 Kent Boortz <kent@mysql.com>

- Removed man page for "mysql_create_system_tables"

* Wed Mar 21 2007 Daniel Fischer <df@mysql.com>

- Add debug server.

* Mon Mar 19 2007 Daniel Fischer <df@mysql.com>

- Remove Max RPMs; the server RPMs contain a mysqld compiled with all
  features that previously only were built into Max.

* Fri Mar 02 2007 Joerg Bruehe <joerg@mysql.com>

- Add several man pages for NDB which are now created.

* Fri Jan 05 2007 Kent Boortz <kent@mysql.com>

- Put back "libmygcc.a", found no real reason it was removed.

- Add CFLAGS to gcc call with --print-libgcc-file, to make sure the
  correct "libgcc.a" path is returned for the 32/64 bit architecture.

* Mon Dec 18 2006 Joerg Bruehe <joerg@mysql.com>

- Fix the move of "mysqlmanager" to section 8: Directory name was wrong.

* Thu Dec 14 2006 Joerg Bruehe <joerg@mysql.com>

- Include the new man pages for "my_print_defaults" and "mysql_tzinfo_to_sql"
  in the server RPM.
- The "mysqlmanager" man page got moved from section 1 to 8.

* Thu Nov 30 2006 Joerg Bruehe <joerg@mysql.com>

- Call "make install" using "benchdir_root=%%{_datadir}",
  because that is affecting the regression test suite as well.

* Thu Nov 16 2006 Joerg Bruehe <joerg@mysql.com>

- Explicitly note that the "MySQL-shared" RPMs (as built by MySQL AB)
  replace "mysql-shared" (as distributed by SuSE) to allow easy upgrading
  (bug#22081).

* Mon Nov 13 2006 Joerg Bruehe <joerg@mysql.com>

- Add "--with-partition" to all server builds.

- Use "--report-features" in one test run per server build.

* Tue Aug 15 2006 Joerg Bruehe <joerg@mysql.com>

- The "max" server is removed from packages, effective from 5.1.12-beta.
  Delete all steps to build, package, or install it.

* Mon Jul 10 2006 Joerg Bruehe <joerg@mysql.com>

- Fix a typing error in the "make" target for the Perl script to run the tests.

* Tue Jul 04 2006 Joerg Bruehe <joerg@mysql.com>

- Use the Perl script to run the tests, because it will automatically check
  whether the server is configured with SSL.

* Tue Jun 27 2006 Joerg Bruehe <joerg@mysql.com>

- move "mysqldumpslow" from the client RPM to the server RPM (bug#20216)

- Revert all previous attempts to call "mysql_upgrade" during RPM upgrade,
  there are some more aspects which need to be solved before this is possible.
  For now, just ensure the binary "mysql_upgrade" is delivered and installed.

* Thu Jun 22 2006 Joerg Bruehe <joerg@mysql.com>

- Close a gap of the previous version by explicitly using
  a newly created temporary directory for the socket to be used
  in the "mysql_upgrade" operation, overriding any local setting.

* Tue Jun 20 2006 Joerg Bruehe <joerg@mysql.com>

- To run "mysql_upgrade", we need a running server;
  start it in isolation and skip password checks.

* Sat May 20 2006 Kent Boortz <kent@mysql.com>

- Always compile for PIC, position independent code.

* Wed May 10 2006 Kent Boortz <kent@mysql.com>

- Use character set "all" when compiling with Cluster, to make Cluster
  nodes independent on the character set directory, and the problem
  that two RPM sub packages both wants to install this directory.

* Mon May 01 2006 Kent Boortz <kent@mysql.com>

- Use "./libtool --mode=execute" instead of searching for the
  executable in current directory and ".libs".

* Fri Apr 28 2006 Kent Boortz <kent@mysql.com>

- Install and run "mysql_upgrade"

* Wed Apr 12 2006 Jim Winstead <jimw@mysql.com>

- Remove sql-bench, and MySQL-bench RPM (will be built as an independent
  project from the mysql-bench repository)

* Tue Apr 11 2006 Jim Winstead <jimw@mysql.com>

- Remove old mysqltestmanager and related programs
* Sat Apr 01 2006 Kent Boortz <kent@mysql.com>

- Set $LDFLAGS from $MYSQL_BUILD_LDFLAGS

* Tue Mar 07 2006 Kent Boortz <kent@mysql.com>

- Changed product name from "Community Edition" to "Community Server"

* Mon Mar 06 2006 Kent Boortz <kent@mysql.com>

- Fast mutexes is now disabled by default, but should be
  used in Linux builds.

* Mon Feb 20 2006 Kent Boortz <kent@mysql.com>

- Reintroduced a max build
- Limited testing of 'debug' and 'max' servers
- Berkeley DB only in 'max'

* Mon Feb 13 2006 Joerg Bruehe <joerg@mysql.com>

- Use "-i" on "make test-force";
  this is essential for later evaluation of this log file.

* Thu Feb 09 2006 Kent Boortz <kent@mysql.com>

- Pass '-static' to libtool, link static with our own libraries, dynamic
  with system libraries.  Link with the bundled zlib.

* Wed Feb 08 2006 Kristian Nielsen <knielsen@mysql.com>

- Modified RPM spec to match new 5.1 debug+max combined community packaging.

* Sun Dec 18 2005 Kent Boortz <kent@mysql.com>

- Added "client/mysqlslap"

* Mon Dec 12 2005 Rodrigo Novo <rodrigo@mysql.com>

- Added zlib to the list of (static) libraries installed
- Added check against libtool wierdness (WRT: sql/mysqld || sql/.libs/mysqld)
- Compile MySQL with bundled zlib
- Fixed %%packager name to "MySQL Production Engineering Team"

* Mon Dec 05 2005 Joerg Bruehe <joerg@mysql.com>

- Avoid using the "bundled" zlib on "shared" builds:
  As it is not installed (on the build system), this gives dependency
  problems with "libtool" causing the build to fail.
  (Change was done on Nov 11, but left uncommented.)

* Tue Nov 22 2005 Joerg Bruehe <joerg@mysql.com>

- Extend the file existence check for "init.d/mysql" on un-install
  to also guard the call to "insserv"/"chkconfig".

* Thu Oct 27 2005 Lenz Grimmer <lenz@grimmer.com>

- added more man pages

* Wed Oct 19 2005 Kent Boortz <kent@mysql.com>

- Made yaSSL support an option (off by default)

* Wed Oct 19 2005 Kent Boortz <kent@mysql.com>

- Enabled yaSSL support

* Sat Oct 15 2005 Kent Boortz <kent@mysql.com>

- Give mode arguments the same way in all places
- Moved copy of mysqld.a to "standard" build, but
  disabled it as we don't do embedded yet in 5.0

* Fri Oct 14 2005 Kent Boortz <kent@mysql.com>

- For 5.x, always compile with --with-big-tables
- Copy the config.log file to location outside
  the build tree

* Fri Oct 14 2005 Kent Boortz <kent@mysql.com>

- Removed unneeded/obsolete configure options
- Added archive engine to standard server
- Removed the embedded server from experimental server
- Changed suffix "-Max" => "-max"
- Changed comment string "Max" => "Experimental"

* Thu Oct 13 2005 Lenz Grimmer <lenz@mysql.com>

- added a usermod call to assign a potential existing mysql user to the
  correct user group (BUG#12823)
- Save the perror binary built during Max build so it supports the NDB
  error codes (BUG#13740)
- added a separate macro "mysqld_group" to be able to define the
  user group of the mysql user seperately, if desired.

* Thu Sep 29 2005 Lenz Grimmer <lenz@mysql.com>

- fixed the removing of the RPM_BUILD_ROOT in the %%clean section (the
  $RBR variable did not get expanded, thus leaving old build roots behind)

* Thu Aug 04 2005 Lenz Grimmer <lenz@mysql.com>

- Fixed the creation of the mysql user group account in the postinstall
  section (BUG 12348)
- Fixed enabling the Archive storage engine in the Max binary

* Tue Aug 02 2005 Lenz Grimmer <lenz@mysql.com>

- Fixed the Requires: tag for the server RPM (BUG 12233)

* Fri Jul 15 2005 Lenz Grimmer <lenz@mysql.com>

- create a "mysql" user group and assign the mysql user account to that group
  in the server postinstall section. (BUG 10984)

* Tue Jun 14 2005 Lenz Grimmer <lenz@mysql.com>

- Do not build statically on i386 by default, only when adding either "--with
  static" or "--define '_with_static 1'" to the RPM build options. Static
  linking really only makes sense when linking against the specially patched
  glibc 2.2.5.

* Mon Jun 06 2005 Lenz Grimmer <lenz@mysql.com>

- added mysql_client_test to the "bench" subpackage (BUG 10676)
- added the libndbclient static and shared libraries (BUG 10676)

* Wed Jun 01 2005 Lenz Grimmer <lenz@mysql.com>

- use "mysqldatadir" variable instead of hard-coding the path multiple times
- use the "mysqld_user" variable on all occasions a user name is referenced
- removed (incomplete) Brazilian translations
- removed redundant release tags from the subpackage descriptions

* Wed May 25 2005 Joerg Bruehe <joerg@mysql.com>

- Added a "make clean" between separate calls to "BuildMySQL".

* Thu May 12 2005 Guilhem Bichot <guilhem@mysql.com>

- Removed the mysql_tableinfo script made obsolete by the information schema

* Wed Apr 20 2005 Lenz Grimmer <lenz@mysql.com>

- Enabled the "blackhole" storage engine for the Max RPM

* Wed Apr 13 2005 Lenz Grimmer <lenz@mysql.com>

- removed the MySQL manual files (html/ps/texi) - they have been removed
  from the MySQL sources and are now available seperately.

* Mon Apr 4 2005 Petr Chardin <petr@mysql.com>

- old mysqlmanager, mysqlmanagerc and mysqlmanager-pwger renamed into
  mysqltestmanager, mysqltestmanager and mysqltestmanager-pwgen respectively

* Fri Mar 18 2005 Lenz Grimmer <lenz@mysql.com>

- Disabled RAID in the Max binaries once and for all (it has finally been
  removed from the source tree)

* Sun Feb 20 2005 Petr Chardin <petr@mysql.com>

- Install MySQL Instance Manager together with mysqld, touch mysqlmanager
  password file

* Mon Feb 14 2005 Lenz Grimmer <lenz@mysql.com>

- Fixed the compilation comments and moved them into the separate build sections
  for Max and Standard

* Mon Feb 7 2005 Tomas Ulin <tomas@mysql.com>

- enabled the "Ndbcluster" storage engine for the max binary
- added extra make install in ndb subdir after Max build to get ndb binaries
- added packages for ndbcluster storage engine

* Fri Jan 14 2005 Lenz Grimmer <lenz@mysql.com>

- replaced obsoleted "BuildPrereq" with "BuildRequires" instead

* Thu Jan 13 2005 Lenz Grimmer <lenz@mysql.com>

- enabled the "Federated" storage engine for the max binary

* Tue Jan 04 2005 Petr Chardin <petr@mysql.com>

- ISAM and merge storage engines were purged. As well as appropriate
  tools and manpages (isamchk and isamlog)

* Fri Dec 31 2004 Lenz Grimmer <lenz@mysql.com>

- enabled the "Archive" storage engine for the max binary
- enabled the "CSV" storage engine for the max binary
- enabled the "Example" storage engine for the max binary

* Thu Aug 26 2004 Lenz Grimmer <lenz@mysql.com>

- MySQL-Max now requires MySQL-server instead of MySQL (BUG 3860)

* Fri Aug 20 2004 Lenz Grimmer <lenz@mysql.com>

- do not link statically on IA64/AMD64 as these systems do not have
  a patched glibc installed

* Tue Aug 10 2004 Lenz Grimmer <lenz@mysql.com>

- Added libmygcc.a to the devel subpackage (required to link applications
  against the the embedded server libmysqld.a) (BUG 4921)

* Mon Aug 09 2004 Lenz Grimmer <lenz@mysql.com>

- Added EXCEPTIONS-CLIENT to the "devel" package

* Thu Jul 29 2004 Lenz Grimmer <lenz@mysql.com>

- disabled OpenSSL in the Max binaries again (the RPM packages were the
  only exception to this anyway) (BUG 1043)

* Wed Jun 30 2004 Lenz Grimmer <lenz@mysql.com>

- fixed server postinstall (mysql_install_db was called with the wrong
  parameter)

* Thu Jun 24 2004 Lenz Grimmer <lenz@mysql.com>

- added mysql_tzinfo_to_sql to the server subpackage
- run "make clean" instead of "make distclean"

* Mon Apr 05 2004 Lenz Grimmer <lenz@mysql.com>

- added ncurses-devel to the build prerequisites (BUG 3377)

* Thu Feb 12 2004 Lenz Grimmer <lenz@mysql.com>

- when using gcc, _always_ use CXX=gcc
- replaced Copyright with License field (Copyright is obsolete)

* Tue Feb 03 2004 Lenz Grimmer <lenz@mysql.com>

- added myisam_ftdump to the Server package

* Tue Jan 13 2004 Lenz Grimmer <lenz@mysql.com>

- link the mysql client against libreadline instead of libedit (BUG 2289)

* Mon Dec 22 2003 Lenz Grimmer <lenz@mysql.com>

- marked /etc/logrotate.d/mysql as a config file (BUG 2156)

* Sat Dec 13 2003 Lenz Grimmer <lenz@mysql.com>

- fixed file permissions (BUG 1672)

* Thu Dec 11 2003 Lenz Grimmer <lenz@mysql.com>

- made testing for gcc3 a bit more robust

* Fri Dec 05 2003 Lenz Grimmer <lenz@mysql.com>

- added missing file mysql_create_system_tables to the server subpackage

* Fri Nov 21 2003 Lenz Grimmer <lenz@mysql.com>

- removed dependency on MySQL-client from the MySQL-devel subpackage
  as it is not really required. (BUG 1610)

* Fri Aug 29 2003 Lenz Grimmer <lenz@mysql.com>

- Fixed BUG 1162 (removed macro names from the changelog)
- Really fixed BUG 998 (disable the checking for installed but
  unpackaged files)

* Tue Aug 05 2003 Lenz Grimmer <lenz@mysql.com>

- Fixed BUG 959 (libmysqld not being compiled properly)
- Fixed BUG 998 (RPM build errors): added missing files to the
  distribution (mysql_fix_extensions, mysql_tableinfo, mysqldumpslow,
  mysql_fix_privilege_tables.1), removed "-n" from install section.

* Wed Jul 09 2003 Lenz Grimmer <lenz@mysql.com>

- removed the GIF Icon (file was not included in the sources anyway)
- removed unused variable shared_lib_version
- do not run automake before building the standard binary
  (should not be necessary)
- add server suffix '-standard' to standard binary (to be in line
  with the binary tarball distributions)
- Use more RPM macros (_exec_prefix, _sbindir, _libdir, _sysconfdir,
  _datadir, _includedir) throughout the spec file.
- allow overriding CC and CXX (required when building with other compilers)

* Fri May 16 2003 Lenz Grimmer <lenz@mysql.com>

- re-enabled RAID again

* Wed Apr 30 2003 Lenz Grimmer <lenz@mysql.com>

- disabled MyISAM RAID (--with-raid) - it throws an assertion which
  needs to be investigated first.

* Mon Mar 10 2003 Lenz Grimmer <lenz@mysql.com>

- added missing file mysql_secure_installation to server subpackage
  (BUG 141)

* Tue Feb 11 2003 Lenz Grimmer <lenz@mysql.com>

- re-added missing pre- and post(un)install scripts to server subpackage
- added config file /etc/my.cnf to the file list (just for completeness)
- make sure to create the datadir with 755 permissions

* Mon Jan 27 2003 Lenz Grimmer <lenz@mysql.com>

- removed unused CC and CXX variables
- CFLAGS and CXXFLAGS should honor RPM_OPT_FLAGS

* Fri Jan 24 2003 Lenz Grimmer <lenz@mysql.com>

- renamed package "MySQL" to "MySQL-server"
- fixed Copyright tag
- added mysql_waitpid to client subpackage (required for mysql-test-run)

* Wed Nov 27 2002 Lenz Grimmer <lenz@mysql.com>

- moved init script from /etc/rc.d/init.d to /etc/init.d (the majority of
  Linux distributions now support this scheme as proposed by the LSB either
  directly or via a compatibility symlink)
- Use new "restart" init script action instead of starting and stopping
  separately
- Be more flexible in activating the automatic bootup - use insserv (on
  older SuSE versions) or chkconfig (Red Hat, newer SuSE versions and
  others) to create the respective symlinks

* Wed Sep 25 2002 Lenz Grimmer <lenz@mysql.com>

- MySQL-Max now requires MySQL >= 4.0 to avoid version mismatches
  (mixing 3.23 and 4.0 packages)

* Fri Aug 09 2002 Lenz Grimmer <lenz@mysql.com>

- Turn off OpenSSL in MySQL-Max for now until it works properly again
- enable RAID for the Max binary instead
- added compatibility link: safe_mysqld -> mysqld_safe to ease the
  transition from 3.23

* Thu Jul 18 2002 Lenz Grimmer <lenz@mysql.com>

- Reworked the build steps a little bit: the Max binary is supposed
  to include OpenSSL, which cannot be linked statically, thus trying
  to statically link against a special glibc is futile anyway
- because of this, it is not required to make yet another build run
  just to compile the shared libs (saves a lot of time)
- updated package description of the Max subpackage
- clean up the BuildRoot directory afterwards

* Mon Jul 15 2002 Lenz Grimmer <lenz@mysql.com>

- Updated Packager information
- Fixed the build options: the regular package is supposed to
  include InnoDB and linked statically, while the Max package
  should include BDB and SSL support

* Fri May 03 2002 Lenz Grimmer <lenz@mysql.com>

- Use more RPM macros (e.g. infodir, mandir) to make the spec
  file more portable
- reorganized the installation of documentation files: let RPM
  take care of this
- reorganized the file list: actually install man pages along
  with the binaries of the respective subpackage
- do not include libmysqld.a in the devel subpackage as well, if we
  have a special "embedded" subpackage
- reworked the package descriptions

* Mon Oct  8 2001 Monty

- Added embedded server as a separate RPM

* Fri Apr 13 2001 Monty

- Added mysqld-max to the distribution

* Tue Jan 2  2001  Monty

- Added mysql-test to the bench package

* Fri Aug 18 2000 Tim Smith <tim@mysql.com>

- Added separate libmysql_r directory; now both a threaded
  and non-threaded library is shipped.

* Tue Sep 28 1999 David Axmark <davida@mysql.com>

- Added the support-files/my-example.cnf to the docs directory.

- Removed devel dependency on base since it is about client
  development.

* Wed Sep 8 1999 David Axmark <davida@mysql.com>

- Cleaned up some for 3.23.

* Thu Jul 1 1999 David Axmark <davida@mysql.com>

- Added support for shared libraries in a separate sub
  package. Original fix by David Fox (dsfox@cogsci.ucsd.edu)

- The --enable-assembler switch is now automatically disables on
  platforms there assembler code is unavailable. This should allow
  building this RPM on non i386 systems.

* Mon Feb 22 1999 David Axmark <david@detron.se>

- Removed unportable cc switches from the spec file. The defaults can
  now be overridden with environment variables. This feature is used
  to compile the official RPM with optimal (but compiler version
  specific) switches.

- Removed the repetitive description parts for the sub rpms. Maybe add
  again if RPM gets a multiline macro capability.

- Added support for a pt_BR translation. Translation contributed by
  Jorge Godoy <jorge@bestway.com.br>.

* Wed Nov 4 1998 David Axmark <david@detron.se>

- A lot of changes in all the rpm and install scripts. This may even
  be a working RPM :-)

* Sun Aug 16 1998 David Axmark <david@detron.se>

- A developers changelog for MySQL is available in the source RPM. And
  there is a history of major user visible changed in the Reference
  Manual.  Only RPM specific changes will be documented here.<|MERGE_RESOLUTION|>--- conflicted
+++ resolved
@@ -709,19 +709,14 @@
 %attr(755, root, root) %{_libdir}/mysql/libmysqld.so
 
 %changelog
-<<<<<<< HEAD
+* Wed Jun 25 2014 Balasubramanian Kandasamy <balasubramanian.kandasamy@oracle.com> - 5.7.5-0.1.m15 
+- Add bench package
+
 * Thu Mar 06 2014 Balasubramanian Kandasamy <balasubramanian.kandasamy@oracle.com> - 5.7.4-0.2.m14
 - Add ha_example.so plugin which is now included
 
 * Fri Feb 07 2014 Balasubramanian Kandasamy <balasubramanian.kandasamy@oracle.com> - 5.7.4-0.1.m14
 - 5.7.4
-=======
-* Wed Jun 25 2014 Balasubramanian Kandasamy <balasubramanian.kandasamy@oracle.com> - 5.6.20-1
-- Add bench package
-
-* Fri Feb 07 2014 Balasubramanian Kandasamy <balasubramanian.kandasamy@oracle.com> - 5.6.17-1
-- 5.6.17
->>>>>>> ea738d99
 - Enable shared libmysqld by cmake option
 - Move mysqltest and test plugins to test subpackage
 

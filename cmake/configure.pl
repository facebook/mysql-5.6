--- conflicted
+++ resolved
@@ -222,15 +222,12 @@
     $cmakeargs = $cmakeargs." \"-DWITH_NDB_CCFLAGS=".substr($option,17)."\"";
     next;
   }
-<<<<<<< HEAD
   if ($option =~ /cmake-args=/)
   {
     $cmakeargs = $cmakeargs." ".substr($option,11);
     next;
   }
-=======
 #endif
->>>>>>> 707cc217
   if ($option =~ /with-gcov/)
   {
       $cmakeargs = $cmakeargs." -DENABLE_GCOV=ON"; 

#!/bin/sh
# Copyright (C) 2002-2003 MySQL AB
# For a more info consult the file COPYRIGHT distributed with this file.

# This scripts creates the privilege tables db, host, user, tables_priv,
# columns_priv in the mysql database, as well as the func table.
#
# All unrecognized arguments to this script are passed to mysqld.

in_rpm=0
windows=0
defaults=""
case "$1" in
    --no-defaults|--defaults-file=*|--defaults-extra-file=*)
      defaults="$1"; shift
      ;;
esac

parse_arguments() {
  # We only need to pass arguments through to the server if we don't
  # handle them here.  So, we collect unrecognized options (passed on
  # the command line) into the args variable.
  pick_args=
  if test "$1" = PICK-ARGS-FROM-ARGV
  then
    pick_args=1
    shift
  fi

  for arg do
    case "$arg" in
      --force) force=1 ;;
      --basedir=*) basedir=`echo "$arg" | sed -e 's/^[^=]*=//'` ;;
      --ldata=*|--datadir=*) ldata=`echo "$arg" | sed -e 's/^[^=]*=//'` ;;
      --user=*) user=`echo "$arg" | sed -e 's/^[^=]*=//'` ;;
      --skip-name-resolve) ip_only=1 ;;
      --verbose) verbose=1 ;;
      --rpm) in_rpm=1 ;;
      --windows) windows=1 ;;
      *)
        if test -n "$pick_args"
        then
          # This sed command makes sure that any special chars are quoted,
          # so the arg gets passed exactly to the server.
          args="$args "`echo "$arg" | sed -e 's,\([^a-zA-Z0-9_.-]\),\\\\\1,g'`
        fi
        ;;
    esac
  done
}

# Get first arguments from the my.cfg file, groups [mysqld] and
# [mysql_install_db], and then merge with the command line arguments
if test -x ./bin/my_print_defaults
then
  print_defaults="./bin/my_print_defaults"
elif test -x ./extra/my_print_defaults
then
  print_defaults="./extra/my_print_defaults"
elif test -x @bindir@/my_print_defaults
then
  print_defaults="@bindir@/my_print_defaults"
elif test -x @bindir@/mysql_print_defaults
then
  print_defaults="@bindir@/mysql_print_defaults"
else
  print_defaults="my_print_defaults"
fi

args=
ldata=
execdir=
bindir=
basedir=
force=0
verbose=0
fill_help_tables=""

parse_arguments `$print_defaults $defaults mysqld mysql_install_db`
parse_arguments PICK-ARGS-FROM-ARGV "$@"

test -z "$ldata" && ldata=@localstatedir@
if test -z "$basedir"
then
  basedir=@prefix@
  bindir=@bindir@
  execdir=@libexecdir@
  pkgdatadir=@pkgdatadir@
else
  bindir="$basedir/bin"
  if test -x "$basedir/libexec/mysqld"
  then
    execdir="$basedir/libexec"
  elif test -x "@libexecdir@/mysqld"
  then
    execdir="@libexecdir@"
  else
    execdir="$basedir/bin"
  fi
fi

# find fill_help_tables.sh
for i in $basedir/support-files $basedir/share $basedir/share/mysql $basedir/scripts `pwd` `pwd`/scripts @pkgdatadir@
do
  if test -f $i/fill_help_tables.sql
  then
    pkgdatadir=$i
  fi
done

if test -f $pkgdatadir/fill_help_tables.sql
then
  fill_help_tables=$pkgdatadir/fill_help_tables.sql
else
  echo "Could not find help file 'fill_help_tables.sql' in @pkgdatadir@ or inside $basedir".
  exit 1;
fi

mdata=$ldata/mysql
mysqld=$execdir/mysqld
mysqld_opt=""

if test "$windows" = 1
then
  mysqld="./sql/mysqld"
  mysqld_opt="--language=./sql/share/english"
fi

if test ! -x $mysqld
then
  if test "$in_rpm" = 1
  then
    echo "FATAL ERROR $mysqld not found!"
    exit 1
  else
    echo "Didn't find $mysqld"
    echo "You should do a 'make install' before executing this script"
    exit 1
  fi
fi

# Try to determine the hostname
hostname=`@HOSTNAME@`

# Check if hostname is valid
if test "$windows" = 0 -a "$in_rpm" = 0 -a $force = 0
then
  resolved=`$bindir/resolveip $hostname 2>&1`
  if [ $? -ne 0 ]
  then
    resolved=`$bindir/resolveip localhost 2>&1`
    if [ $? -eq 0 ]
    then
      echo "Neither host '$hostname' and 'localhost' could not be looked up with"
      echo "$bindir/resolveip"
      echo "Please configure the 'hostname' command to return a correct hostname."
      echo "If you want to solve this at a later stage, restart this script with"
      echo "the --force option"
      exit 1
    fi
    echo "WARNING: The host '$hostname' could not be looked up with resolveip."
    echo "This probably means that your libc libraries are not 100 % compatible"
    echo "with this binary MySQL version. The MySQL daemon, mysqld, should work"
    echo "normally with the exception that host name resolving will not work."
    echo "This means that you should use IP addresses instead of hostnames"
    echo "when specifying MySQL privileges !"
  fi
fi

<<<<<<< HEAD
if test "$ip_only" = 1
=======
if test "$ip_only" ="1"
>>>>>>> 1b06af3a
then
  ip=`echo "$resolved" | awk '/ /{print $6}'`
  hostname=$ip
fi

# Create database directories mysql & test

  if test ! -d $ldata; then mkdir $ldata; chmod 700 $ldata ; fi
  if test ! -d $ldata/mysql; then mkdir $ldata/mysql;  chmod 700 $ldata/mysql ; fi
  if test ! -d $ldata/test; then mkdir $ldata/test;  chmod 700 $ldata/test ; fi
  if test -w / -a ! -z "$user"; then
    chown $user $ldata $ldata/mysql $ldata/test;
  fi

if test ! -f $mdata/db.frm
then
  c_d="yes"
fi

if test $verbose = 1
then
  create_option="verbose"
else
  create_option="real"
fi

if test "$in_rpm" -eq 0 -a "$windows" -eq 0
then
  echo "Installing all prepared tables"
fi
if (
   $bindir/mysql_create_system_tables $create_option $mdata $hostname $windows 
   if test -n "$fill_help_tables"
   then
     cat $fill_help_tables
   fi
) | eval "$mysqld $defaults $mysqld_opt --bootstrap --skip-grant-tables \
         --basedir=$basedir --datadir=$ldata --skip-innodb --skip-bdb $args" 
then
  if test "$in_rpm" = 0 -a "$windows" = 0
  then
    echo ""
    echo "To start mysqld at boot time you have to copy support-files/mysql.server"
    echo "to the right place for your system"
    echo
  fi
  if test "$windows" -eq 0
  then
  echo "PLEASE REMEMBER TO SET A PASSWORD FOR THE MySQL root USER !"
  echo "This is done with:"
  echo "$bindir/mysqladmin -u root password 'new-password'"
  echo "$bindir/mysqladmin -u root -h $hostname password 'new-password'"
  echo "See the manual for more instructions."
  #
  # Print message about upgrading unless we have created a new db table.
  if test -z "$c_d"
  then
    echo
    echo "NOTE:  If you are upgrading from a MySQL <= 3.22.10 you should run"
    echo "the $bindir/mysql_fix_privilege_tables. Otherwise you will not be"
    echo "able to use the new GRANT command!"
  fi
  echo
  if test "$in_rpm" = "0"
  then
    echo "You can start the MySQL daemon with:"
    echo "cd @prefix@ ; $bindir/mysqld_safe &"
    echo
    echo "You can test the MySQL daemon with the benchmarks in the 'sql-bench' directory:"
    echo "cd sql-bench ; perl run-all-tests"
    echo
  fi
  echo "Please report any problems with the @scriptdir@/mysqlbug script!"
  echo
  echo "The latest information about MySQL is available on the web at"
  echo "http://www.mysql.com"
  echo "Support MySQL by buying support/licenses at https://order.mysql.com"
  fi
  exit 0
else
  echo "Installation of grant tables failed!"
  echo
  echo "Examine the logs in $ldata for more information."
  echo "You can also try to start the mysqld daemon with:"
  echo "$mysqld --skip-grant &"
  echo "You can use the command line tool"
  echo "$bindir/mysql to connect to the mysql"
  echo "database and look at the grant tables:"
  echo
  echo "shell> $bindir/mysql -u root mysql"
  echo "mysql> show tables"
  echo
  echo "Try 'mysqld --help' if you have problems with paths. Using --log"
  echo "gives you a log in $ldata that may be helpful."
  echo
  echo "The latest information about MySQL is available on the web at"
  echo "http://www.mysql.com"
  echo "Please consult the MySQL manual section: 'Problems running mysql_install_db',"
  echo "and the manual section that describes problems on your OS."
  echo "Another information source is the MySQL email archive."
  echo "Please check all of the above before mailing us!"
  echo "And if you do mail us, you MUST use the @scriptdir@/mysqlbug script!"
  exit 1
fi<|MERGE_RESOLUTION|>--- conflicted
+++ resolved
@@ -167,11 +167,7 @@
   fi
 fi
 
-<<<<<<< HEAD
-if test "$ip_only" = 1
-=======
 if test "$ip_only" ="1"
->>>>>>> 1b06af3a
 then
   ip=`echo "$resolved" | awk '/ /{print $6}'`
   hostname=$ip

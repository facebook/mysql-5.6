--- conflicted
+++ resolved
@@ -680,7 +680,6 @@
 
 flush privileges;
 
-<<<<<<< HEAD
 ALTER TABLE slave_master_info ADD Ssl_crl TEXT CHARACTER SET utf8 COLLATE utf8_bin COMMENT 'The file used for the Certificate Revocation List (CRL)';
 ALTER TABLE slave_master_info ADD Ssl_crlpath TEXT CHARACTER SET utf8 COLLATE utf8_bin COMMENT 'The path used for Certificate Revocation List (CRL) files';
 
@@ -700,7 +699,7 @@
 EXECUTE stmt;
 DROP PREPARE stmt;
 DROP PROCEDURE mysql.warn_pre41_pwd;
-=======
+
 #
 # ndb_binlog_index table
 #
@@ -708,4 +707,3 @@
   ADD COLUMN next_position BIGINT UNSIGNED NOT NULL;
 ALTER TABLE ndb_binlog_index
   ADD COLUMN next_file VARCHAR(255) NOT NULL;
->>>>>>> f8e9f636
